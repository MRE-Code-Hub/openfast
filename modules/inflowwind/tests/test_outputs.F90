--- conflicted
+++ resolved
@@ -44,11 +44,7 @@
         PriPath = ""
 
         InFileInfo = getInputFileData()
-<<<<<<< HEAD
-        InFileInfo%Lines(52:54) = (/ &
-=======
-        InFileInfo%Lines(64:66) = (/ &
->>>>>>> a2093278
+        InFileInfo%Lines(65:67) = (/ &
             'True          SumPrint     - Print summary data to <RootName>.IfW.sum (flag)                                                                                   ', &
             '              OutList      - The next line(s) contains a list of output parameters.  See OutListParameters.xlsx for a listing of available output channels, (-)', &
             '"Wind1VelX,Wind1VelY"      - Wind velocity at point WindVxiList(1),WindVyiList(1),WindVziList(1).  X, Y, and Z direction components.                           ' &
