!>  This module uses full-field binary wind files to determine the wind inflow.
!!  This module assumes that the origin, (0,0,0), is located at the tower centerline at ground level,
!!  and that all units are specified in the metric system (using meters and seconds).
!!  Data is shifted by half the grid width to account for turbine yaw (so that data in the X
!!  direction actually starts at -1*p%FFYHWid meters).
MODULE IfW_FFWind_Base
!!
!!  Created 25-Sep-2009 by B. Jonkman, National Renewable Energy Laboratory
!!     using subroutines and modules from AeroDyn v12.58
!!
!!----------------------------------------------------------------------------------------------------
!!  Feb 2013    v2.00.00          A. Platt
!!     -- updated to the new framework
!!     -- Modified to use NWTC_Library v. 2.0
!!     -- Note:  Jacobians are not included in this version.
!!
!**********************************************************************************************************************************
! LICENSING
! Copyright (C) 2015-2016  National Renewable Energy Laboratory
!
!    This file is part of InflowWind.
!
! Licensed under the Apache License, Version 2.0 (the "License");
! you may not use this file except in compliance with the License.
! You may obtain a copy of the License at
!
!     http://www.apache.org/licenses/LICENSE-2.0
!
! Unless required by applicable law or agreed to in writing, software
! distributed under the License is distributed on an "AS IS" BASIS,
! WITHOUT WARRANTIES OR CONDITIONS OF ANY KIND, either express or implied.
! See the License for the specific language governing permissions and
! limitations under the License.
!
!**********************************************************************************************************************************

   USE                                          NWTC_Library
   USE                                          IfW_FFWind_Base_Types

   IMPLICIT                                     NONE

   
   INTEGER(IntKi), PARAMETER  :: WindProfileType_None     = -1    !< don't add wind profile; already included in input 
   INTEGER(IntKi), PARAMETER  :: WindProfileType_Constant = 0     !< constant wind
   INTEGER(IntKi), PARAMETER  :: WindProfileType_Log      = 1     !< logarithmic
   INTEGER(IntKi), PARAMETER  :: WindProfileType_PL       = 2     !< power law

   INTEGER(IntKi), PARAMETER  :: ScaleMethod_None         = 0     !< no scaling
   INTEGER(IntKi), PARAMETER  :: ScaleMethod_Direct       = 1     !< direct scaling factors
   INTEGER(IntKi), PARAMETER  :: ScaleMethod_StdDev       = 2     !< requested standard deviation
   

CONTAINS
!====================================================================================================

!====================================================================================================
!> This routine acts as a wrapper for the GetWindSpeed routine. It steps through the array of input
!! positions and calls the GetWindSpeed routine to calculate the velocities at each point.
SUBROUTINE IfW_FFWind_CalcOutput(Time, PositionXYZ, p, Velocity, DiskVel, ErrStat, ErrMsg)

   IMPLICIT                                                       NONE


      ! Passed Variables
   REAL(DbKi),                                  INTENT(IN   )  :: Time              !< time from the start of the simulation
   REAL(ReKi),                                  INTENT(IN   )  :: PositionXYZ(:,:)  !< Array of XYZ coordinates, 3xN
   TYPE(IfW_FFWind_ParameterType),              INTENT(IN   )  :: p                 !< Parameters
   REAL(ReKi),                                  INTENT(INOUT)  :: Velocity(:,:)     !< Velocity output at Time    (Set to INOUT so that array does not get deallocated)
   REAL(ReKi),                                  INTENT(  OUT)  :: DiskVel(3)        !< HACK for AD14: disk velocity output at Time

      ! Error handling
   INTEGER(IntKi),                              INTENT(  OUT)  :: ErrStat           !< error status
   CHARACTER(*),                                INTENT(  OUT)  :: ErrMsg            !< The error message

      ! local variables
   INTEGER(IntKi)                                              :: NumPoints         ! Number of points specified by the PositionXYZ array

      ! local counters
   INTEGER(IntKi)                                              :: PointNum          ! a loop counter for the current point

      ! temporary variables
   INTEGER(IntKi)                                              :: TmpErrStat        ! temporary error status
   CHARACTER(ErrMsgLen)                                        :: TmpErrMsg         ! temporary error message
   CHARACTER(*), PARAMETER                                     :: RoutineName = 'IfW_FFWind_CalcOutput'


      !-------------------------------------------------------------------------------------------------
      ! Check that the module has been initialized.
      !-------------------------------------------------------------------------------------------------

   ErrStat     = ErrID_None
   ErrMsg      = ''

      !-------------------------------------------------------------------------------------------------
      ! Initialize some things
      !-------------------------------------------------------------------------------------------------


      ! The array is transposed so that the number of points is the second index, x/y/z is the first.
      ! This is just in case we only have a single point, the SIZE command returns the correct number of points.
   NumPoints   =  SIZE(PositionXYZ,2)


      ! Step through all the positions and get the velocities
   !$OMP PARALLEL default(shared) if(PointNum>1000)
   !$OMP do private(PointNum, TmpErrStat, TmpErrMsg ) schedule(runtime)
   DO PointNum = 1, NumPoints

         ! Calculate the velocity for the position
      Velocity(:,PointNum) = FFWind_Interp(Time,PositionXYZ(:,PointNum),p,TmpErrStat,TmpErrMsg)

         ! Error handling
      IF (TmpErrStat /= ErrID_None) THEN  !  adding this so we don't have to convert numbers to strings every time
         !$OMP CRITICAL  ! Needed to avoid data race on ErrStat and ErrMsg
         ErrStat = ErrID_None
         ErrMsg  = ""
         CALL SetErrStat( TmpErrStat, TmpErrMsg, ErrStat, ErrMsg, RoutineName//" [position=("//   &
                                                      TRIM(Num2LStr(PositionXYZ(1,PointNum)))//", "// &
                                                      TRIM(Num2LStr(PositionXYZ(2,PointNum)))//", "// &
                                                      TRIM(Num2LStr(PositionXYZ(3,PointNum)))//")  in wind-file coordinates]" )
         !$OMP END CRITICAL
      END IF

   ENDDO
   !$OMP END DO 
   !$OMP END PARALLEL
   IF (ErrStat >= AbortErrLev) RETURN ! Return cannot be in parallel loop

   IF (p%AddMeanAfterInterp) THEN
      DO PointNum = 1, NumPoints
         Velocity(1,PointNum) = Velocity(1,PointNum) + CalculateMeanVelocity(p,PositionXYZ(3,PointNum))
      ENDDO
   END IF


      !REMOVE THIS for AeroDyn 15
      ! Return the average disk velocity values needed by AeroDyn 14.  This is the WindInf_ADhack_diskVel routine.
   DiskVel(1)   =  p%MeanFFWS
   DiskVel(2:3) =  0.0_ReKi


   RETURN

END SUBROUTINE IfW_FFWind_CalcOutput
!+-+-+-+-+-+-+-+-+-+-+-+-+-+-+-+-+-+-+-+-+-+-+-+-+-+-+-+-+-+-+-+-+-+-+-+-+-+-+-+-+-+-+-+-+-+-+-+-+-+-
!>    This function is used to interpolate into the full-field wind array or tower array if it has
!!    been defined and is necessary for the given inputs.  It receives X, Y, Z and
!!    TIME from the calling routine.  It then computes a time shift due to a nonzero X based upon
!!    the average windspeed.  The modified time is used to decide which pair of time slices to interpolate
!!    within and between.  After finding the two time slices, it decides which four grid points bound the
!!    (Y,Z) pair.  It does a bilinear interpolation for each time slice. Linear interpolation is then used
!!    to interpolate between time slices.  This routine assumes that X is downwind, Y is to the left when
!!    looking downwind and Z is up.  It also assumes that no extrapolation will be needed.
!!
!!    If tower points are used, it assumes the velocity at the ground is 0.  It interpolates between
!!    heights and between time slices, but ignores the Y input.
!!
!!    11/07/1994 - Created by M. Buhl from the original TURBINT.
!!    09/25/1997 - Modified by M. Buhl to use f90 constructs and new variable names.  Renamed to FF_Interp.
!!    09/23/2009 - Modified by B. Jonkman to use arguments instead of modules to determine time and position.
!!                 Height is now relative to the ground
!!   16-Apr-2013 - A. Platt, NREL.  Converted to modular framework. Modified for NWTC_Library 2.0
FUNCTION FFWind_Interp(Time, Position, p, ErrStat, ErrMsg)

   IMPLICIT                                              NONE

   CHARACTER(*),           PARAMETER                     :: RoutineName="FFWind_Interp"

   REAL(DbKi),                            INTENT(IN   )  :: Time              !< time (s)
   REAL(ReKi),                            INTENT(IN   )  :: Position(3)       !< takes the place of XGrnd, YGrnd, ZGrnd
   TYPE(IfW_FFWind_ParameterType),        INTENT(IN   )  :: p                 !< Parameters
   REAL(ReKi)                                            :: FFWind_Interp(3)  !< The U, V, W velocities

   INTEGER(IntKi),                        INTENT(  OUT)  :: ErrStat           !< error status
   CHARACTER(*),                          INTENT(  OUT)  :: ErrMsg            !< error message 

      ! Local Variables:

   REAL(ReKi)                                            :: TimeShifted
   REAL(ReKi),PARAMETER                                  :: Tol = 1.0E-3   ! a tolerance for determining if two reals are the same (for extrapolation)
   REAL(ReKi)                                            :: T
   REAL(ReKi)                                            :: TGRID
   REAL(ReKi)                                            :: Y
   REAL(ReKi)                                            :: YGRID
   REAL(ReKi)                                            :: Z
   REAL(ReKi)                                            :: ZGRID
   REAL(ReKi)                                            :: N(8)           ! array for holding scaling factors for the interpolation algorithm
   REAL(ReKi)                                            :: u(8)           ! array for holding the corner values for the interpolation algorithm across a cubic volume
   REAL(ReKi)                                            :: M(4)           ! array for holding scaling factors for the interpolation algorithm
   REAL(ReKi)                                            :: v(4)           ! array for holding the corner values for the interpolation algorithm across an area

   INTEGER(IntKi)                                        :: IDIM
   INTEGER(IntKi)                                        :: ITHI
   INTEGER(IntKi)                                        :: ITLO
   INTEGER(IntKi)                                        :: IYHI
   INTEGER(IntKi)                                        :: IYLO
   INTEGER(IntKi)                                        :: IZHI
   INTEGER(IntKi)                                        :: IZLO

   LOGICAL                                               :: OnGrid

   !-------------------------------------------------------------------------------------------------
   ! Initialize variables
   !-------------------------------------------------------------------------------------------------

   FFWind_Interp(:)     = 0.0_ReKi                         ! the output velocities (in case p%NFFComp /= 3)

   ErrStat              = ErrID_None
   ErrMsg               = ""
      
   
   !-------------------------------------------------------------------------------------------------
   ! By definition, wind below the ground is always zero (no turbulence, either). 
   !-------------------------------------------------------------------------------------------------
   IF ( Position(3) <= 0.0_ReKi ) THEN
      FFWind_Interp = 0.0_ReKi
      RETURN
   END IF
   

   !-------------------------------------------------------------------------------------------------
   ! Find the bounding time slices.
   !-------------------------------------------------------------------------------------------------

   ! Perform the time shift.  At time=0, a point half the grid width downstream (p%FFYHWid) will index into the zero time slice.
   ! If we did not do this, any point downstream of the tower at the beginning of the run would index outside of the array.
   ! This all assumes the grid width is at least as large as the rotor.  If it isn't, then the interpolation will not work.


   TimeShifted = TIME + ( p%InitXPosition - Position(1) )*p%InvMFFWS    ! in distance, X: InputInfo%Position(1) - p%InitXPosition - TIME*p%MeanFFWS


   IF ( p%Periodic ) THEN ! translate TimeShifted to ( 0 <= TimeShifted < p%TotalTime )

      TimeShifted = MODULO( TimeShifted, p%TotalTime )
            ! If TimeShifted is a very small negative number, modulo returns the incorrect value due to internal rounding errors.
            ! See bug report #471
      IF (TimeShifted == p%TotalTime) TimeShifted = 0.0_ReKi

      TGRID = TimeShifted*p%FFRate
      ITLO  = INT( TGRID )             ! convert REAL to INTEGER (add 1 later because our grids start at 1, not 0)
      T     = 2.0_ReKi * ( TGRID - REAL(ITLO, ReKi) ) - 1.0_ReKi     ! a value between -1 and 1 that indicates a relative position between ITLO and ITHI

      ITLO = ITLO + 1
      IF ( ITLO == p%NFFSteps ) THEN
         ITHI = 1
      ELSE
         IF (ITLO > p%NFFSteps) ITLO = 1
         ITHI = ITLO + 1
      ENDIF


   ELSE

      TGRID = TimeShifted*p%FFRate
      ITLO  = INT( TGRID )             ! convert REAL to INTEGER (add 1 later because our grids start at 1, not 0)
      T     = 2.0_ReKi * ( TGRID - REAL(ITLO, ReKi) ) - 1.0_ReKi     ! a value between -1 and 1 that indicates a relative position between ITLO and ITHI

      ITLO = ITLO + 1                  ! add one since our grids start at 1, not 0
      ITHI = ITLO + 1

      IF ( ITLO >= p%NFFSteps .OR. ITLO < 1 ) THEN
         IF ( ITLO == p%NFFSteps  ) THEN
            ITHI = ITLO
            IF ( T <= TOL ) THEN ! we're on the last point
               T = -1.0_ReKi
            ELSE  ! We'll extrapolate one dt past the last value in the file
               ITLO = ITHI - 1
            ENDIF
         ELSE
            ErrMsg   = ' Error: FF wind array was exhausted at '//TRIM( Num2LStr( REAL( TIME,   ReKi ) ) )// &
                       ' seconds (trying to access data at '//TRIM( Num2LStr( REAL( TimeShifted, ReKi ) ) )//' seconds).'
            ErrStat  = ErrID_Fatal
            RETURN
         ENDIF
      ENDIF

   ENDIF


   !-------------------------------------------------------------------------------------------------
   ! Find the bounding rows for the Z position. [The lower-left corner is (1,1) when looking upwind.]
   !-------------------------------------------------------------------------------------------------

   ZGRID = ( Position(3) - p%GridBase )*p%InvFFZD

   IF (ZGRID > -1*TOL) THEN
      OnGrid = .TRUE.

         ! Index for start and end slices
      IZLO = INT( ZGRID ) + 1             ! convert REAL to INTEGER, then add one since our grids start at 1, not 0
      IZHI = IZLO + 1

         ! Set Z as a value between -1 and 1 for the relative location between IZLO and IZHI.
         ! Subtract 1_IntKi from Z since the indices are starting at 1, not 0
      Z = 2.0_ReKi * (ZGRID - REAL(IZLO - 1_IntKi, ReKi)) - 1.0_ReKi

      IF ( IZLO < 1 ) THEN
         IF ( IZLO == 0 .AND. Z >= 1.0-TOL ) THEN
            Z    = -1.0_ReKi
            IZLO = 1
         ELSE
            ErrMsg   = ' FF wind array boundaries violated. Grid too small in Z direction (Z='//&
                        TRIM(Num2LStr(Position(3)))//' m is below the grid).'
            ErrStat  = ErrID_Fatal
            RETURN
         ENDIF
      ELSEIF ( IZLO >= p%NZGrids ) THEN
         IF ( IZLO == p%NZGrids .AND. Z <= TOL ) THEN
            Z    = -1.0_ReKi
            IZHI = IZLO                   ! We're right on the last point, which is still okay
         ELSE
            ErrMsg   = ' FF wind array boundaries violated. Grid too small in Z direction (Z='//&
                        TRIM(Num2LStr(Position(3)))//' m is above the grid).'
            ErrStat  = ErrID_Fatal
            RETURN
         ENDIF
      ENDIF

   ELSE

      OnGrid = .FALSE.  ! this is on the tower
      
      IF (p%InterpTower) then
         
         ! get Z between ground and bottom of grid
         ZGRID = Position(3)/p%GridBase
         Z = 2.0_ReKi * ZGRID - 1.0_ReKi
         IZHI = 1
         IZLO = 0
         
         IF ( ZGRID < 0.0_ReKi ) THEN
            ErrMsg   = ' FF wind array boundaries violated. Grid too small in Z direction '// &
                        '(height (Z='//TRIM(Num2LStr(Position(3)))//' m) is below the ground).'
            ErrStat  = ErrID_Fatal
            RETURN
         ENDIF         
         
      ELSE
         
         IF ( p%NTGrids < 1) THEN
            ErrMsg   = ' FF wind array boundaries violated. Grid too small in Z direction '// &
                        '(height (Z='//TRIM(Num2LStr(Position(3)))//' m) is below the grid and no tower points are defined).'
            ErrStat  = ErrID_Fatal
            RETURN
         ENDIF

         IZLO = INT( -1.0*ZGRID ) + 1            ! convert REAL to INTEGER, then add one since our grids start at 1, not 0


         IF ( IZLO >= p%NTGrids ) THEN  !our dz is the difference between the bottom tower point and the ground
            IZLO  = p%NTGrids

               ! Check that this isn't zero.  Value between -1 and 1 corresponding to the relative position.
            Z = 1.0_ReKi - 2.0_ReKi * (Position(3) / (p%GridBase - REAL(IZLO - 1_IntKi, ReKi)/p%InvFFZD))

         ELSE

               ! Set Z as a value between -1 and 1 for the relative location between IZLO and IZHI.  Used in the interpolation.
            Z = 2.0_ReKi * (ABS(ZGRID) - REAL(IZLO - 1_IntKi, ReKi)) - 1.0_ReKi

         ENDIF
         IZHI = IZLO + 1

      ENDIF

   END IF

   IF ( OnGrid ) THEN      ! The tower points don't use this

      CALL GetInterpValues(); if (ErrStat/=ErrID_None) return
      
      !-------------------------------------------------------------------------------------------------
      ! Interpolate on the grid
      !-------------------------------------------------------------------------------------------------

      DO IDIM=1,p%NFFComp       ! all the components

         u(1)  = p%FFData( IZHI, IYLO, IDIM, ITLO )
         u(2)  = p%FFData( IZHI, IYHI, IDIM, ITLO )
         u(3)  = p%FFData( IZLO, IYHI, IDIM, ITLO )
         u(4)  = p%FFData( IZLO, IYLO, IDIM, ITLO )
         u(5)  = p%FFData( IZHI, IYLO, IDIM, ITHI )
         u(6)  = p%FFData( IZHI, IYHI, IDIM, ITHI )
         u(7)  = p%FFData( IZLO, IYHI, IDIM, ITHI )
         u(8)  = p%FFData( IZLO, IYLO, IDIM, ITHI )
            
         FFWind_Interp(IDIM)  =  SUM ( N * u ) 

      END DO !IDIM

   ELSE

      IF (p%InterpTower) THEN
         
<<<<<<< HEAD
         CALL GetInterpValues(); if (ErrStat/=ErrID_None) return
=======
         CALL GetInterpValues(); if (ErrStat >= AbortErrLev) return
>>>>>>> 572ff1ac
         
      !-------------------------------------------------------------------------------------------------
      ! Interpolate on the bottom of the grid to the ground
      !-------------------------------------------------------------------------------------------------

         DO IDIM=1,p%NFFComp       ! all the components

            u(1)  = p%FFData( IZHI, IYLO, IDIM, ITLO )
            u(2)  = p%FFData( IZHI, IYHI, IDIM, ITLO )
            u(3)  = 0.0_ReKi !p%FFData( IZLO, IYHI, IDIM, ITLO )
            u(4)  = 0.0_ReKi !p%FFData( IZLO, IYLO, IDIM, ITLO )
            u(5)  = p%FFData( IZHI, IYLO, IDIM, ITHI )
            u(6)  = p%FFData( IZHI, IYHI, IDIM, ITHI )
            u(7)  = 0.0_ReKi !p%FFData( IZLO, IYHI, IDIM, ITHI )
            u(8)  = 0.0_ReKi !p%FFData( IZLO, IYLO, IDIM, ITHI )
            
            FFWind_Interp(IDIM)  =  SUM ( N * u ) 

         END DO !IDIM         
         
      ELSE
         
      !-------------------------------------------------------------------------------------------------
      ! Interpolate on the tower array
      !-------------------------------------------------------------------------------------------------
            ! Setup the scaling factors.  Set the unused portion of the array to zero
         M(1)  =  ( 1.0_ReKi + Z )*( 1.0_ReKi - T )
         M(2)  =  ( 1.0_ReKi + Z )*( 1.0_ReKi + T )
         M(3)  =  ( 1.0_ReKi - Z )*( 1.0_ReKi - T )
         M(4)  =  ( 1.0_ReKi - Z )*( 1.0_ReKi + T )
         M     =  M / 4.0_ReKi               ! normalize


         DO IDIM=1,p%NFFComp    ! all the components

            !----------------------------------------------------------------------------------------------
            ! Interpolate between the two times using an area interpolation.
            !----------------------------------------------------------------------------------------------

            IF (IZHI > p%NTGrids) THEN
               v(1)  =  0.0_ReKi  ! on the ground
               v(2)  =  0.0_ReKi  ! on the ground
            ELSE
               v(1)  =  p%FFTower( IDIM, IZHI, ITLO )
               v(2)  =  p%FFTower( IDIM, IZHI, ITHI )
            END IF
            
            v(3)  =  p%FFTower( IDIM, IZLO, ITLO )
            v(4)  =  p%FFTower( IDIM, IZLO, ITHI )
            
            FFWind_Interp(IDIM)  =  SUM ( M * v ) 


         END DO !IDIM
         
      END IF ! Interpolate below the grid
      
   ENDIF ! OnGrid
   RETURN

CONTAINS 
   SUBROUTINE GetInterpValues()
   
      !-------------------------------------------------------------------------------------------------
      ! Find the bounding columns for the Y position. [The lower-left corner is (1,1) when looking upwind.]
      !-------------------------------------------------------------------------------------------------

         YGRID = ( Position(2) + p%FFYHWid )*p%InvFFYD    ! really, it's (Position(2) - -1.0*p%FFYHWid)

         IYLO = INT( YGRID ) + 1             ! convert REAL to INTEGER, then add one since our grids start at 1, not 0
         IYHI = IYLO + 1

            ! Set Y as a value between -1 and 1 for the relative location between IYLO and IYHI.  Used in the interpolation.
            ! Subtract 1_IntKi from IYLO since grids start at index 1, not 0
         Y = 2.0_ReKi * (YGRID - REAL(IYLO - 1_IntKi, ReKi)) - 1.0_ReKi

         IF ( IYLO >= p%NYGrids .OR. IYLO < 1 ) THEN
            IF ( IYLO == 0 .AND. Y >= 1.0-TOL ) THEN
               Y    = -1.0_ReKi
               IYLO = 1
            ELSE IF ( IYLO == p%NYGrids .AND. Y <= TOL ) THEN
               Y    = -1.0_ReKi
               IYHI = IYLO                   ! We're right on the last point, which is still okay
            ELSE
               ErrMsg   = ' FF wind array boundaries violated: Grid too small in Y direction. Y='// &
                           TRIM(Num2LStr(Position(2)))//'; Y boundaries = ['//TRIM(Num2LStr(-1.0*p%FFYHWid))// &
                           ', '//TRIM(Num2LStr(p%FFYHWid))//']'
               ErrStat = ErrID_Fatal         ! we don't return anything
               RETURN
            ENDIF
         ENDIF
         if (IYLO<0) then
            STOP
         endif

         
      !-------------------------------------------------------------------------------------------------
      ! Get normalization values for 3d-linear interpolation on the grid
      !-------------------------------------------------------------------------------------------------
         
!New Algorithm here
      N(1)  = ( 1.0_ReKi + Z )*( 1.0_ReKi - Y )*( 1.0_ReKi - T )
      N(2)  = ( 1.0_ReKi + Z )*( 1.0_ReKi + Y )*( 1.0_ReKi - T )
      N(3)  = ( 1.0_ReKi - Z )*( 1.0_ReKi + Y )*( 1.0_ReKi - T )
      N(4)  = ( 1.0_ReKi - Z )*( 1.0_ReKi - Y )*( 1.0_ReKi - T )
      N(5)  = ( 1.0_ReKi + Z )*( 1.0_ReKi - Y )*( 1.0_ReKi + T )
      N(6)  = ( 1.0_ReKi + Z )*( 1.0_ReKi + Y )*( 1.0_ReKi + T )
      N(7)  = ( 1.0_ReKi - Z )*( 1.0_ReKi + Y )*( 1.0_ReKi + T )
      N(8)  = ( 1.0_ReKi - Z )*( 1.0_ReKi - Y )*( 1.0_ReKi + T )
      N     = N / REAL( SIZE(N), ReKi )  ! normalize
                  
   END SUBROUTINE GetInterpValues
END FUNCTION FFWind_Interp
!====================================================================================================
!>  This routine is used read scale the full-field turbulence data stored in HAWC format.
SUBROUTINE ScaleTurbulence(InitInp, FFData, ScaleFactors, ErrStat, ErrMsg)

      ! Passed Variables
   TYPE(IfW_FFWind_InitInputType),           INTENT(IN   )  :: InitInp           !< Initialization input data passed to the module
   REAL(SiKi),                               INTENT(INOUT)  :: FFData(:,:,:,:)   !< full-field wind inflow data
   REAL(ReKi),                               INTENT(  OUT)  :: ScaleFactors(3)   !< scaling factors that were used    
   INTEGER(IntKi),                           INTENT(  OUT)  :: ErrStat           !< determines if an error has been encountered
   CHARACTER(*),                             INTENT(  OUT)  :: ErrMsg            !< Message about errors
   
      ! Local Variables:
      ! note that the variables used to compute statistics use double precision:
   REAL(DbKi)                                               :: v(3)              ! instanteanous wind speed at target position   
   REAL(DbKi)                                               :: vMean(3)          ! average wind speeds over time at target position
   REAL(DbKi)                                               :: vSum(3)           ! sum over time of wind speeds at target position
   REAL(DbKi)                                               :: vSum2(3)          ! sum of wind speeds squared
   REAL(ReKi)                                               :: ActualSigma(3)    ! computed standard deviation
   
   INTEGER                                                  :: ic                ! Loop counter for wind component
   INTEGER                                                  :: ix                ! Loop counter for x or t
   INTEGER                                                  :: iy                ! Loop counter for y
   INTEGER                                                  :: iz                ! Loop counter for z

   INTEGER                                                  :: nc                ! number of FF wind components
   INTEGER                                                  :: nx                ! size of x (or t) dimension of turbulence box
   INTEGER                                                  :: ny                ! size of y dimension of turbulence box
   INTEGER                                                  :: nz                ! size of z dimension of turbulence box
   
   CHARACTER(*),                             PARAMETER      :: RoutineName = 'ScaleTurbulence'

      
   
   ErrStat = ErrID_None
   ErrMsg  = ""
   
   if ( InitInp%ScaleMethod == ScaleMethod_None ) then
      
      ! don't scale FFWind:      
      ScaleFactors = 1.0_ReKi      
      
   else ! ScaleMethod_Direct or ScaleMethod_StdDev
      
         !..............................
         ! determine the scaling factors:
         !..............................
      
      if ( InitInp%ScaleMethod == ScaleMethod_Direct ) then
         ! Use the scaling factors specified in the input file:
         ScaleFactors = InitInp%sf
         
      else !if ( InitInp%ScaleMethod == ScaleMethod_StdDev ) then
         ! compute the scale factor to get requested sigma:
         
         nz = size(FFData,1)
         ny = size(FFData,2)
         nc = size(FFData,3)
         nx = size(FFData,4)
         
            ! find the center point of the grid (if we don't have an odd number of grid points, we'll pick the point closest to the center)
         iz = (nz + 1) / 2 ! integer division
         iy = (ny + 1) / 2 ! integer division
         
            ! compute the actual sigma at the point specified by (iy,iz). (This sigma should be close to 1.)
         v = 0.0_ReKi
         vSum = 0.0_ReKi
         vSum2 = 0.0_ReKi
         DO ix=1,nx 
            v(1:nc) = FFData(iz,iy,:,ix)
            
            vSum  = vSum  + v
            vSum2 = vSum2 + v**2
         ENDDO ! IX
               
         vMean = vSum/nx 
         ActualSigma = SQRT( ABS( (vSum2/nx) - vMean**2 ) )
                     
         ! check that the ActualSigma isn't 0
         !InitOut%sf = InitInp%SigmaF / ActualSigma  ! factor = Target / actual        
         do ic=1,nc
            if ( EqualRealNos( ActualSigma(ic), 0.0_ReKi ) ) then
               ScaleFactors(ic) = 0.0_ReKi
               if ( .not. EqualRealNos( InitInp%SigmaF(ic), 0.0_ReKi ) ) then
                  call SetErrStat( ErrID_Fatal,"Computed standard deviation is zero; cannot scale to achieve target non-zero standard deviation.", ErrStat, ErrMsg, RoutineName )                  
               end if         
            else
               ScaleFactors(ic) = InitInp%SigmaF(ic) / ActualSigma(ic)
            end if                           
         end do

      end if
      
         !..............................
         ! scale the data using our scaling factors:
         !..............................
      
      do ix=1,nx 
         do ic = 1,nc
            FFData( :, :, ic, ix ) = ScaleFactors(ic) * FFData( :, :, ic, ix )   
         end do !IC 
      end do         
                  
   end if
               
END SUBROUTINE ScaleTurbulence   
!====================================================================================================
!>  This routine is used to add a mean wind profile to the HAWC format turbulence data.
SUBROUTINE AddMeanVelocity(InitInp, GridBase, dz, FFData)

      ! Passed Variables
   TYPE(IfW_FFWind_InitInputType),           INTENT(IN   )  :: InitInp           !< Initialization input data passed to the module
   REAL(ReKi),                               INTENT(IN   )  :: GridBase          !< height of the lowest point on the grid
   REAL(ReKi),                               INTENT(IN   )  :: dz                !< distance between two zertically consectutive grid points
   REAL(SiKi),                               INTENT(INOUT)  :: FFData(:,:,:,:)   !< FF wind-inflow data
   
      ! Local Variables:
   REAL(ReKi)                                               :: Z                 ! height
   REAL(ReKi)                                               :: U                 ! mean wind speed
   INTEGER(IntKi)                                           :: iz                ! loop counter
   INTEGER(IntKi)                                           :: nz                ! number of points in the z direction
         
   
   nz = size(FFData,1)
   
   DO iz = 1,nz

      Z = GridBase  + ( iz - 1 )*dz
      if (Z <= 0.0_ReKi) cycle
      
      SELECT CASE ( InitInp%WindProfileType )

      CASE ( WindProfileType_PL )
            
            U = InitInp%URef*( Z / InitInp%RefHt )**InitInp%PLExp      ! [IEC 61400-1 6.3.1.2 (10)]

      CASE ( WindProfileType_Log )

            IF ( .not. EqualRealNos( InitInp%RefHt, InitInp%Z0 ) .and. Z > 0.0_ReKi ) THEN
               U = InitInp%URef*( LOG( Z / InitInp%Z0 ) )/( LOG( InitInp%RefHt / InitInp%Z0 ) )
            ELSE
               U = 0.0_ReKi
            ENDIF

      CASE ( WindProfileType_Constant )
         
           U = InitInp%URef
            
      CASE DEFAULT ! WindProfileType_None
         
            U = 0.0_ReKi

      END SELECT

      FFData( iz, :, 1, : ) = FFData( iz, :, 1, : ) + U

   END DO ! iz
   
               
END SUBROUTINE AddMeanVelocity
!====================================================================================================
FUNCTION CalculateMeanVelocity(p,z) RESULT(u)

   TYPE(IfW_FFWind_ParameterType),           INTENT(IN   )  :: p                 !< Parameters
   REAL(ReKi)                    ,           INTENT(IN   )  :: Z                 ! height
   REAL(ReKi)                                               :: u                 ! mean wind speed at height z

      SELECT CASE ( p%WindProfileType )

      CASE ( WindProfileType_PL )
            
            U = p%MeanFFWS*( Z / p%RefHt )**p%PLExp      ! [IEC 61400-1 6.3.1.2 (10)]

      CASE ( WindProfileType_Log )

            IF ( .not. EqualRealNos( p%RefHt, p%Z0 ) .and. Z > 0.0_ReKi ) THEN
               U = p%MeanFFWS*( LOG( Z / p%Z0 ) )/( LOG( p%RefHt / p%Z0 ) )
            ELSE
               U = 0.0_ReKi
            ENDIF

      CASE ( WindProfileType_Constant )
         
           U = p%MeanFFWS
            
      CASE DEFAULT
         
            U = 0.0_ReKi

      END SELECT
      
END FUNCTION CalculateMeanVelocity
!====================================================================================================
!>  This routine is used to add a subtract the mean wind speed from turbulence data (so that the added mean can be added later).
!! Note that this does NOT scale using the length of the wind simulation, so there may be differences with the HAWC implementation.
SUBROUTINE SubtractMeanVelocity(FFData)

      ! Passed Variables
   REAL(SiKi),                               INTENT(INOUT)  :: FFData(:,:,:,:)   !< FF wind-inflow data
   
      ! Local Variables:
   REAL(ReKi)                                               :: MeanVal           ! computed mean wind speed
   INTEGER(IntKi)                                           :: ic                ! loop counter
   INTEGER(IntKi)                                           :: iy                ! loop counter
   INTEGER(IntKi)                                           :: iz                ! loop counter
   INTEGER(IntKi)                                           :: nt                ! number of points in the x (time) direction
         
   
   nt = size(FFData,4)
   
   DO ic = 1,1 !size(FFData,3)
      DO iy = 1,size(FFData,2)
         DO iz = 1,size(FFData,1)
            meanVal = sum(FFData(iz,iy,ic,:)) / nt

            FFData( iz,iy,ic,: ) = FFData( iz,iy,ic,: ) - meanVal
         END DO ! iz
      END DO ! iy
   END DO ! ic
   
               
END SUBROUTINE SubtractMeanVelocity
!====================================================================================================
!>  This routine is used to make sure the initInp data is valid.
SUBROUTINE FFWind_ValidateInput(InitInp, nffc, ErrStat, ErrMsg)

      ! Passed Variables
   TYPE(IfW_FFWind_InitInputType),           INTENT(IN   )  :: InitInp           !< Initialization input data passed to the module
   INTEGER(IntKi),                           INTENT(IN   )  :: nffc              !< number of full-field wind components (normally 3)

      ! Error Handling
   INTEGER(IntKi),                           INTENT(  OUT)  :: ErrStat           !< determines if an error has been encountered
   CHARACTER(*),                             INTENT(  OUT)  :: ErrMsg            !< Message about errors
   character(*), parameter                                  :: RoutineName = 'FFWind_ValidateInput'
   
   integer(intki)                                           :: ic                ! loop counter
   
   ErrStat = ErrID_None
   ErrMsg  = ""
   
   IF ( InitInp%RefHt < 0.0_ReKi .or. EqualRealNos( InitInp%RefHt, 0.0_ReKi ) ) call SetErrStat( ErrID_Fatal, 'The grid reference height must be larger than 0.', ErrStat, ErrMsg, RoutineName )

   if ( InitInp%ScaleMethod == ScaleMethod_Direct) then
      do ic=1,nffc
         if ( InitInp%sf(ic) < 0.0_ReKi )  CALL SetErrStat( ErrID_Fatal, 'Turbulence scaling factors must not be negative.', ErrStat, ErrMsg, RoutineName ) 
      end do
   elseif ( InitInp%ScaleMethod == ScaleMethod_StdDev ) then
      do ic=1,nffc
         if ( InitInp%sigmaf(ic) < 0.0_ReKi )  CALL SetErrStat( ErrID_Fatal, 'Turbulence standard deviations must not be negative.', ErrStat, ErrMsg, RoutineName ) 
      end do
#ifdef UNUSED_INPUTFILE_LINES      
      if ( InitInp%TStart < 0.0_ReKi )  CALL SetErrStat( ErrID_Fatal, 'TStart for turbulence standard deviation calculations must not be negative.', ErrStat, ErrMsg, RoutineName ) 
      if ( InitInp%TEnd <= InitInp%TStart )  CALL SetErrStat( ErrID_Fatal, 'TEnd for turbulence standard deviation calculations must be after TStart.', ErrStat, ErrMsg, RoutineName )       
#endif      
   elseif ( InitInp%ScaleMethod /= ScaleMethod_None ) then
      CALL SetErrStat( ErrID_Fatal, 'Turbulence scaling method must be 0 (none), 1 (direct scaling factors), or 2 (target standard deviation).', ErrStat, ErrMsg, RoutineName )             
   end if

   
   if (InitInp%WindProfileType == WindProfileType_Log) then
      if ( InitInp%z0 < 0.0_ReKi .or. EqualRealNos( InitInp%z0, 0.0_ReKi ) ) &
         call SetErrStat( ErrID_Fatal, 'The surface roughness length, Z0, must be greater than zero', ErrStat, ErrMsg, RoutineName )
   elseif ( InitInp%WindProfileType < WindProfileType_None .or. InitInp%WindProfileType > WindProfileType_PL)  then                              
       call SetErrStat( ErrID_Fatal, 'The WindProfile type must be 0 (constant), 1 (logarithmic) or 2 (power law).', ErrStat, ErrMsg, RoutineName )
   end if

   IF ( InitInp%URef < 0.0_ReKi ) call SetErrStat( ErrID_Fatal, 'The reference wind speed must not be negative.', ErrStat, ErrMsg, RoutineName )
   
   
END SUBROUTINE FFWind_ValidateInput
!====================================================================================================
SUBROUTINE ConvertFFWind_to_HAWC2(FileRootName, p, ErrStat, ErrMsg)
   CHARACTER(*),                             INTENT(IN   )  :: FileRootName      !< RootName for output files
   TYPE(IfW_FFWind_ParameterType),           INTENT(IN   )  :: p                 !< Parameters

   INTEGER(IntKi),                           INTENT(  OUT)  :: ErrStat           !< Error status of the operation
   CHARACTER(*),                             INTENT(  OUT)  :: ErrMsg            !< Error message if ErrStat /= ErrID_None


      ! Local variables
   REAL(SiKi)                                               :: delta(3)

   delta(1) = p%MeanFFWS * p%FFDTime
   delta(2) = 1.0_SiKi / p%InvFFYD
   delta(3) = 1.0_SiKi / p%InvFFZD
   
   CALL WrBinHAWC(FileRootName, p%FFData(:,:,:,1:p%NFFSteps), delta, ErrStat, ErrMsg)

   IF (.NOT. p%Periodic) THEN
      call SetErrStat( ErrID_Severe, 'File converted to HAWC format is not periodic. Jumps may occur in resulting simulation.', &
         ErrStat, ErrMsg, 'ConvertFFWind_to_HAWC2')
   END IF

END SUBROUTINE ConvertFFWind_to_HAWC2
!====================================================================================================
SUBROUTINE ConvertFFWind_to_Bladed(FileRootName, p, ErrStat, ErrMsg)
   CHARACTER(*),                             INTENT(IN   )  :: FileRootName      !< RootName for output files
   TYPE(IfW_FFWind_ParameterType),           INTENT(IN   )  :: p                 !< Parameters

   INTEGER(IntKi),                           INTENT(  OUT)  :: ErrStat           !< Error status of the operation
   CHARACTER(*),                             INTENT(  OUT)  :: ErrMsg            !< Error message if ErrStat /= ErrID_None


      ! Local variables
   REAL(SiKi)                                               :: delta(3)

   delta(1) = p%MeanFFWS * p%FFDTime
   delta(2) = 1.0_SiKi / p%InvFFYD
   delta(3) = 1.0_SiKi / p%InvFFZD
   
   CALL WrBinBladed(FileRootName, p%FFData(:,:,:,1:p%NFFSteps), delta, p%MeanFFWS, p%RefHt, p%GridBase, p%Periodic, p%AddMeanAfterInterp, ErrStat, ErrMsg)

END SUBROUTINE ConvertFFWind_to_Bladed
!==================================================================================================================================
   SUBROUTINE WrBinHAWC(FileRootName, FFWind, delta, ErrStat, ErrMsg)
   CHARACTER(*),      INTENT(IN) :: FileRootName                     !< Name of the file to write the output in
   REAL(SiKi),        INTENT(IN) :: FFWind(:,:,:,:)                  !< 4D wind speeds: index 1=z (height), 2=y (lateral), 3=dimension(u,v,w), 4=time or x
   REAL(SiKi),        INTENT(IN) :: delta(3)                         !< array containing dx, dy, dz in meters
   INTEGER(IntKi),    INTENT(OUT):: ErrStat                          !< Indicates whether an error occurred (see NWTC_Library)
   CHARACTER(*),      INTENT(OUT):: ErrMsg                           !< Error message associated with the ErrStat
   
   ! local variables
   CHARACTER(*),     PARAMETER   :: Comp(3) = (/'u','v','w'/)
   INTEGER(IntKi),   PARAMETER   :: AryDim(3) = (/4, 2, 1/) ! x,y,z dimensions of FFWind array
   INTEGER(IntKi)                :: nc
   INTEGER(IntKi)                :: IC, IX, IY, IZ
   INTEGER(IntKi)                :: UnWind
   !REAL(SiKi)                    :: MeanVal(size(FFWind,1),size(FFWind,2))
   REAL(SiKi)                    :: MeanVal(size(FFWind,1))

   INTEGER(IntKi)                :: ErrStat2
   CHARACTER(ErrMsgLen)          :: ErrMsg2
   CHARACTER(*), PARAMETER       :: RoutineName = 'WrBinHAWC'
   CHARACTER(1024)               :: RootWithoutPathName
   
   ErrStat = ErrID_None
   ErrMsg  = ""
   
   CALL GetNewUnit( UnWind, ErrStat2, ErrMsg2 )
      CALL SetErrStat(ErrStat2, ErrMsg2, ErrStat, ErrMsg, RoutineName) 
      IF (ErrStat >= AbortErrLev) RETURN
   
   nc = size(FFWind,3) ! check that nc == 3 ????
   
   ! need to remove time-average value from DIM=1
   MeanVal = 0.0_SiKi
   DO IX = 1,size(FFWind,4)
      MeanVal = MeanVal + FFWind(:,1,1,ix)
   END DO
   MeanVal = MeanVal / size(FFWind,4)


   ! write the summary file
   CALL OpenFOutFile ( UnWind, trim(FileRootName)//'-HAWC.sum', ErrStat2, ErrMsg2 )
         CALL SetErrStat(ErrStat2, ErrMsg2, ErrStat, ErrMsg, RoutineName)
         IF (ErrStat >= AbortErrLev) RETURN

   WRITE( UnWind, '(A)' ) '; Wind file converted to HAWC format on '//CurDate()//' at '//CurTime()
   
   WRITE( UnWind, '()' ) 
   DO IZ = size(FFWind,AryDim(3)),1,-1
      WRITE( UnWind, '(A,I3,A,F15.5)' ) '; mean removed at z(', iz, ') = ', MeanVal(iz)
   END DO
   
   WRITE( UnWind, '(A)' ) 'turb_format 1 ;'
!   WRITE( UnWind, '(A)' ) 'center_pos0 0.0 0.0 '//trim(num2lstr( ';'
   
   WRITE( UnWind, '()'  )
   WRITE( UnWind, '(A)' )  'begin mann;'
   
   ic = INDEX( FileRootName, '\', BACK=.TRUE. )
   ic = MAX( ic, INDEX( FileRootName, '/', BACK=.TRUE. ) )
   RootWithoutPathName = FileRootName((ic+1):)


   DO IC = 1,nc
      WRITE( UnWind, '(2x,A, T30, A, " ;")' ) 'filename_'//Comp(IC), trim(RootWithoutPathName)//'-HAWC-'//Comp(IC)//'.bin' 
   END DO
   DO IC = 1,nc
      WRITE( UnWind, '(2x,A, T30, I8, 1x, F15.5, " ;")' ) 'box_dim_'//Comp(IC), size( FFWind, AryDim(ic) ), delta(ic)
   END DO
   WRITE( UnWind, '(2x,A)' )  'dont_scale 1;  converter did not rescale turbulence to unit standard deviation'
   WRITE( UnWind, '(A)' )  'end mann;'
   CLOSE ( UnWind )
   
   
   ! write the binary files for each component
   
   DO IC = 1,nc

      CALL OpenBOutFile ( UnWind, trim(FileRootName)//'-HAWC-'//Comp(ic)//'.bin', ErrStat2, ErrMsg2 )
         CALL SetErrStat(ErrStat2, ErrMsg2, ErrStat, ErrMsg, RoutineName) 
         IF (ErrStat >= AbortErrLev) RETURN

      DO IX = 1,size(FFWind,AryDim(1))
         DO IY = size(FFWind,AryDim(2)),1,-1
            WRITE( UnWind, IOSTAT=ErrStat2 ) FFWind(:,iy,ic,ix) - MeanVal(:) ! note that FFWind is SiKi (4-byte reals, not default kinds)
         END DO
      END DO

      CLOSE ( UnWind )

      MeanVal = 0.0_SiKi

   END DO

   END SUBROUTINE WrBinHAWC
!==================================================================================================================================
   SUBROUTINE WrBinBladed(FileRootName, FFWind, delta, MeanFFWS, HubHt, GridBase, Periodic, AddMeanAfterInterp, ErrStat, ErrMsg)
   CHARACTER(*),      INTENT(IN) :: FileRootName                     !< Name of the file to write the output in
   REAL(SiKi),        INTENT(IN) :: FFWind(:,:,:,:)                  !< 4D wind speeds: index 1=z (height), 2=y (lateral), 3=dimension(u,v,w), 4=time or x
   REAL(SiKi),        INTENT(IN) :: delta(3)                         !< array containing dx, dy, dz in meters
   REAL(ReKi),        INTENT(IN) :: MeanFFWS                         !< advection speed (mean wind speed at hub)
   REAL(ReKi),        INTENT(IN) :: HubHt                            !< hub height
   REAL(ReKi),        INTENT(IN) :: GridBase                         !< height of lowest grid point
   LOGICAL,           INTENT(IN) :: Periodic                         !< whether this wind file is periodic
   LOGICAL,           INTENT(IN) :: AddMeanAfterInterp               !< whether this wind file contains a mean longditudinal wind speed
   INTEGER(IntKi),    INTENT(OUT):: ErrStat                          !< Indicates whether an error occurred (see NWTC_Library)
   CHARACTER(*),      INTENT(OUT):: ErrMsg                           !< Error message associated with the ErrStat
   
   ! local variables
   INTEGER(IntKi),   PARAMETER   :: AryDim(3) = (/4, 2, 1/) ! x,y,z dimensions of FFWind array
   INTEGER(IntKi)                :: ic, it, iy, iz
   INTEGER(IntKi)                :: UnWind
   REAL(SiKi)                    :: MeanVal(size(FFWind,1),size(FFWind,2))
   REAL(SiKi)                    :: SigmaGrid( size(FFWind,1),size(FFWind,2))
   REAL(SiKi)                    :: TI(3)                            !< array containing turbulence intensity (for scaling factors)
   REAL(SiKi)                    :: Sigma(3)                         !< array containing standard deviations (for scaling factors)
   REAL(SiKi)                    :: Scl(3)                           !< array containing scaling factors
   REAL(SiKi)                    :: Off(3)                           !< array containing offsets
   REAL(SiKi)                    :: Tmp                              
   REAL(ReKi)                    :: MeanFFWS_nonZero                 !< advection speed (mean wind speed at hub)
   

   INTEGER(IntKi)                :: ErrStat2
   CHARACTER(ErrMsgLen)          :: ErrMsg2
   CHARACTER(*), PARAMETER       :: RoutineName = 'WrBinBladed'
   
   REAL(SiKi),          PARAMETER :: Tolerance         = 0.0001        ! The largest difference between two numbers that are assumed to be equal

   
   ErrStat = ErrID_None
   ErrMsg  = ""
   
   !-----------------------------------------------------
   ! Calculate the stats
   !-----------------------------------------------------
   
   do ic=3,1,-1
   
         ! mean values:
      MeanVal = 0.0_SiKi
      DO it = 1,size(FFWind,AryDim(1))
         MeanVal = MeanVal + FFWind(:,:,ic,it)
      END DO
      MeanVal = MeanVal / real( size(FFWind,AryDim(1)), SiKi)
   
         ! standard deviations (with 1/N scaling factor):
      SigmaGrid = 0.0_SiKi
      DO it = 1,size(FFWind,4)
         SigmaGrid = SigmaGrid + FFWind(:,:,ic,it)**2
      END DO
      SigmaGrid = SigmaGrid / size(FFWind,AryDim(1))
      SigmaGrid = SQRT( MAX( SigmaGrid - MeanVal**2, 0.0_SiKi ) )
      
         ! now get the average standard deviation for each component:
      Sigma(ic) = sum(SigmaGrid)/size(SigmaGrid) ! get the average sigma over the grid
      Sigma(ic) = MAX(100.0_SiKi*Tolerance, Sigma(ic)) ! make sure this scaling isn't too small

   end do

      ! We need to take into account the shear across the grid in the sigma calculations for scaling the data, 
      ! and ensure that 32.767*sigma_u >= |V-UHub| so that we don't get values out of the range of our scaling values
      ! in this BLADED-style binary output.  Tmp is |V-UHub|
   Tmp      = MAX( ABS(MAXVAL(FFWind(:,:,1,:))-MeanFFWS), ABS(MINVAL(FFWind(:,:,1,:))-MeanFFWS) )  !Get the range of wind speed values for scaling in BLADED-format .wnd files
   Sigma(1) = MAX(Sigma(1),0.05_SiKi*Tmp)
   do ic=2,3
      Sigma(ic)  = MAX( Sigma(ic), 0.05_SiKi*ABS(MAXVAL(FFWind(:,:,ic,:))), 0.05_SiKi*ABS(MINVAL(FFWind(:,:,ic,:))) )  ! put the abs() after the maxval() and minval() to avoid stack-overflow issues with large wind files 
   end do
   
      ! Put normalizing factors into the summary file.  The user can use them to
      ! tell a simulation program how to rescale the data.

   if ( abs(MeanFFWS) < 0.1_ReKi ) then
      MeanFFWS_nonZero = sign( 0.1, MeanFFWS )
   else
      MeanFFWS_nonZero = MeanFFWS
   end if
      
   TI  = Sigma / MeanFFWS_nonZero

   !-----------------------------------------------------
   ! The summary file
   !-----------------------------------------------------  
   CALL GetNewUnit( UnWind, ErrStat2, ErrMsg2 )
      CALL SetErrStat(ErrStat2, ErrMsg2, ErrStat, ErrMsg, RoutineName) 
      IF (ErrStat >= AbortErrLev) RETURN

   CALL OpenFOutFile ( UnWind, trim(FileRootName)//'-Bladed.sum', ErrStat2, ErrMsg2 )
      CALL SetErrStat(ErrStat2, ErrMsg2, ErrStat, ErrMsg, RoutineName)
      IF (ErrStat >= AbortErrLev) RETURN
   
   !The string "TurbSim" needs to be in the 2nd line of the summary file if AeroDyn will read this.
   WRITE( UnWind,"( / 'TurbSim - This summary file was generated by ', A, ' on ' , A , ' at ' , A , '.' / )")  "NWTC_Library", CurDate(), CurTime()
   WRITE( UnWind, '(/)' )
   WRITE( UnWind, '(/)' )
   WRITE( UnWind, '( L10,   2X, "Clockwise rotation when looking downwind?")' ) .FALSE. 
   WRITE( UnWind, '( F10.3, 2X, "Hub height [m]")'  ) HubHt
   WRITE( UnWind, '( F10.3, 2X, "Grid height [m]")' ) delta(3)*(size(FFWind,AryDim(3)) - 1)
   WRITE( UnWind, '( F10.3, 2X, "Grid width [m]")'  ) delta(2)*(size(FFWind,AryDim(2)) - 1)
   WRITE( UnWind, '(/"BLADED-style binary scaling parameters:"/)' )
   WRITE( UnWind, '( 2X, "UBar  = ", F9.4, " m/s")' ) MeanFFWS_nonZero
   WRITE( UnWind, '( 2X, "TI(u) = ", F9.4, " %")'  ) 100.0*TI(1)
   WRITE( UnWind, '( 2X, "TI(v) = ", F9.4, " %")'  ) 100.0*TI(2)
   WRITE( UnWind, '( 2X, "TI(w) = ", F9.4, " %")'  ) 100.0*TI(3)
   WRITE( UnWind, '(/)' )
   WRITE( UnWind, '( 2X, "Height offset = ", F9.4, " m" )' ) HubHt - 0.5*delta(3)*(size(FFWind,AryDim(3)) - 1) - GridBase    ! This will be zero for square grids
                                                                     ! ZGOffset = ( HubHt - delta(3)*(size(FFWind,1) - 1) / 2.0 - Zbottom )
   WRITE( UnWind, '( 2X, "Grid Base     = ", F9.4, " m" )' ) GridBase
   if (Periodic) then
      WRITE (UnWind,'()'   )
      WRITE (UnWind,'( A)' ) 'Creating a PERIODIC output file.'
   end if
   WRITE (UnWind,'( A)' ) 'Creating a BLADED LEFT-HAND RULE output file.'


   CLOSE (UnWind)
   
   !-----------------------------------------------------
   ! The BINARY file
   !-----------------------------------------------------
   CALL OpenBOutFile ( UnWind, TRIM(FileRootName)//'-Bladed.wnd', ErrStat, ErrMsg )
      CALL SetErrStat(ErrStat2, ErrMsg2, ErrStat, ErrMsg, RoutineName)
      IF (ErrStat >= AbortErrLev) RETURN
 
   WRITE (UnWind)   INT(  -99                      , B2Ki )               ! -99 = New Bladed format
   WRITE (UnWind)   INT(    4                      , B2Ki )               ! 4 = improved von karman (not used, but needed for next 7 inputs)
   WRITE (UnWind)   INT( size(FFWind,3)            , B4Ki )               ! size(FFWind,3) = 3 = number of wind components 
   WRITE (UnWind)  REAL( 45.0_SiKi                 , SiKi )               ! Latitude (degrees)   (informational, not used in FAST)
   WRITE (UnWind)  REAL( 0.03_SiKi                 , SiKi )               ! Roughness length (m) (informational, not used in FAST)
   WRITE (UnWind)  REAL( HubHt                     , SiKi )               ! Reference Height (m) (informational, not used in FAST)
   WRITE (UnWind)  REAL( 100.0*TI(1)               , SiKi )               ! Longitudinal turbulence intensity (%)
   WRITE (UnWind)  REAL( 100.0*TI(2)               , SiKi )               ! Lateral turbulence intensity (%)
   WRITE (UnWind)  REAL( 100.0*TI(3)               , SiKi )               ! Vertical turbulence intensity (%)

   WRITE (UnWind)  REAL( delta(3)                  , SiKi )               ! grid spacing in vertical direction, in m
   WRITE (UnWind)  REAL( delta(2)                  , SiKi )               ! grid spacing in lateral direction, in m
   WRITE (UnWind)  REAL( delta(1)                  , SiKi )               ! grid spacing in longitudinal direciton, in m
   WRITE (UnWind)   INT( size(FFWind,AryDim(1))/2  , B4Ki )               ! half the number of points in alongwind direction
   WRITE (UnWind)  REAL( MeanFFWS_nonZero          , SiKi )               ! the mean wind speed in m/s
   WRITE (UnWind)  REAL( 0                         , SiKi )               ! the vertical length scale of the longitudinal component in m
   WRITE (UnWind)  REAL( 0                         , SiKi )               ! the lateral length scale of the longitudinal component in m
   WRITE (UnWind)  REAL( 0                         , SiKi )               ! the longitudinal length scale of the longitudinal component in m   
   WRITE (UnWind)   INT( 0                         , B4Ki )               ! an unused integer
   WRITE (UnWind)   INT( 0                         , B4Ki )               ! the random number seed
   WRITE (UnWind)   INT( size(FFWind,AryDim(3))    , B4Ki )               ! the number of grid points vertically
   WRITE (UnWind)   INT( size(FFWind,AryDim(2))    , B4Ki )               ! the number of grid points laterally
   WRITE (UnWind)   INT( 0                         , B4Ki )               ! the vertical length scale of the lateral component, not used
   WRITE (UnWind)   INT( 0                         , B4Ki )               ! the lateral length scale of the lateral component, not used
   WRITE (UnWind)   INT( 0                         , B4Ki )               ! the longitudinal length scale of the lateral component, not used
   WRITE (UnWind)   INT( 0                         , B4Ki )               ! the vertical length scale of the vertical component, not used
   WRITE (UnWind)   INT( 0                         , B4Ki )               ! the lateral length scale of the vertical component, not used
   WRITE (UnWind)   INT( 0                         , B4Ki )               ! the longitudinal length scale of the vertical component, not used
   
   ! Scaling value to convert wind speeds to 16-bit integers
   do ic = 1,3
      if (.not. EqualRealNos( Sigma(ic), 0.0_SiKi ) ) then
         Scl(ic) =  1000.0/( Sigma(ic) )
      else
         Scl(ic) = 1.0_SiKi
      end if
   end do
   Scl(2) = -Scl(2)    ! Bladed convention is positive V is pointed along negative Y (IEC turbine coordinate)
   
   ! Offset value to convert wind speeds to 16-bit integers
   IF (AddMeanAfterInterp) THEN ! Note that this will not take into account any shear!!!
      Off(1) = 0.0
   ELSE
      Off(1) = MeanFFWS * Scl(1)
   END IF
   Off(2) = 0.0
   Off(3) = 0.0
   
   DO it=1,size(FFWind,AryDim(1))
      DO iz=1,size(FFWind,AryDim(3))     ! 1=bottom of grid
         DO iy=1,size(FFWind,AryDim(2))  ! 1=left of grid, i.e. y(1) = -GridWidth/2

               ! Scale velocity for 16-bit integers:
            WRITE ( UnWind ) NINT( FFWind(iz,iy,:,it) * Scl - Off , B2Ki ) ! scale to int16  

         ENDDO !IY
      ENDDO !IZ
   ENDDO !IT
   
   CLOSE( UnWind )
   
   
   END SUBROUTINE WrBinBladed
!====================================================================================================
SUBROUTINE ConvertFFWind_toVTK(FileRootName, p, ErrStat, ErrMsg)
   CHARACTER(*),                             INTENT(IN   )  :: FileRootName      !< RootName for output files
   TYPE(IfW_FFWind_ParameterType),           INTENT(IN   )  :: p                 !< Parameters

   INTEGER(IntKi),                           INTENT(  OUT)  :: ErrStat           !< Error status of the operation
   CHARACTER(*),                             INTENT(  OUT)  :: ErrMsg            !< Error message if ErrStat /= ErrID_None


      ! Local variables
   CHARACTER(1024)                                          :: RootPathName
   CHARACTER(1024)                                          :: FileName
   INTEGER                                                  :: UnWind
   INTEGER                                                  :: i
   INTEGER                                                  :: iy
   INTEGER                                                  :: iz

   INTEGER(IntKi)                                           :: ErrStat2
   CHARACTER(ErrMsgLen)                                     :: ErrMsg2
   CHARACTER(*), PARAMETER                                  :: RoutineName = 'ConvertFFWind_toVTK'

   
   CALL GetPath ( FileRootName, RootPathName )
   CALL GetNewUnit( UnWind, ErrStat, ErrMsg )

   do i = 1,p%NFFSteps

         ! Create the output vtk file with naming <WindFilePath>/vtk/DisYZ.t<i>.vtk
   
      RootPathName = trim(RootPathName)//PathSep//"vtk"
      call MkDir( trim(RootPathName) )  ! make this directory if it doesn't already exist
      
      !FileName = trim(RootPathName)//PathSep//"vtk"//PathSep//"DisYZ.t"//trim(num2lstr(i))//".vtp"
      FileName = trim(RootPathName)//PathSep//"DisYZ.t"//trim(num2lstr(i))//".vtp"
      
      ! see WrVTK_SP_header
      CALL OpenFOutFile ( UnWind, TRIM(FileName), ErrStat2, ErrMsg2 )
         call SetErrStat(ErrStat2,ErrMsg2,ErrStat,ErrMsg,RoutineName)
         if (ErrStat >= AbortErrLev) return
      
      WRITE(UnWind,'(A)')  '# vtk DataFile Version 3.0'
      WRITE(UnWind,'(A)')  "InflowWind YZ Slice at T= "//trim(num2lstr((i-1)*p%FFDTime))//" s"
      WRITE(UnWind,'(A)')  'ASCII'
      WRITE(UnWind,'(A)')  'DATASET STRUCTURED_POINTS'
      
      ! Note: gridVals must be stored such that the left-most dimension is X and the right-most dimension is Z
      ! see WrVTK_SP_vectors3D()
      WRITE(UnWind,'(A,3(i5,1X))')    'DIMENSIONS ',  1, p%NYGrids, p%NZGrids
      WRITE(UnWind,'(A,3(f10.2,1X))') 'ORIGIN '    ,  p%InitXPosition, -p%FFYHWid, p%GridBase
      WRITE(UnWind,'(A,3(f10.2,1X))') 'SPACING '   ,  0.0_ReKi, 1.0_SiKi / p%InvFFYD, 1.0_SiKi / p%InvFFZD
      WRITE(UnWind,'(A,i5)')          'POINT_DATA ',  p%NYGrids*p%NZGrids
      WRITE(UnWind,'(A)')             'VECTORS DisYZ float'
         
      DO iz=1,p%NZGrids
         DO iy=1,p%NYGrids
            WRITE(UnWind,'(3(f10.2,1X))')   p%FFData(iz,iy,:,i)
         END DO
      END DO

      CLOSE(UnWind)

   end do
   
   
END SUBROUTINE ConvertFFWind_toVTK

   
!====================================================================================================

END MODULE IfW_FFWind_Base<|MERGE_RESOLUTION|>--- conflicted
+++ resolved
@@ -393,11 +393,7 @@
 
       IF (p%InterpTower) THEN
          
-<<<<<<< HEAD
-         CALL GetInterpValues(); if (ErrStat/=ErrID_None) return
-=======
          CALL GetInterpValues(); if (ErrStat >= AbortErrLev) return
->>>>>>> 572ff1ac
          
       !-------------------------------------------------------------------------------------------------
       ! Interpolate on the bottom of the grid to the ground
@@ -489,10 +485,6 @@
                RETURN
             ENDIF
          ENDIF
-         if (IYLO<0) then
-            STOP
-         endif
-
          
       !-------------------------------------------------------------------------------------------------
       ! Get normalization values for 3d-linear interpolation on the grid
