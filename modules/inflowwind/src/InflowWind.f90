--- conflicted
+++ resolved
@@ -172,18 +172,6 @@
    EchoFileName  = TRIM(p%RootFileName)//".ech"
    SumFileName   = TRIM(p%RootFileName)//".sum"
 
-<<<<<<< HEAD
-
-
-
-
-
-
-=======
-   ! Parse all the InflowWind related input files and populate the *_InitDataType derived types
-   CALL GetPath( InitInp%InputFileName, PriPath )
->>>>>>> b5ea7e9b
-
    IF ( InitInp%FilePassingMethod == 0_IntKi ) THEN    ! Normal calling with an input file
 
       CALL GetPath( InitInp%InputFileName, PriPath )
