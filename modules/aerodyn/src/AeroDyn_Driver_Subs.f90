--- conflicted
+++ resolved
@@ -1452,11 +1452,7 @@
             end if
             call OpenFOutFile ( out%unOutFile(iWT), trim(out%Root)//trim(sWT)//'.out', errStat, errMsg )
             if ( errStat >= AbortErrLev ) return
-<<<<<<< HEAD
             write (out%unOutFile(iWT),'(/,A)')  'Predictions were generated on '//CurDate()//' at '//CurTime()//' using '//trim( TRIM(GetVersion(version)) )
-=======
-            write (out%unOutFile(iWT),'(/,A)')  'Predictions were generated on '//CurDate()//' at '//CurTime()//' using '//trim( GetVersion(version) )
->>>>>>> 580e3463
             write (out%unOutFile(iWT),'(1X,A)') trim(GetNVD(out%AD_ver))
             write (out%unOutFile(iWT),'()' )    !print a blank line
             write (out%unOutFile(iWT),'()' )    !print a blank line
