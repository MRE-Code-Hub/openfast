--- conflicted
+++ resolved
@@ -204,51 +204,16 @@
    subroutine ReadGridOut(sLine, GridOut)
       character(len=*),  intent(in)  :: sLine  !< full line
       type(GridOutType), intent(out) :: GridOut
-<<<<<<< HEAD
-      character(255), allocatable :: StrArray(:) ! Array of strings extracted from line
-      real(ReKi) :: DummyFloat
-      ! Convert line to array of strings
-      CALL AllocAry(StrArray, 11, 'StrArray for grid out', ErrStat2, ErrMsg2); 
-      if (ErrStat2/=ErrID_None) return
-      StrArray(:)='';
-      CALL ReadCAryFromStr(sLine, StrArray, 11, 'StrArray', 'StrArray', ErrStat2, ErrMsg2)! NOTE:No Error handling!
-=======
       character(255) :: StrArray(14) ! Array of strings extracted from line
       real(ReKi) :: DummyFloat
       ! Convert line to array of strings
       StrArray(:)='';
       CALL ReadCAryFromStr(sLine, StrArray, 14, 'StrArray', 'StrArray', ErrStat2, ErrMsg2)! NOTE:No Error handling!
->>>>>>> e704818d
       ! Default to error
       ErrStat2=ErrID_Fatal
       ErrMsg2='Error reading OLAF grid outputs line: '//trim(sLine)
       ! Name
       GridOut%name =StrArray(1) 
-<<<<<<< HEAD
-      ! Dtout
-      call Conv2UC( StrArray(2) )
-      if ( index(StrArray(2), "DEFAULT" ) == 1 ) then
-         GridOut%DTout  = p%DTfvw
-      else if ( index(StrArray(2), "ALL" ) == 1 ) then
-         GridOut%DTout  = p%DTaero
-      else
-         if (.not. is_numeric(StrArray(2), GridOut%DTout) ) return
-      endif
-      ! x,y,z
-      if (.not. is_numeric(StrArray( 3), GridOut%xStart) ) return
-      if (.not. is_numeric(StrArray( 4), GridOut%xEnd  ) ) return
-      if (.not. is_int    (StrArray( 5), GridOut%nx    ) ) return
-      if (.not. is_numeric(StrArray( 6), GridOut%yStart) ) return
-      if (.not. is_numeric(StrArray( 7), GridOut%yEnd  ) ) return
-      if (.not. is_int    (StrArray( 8), GridOut%ny    ) ) return
-      if (.not. is_numeric(StrArray( 9), GridOut%zStart) ) return
-      if (.not. is_numeric(StrArray(10), GridOut%zEnd  ) ) return
-      if (.not. is_int    (StrArray(11), GridOut%nz    ) ) return
-      ! Success
-      ErrStat2=ErrID_None
-      ErrMsg2=''
-      if(allocated(StrArray)) deallocate(StrArray)
-=======
       ! Type
       if (.not. is_int    (StrArray(2), GridOut%type  ) ) then
          ErrMsg2=trim(ErrMsg2)//achar(13)//achar(10)//'GridType needs to be an integer.'
@@ -302,7 +267,6 @@
       ! Success
       ErrStat2=ErrID_None
       ErrMsg2=''
->>>>>>> e704818d
    end subroutine ReadGridOut
 
 END SUBROUTINE FVW_ReadInputFile
@@ -396,11 +360,7 @@
       if ( vtk_new_ascii_file(trim(filename),Label,mvtk) ) then
          call vtk_dataset_polydata(m%W(iW)%CP_LL(1:3,1:p%W(iW)%nSpan),mvtk,bladeFrame)
          call vtk_point_data_init(mvtk)
-<<<<<<< HEAD
-         call vtk_point_data_scalar(m%W(iW)%Gamma_ll(    1:p%W(iW)%nSpan),'Gamma_ll',mvtk)
-=======
          call vtk_point_data_scalar(z%W(iW)%Gamma_ll(    1:p%W(iW)%nSpan),'Gamma_ll',mvtk)
->>>>>>> e704818d
          call vtk_point_data_vector(m%W(iW)%Vind_ll (1:3,1:p%W(iW)%nSpan),'Vind_ll',mvtk)
          call vtk_point_data_vector(m%W(iW)%Vtot_ll (1:3,1:p%W(iW)%nSpan),'Vtot_ll',mvtk)
          call vtk_point_data_vector(m%W(iW)%Vstr_ll (1:3,1:p%W(iW)%nSpan),'Vstr_ll',mvtk)
@@ -426,19 +386,12 @@
       write(Label,'(A,A)') 'NW.Bld', i2ABC(iW)
       Filename = TRIM(FileRootName)//'.'//trim(Label)//'.'//Tstr//'.vtk'
       if (m%FirstCall) then ! Small Hack - At t=0, NW not set, but first NW panel is the LL panel
-<<<<<<< HEAD
-        ! TODO TODO
-        ! allocate(dxdt_0(3, size(m%dxdt%W(iW)%r_NW,2) , m%nNW+1)); dxdt_0=0.0_ReKi
-        ! call WrVTK_Lattice(FileName, mvtk, m%W(iW)%r_LL(1:3,:,1:2), m%W(iW)%Gamma_LL(:),dxdt_0, bladeFrame=bladeFrame)
-        ! deallocate(dxdt_0)
-=======
          allocate(Arr3D(3, size(m%dxdt%W(iW)%r_NW,2) , m%nNW+1)); Arr3D=0.0_ReKi ! Convection velocity
          allocate(Arr2D(size(z%W(iW)%Gamma_LL), 1) )            ; Arr2D=0.0_ReKi
          Arr2D(:,1)=z%W(iW)%Gamma_LL(:)
          call WrVTK_Lattice(FileName, mvtk, m%W(iW)%r_LL(1:3,:,1:2), Arr2D(:,1:1), Arr3D, bladeFrame=bladeFrame)
          deallocate(Arr3D)
          deallocate(Arr2D)
->>>>>>> e704818d
       else
          call WrVTK_Lattice(FileName, mvtk, x%W(iW)%r_NW(1:3,:,1:m%nNW+1), x%W(iW)%Gamma_NW(:,1:m%nNW), m%dxdt%W(iW)%r_NW(:,:,1:m%nNW+1), bladeFrame=bladeFrame)
       endif
@@ -474,10 +427,7 @@
 
 !> Export Grid velocity field to VTK
 subroutine WrVTK_FVW_Grid(p, x, z, m, iGrid, FileRootName, VTKcount, Twidth, HubOrientation, HubPosition)
-<<<<<<< HEAD
-=======
    use FVW_VortexTools, only: curl_regular_grid
->>>>>>> e704818d
    use FVW_VTK ! for all the vtk_* functions
    type(FVW_ParameterType),        intent(in   ) :: p !< Parameters
    type(FVW_ContinuousStateType),  intent(in   ) :: x !< States
@@ -514,15 +464,12 @@
       call vtk_dataset_structured_points((/g%xStart, g%yStart, g%zStart/),dx,(/g%nx,g%ny,g%nz/),mvtk)
       call vtk_point_data_init(mvtk)
       call vtk_point_data_vector(g%uGrid(1:3,:,:,:),'Velocity',mvtk) 
-<<<<<<< HEAD
-=======
       ! Compute vorticity on the fly
       if (g%type==idGridVelVorticity) then
          call curl_regular_grid(g%uGrid, g%omgrid, 1,1,1, g%nx,g%ny,g%nz, dx(1),dx(2),dx(3))
          call vtk_point_data_vector(g%omGrid(1:3,:,:,:),'Vorticity',mvtk) 
       endif
       !
->>>>>>> e704818d
       call vtk_close_file(mvtk)
    endif
 
