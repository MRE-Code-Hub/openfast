##################################################################################################################################
# Registry for FVW
# Entries are of the form
# keyword <modulename/modname> <TypeBeingDefined> <FieldType> <FieldName> <Dims> <InitialValue> <Ctrl> "<DESCRIP>" "<UNITS>"
##################################################################################################################################
include Registry_NWTC_Library.txt
usefrom AirfoilInfo_Registry.txt
usefrom UnsteadyAero_Registry.txt

#####################  Parameters        ###############
param    FVW/FVW        -  IntKi    idGridVelocity          -  1  -  "Grid stores velocity field" -
param    ^              -  IntKi    idGridVelVorticity      -  2  -  "Grid stores velocity and vorticity"                   -
#####################  Grid out          ###############
typedef  FVW/FVW           GridOutType          CHARACTER(100)                   name              -  -   - "Grid name"  -
typedef     ^                   ^               IntKi                            type              -  -  -  "Grid type" -
typedef     ^                   ^               ReKi                             tStart            -  -  -  "Time at which outputs starts" -
typedef     ^                   ^               ReKi                             tEnd              -  -  -  "Time at which outputs ends" -
typedef     ^                   ^               ReKi                             DTout             -  -  -  "Output frequency of grid" -
typedef     ^                   ^               ReKi                             xStart            -  -  -  "xStart" -
typedef     ^                   ^               ReKi                             yStart            -  -  -  "yStart" -
typedef     ^                   ^               ReKi                             zStart            -  -  -  "zStart" -
typedef     ^                   ^               ReKi                             xEnd              -  -  -  "xEnd" -
typedef     ^                   ^               ReKi                             yEnd              -  -  -  "yEnd" -
typedef     ^                   ^               ReKi                             zEnd              -  -  -  "zEnd" -
typedef     ^                   ^               IntKi                            nx                -  -  -  "nx" -
typedef     ^                   ^               IntKi                            ny                -  -  -  "ny" -
typedef     ^                   ^               IntKi                            nz                -  -  -  "nz" -
typedef     ^                   ^               ReKi                             uGrid    {:}{:}{:}{:} - -  "Grid velocity 3 x nz x ny x nx" -
typedef     ^                   ^               ReKi                             omGrid   {:}{:}{:}{:} - -  "Grid vorticity 3 x nz x ny x nx" -
typedef     ^                   ^               DbKi                             tLastOutput       -  -  -  "Last output time" -

#####################  Segments         ###############
typedef  FVW/FVW           T_Sgmt               ReKi                             Points     ::    -  -  "Points delimiting the segments" - 
typedef     ^                   ^               IntKi                            Connct     ::    -  -  "Connectivity of segments" - 
typedef     ^                   ^               ReKi                             Gamma      :     -  -  "Segment circulations" - 
typedef     ^                   ^               ReKi                             Epsilon    :     -  -  "Segment regularization parameter" - 
typedef     ^                   ^               IntKi                            RegFunction   -  -  -  "Type of regularizaion function (LambOseen, Vatistas, see FVW_BiotSavart)"          -
typedef     ^                   ^               IntKi                            nAct          -  -  -  "Number of active segments"          -
typedef     ^                   ^               IntKi                            nActP         -  -  -  "Number of active segment points"          -
# TODO add tree, and part

#####################  Registry for FVW ###############
# ..... PARAMETERS .............
typedef  FVW/FVW           Wng_ParameterType    ReKi                             chord_LL     : -  -  "Chord of each blade element from input file [idx1=BladeNode, idx2=Blade number]" - 
typedef     ^                   ^               ReKi                             chord_CP     : -  -  "Chord on LL cp " m
typedef     ^                   ^               ReKi                             s_LL         : -  -  "Spanwise coordinate of LL elements" m
typedef     ^                   ^               ReKi                             s_CP         : -  -  "Spanwise coordinate of LL CP" m
typedef     ^                   ^               IntKi                            iRotor       - -  -  "Index of rotor the wing belong to" -
typedef     ^                   ^               IntKi                            AFindx       :: -  - "Index to the airfoils from AD15 [BladeNode,BladeIndex=1]" - 
typedef     ^                   ^               IntKi                            nSpan             -  -  -  "TODO, should be defined per wing. Number of spanwise element"          -
typedef     ^                   ^               ReKi                             PrescribedCirculation    :  -  - "Prescribed circulation on all lifting lines" "m/s" 


#FVW_ParameterType  

typedef  FVW/FVW           ParameterType        IntKi                            nRotors            -  -   - "Number of Wings"  -
typedef     ^                   ^               IntKi                            nWings            -  -   - "Number of Wings"  -
#typedef     ^                   ^               IntKi                            Rot2Wings         :  -   - "Index mapping from wings to rotors"  -
typedef     ^                   ^               Wng_ParameterType                W                 :  -   - "Wings parameters"  -
typedef     ^                   ^               IntKi                            Bld2Wings        :: -  - "Index mapping from blades to wings" - 
typedef     ^                   ^               IntKi                            iNWStart          -  -  -  "Index where NW start in r_NW. (iNWStart=2, the first panel contains the lifting line panel, otherwise, start at 1)"          -
typedef     ^                   ^               IntKi                            nNWMax            -  -  -  "Maximum number of nw panels, per wing"          -
typedef     ^                   ^               IntKi                            nFWMax            -  -  -  "Maximum number of fw panels, per wing"          -
typedef     ^                   ^               IntKi                            nFWFree           -  -  -  "Number of fw panels that are free, per wing"          -
typedef     ^                   ^               Logical                          FWShedVorticity   -  -  -  "Include shed vorticity in the far wake"          -
typedef     ^                   ^               IntKi                            IntMethod         -  -  -  "Integration Method (1=RK4, 2=AB4, 3=ABM4, 5=Euler1)" -
typedef     ^                   ^               ReKi                             FreeWakeStart     -  - -   "Time when wake starts convecting (rolling up)"  s
typedef     ^                   ^               ReKi                             FullCirculationStart    -  - -   "Time when the circulation is full"  s
typedef     ^                   ^               IntKi                            CirculationMethod       -  -   - "Method to determine the circulation"  -
typedef     ^                   ^               IntKi                            CircSolvMaxIter     -     - -  "Maximum number of iterations for circulation solving"  -
typedef     ^                   ^               ReKi                             CircSolvConvCrit     -     - - "Convergence criterion for circulation solving"  -
typedef     ^                   ^               ReKi                             CircSolvRelaxation   -     - - "Relaxation factor for circulation solving"  -
typedef     ^                   ^               IntKi                            CircSolvPolar   -  -  -  "(0=Use AD polars, 1=2PiAlpha, 2=sin(2pialpha)" -
typedef     ^                   ^               IntKi                            DiffusionMethod   -  -  -  "Diffusion method (None, CoreSpreading, PSE)"          -
typedef     ^                   ^               ReKi                             CoreSpreadEddyVisc -  - -   "Eddy viscosity used in the core spreading method" 
typedef     ^                   ^               IntKi                            RegDeterMethod   -  -  -  "Regularization determinatino method (manual, automatic)"          -
typedef     ^                   ^               IntKi                            RegFunction   -  -  -  "Type of regularizaion function (LambOseen, Vatistas, see FVW_BiotSavart)"          -
typedef     ^                   ^               IntKi                            WakeRegMethod -  - -   "Method for regularization (constant, stretching, age, etc.)"  - 
typedef     ^                   ^               ReKi                             WakeRegParam -  - -   "Initial value of the regularization parameter" 
typedef     ^                   ^               ReKi                             WingRegParam -  - -   "Regularization parameter of the wing" 
typedef     ^                   ^               IntKi                            ShearModel   -  - -   "Option for shear modelling" 
typedef     ^                   ^               Logical                          TwrShadowOnWake - - -  "Include tower shadow effects on wake" 
typedef     ^                   ^               IntKi                            VelocityMethod   - - -  "Velocity calculation method" 
typedef     ^                   ^               ReKi                             TreeBranchFactor - - - "Factor used to determine if a point is far enough" 
typedef     ^                   ^               IntKi                            PartPerSegment  - - -  "Number of particles per segment, e.g. for tree method" 
typedef     ^                   ^               DbKi                             DTaero        -  - -   "Time interval for calls calculations"   s
typedef     ^                   ^               DbKi                             DTfvw         -  - -   "Time interval for calculating wake induced velocities"   s
typedef     ^                   ^               ReKi                             KinVisc       -  - -   "Kinematic air viscosity"   m^2/s
# Parameters output options
typedef     ^                   ^               IntKi                            WrVTK         -  - -   "Outputs VTK at each calcoutput call, even if main fst doesnt do it"  - 
typedef     ^                   ^               IntKi                            VTKBlades     -  - -   "Outputs VTk for each blade 0=no blade, 1=Bld 1"  - 
typedef     ^                   ^               DbKi                             DTvtk         -  - -   "DT between vtk writes" s
typedef     ^                   ^               IntKi                            VTKCoord      -  - -    "Switch for VTK outputs coordinate  system" -
typedef     ^                   ^               CHARACTER(1024)                  RootName      -  -  - "RootName for writing output files"	-
typedef     ^                   ^               CHARACTER(1024)                  VTK_OutFileRoot - - - "Rootdirectory for writing VTK files"	-
typedef     ^                   ^               CHARACTER(1024)                  VTK_OutFileBase - - - "Basename for writing VTK files"	-
typedef     ^                   ^               IntKi                            nGridOut      -  - -    "Number of VTK grid to output" -
# Parameters advanced options
typedef     ^                   ^               Logical                          InductionAtCP - - -  "Compute induced velocities at nodes or CP" 
typedef     ^                   ^               Logical                          WakeAtTE      - - -  "Start the wake at the trailing edge, or at the LL" 
typedef     ^                   ^               Logical                          DStallOnWake  - - -  "Dynamic stall has influence on wake" 
typedef     ^                   ^               Logical                          Induction     - - -  "Compute induction" 

#.......... ContinuousStateType ......
typedef FVW/FVW            Wng_ContinuousStateType   ReKi                        Gamma_NW     ::  -  -  "Circulation of the near wake panels (    nSpan     x nNW  )" -
typedef     ^                   ^               ReKi                             Gamma_FW     ::  -  -  "Circulation of the far  wake panels (    nFWSpan   x nFW  )" -
typedef     ^                   ^               ReKi                             Eps_NW       ::: -  -  "Reg param   of the near wake panels (3 x nSpan     x nNW  )" -
typedef     ^                   ^               ReKi                             Eps_FW       ::: -  -  "Reg param   of the far  wake panels (3 x nFWSpan   x nFW  )" -
typedef     ^                   ^               ReKi                             r_NW         ::: -  -  "Position    of the near wake panels (3 x nSpan+1   x nNW+1) " -
typedef     ^                   ^               ReKi                             r_FW         ::: -  -  "Position    of the far  wake panels (3 x nFWSpan+1 x nFW+1)" -
# FVW_ContinuousStateType
typedef FVW/FVW            ContinuousStateType  Wng_ContinuousStateType          W           :     -  -  "Circulation of the near wake panels (    nSpan     x nNW )" -
typedef   ^                      ^              UA_ContinuousStateType           UA          :  -  - "states for UnsteadyAero"        -

# ........ Output ............
typedef  FVW/FVW           Wng_OutputType       ReKi                             Vind      ::   - - "TODO mesh  - Induced velocity vector at AeroDyn nodes. "  -
# FVW_OutputType
typedef  FVW/FVW           OutputType           Wng_OutputType                   W          :     - - "Induced velocity vector at AeroDyn nodes for all wings. "  -


# ....... MiscVars ............
typedef  FVW/FVW           Wng_MiscVarType      ReKi                             LE           ::  -  -  "Leading edge points" -
typedef     ^                   ^               ReKi                             TE           ::  -  -  "Trailing edge points" -
typedef     ^                   ^               ReKi                             r_LL         ::: - -   "Position    of the Lifting line panels" -
# Variables at control point - Dimensions nSpan 
typedef     ^                   ^               ReKi                             CP           ::  -  -  "Coordinates of LL CP" -
typedef     ^                   ^               ReKi                             Tang         ::  -  -  "Unit Tangential vector on LL CP" -
typedef     ^                   ^               ReKi                             Norm         ::  -  -  "Unit Normal vector on LL CP    " -
typedef     ^                   ^               ReKi                             Orth         ::  -  -  "Unit Orthogonal vector on LL CP" -
typedef     ^                   ^               ReKi                             dl           ::  -  -  "Vector of elementary length along the LL" -
typedef     ^                   ^               ReKi                             Area         :   -  -  "Area of each LL panel" -
typedef     ^                   ^               ReKi                             diag_LL      :   -  -  "Diagonal length of each LL panel" -
#typedef     ^                   ^               Reki                             Gamma_LL     :   -  -  "Circulation on the wing lifting line (COPY of Constraint State)" -
typedef     ^                   ^               ReKi                             Vind_CP      ::  -  -  "Induced velocity on lifting line control points" m/s
typedef     ^                   ^               ReKi                             Vtot_CP      ::  -  -  "Total velocity on lifting line control points" m/s
typedef     ^                   ^               ReKi                             Vstr_CP      ::  -  -  "Structural velocity on LL CP" m/s
typedef     ^                   ^               ReKi                             Vwnd_CP      ::  -  -  "Wind on lifting line control points" m/s 
typedef     ^                   ^               ReKi                             Vwnd_NW      ::: -  -  "Wind on near wake panels" m/s 
typedef     ^                   ^               ReKi                             Vwnd_FW      ::: -  -  "Wind on far  wake panels" m/s 
typedef     ^                   ^               ReKi                             Vind_NW      ::: -  -  "Induced velocity on near wake panels" m/s 
typedef     ^                   ^               ReKi                             Vind_FW      ::: -  -  "Induced velocity on far  wake panels" m/s 
typedef     ^                   ^               ReKi                             PitchAndTwist :   -  -  "Twist angle (includes all sources of twist)  [Array of size (NumBlNds,numBlades)]" rad
typedef     ^                   ^               IntKi                            iTip          -   -  -  "Index where tip vorticity will be placed. TODO, per blade"      -
typedef     ^                   ^               IntKi                            iRoot         -   -  -  "Index where root vorticity will be placed"      -
# Convenient storage
typedef     ^                   ^               Reki                             alpha_LL      :   -  -  "Angle of attack at lifting line CP, only computed with CircPolarData method" -
typedef     ^                   ^               Reki                             Vreln_LL      :   -  -  "Norm of Vrel on the lifting line" -
# TODO UA - Should be part of AeroDyn
typedef     ^                   ^               UA_InputType                     u_UA        :: - -  "inputs to UnsteadyAero  numNode x 2 (t and t+dt)"        -
typedef     ^                   ^               UA_MiscVarType                   m_UA          -  -  -  "misc vars for UnsteadyAero"        -
typedef     ^                   ^               UA_OutputType                    y_UA          -  -  -  "outputs from UnsteadyAero"        -
typedef     ^                   ^               UA_ParameterType                 p_UA          -  -  -  "parameters for UnsteadyAero"        -
# for calculating outputs at blade nodes
typedef     ^                   ^               ReKi                             Vind_LL      ::    -  -  "Induced velocity on lifting line nodes" m/s
#typedef     ^                   ^               ReKi                             Vtot_LL      ::    -  -  "Total velocity on lifting line nodes" m/s
#typedef     ^                   ^               ReKi                             Vstr_LL      ::    -  -  "Structural velocity on LL nodes" m/s
#typedef     ^                   ^               ReKi                             Vwnd_LL      ::    -  -  "Wind on lifting line nodes" m/s 
typedef     ^                   ^               ReKi                             BN_AxInd      :    -  -  "Axial induction [size (NumBlNds,numBlades)]" -
typedef     ^                   ^               ReKi                             BN_TanInd     :    -  -  "Tangential induction [size (NumBlNds,numBlades)]" -
typedef     ^                   ^               ReKi                             BN_Vrel       :    -  -  "Relative velocity [size (NumBlNds,numBlades)]" m/s
typedef     ^                   ^               ReKi                             BN_alpha      :    -  -  "Angle of attack [size (NumBlNds,numBlades)]" rad
typedef     ^                   ^               ReKi                             BN_phi        :    -  -  "angle between the plane of rotation and the direction of the local wind [size (NumBlNds,numBlades)]" rad
typedef     ^                   ^               ReKi                             BN_Re         :    -  -  "Reynolds number [size (NumBlNds,numBlades)]" -
typedef     ^                   ^               ReKi                             BN_URelWind_s ::   -  -  "Relative wind velocity in section coordinates [size (3,NumBlNds,numBlades)]" m/s
typedef     ^                   ^               ReKi                             BN_Cl_Static  :    -  -  "Coefficient lift,   excluding unsteady aero effects" - 
typedef     ^                   ^               ReKi                             BN_Cd_Static  :    -  -  "Coefficient drag.   excluding unsteady aero effects" -
typedef     ^                   ^               ReKi                             BN_Cm_Static  :    -  -  "Coefficient moment, excluding unsteady aero effects" -
typedef     ^                   ^               ReKi                             BN_Cl         :    -  -  "Coefficient lift,   including unsteady aero effects" -
typedef     ^                   ^               ReKi                             BN_Cd         :    -  -  "Coefficient drag,   including unsteady aero effects" -
typedef     ^                   ^               ReKi                             BN_Cm         :    -  -  "Coefficient moment, including unsteady aero effects" -
typedef     ^                   ^               ReKi                             BN_Cx         :    -  -  "normal force coefficient (normal to the plane, not chord) of the jth node in the kth blade"   -
typedef     ^                   ^               ReKi                             BN_Cy         :    -  -  "tangential force coefficient (tangential to the plane, not chord) of the jth node in the kth blade"   -

# FVW_MiscVarType
typedef  FVW/FVW           MiscVarType          Wng_MiscVarType                  W             :   - -   "Misc for all wings" - 
typedef  FVW/FVW           MiscVarType          Logical                          FirstCall      -  - -   "True if this is the first call to update state (used in CalcOutput)" -
# Variables at wing extent
typedef     ^                   ^               IntKi                            nNW           -   -  -  "Number of active near wake panels"      -
typedef     ^                   ^               IntKi                            nFW           -   -  -  "Number of active far  wake panels"      -
typedef     ^                   ^               IntKi                            iStep         -   -  -  "Current step number used for update state"      -
typedef     ^                   ^               IntKi                            VTKstep       -   -  -  "Current vtk output step number"      -
typedef     ^                   ^               DbKi                             VTKlastTime   -   -   -  "Time the last VTK file set was written out" s
typedef     ^                   ^               ReKi                             r_wind        ::   -  -  "List of points where wind is requested for next time step"  -
typedef     ^                   ^               Logical                          ComputeWakeInduced - - - "Compute induced velocities on this timestep" -
typedef     ^                   ^               DbKi                             OldWakeTime   -   -   -  "Time the wake induction velocities were last calculated" s
typedef     ^                   ^               FVW_ContinuousStateType          dxdt          -   -  -  "State time derivatie, stored for overcycling and convenience" - 
typedef     ^                   ^               FVW_ContinuousStateType          x1            -  -  -   "States at t (for overcycling) "        -
typedef     ^                   ^               FVW_ContinuousStateType          x2            -  -  -   "States at t+DTFVW (for overcycling)"        -
typedef     ^                   ^               DbKi                             t1            -  -  -   "Time of x1 (for overcycling) "        -
typedef     ^                   ^               DbKi                             t2            -  -  -   "Time of x2 t+DTFVW (for overcycling)"        -
typedef     ^                   ^               LOGICAL                          UA_Flag       -  -  -  "logical flag indicating whether to use UnsteadyAero"        -
# Segment storage (buffer)
typedef     ^                   ^               T_Sgmt                           Sgmt           -   -  -  "Segments storage" -
# Wake rollup storage (buffer)
typedef     ^                   ^               ReKi                             CPs           ::    -  -  "Control points used for wake rollup computation" - 
typedef     ^                   ^               ReKi                             Uind          ::    -  -  "Induced velocities obtained at control points" -
# Outputs
typedef     ^                   ^               GridOutType                      GridOutputs   {:}  - -    "Number of VTK grid to output" -

# ........ Input ............
# Rotors
typedef  FVW/FVW           Rot_InputType        ReKi                             HubOrientation {3}{3} -  -  "Orientation of hub coordinate system (for output only)" -
typedef     ^                   ^               ReKi                             HubPosition    {3}    -  -  "Origin of hub (for output only)" -
# Wings 
typedef  FVW/FVW           Wng_InputType        ReKi                             Vwnd_LL      {:}{:} -  - "Disturbed wind at LL mesh points (not CP), for UA only"  -
typedef     ^                   ^               ReKi                             omega_z         {:}  -  - "rotation of no-sweep-pitch-twist coordinate system around z (for CDBEMT and CUA)" "rad/s"

# FVW_InputType
typedef  FVW/FVW           InputType            Rot_InputType                    rotors         :   -  - "Rotors inputs"
typedef     ^                   ^               Wng_InputType                    W              :   -  - "Wings inputs"
typedef     ^                   ^               MeshType                         WingsMesh      :  -  - "Input Mesh defining position and orientation of wings (nSpan+1) " -
typedef     ^                   ^               ReKi                             V_wind        ::   -  - "Wind at requested points (r_wind)"  -


#.......... DiscreteStateType ......
# FVW_DiscreteStateType
typedef FVW/FVW            DiscreteStateType    ReKi                             NULL         -  -  - "Empty to satisfy framework"           -
typedef   ^                      ^              UA_DiscreteStateType             UA           :  -  - "states for UnsteadyAero for each Wing"        -

#.......... ConstraintStateType ......
typedef FVW/FVW            Wng_ConstraintStateType  Reki                         Gamma_LL      :  -  -  "Circulation on the wing lifting line" -

# FVW_ConstraintStateType
typedef FVW/FVW            ConstraintStateType  Wng_ConstraintStateType          W             :  -  -  "rotors constr. states" -
typedef    ^                     ^              Reki                             residual      -   -  -  "Residual" -

# ....... OtherStateType ............
# FVW_OtherStateType
typedef  FVW/FVW           OtherStateType       IntKi                            NULL              -  -  - "Number of active near wake panels"      -
typedef   ^                       ^             UA_OtherStateType                UA                :  -  -  "other states for UnsteadyAero for each wing"        -


#.......... InitInputType ......
typedef  FVW/FVW           Wng_InitInputType    IntKi                            AFindx            ::  -  - "Index to the airfoils from AD15 [idx1=BladeNode, idx2=Blade number=1]" - 
typedef     ^                   ^               ReKi                             chord             :  -  - "Chord of each blade element from input file [idx1=BladeNode, idx2=Blade number]" - 
typedef     ^                   ^               ReKi                             RElm              :  -  - "radius of center of each element"  - 
typedef     ^                   ^               IntKi                            iRotor            - -  -  "Index of rotor the wing belong to" -
typedef     ^                   ^              INTEGER                  UAOff_innerNode          - - -   "Last node on each blade where UA should be turned off based on span location from blade root (0 if always on)"    -
typedef     ^                   ^              INTEGER                  UAOff_outerNode          - - -   "First node on each blade where UA should be turned off based on span location from blade tip (>nNodesPerBlade if always on)"    -


# FVW_InitInputType
typedef  FVW/FVW           InitInputType        CHARACTER(1024)                  FVWFileName       -  -  - "Main FVW input file name"  -
typedef     ^                   ^               CHARACTER(1024)                  RootName          -  -  - "RootName for writing output files"	-
typedef     ^                   ^               Wng_InitInputType                W                 :  -  - "Number of blades"          -
typedef     ^                   ^               MeshType                         WingsMesh         :  -  - "Input Mesh defining position and orientation of wings (nSpan+1) " -
typedef     ^                   ^               IntKi                            numBladeNodes     -  -  - "Number of nodes on each blade"          -
typedef     ^                   ^               DbKi                             DTaero            -  -  - "Time interval for calls (from AD15)"   s
typedef     ^                   ^               ReKi                             KinVisc       -  - -   "Kinematic air viscosity"   m^2/s
# TODO UA - Should be part of AeroDyn
typedef     ^                   ^              IntKi                             UAMod             - - -   "Model for the dynamic stall equations [1 = Leishman/Beddoes, 2 = Gonzalez, 3 = Minnema]"    -
typedef     ^                   ^              LOGICAL                           UA_Flag           - - -   "logical flag indicating whether to use UnsteadyAero"        -
typedef     ^                   ^              LOGICAL                           Flookup           - - -   "Use table lookup for f' and f'' "    -
typedef     ^                   ^              ReKi                              a_s               - - -   "speed of sound"        m/s
<<<<<<< HEAD
typedef     ^                   ^              INTEGER                  UAOff_innerNode          {:} - -   "Last node on each blade where UA should be turned off based on span location from blade root (0 if always on)"    -
typedef     ^                   ^              INTEGER                  UAOff_outerNode          {:} - -   "First node on each blade where UA should be turned off based on span location from blade tip (>nNodesPerBlade if always on)"    -
=======
>>>>>>> fef5b7ec
typedef     ^                   ^              LOGICAL                           SumPrint          - - -   "Whether to print summary file (primarially in in UA)"    -

#.......... InputFileType ......
# FVW_InputFile
typedef  FVW/FVW           FVW_InputFile        IntKi                            CirculationMethod   -     - -  "Method to determine the circulation"  -
typedef     ^                   ^               CHARACTER(1024)                  CirculationFile     -     - -  "Prescribed circulation file"  -
typedef     ^                   ^               IntKi                            CircSolvMaxIter     -     - -  "Maximum number of iterations for circulation solving"  -
typedef     ^                   ^               ReKi                             CircSolvConvCrit     -     - - "Convergence criterion for circulation solving"  -
typedef     ^                   ^               ReKi                             CircSolvRelaxation   -     - - "Relaxation factor for circulation solving"  -

typedef     ^                   ^               IntKi                            IntMethod           -     - -  "Integration Method (1=RK4, 2=AB4, 3=ABM4, 5=Euler1, 7=Corrector/Predictor)" -
typedef     ^                   ^               LOGICAL                          FreeWake            -     - -  "Disable roll up, wake convects with wind only (flag)"  -
typedef     ^                   ^               ReKi                             FreeWakeStart     -  - -   "Time when wake starts convecting (rolling up)"  s
typedef     ^                   ^               ReKi                             FullCirculationStart    -  - -   "Time when the circulation is full"  s
typedef     ^                   ^               DbKi                             DTfvw         -  - -   "Time interval for calculating wake induced velocities"   s
typedef     ^                   ^               IntKi                            CircSolvPolar   -  -  -  "(0=Use AD polars, 1=2PiAlpha, 2=sin(2pialpha)" -
typedef     ^                   ^               IntKi                            nNWPanels            -  -  -  "Number of nw panels"          -
typedef     ^                   ^               IntKi                            nFWPanels            -  -  -  "Number of fw panels"          -
typedef     ^                   ^               IntKi                            nFWPanelsFree        -  -  -  "Number of fw panels that are free"          -
typedef     ^                   ^               Logical                          FWShedVorticity   -  -  -  "Include shed vorticity in the far wake"          -
typedef     ^                   ^               IntKi                            DiffusionMethod   -  -  -  "Diffusion method (None, CoreSpreading, PSE)"          -
typedef     ^                   ^               ReKi                             CoreSpreadEddyVisc -  - -   "Eddy viscosity used in the core spreading method" 
typedef     ^                   ^               IntKi                            RegDeterMethod   -  -  -  "Regularization determinatino method (manual, automatic)"          -
typedef     ^                   ^               IntKi                            RegFunction   -  -  -  "Type of regularizaion function (LambOseen, Vatistas, see FVW_BiotSavart)"          -
typedef     ^                   ^               IntKi                            WakeRegMethod -  - -   "Method for regularization (constant, stretching, age, etc.)"  - 
typedef     ^                   ^               ReKi                             WakeRegParam  -  - -   "Factor used in the regularization " 
typedef     ^                   ^               ReKi                             WingRegParam  -  - -   "Factor used in the regularization " 
typedef     ^                   ^               IntKi                            ShearModel   -  - -   "Option for shear modelling" 
typedef     ^                   ^               Logical                          TwrShadowOnWake -  - -   "Include tower shadow effects on wake" 
typedef     ^                   ^               IntKi                            VelocityMethod   - - -  "Velocity calculation method" 
typedef     ^                   ^               ReKi                             TreeBranchFactor - - - "Factor used to determine if a point is far enough" 
typedef     ^                   ^               IntKi                            PartPerSegment  - - -  "Number of particles per segment, e.g. for tree method" 
typedef     ^                   ^               IntKi                            WrVTK         -  - -   "Outputs VTK at each calcoutput call, even if main fst doesnt do it"  - 
typedef     ^                   ^               IntKi                            VTKBlades     -  - -   "Outputs VTk for each blade 0=no blade, 1=Bld 1"  - 
typedef     ^                   ^               DbKi                             DTvtk         -  - -   "Requested timestep between VTK outputs (calculated from the VTK_fps read in)" s
typedef     ^                   ^               IntKi                            VTKCoord      -  - -    "Switch for VTK outputs coordinate  system" -

#.......... InitOutputType ......
# FVW_InitOutputType
typedef FVW/FVW            InitOutputType       IntKi                            Null              -  -  - "Empty parameter to satisfy framework"           -


<|MERGE_RESOLUTION|>--- conflicted
+++ resolved
@@ -252,11 +252,6 @@
 typedef     ^                   ^              LOGICAL                           UA_Flag           - - -   "logical flag indicating whether to use UnsteadyAero"        -
 typedef     ^                   ^              LOGICAL                           Flookup           - - -   "Use table lookup for f' and f'' "    -
 typedef     ^                   ^              ReKi                              a_s               - - -   "speed of sound"        m/s
-<<<<<<< HEAD
-typedef     ^                   ^              INTEGER                  UAOff_innerNode          {:} - -   "Last node on each blade where UA should be turned off based on span location from blade root (0 if always on)"    -
-typedef     ^                   ^              INTEGER                  UAOff_outerNode          {:} - -   "First node on each blade where UA should be turned off based on span location from blade tip (>nNodesPerBlade if always on)"    -
-=======
->>>>>>> fef5b7ec
 typedef     ^                   ^              LOGICAL                           SumPrint          - - -   "Whether to print summary file (primarially in in UA)"    -
 
 #.......... InputFileType ......
