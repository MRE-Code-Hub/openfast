!**********************************************************************************************************************************
! LICENSING
! Copyright (C) 2015-2016  National Renewable Energy Laboratory
! Copyright (C) 2016-2021  Envision Energy USA, LTD
!
!    This file is part of AeroDyn.
!
! Licensed under the Apache License, Version 2.0 (the "License");
! you may not use this file except in compliance with the License.
! You may obtain a copy of the License at
!
!     http://www.apache.org/licenses/LICENSE-2.0
!
! Unless required by applicable law or agreed to in writing, software
! distributed under the License is distributed on an "AS IS" BASIS,
! WITHOUT WARRANTIES OR CONDITIONS OF ANY KIND, either express or implied.
! See the License for the specific language governing permissions and
! limitations under the License.
!
!**********************************************************************************************************************************
!> AeroDyn is a time-domain aerodynamics module for horizontal-axis wind turbines.
module AeroDyn
    
   use NWTC_Library
   use AeroDyn_Types
   use AeroDyn_IO
   use BEMT
   use AirfoilInfo
   use NWTC_LAPACK
   use AeroAcoustics
   use UnsteadyAero
   use FVW
   use FVW_Subs, only: FVW_AeroOuts
   
   implicit none

   private
         

   ! ..... Public Subroutines ...................................................................................................

   public :: AD_Init                           ! Initialization routine
   public :: AD_ReInit                         ! Routine to reinitialize driver (re-initializes the states)
   public :: AD_End                            ! Ending routine (includes clean up)
   public :: AD_UpdateStates                   ! Loose coupling routine for solving for constraint states, integrating
                                               !   continuous states, and updating discrete states
   public :: AD_CalcOutput                     ! Routine for computing outputs
   public :: AD_CalcConstrStateResidual        ! Tight coupling routine for returning the constraint state residual
   
   
   PUBLIC :: AD_JacobianPInput                 ! Routine to compute the Jacobians of the output(Y), continuous - (X), discrete -
                                               !   (Xd), and constraint - state(Z) functions all with respect to the inputs(u)
   PUBLIC :: AD_JacobianPContState             ! Routine to compute the Jacobians of the output(Y), continuous - (X), discrete -
                                               !   (Xd), and constraint - state(Z) functions all with respect to the continuous
                                               !   states(x)
   PUBLIC :: AD_JacobianPDiscState             ! Routine to compute the Jacobians of the output(Y), continuous - (X), discrete -
                                               !   (Xd), and constraint - state(Z) functions all with respect to the discrete
                                               !   states(xd)
   PUBLIC :: AD_JacobianPConstrState           ! Routine to compute the Jacobians of the output(Y), continuous - (X), discrete -
                                               !   (Xd), and constraint - state(Z) functions all with respect to the constraint
                                               !   states(z)
   PUBLIC :: AD_GetOP                          !< Routine to pack the operating point values (for linearization) into arrays
   
  
contains    
!----------------------------------------------------------------------------------------------------------------------------------   
!> This subroutine sets the initialization output data structure, which contains data to be returned to the calling program (e.g.,
!! FAST or AeroDyn_Driver)   
subroutine AD_SetInitOut(p, p_AD, InputFileData, InitOut, errStat, errMsg)

   type(RotInitOutputType),       intent(  out)  :: InitOut          ! output data
   type(RotInputFile),            intent(in   )  :: InputFileData    ! input file data (for setting airfoil shape outputs)
   type(RotParameterType),        intent(in   )  :: p                ! Parameters
   type(AD_ParameterType),        intent(in   )  :: p_AD             ! Parameters
   integer(IntKi),                intent(  out)  :: errStat          ! Error status of the operation
   character(*),                  intent(  out)  :: errMsg           ! Error message if ErrStat /= ErrID_None


      ! Local variables
   integer(intKi)                               :: ErrStat2          ! temporary Error status
   character(ErrMsgLen)                         :: ErrMsg2           ! temporary Error message
   character(*), parameter                      :: RoutineName = 'AD_SetInitOut'
   
   
   
   integer(IntKi)                               :: i, j, k, f
   integer(IntKi)                               :: NumCoords

      ! Initialize variables for this routine

   errStat = ErrID_None
   errMsg  = ""
   
   InitOut%AirDens = p%AirDens

   call AllocAry( InitOut%WriteOutputHdr, p%numOuts + p%BldNd_TotNumOuts, 'WriteOutputHdr', errStat2, errMsg2 )
      call SetErrStat( errStat2, errMsg2, errStat, errMsg, RoutineName )
   
   call AllocAry( InitOut%WriteOutputUnt, p%numOuts + p%BldNd_TotNumOuts, 'WriteOutputUnt', errStat2, errMsg2 )
      call SetErrStat( errStat2, errMsg2, errStat, errMsg, RoutineName )

   if (ErrStat >= AbortErrLev) return
      
   do i=1,p%NumOuts
      InitOut%WriteOutputHdr(i) = p%OutParam(i)%Name
      InitOut%WriteOutputUnt(i) = p%OutParam(i)%Units
   end do
      
                
                
      ! Set the info in WriteOutputHdr and WriteOutputUnt
   CALL AllBldNdOuts_InitOut( InitOut, p, InputFileData, ErrStat2, ErrMsg2 )
      call SetErrStat( ErrStat2, ErrMsg2, ErrStat, ErrMsg, RoutineName )
   
   
! set visualization data:
      ! this check is overly restrictive, but it would be a lot of work to ensure that only the *used* airfoil 
      ! tables have the same number of coordinates.
   if ( allocated(p_AD%AFI) ) then  
      
      if ( p_AD%AFI(1)%NumCoords > 0 ) then
         NumCoords = p_AD%AFI(1)%NumCoords
         do i=2,size(p_AD%AFI)
            if (p_AD%AFI(i)%NumCoords /= NumCoords) then
               call SetErrStat( ErrID_Info, 'Airfoil files do not contain the same number of x-y coordinates.', ErrStat, ErrMsg, RoutineName )
               NumCoords = -1
               exit
            end if            
         end do
            
         if (NumCoords > 0) then
            if (NumCoords < 3) then
               call SetErrStat( ErrID_Info, 'Airfoil files with NumCoords > 0 must contain at least 2 coordinates.', ErrStat, ErrMsg, RoutineName )
               return
            end if     

            allocate( InitOut%BladeShape( p%numBlades ), STAT=ErrStat2 )
            if (ErrStat2 /= 0) then
               call SetErrStat( ErrID_Info, 'Error allocationg InitOut%AD_BladeShape', ErrStat, ErrMsg, RoutineName )
               return
            end if     
            
            do k=1,p%numBlades
               call allocAry(  InitOut%BladeShape(k)%AirfoilCoords, 2, NumCoords-1, InputFileData%BladeProps(k)%NumBlNds, 'AirfoilCoords', ErrStat2, ErrMsg2)
                  call SetErrStat( ErrStat2, ErrMsg2, ErrStat, ErrMsg, RoutineName )
                  if (ErrStat >= AbortErrLev) return
                  
               do j=1,InputFileData%BladeProps(k)%NumBlNds
                  f = InputFileData%BladeProps(k)%BlAFID(j)
                  
                  do i=1,NumCoords-1                                                     
                     InitOut%BladeShape(k)%AirfoilCoords(1,i,j) = InputFileData%BladeProps(k)%BlChord(j)*( p_AD%AFI(f)%Y_Coord(i+1) - p_AD%AFI(f)%Y_Coord(1) )
                     InitOut%BladeShape(k)%AirfoilCoords(2,i,j) = InputFileData%BladeProps(k)%BlChord(j)*( p_AD%AFI(f)%X_Coord(i+1) - p_AD%AFI(f)%X_Coord(1) )
                  end do                  
               end do
                                 
            end do
            
         end if                  
      end if
      
   end if
   
   
   ! set blade properties data  ! bjj: I would probably do a move_alloc() at the end of the init routine rather than make a copy like this.... 
   ALLOCATE(InitOut%BladeProps(p%numBlades), STAT = ErrStat2)
   IF (ErrStat2 /= 0) THEN
      CALL SetErrStat(ErrID_Fatal,"Error allocating memory for BladeProps.", ErrStat, ErrMsg, RoutineName)
      RETURN
   END IF
   do k=1,p%numBlades
      ! allocate space and copy blade data:
      CALL AD_CopyBladePropsType(InputFileData%BladeProps(k), InitOut%BladeProps(k), MESH_NEWCOPY, ErrStat2, ErrMsg2)
      CALL SetErrStat( ErrStat2, ErrMsg2, ErrStat, ErrMsg, RoutineName )
   end do

   !Tower data
   IF ( p%NumTwrNds > 0 ) THEN
      ALLOCATE(InitOut%TwrElev(p%NumTwrNds), STAT = ErrStat2)
      IF (ErrStat2 /= 0) THEN
         CALL SetErrStat(ErrID_Fatal,"Error allocating memory for TwrElev.", ErrStat, ErrMsg, RoutineName)
         RETURN
      END IF
      InitOut%TwrElev(:) = InputFileData%TwrElev(:)

      ALLOCATE(InitOut%TwrDiam(p%NumTwrNds), STAT = ErrStat2)
      IF (ErrStat2 /= 0) THEN
         CALL SetErrStat(ErrID_Fatal,"Error allocating memory for TwrDiam.", ErrStat, ErrMsg, RoutineName)
         RETURN
      END IF   
      InitOut%TwrDiam(:) = p%TwrDiam(:)
   END IF  
   
end subroutine AD_SetInitOut
!----------------------------------------------------------------------------------------------------------------------------------   
!> This routine is called at the start of the simulation to perform initialization steps.
!! The parameters are set here and not changed during the simulation.
!! The initial states and initial guess for the input are defined.
subroutine AD_Init( InitInp, u, p, x, xd, z, OtherState, y, m, Interval, InitOut, ErrStat, ErrMsg )
!..................................................................................................................................

   type(AD_InitInputType),       intent(in   ) :: InitInp       !< Input data for initialization routine
   type(AD_InputType),           intent(  out) :: u             !< An initial guess for the input; input mesh must be defined
   type(AD_ParameterType),       intent(  out) :: p             !< Parameters
   type(AD_ContinuousStateType), intent(  out) :: x             !< Initial continuous states
   type(AD_DiscreteStateType),   intent(  out) :: xd            !< Initial discrete states
   type(AD_ConstraintStateType), intent(  out) :: z             !< Initial guess of the constraint states
   type(AD_OtherStateType),      intent(  out) :: OtherState    !< Initial other states
   type(AD_OutputType),          intent(  out) :: y             !< Initial system outputs (outputs are not calculated;
                                                                !!   only the output mesh is initialized)
   type(AD_MiscVarType),         intent(  out) :: m             !< Initial misc/optimization variables
   real(DbKi),                   intent(inout) :: interval      !< Coupling interval in seconds: the rate that
                                                                !!   (1) AD_UpdateStates() is called in loose coupling &
                                                                !!   (2) AD_UpdateDiscState() is called in tight coupling.
                                                                !!   Input is the suggested time from the glue code;
                                                                !!   Output is the actual coupling interval that will be used
                                                                !!   by the glue code.
   type(AD_InitOutputType),      intent(  out) :: InitOut       !< Output for initialization routine
   integer(IntKi),               intent(  out) :: errStat       !< Error status of the operation
   character(*),                 intent(  out) :: errMsg        !< Error message if ErrStat /= ErrID_None
   

      ! Local variables
   integer(IntKi)                              :: i             ! loop counter
   integer(IntKi)                              :: iR            ! loop on rotors
   
   integer(IntKi)                              :: errStat2      ! temporary error status of the operation
   character(ErrMsgLen)                        :: errMsg2       ! temporary error message 
      
   type(FileInfoType)                          :: FileInfo_In   !< The derived type for holding the full input file for parsing -- we may pass this in the future
   type(AD_InputFile)                          :: InputFileData ! Data stored in the module's input file after parsing
   character(1024)                             :: PriPath       !< Primary path
   integer(IntKi)                              :: UnEcho        ! Unit number for the echo file
   integer(IntKi)                              :: nRotors       ! Number of rotors
   integer(IntKi), allocatable, dimension(:)   :: NumBlades     ! Number of blades per rotor

   character(*), parameter                     :: RoutineName = 'AD_Init'
   
   
      ! Initialize variables for this routine

   errStat = ErrID_None
   errMsg  = ""
   UnEcho  = -1

      ! Initialize the NWTC Subroutine Library

   call NWTC_Init( EchoLibVer=.FALSE. )

      ! Display the module information

   call DispNVD( AD_Ver )
   

      ! Allocate rotors data types

   nRotors = size(InitInp%rotors)
   allocate(x%rotors(nRotors), xd%rotors(nRotors), z%rotors(nRotors), OtherState%rotors(nRotors), stat=errStat) 
   if (errStat/=0) call SetErrStat( ErrID_Fatal, 'Allocating rotor states', errStat, errMsg, RoutineName )
   allocate(u%rotors(nRotors), y%rotors(nRotors), InitOut%rotors(nRotors), InputFileData%rotors(nRotors), stat=errStat) 
   if (errStat/=0) call SetErrStat( ErrID_Fatal, 'Allocating rotor input/outputs', errStat, errMsg, RoutineName )
   allocate(p%rotors(nRotors), m%rotors(nRotors), stat=errStat) 
   if (errStat/=0) call SetErrStat( ErrID_Fatal, 'Allocating rotor params/misc', errStat, errMsg, RoutineName )
   allocate(NumBlades(nRotors), stat=errStat ) ! temp array to pass NumBlades
   if (errStat/=0) call SetErrStat( ErrID_Fatal, 'Allocating rotor params/misc', errStat, errMsg, RoutineName )
   if (errStat/=ErrID_None) then
      call Cleanup()
      return
   end if



      ! set a few parameters needed while reading the input file
   do iR = 1, nRotors
      call ValidateNumBlades( InitInp%rotors(iR)%NumBlades, ErrStat2, ErrMsg2 )
      if (Failed()) return;
      NumBlades(iR)          = InitInp%rotors(iR)%NumBlades
      p%rotors(iR)%NumBlades = InitInp%rotors(iR)%NumBlades
      if (nRotors > 1) then
         p%rotors(iR)%RootName  = TRIM(InitInp%RootName)//'.AD.R'//trim(num2lstr(iR))
      else
         p%rotors(iR)%RootName  = TRIM(InitInp%RootName)//'.AD'
      endif
   enddo
   p%RootName  = TRIM(InitInp%RootName)//'.AD'

   CALL GetPath( InitInp%InputFile, PriPath )     ! Input files will be relative to the path where the primary input file is located.

      ! -----------------------------------------------------------------
      ! Read the primary AeroDyn input file, or copy from passed input
   if (InitInp%UsePrimaryInputFile) then
      ! Read the entire input file, minus any comment lines, into the FileInfo_In
      ! data structure in memory for further processing.
      call ProcessComFile( InitInp%InputFile, FileInfo_In, ErrStat2, ErrMsg2 )
   else
      call NWTC_Library_CopyFileInfoType( InitInp%PassedPrimaryInputData, FileInfo_In, MESH_NEWCOPY, ErrStat2, ErrMsg2 )
   endif
   if (Failed()) return;

   ! For diagnostic purposes, the following can be used to display the contents
   ! of the FileInfo_In data structure.
   ! call Print_FileInfo_Struct( CU, FileInfo_In ) ! CU is the screen -- different number on different systems.

      !  Parse the FileInfo_In structure of data from the inputfile into the InitInp%InputFile structure
   CALL ParsePrimaryFileInfo( PriPath, InitInp, InitInp%InputFile, p%RootName, NumBlades, interval, FileInfo_In, InputFileData, UnEcho, ErrStat2, ErrMsg2 )
      if (Failed()) return;

      ! -----------------------------------------------------------------
      ! Read the AeroDyn blade files, or copy from passed input
!FIXME: add handling for passing of blade files and other types of files.
   call ReadInputFiles( InitInp%InputFile, InputFileData, interval, p%RootName, NumBlades, UnEcho, ErrStat2, ErrMsg2 )
      if (Failed()) return;

      ! Validate the inputs
   call ValidateInputData( InitInp, InputFileData, NumBlades, ErrStat2, ErrMsg2 )
   if (Failed()) return;
      
      !............................................................................................
      ! Define parameters
      !............................................................................................
      
      ! Initialize AFI module (read Airfoil tables)
   call Init_AFIparams( InputFileData, p%AFI, UnEcho, ErrStat2, ErrMsg2 )
   if (Failed()) return;
         
      
      ! set the rest of the parameters
   do iR = 1, nRotors
      p%rotors(iR)%AeroProjMod = InitInp%rotors(iR)%AeroProjMod
      call SetParameters( InitInp, InputFileData, InputFileData%rotors(iR), p%rotors(iR), p, ErrStat2, ErrMsg2 )
      if (Failed()) return;
   enddo
  
      !............................................................................................
      ! Define and initialize inputs here 
      !............................................................................................
   do iR = 1, nRotors
      call Init_u( u%rotors(iR), p%rotors(iR), p, InputFileData%rotors(iR), InitInp%rotors(iR), errStat2, errMsg2 ) 
      if (Failed()) return;
   enddo


      !............................................................................................
      ! Initialize the BEMT module (also sets other variables for sub module)
      !............................................................................................
      
      ! initialize BEMT after setting parameters and inputs because we are going to use the already-
      ! calculated node positions from the input meshes
      
   if (p%WakeMod /= WakeMod_FVW) then
      do iR = 1, nRotors
         call Init_BEMTmodule( InputFileData, InputFileData%rotors(iR), u%rotors(iR), m%rotors(iR)%BEMT_u(1), p%rotors(iR), p, x%rotors(iR)%BEMT, xd%rotors(iR)%BEMT, z%rotors(iR)%BEMT, &
                                 OtherState%rotors(iR)%BEMT, m%rotors(iR)%BEMT_y, m%rotors(iR)%BEMT, ErrStat2, ErrMsg2 )
         if (Failed()) return;

         call BEMT_CopyInput( m%rotors(iR)%BEMT_u(1), m%rotors(iR)%BEMT_u(2), MESH_NEWCOPY, ErrStat2, ErrMsg2 )
            call SetErrStat( ErrStat2, ErrMsg2, ErrStat, ErrMsg, RoutineName )
    
            
            !............................................................................................
            ! Initialize the AeroAcoustics Module if the CompAA flag is set
            !............................................................................................
         if (p%rotors(iR)%CompAA) then
            call Init_AAmodule( InitInp%rotors(iR), InputFileData, InputFileData%rotors(iR), u%rotors(iR), m%rotors(iR)%AA_u, p%rotors(iR), p, x%rotors(iR)%AA, xd%rotors(iR)%AA, z%rotors(iR)%AA, OtherState%rotors(iR)%AA, m%rotors(iR)%AA_y, m%rotors(iR)%AA, ErrStat2, ErrMsg2 )
            if (Failed()) return;
         end if   
      enddo

   else ! if (p%WakeMod == WakeMod_FVW) then

      !-------------------------------------------------------------------------------------------------
      ! Initialize FVW module if it is used
      !-------------------------------------------------------------------------------------------------
      ! Unfortunately we do not know the interpolation order used by OpenFAST glue code at this point,
      ! so we can't size things exactly.  This means that we either must size too big here, or we must
      ! resize in the FVW code at the first CalcOutput call.  This is a bit problematic for efficiency
      ! but not a complete deal-breaker.
   
      if (.not. allocated(m%FVW_u))   Allocate(m%FVW_u(3))  !size(u)))
      call Init_OLAF( InputFileData, u, m%FVW_u(1), p, x%FVW, xd%FVW, z%FVW, OtherState%FVW, m, ErrStat2, ErrMsg2 )
      if (Failed()) return;
         ! populate the rest of the FVW_u so that extrap-interp will work
      do i=2,3 !size(u)
         call FVW_CopyInput( m%FVW_u(1), m%FVW_u(i), MESH_NEWCOPY, ErrStat2, ErrMsg2 )
         if (Failed()) return;
      enddo
   endif
    
 
      !............................................................................................
      ! Define outputs here
      !............................................................................................
   do iR = 1, nRotors
      call Init_y(y%rotors(iR), u%rotors(iR), p%rotors(iR), errStat2, errMsg2) ! do this after input meshes have been initialized
      if (Failed()) return;
   enddo
   
   
      !............................................................................................
      ! Initialize states and misc vars
      !............................................................................................
      
      ! many states are in the BEMT module, which were initialized in BEMT_Init()
      
   do iR = 1, nRotors
      call Init_MiscVars(m%rotors(iR), p%rotors(iR), u%rotors(iR), y%rotors(iR), errStat2, errMsg2)
      if (Failed()) return;
   enddo
      
      !............................................................................................
      ! Initialize other states
      !............................................................................................
      ! The wake from FVW is stored in other states.  This may not be the best place to put it!
   call Init_OtherStates(m, p, OtherState, errStat2, errMsg2)
   if (Failed()) return;

      !............................................................................................
      ! Define initialization output here
      !............................................................................................
   InitOut%Ver = AD_Ver
   do iR = 1, nRotors
      call AD_SetInitOut(p%rotors(iR), p, InputFileData%rotors(iR), InitOut%rotors(iR), errStat2, errMsg2)
      if (Failed()) return;
   enddo
   
      ! after setting InitOut variables, we really don't need the airfoil coordinates taking up
      ! space in AeroDyn
   if ( allocated(p%AFI) ) then  
      do i=1,size(p%AFI)
         if (allocated(p%AFI(i)%X_Coord)) deallocate( p%AFI(i)%X_Coord) 
         if (allocated(p%AFI(i)%Y_Coord)) deallocate( p%AFI(i)%Y_Coord) 
      end do
   end if
   
      !............................................................................................
      ! Initialize Jacobian:
      !............................................................................................
   if (InitInp%Linearize) then      
      do iR = 1, nRotors
         call Init_Jacobian(InputFileData%rotors(iR), p%rotors(iR), p, u%rotors(iR), y%rotors(iR), m%rotors(iR), InitOut%rotors(iR), errStat2, errMsg2)
         if (Failed()) return;
      enddo
   end if
   
      !............................................................................................
      ! Print the summary file if requested:
      !............................................................................................
   if (InputFileData%SumPrint) then
      do iR = 1, nRotors
         call AD_PrintSum( InputFileData, p%rotors(iR), p, u, y, ErrStat2, ErrMsg2 )
         if (Failed()) return;
      enddo
   end if
      
      !............................................................................................
      ! If you want to choose your own rate instead of using what the glue code suggests, tell the glue code the rate at which
      !   this module must be called here:
      !............................................................................................

   Interval = p%DT


   call Cleanup() 
      
contains
   logical function Failed()
      CALL SetErrStat( ErrStat2, ErrMsg2, ErrStat, ErrMsg, RoutineName )
      Failed = ErrStat >= AbortErrLev
      if (Failed)    call Cleanup()
   end function Failed
   subroutine Cleanup()

      CALL AD_DestroyInputFile( InputFileData, ErrStat2, ErrMsg2 )
      CALL NWTC_Library_Destroyfileinfotype(FileInfo_In, ErrStat2, ErrMsg2)
      IF ( UnEcho > 0 ) CLOSE( UnEcho )
      
   end subroutine Cleanup

end subroutine AD_Init
!----------------------------------------------------------------------------------------------------------------------------------   
!> This subroutine reinitializes BEMT and UA, assuming that we will start the simulation over again, with only the inputs being different.
!! This allows us to bypass reading input files and allocating arrays because p is already set.
subroutine AD_ReInit(p, x, xd, z, OtherState, m, Interval, ErrStat, ErrMsg )   

   type(AD_ParameterType),       intent(in   ) :: p             !< Parameters
   type(AD_ContinuousStateType), intent(inout) :: x             !< Initial continuous states
   type(AD_DiscreteStateType),   intent(inout) :: xd            !< Initial discrete states
   type(AD_ConstraintStateType), intent(inout) :: z             !< Initial guess of the constraint states
   type(AD_OtherStateType),      intent(inout) :: OtherState    !< Initial other states
   type(AD_MiscVarType),         intent(inout) :: m             !< Initial misc/optimization variables
   real(DbKi),                   intent(in   ) :: interval      !< Coupling interval in seconds: the rate that
                                                                !!   (1) AD_UpdateStates() is called in loose coupling &
                                                                !!   (2) AD_UpdateDiscState() is called in tight coupling.
                                                                !!   Input is the suggested time from the glue code;
                                                                !!   Output is the actual coupling interval that will be used
                                                                !!   by the glue code.
   integer(IntKi),               intent(  out) :: errStat       !< Error status of the operation
   character(*),                 intent(  out) :: errMsg        !< Error message if ErrStat /= ErrID_None

   integer(IntKi)                              :: iR            ! loop on rotors
   integer(IntKi)                              :: ErrStat2
   character(ErrMsgLen)                        :: ErrMsg2
   character(*), parameter                     :: RoutineName = 'AD_ReInit'

   
   ErrStat = ErrID_None
   ErrMsg = ''
   
   if ( .not. EqualRealNos(p%DT, interval) ) then
      call SetErrStat( ErrID_Fatal, 'When AD is reinitialized, DT must not change.', ErrStat, ErrMsg, RoutineName )
      return
      ! we could get around this by figuring out what needs to change when we modify the dt parameter... probably just some unused-parameters
      ! and the UA filter
   end if
      
   if (p%WakeMod /= WakeMod_FVW) then
      do IR=1, size(p%rotors)
         call BEMT_ReInit(p%rotors(iR)%BEMT,x%rotors(iR)%BEMT,xd%rotors(iR)%BEMT,z%rotors(iR)%BEMT,OtherState%rotors(iR)%BEMT,m%rotors(iR)%BEMT,ErrStat,ErrMsg)

         if (p%UA_Flag) then
            call UA_ReInit( p%rotors(iR)%BEMT%UA, x%rotors(iR)%BEMT%UA, xd%rotors(iR)%BEMT%UA, OtherState%rotors(iR)%BEMT%UA, m%rotors(iR)%BEMT%UA, ErrStat2, ErrMsg2 )
               call SetErrStat(ErrStat2,ErrMsg2,ErrStat,ErrMsg,RoutineName)
         end if
      enddo
   end if

      
end subroutine AD_ReInit
!----------------------------------------------------------------------------------------------------------------------------------   
!> This routine initializes (allocates) the misc variables for use during the simulation.
subroutine Init_MiscVars(m, p, u, y, errStat, errMsg)
   type(RotMiscVarType),          intent(inout)  :: m                !< misc/optimization data (not defined in submodules)
   type(RotParameterType),        intent(in   )  :: p                !< Parameters
   type(RotInputType),            intent(inout)  :: u                !< input for HubMotion mesh (create sibling mesh here)
   type(RotOutputType),           intent(in   )  :: y                !< output (create mapping between output and otherstate mesh here)
   integer(IntKi),                intent(  out)  :: errStat          !< Error status of the operation
   character(*),                  intent(  out)  :: errMsg           !< Error message if ErrStat /= ErrID_None


      ! Local variables
   integer(intKi)                               :: k
   integer(intKi)                               :: ErrStat2          ! temporary Error status
   character(ErrMsgLen)                         :: ErrMsg2           ! temporary Error message
   character(*), parameter                      :: RoutineName = 'Init_MiscVars'

      ! Initialize variables for this routine

   errStat = ErrID_None
   errMsg  = ""
   
   call AllocAry( m%DisturbedInflow, 3_IntKi, p%NumBlNds, p%numBlades, 'OtherState%DisturbedInflow', ErrStat2, ErrMsg2 ) ! must be same size as u%InflowOnBlade
      call SetErrStat( errStat2, errMsg2, errStat, errMsg, RoutineName )
   call AllocAry( m%WithoutSweepPitchTwist, 3_IntKi, 3_IntKi, p%NumBlNds, p%numBlades, 'OtherState%WithoutSweepPitchTwist', ErrStat2, ErrMsg2 )
      call SetErrStat( errStat2, errMsg2, errStat, errMsg, RoutineName )
     
   call allocAry( m%SigmaCavit, p%NumBlNds, p%numBlades, 'm%SigmaCavit', errStat2, errMsg2); call setErrStat(errStat2,ErrMsg2,ErrStat,ErrMsg,RoutineName)
   call allocAry( m%SigmaCavitCrit, p%NumBlNds, p%numBlades, 'm%SigmaCavitCrit', errStat2, errMsg2); call setErrStat(errStat2,ErrMsg2,ErrStat,ErrMsg,RoutineName)
   call allocAry( m%CavitWarnSet, p%NumBlNds, p%numBlades, 'm%CavitWarnSet', errStat2, errMsg2); call setErrStat(errStat2,ErrMsg2,ErrStat,ErrMsg,RoutineName)
   m%SigmaCavit     = 0.0_ReKi      !Init to zero for output files in case a cavit check isnt done but output is requested 
   m%SigmaCavitCrit = 0.0_ReKi
   m%CavitWarnSet   = .false.
         ! arrays for output
   allocate( m%AllOuts(0:MaxOutPts), STAT=ErrStat2 ) ! allocate starting at zero to account for invalid output channels
      if (ErrStat2 /= 0) then
         call SetErrStat( ErrID_Fatal, "Error allocating AllOuts.", errStat, errMsg, RoutineName )
         return
      end if
   m%AllOuts = 0.0_ReKi
 
      ! save these tower calculations for output:
   call AllocAry( m%W_Twr, p%NumTwrNds, 'm%W_Twr', ErrStat2, ErrMsg2 )
      call SetErrStat( errStat2, errMsg2, errStat, errMsg, RoutineName )
   call AllocAry( m%X_Twr, p%NumTwrNds, 'm%X_Twr', ErrStat2, ErrMsg2 )
      call SetErrStat( errStat2, errMsg2, errStat, errMsg, RoutineName )
   call AllocAry( m%Y_Twr, p%NumTwrNds, 'm%Y_Twr', ErrStat2, ErrMsg2 )
      call SetErrStat( errStat2, errMsg2, errStat, errMsg, RoutineName )
      ! save blade calculations for output:
if (p%TwrPotent /= TwrPotent_none .or. p%TwrShadow /= TwrShadow_none) then
   call AllocAry( m%TwrClrnc, p%NumBlNds, p%NumBlades, 'm%TwrClrnc', ErrStat2, ErrMsg2 )
      call SetErrStat( errStat2, errMsg2, errStat, errMsg, RoutineName )
end if            
   call AllocAry( m%Curve, p%NumBlNds, p%NumBlades, 'm%Curve', ErrStat2, ErrMsg2 )
      call SetErrStat( errStat2, errMsg2, errStat, errMsg, RoutineName )            
   call AllocAry( m%X, p%NumBlNds, p%NumBlades, 'm%X', ErrStat2, ErrMsg2 )
      call SetErrStat( errStat2, errMsg2, errStat, errMsg, RoutineName )
   call AllocAry( m%Y, p%NumBlNds, p%NumBlades, 'm%Y', ErrStat2, ErrMsg2 )
      call SetErrStat( errStat2, errMsg2, errStat, errMsg, RoutineName )
   call AllocAry( m%M, p%NumBlNds, p%NumBlades, 'm%M', ErrStat2, ErrMsg2 )
      call SetErrStat( errStat2, errMsg2, errStat, errMsg, RoutineName )
   call AllocAry( m%hub_theta_x_root, p%NumBlades, 'm%hub_theta_x_root', ErrStat2, ErrMsg2 )
      call SetErrStat( errStat2, errMsg2, errStat, errMsg, RoutineName )
      ! mesh mapping data for integrating load over entire rotor:
   allocate( m%B_L_2_H_P(p%NumBlades), Stat = ErrStat2)
      if (ErrStat2 /= 0) then
         call SetErrStat( ErrID_Fatal, "Error allocating B_L_2_H_P mapping structure.", errStat, errMsg, RoutineName )
         return
      end if

   call MeshCopy (  SrcMesh  = u%HubMotion        &
                  , DestMesh = m%HubLoad          &
                  , CtrlCode = MESH_SIBLING       &
                  , IOS      = COMPONENT_OUTPUT   &
                  , force    = .TRUE.             &
                  , moment   = .TRUE.             &
                  , ErrStat  = ErrStat2           &
                  , ErrMess  = ErrMsg2            )
   
      call SetErrStat( ErrStat2, ErrMsg2, ErrStat, ErrMsg, RoutineName ) 
      if (ErrStat >= AbortErrLev) RETURN         
   
   do k=1,p%NumBlades
      CALL MeshMapCreate( y%BladeLoad(k), m%HubLoad, m%B_L_2_H_P(k), ErrStat2, ErrMsg2 )
         CALL SetErrStat( ErrStat2, ErrMsg2, ErrStat, ErrMsg, RoutineName//':B_L_2_H_P('//TRIM(Num2LStr(K))//')' )
   end do
   
   if (ErrStat >= AbortErrLev) RETURN
    
   ! Mesh mapping data for integrating load over entire blade:
   allocate( m%B_L_2_R_P(p%NumBlades), Stat = ErrStat2)
      if (ErrStat2 /= 0) then
         call SetErrStat( ErrID_Fatal, "Error allocating B_L_2_R_P mapping structure.", errStat, errMsg, RoutineName )
         return
      end if
   allocate( m%BladeRootLoad(p%NumBlades), Stat = ErrStat2)
      if (ErrStat2 /= 0) then
         call SetErrStat( ErrID_Fatal, "Error allocating BladeRootLoad mesh array.", errStat, errMsg, RoutineName )
         return
      end if    

   do k=1,p%NumBlades
      call MeshCopy (  SrcMesh  = u%BladeRootMotion(k)  &
                     , DestMesh = m%BladeRootLoad(k)    &
                     , CtrlCode = MESH_SIBLING          &
                     , IOS      = COMPONENT_OUTPUT      &
                     , force    = .TRUE.                &
                     , moment   = .TRUE.                &
                     , ErrStat  = ErrStat2              &
                     , ErrMess  = ErrMsg2               )
   
         call SetErrStat( ErrStat2, ErrMsg2, ErrStat, ErrMsg, RoutineName )          
   end do  !k=blades
   
   if (ErrStat >= AbortErrLev) RETURN
   
   do k=1,p%NumBlades
      CALL MeshMapCreate( y%BladeLoad(k), m%BladeRootLoad(k), m%B_L_2_R_P(k), ErrStat2, ErrMsg2 )
         CALL SetErrStat( ErrStat2, ErrMsg2, ErrStat, ErrMsg, RoutineName//':B_L_2_R_P('//TRIM(Num2LStr(K))//')' )
   end do  !k=blades
   
   if (ErrStat >= AbortErrLev) RETURN
   
   ! 
   if (p%NumTwrNds > 0) then
      m%W_Twr = 0.0_ReKi
      m%X_Twr = 0.0_ReKi
      m%Y_Twr = 0.0_ReKi
   end if
   
   
   
end subroutine Init_MiscVars
!----------------------------------------------------------------------------------------------------------------------------------   
!> This routine initializes (allocates) the misc variables for use during the simulation.
subroutine Init_OtherStates(m, p, OtherState, errStat, errMsg)
   type(AD_MiscVarType),          intent(in   )  :: m                !< misc/optimization data (not defined in submodules)
   type(AD_ParameterType),        intent(in   )  :: p                !< Parameters
   type(AD_OtherStateType),       intent(inout)  :: OtherState       !< Discrete states
   integer(IntKi),                intent(  out)  :: errStat          !< Error status of the operation
   character(*),                  intent(  out)  :: errMsg           !< Error message if ErrStat /= ErrID_None
      ! Local variables
   integer(intKi)                               :: ErrStat2          ! temporary Error status
   character(ErrMsgLen)                         :: ErrMsg2           ! temporary Error message
   character(*), parameter                      :: RoutineName = 'Init_OtherStates'

   errStat = ErrID_None
   errMsg  = ""
   ! store Wake positions in otherstates.  This may not be the best location
   if (allocated(m%FVW%r_wind)) then
      call AllocAry( OtherState%WakeLocationPoints, 3_IntKi, size(m%FVW%r_wind,DIM=2), ' OtherState%WakeLocationPoints', ErrStat2, ErrMsg2 ) ! must be same size as m%r_wind from FVW
      call SetErrStat( errStat2, errMsg2, errStat, errMsg, RoutineName )
      OtherState%WakeLocationPoints = m%FVW%r_wind
   endif
end subroutine Init_OtherStates
!----------------------------------------------------------------------------------------------------------------------------------   
!> This routine initializes AeroDyn meshes and output array variables for use during the simulation.
subroutine Init_y(y, u, p, errStat, errMsg)
   type(RotOutputType),           intent(  out)  :: y               !< Module outputs
   type(RotInputType),            intent(inout)  :: u               !< Module inputs -- intent(out) because of mesh sibling copy
   type(RotParameterType),        intent(in   )  :: p               !< Parameters
   integer(IntKi),                intent(  out)  :: errStat         !< Error status of the operation
   character(*),                  intent(  out)  :: errMsg          !< Error message if ErrStat /= ErrID_None


      ! Local variables
   integer(intKi)                               :: k                 ! loop counter for blades
   integer(intKi)                               :: ErrStat2          ! temporary Error status
   character(ErrMsgLen)                         :: ErrMsg2           ! temporary Error message
   character(*), parameter                      :: RoutineName = 'Init_y'

      ! Initialize variables for this routine

   errStat = ErrID_None
   errMsg  = ""
   
         
   if (p%TwrAero) then
            
      call MeshCopy ( SrcMesh  = u%TowerMotion    &
                    , DestMesh = y%TowerLoad      &
                    , CtrlCode = MESH_SIBLING     &
                    , IOS      = COMPONENT_OUTPUT &
                    , force    = .TRUE.           &
                    , moment   = .TRUE.           &
                    , ErrStat  = ErrStat2         &
                    , ErrMess  = ErrMsg2          )
   
         call SetErrStat( ErrStat2, ErrMsg2, ErrStat, ErrMsg, RoutineName ) 
         if (ErrStat >= AbortErrLev) RETURN         
         
         !y%TowerLoad%force = 0.0_ReKi  ! shouldn't have to initialize this
         !y%TowerLoad%moment= 0.0_ReKi  ! shouldn't have to initialize this
   else
      y%TowerLoad%nnodes = 0
   end if

      call MeshCopy ( SrcMesh  = u%NacelleMotion  &
                    , DestMesh = y%NacelleLoad    &
                    , CtrlCode = MESH_SIBLING     &
                    , IOS      = COMPONENT_OUTPUT &
                    , force    = .TRUE.           &
                    , moment   = .TRUE.           &
                    , ErrStat  = ErrStat2         &
                    , ErrMess  = ErrMsg2          )
   
         call SetErrStat( ErrStat2, ErrMsg2, ErrStat, ErrMsg, RoutineName ) 
         if (ErrStat >= AbortErrLev) RETURN         
         
   allocate( y%BladeLoad(p%numBlades), stat=ErrStat2 )
   if (errStat2 /= 0) then
      call SetErrStat( ErrID_Fatal, 'Error allocating y%BladeLoad.', ErrStat, ErrMsg, RoutineName )      
      return
   end if
   

   do k = 1, p%numBlades
   
      call MeshCopy ( SrcMesh  = u%BladeMotion(k) &
                    , DestMesh = y%BladeLoad(k)   &
                    , CtrlCode = MESH_SIBLING     &
                    , IOS      = COMPONENT_OUTPUT &
                    , force    = .TRUE.           &
                    , moment   = .TRUE.           &
                    , ErrStat  = ErrStat2         &
                    , ErrMess  = ErrMsg2          )
   
         call SetErrStat( ErrStat2, ErrMsg2, ErrStat, ErrMsg, RoutineName ) 
                           
   end do

   call AllocAry( y%WriteOutput, p%numOuts + p%BldNd_TotNumOuts, 'WriteOutput', errStat2, errMsg2 )
      call SetErrStat( ErrStat2, ErrMsg2, ErrStat, ErrMsg, RoutineName )
   if (ErrStat >= AbortErrLev) RETURN      
   
   
   
end subroutine Init_y
!----------------------------------------------------------------------------------------------------------------------------------
!> This routine initializes AeroDyn meshes and input array variables for use during the simulation.
subroutine Init_u( u, p, p_AD, InputFileData, InitInp, errStat, errMsg )
!..................................................................................................................................

   type(RotInputType),           intent(  out)  :: u                 !< Input data
   type(RotParameterType),       intent(in   )  :: p                 !< Parameters
   type(AD_ParameterType),       intent(in   )  :: p_AD              !< Parameters
   type(RotInputFile),           intent(in   )  :: InputFileData     !< Data stored in the module's input file
   type(RotInitInputType),       intent(in   )  :: InitInp           !< Input data for AD initialization routine
   integer(IntKi),               intent(  out)  :: errStat           !< Error status of the operation
   character(*),                 intent(  out)  :: errMsg            !< Error message if ErrStat /= ErrID_None


      ! Local variables
   real(reKi)                                   :: position(3)       ! node reference position
   real(reKi)                                   :: positionL(3)      ! node local position
   real(R8Ki)                                   :: theta(3)          ! Euler angles
   real(R8Ki)                                   :: orientation(3,3)  ! node reference orientation
   real(R8Ki)                                   :: orientationL(3,3) ! node local orientation
   
   integer(intKi)                               :: j                 ! counter for nodes
   integer(intKi)                               :: k                 ! counter for blades
   
   integer(intKi)                               :: ErrStat2          ! temporary Error status
   character(ErrMsgLen)                         :: ErrMsg2           ! temporary Error message
   character(*), parameter                      :: RoutineName = 'Init_u'

      ! Initialize variables for this routine

   ErrStat = ErrID_None
   ErrMsg  = ""


      ! Arrays for InflowWind inputs:
   
   call AllocAry( u%InflowOnBlade, 3_IntKi, p%NumBlNds, p%numBlades, 'u%InflowOnBlade', ErrStat2, ErrMsg2 )
      call SetErrStat( errStat2, errMsg2, errStat, errMsg, RoutineName )
   call AllocAry( u%InflowOnTower, 3_IntKi, p%NumTwrNds, 'u%InflowOnTower', ErrStat2, ErrMsg2 ) ! could be size zero
      call SetErrStat( errStat2, errMsg2, errStat, errMsg, RoutineName )

   call AllocAry( u%UserProp, p%NumBlNds, p%numBlades, 'u%UserProp', ErrStat2, ErrMsg2 )
      call SetErrStat( errStat2, errMsg2, errStat, errMsg, RoutineName )
      
   if (errStat >= AbortErrLev) return      
      
   u%InflowOnBlade = 0.0_ReKi
   u%UserProp      = 0.0_ReKi
   u%InflowOnNacelle = 0.0_ReKi
   
      ! Meshes for motion inputs (ElastoDyn and/or BeamDyn)
         !................
         ! tower
         !................
   if (p%NumTwrNds > 0) then
      
      u%InflowOnTower = 0.0_ReKi 
      
      call MeshCreate ( BlankMesh = u%TowerMotion   &
                       ,IOS       = COMPONENT_INPUT &
                       ,Nnodes    = p%NumTwrNds     &
                       ,ErrStat   = ErrStat2        &
                       ,ErrMess   = ErrMsg2         &
                       ,Orientation     = .true.    &
                       ,TranslationDisp = .true.    &
                       ,TranslationVel  = .true.    &
                      )
            call SetErrStat( errStat2, errMsg2, errStat, errMsg, RoutineName )

      if (errStat >= AbortErrLev) return
            
         ! set node initial position/orientation
      position = 0.0_ReKi
      do j=1,p%NumTwrNds         
         position(3) = InputFileData%TwrElev(j)
         
         call MeshPositionNode(u%TowerMotion, j, position, errStat2, errMsg2)  ! orientation is identity by default
            call SetErrStat( errStat2, errMsg2, errStat, errMsg, RoutineName )
      end do !j
         
         ! create line2 elements
      do j=1,p%NumTwrNds-1
         call MeshConstructElement( u%TowerMotion, ELEMENT_LINE2, errStat2, errMsg2, p1=j, p2=j+1 )
            call SetErrStat( errStat2, errMsg2, errStat, errMsg, RoutineName )
      end do !j
            
      call MeshCommit(u%TowerMotion, errStat2, errMsg2 )
         call SetErrStat( errStat2, errMsg2, errStat, errMsg, RoutineName )
            
      if (errStat >= AbortErrLev) return

      
      u%TowerMotion%Orientation     = u%TowerMotion%RefOrientation
      u%TowerMotion%TranslationDisp = 0.0_R8Ki
      u%TowerMotion%TranslationVel  = 0.0_ReKi
      
   end if ! we compute tower loads
   
      !................
      ! hub
      !................
   
   call MeshCreate ( BlankMesh  = u%HubMotion     &
                     ,IOS       = COMPONENT_INPUT &
                     ,Nnodes    = 1               &
                     ,ErrStat   = ErrStat2        &
                     ,ErrMess   = ErrMsg2         &
                     ,Orientation     = .true.    &
                     ,TranslationDisp = .true.    &
                     ,RotationVel     = .true.    &
                     )
         call SetErrStat( errStat2, errMsg2, errStat, errMsg, RoutineName )

   if (errStat >= AbortErrLev) return
                     
   call MeshPositionNode(u%HubMotion, 1, InitInp%HubPosition, errStat2, errMsg2, InitInp%HubOrientation)
      call SetErrStat( errStat2, errMsg2, errStat, errMsg, RoutineName )
         
   call MeshConstructElement( u%HubMotion, ELEMENT_POINT, errStat2, errMsg2, p1=1 )
      call SetErrStat( errStat2, errMsg2, errStat, errMsg, RoutineName )
            
   call MeshCommit(u%HubMotion, errStat2, errMsg2 )
      call SetErrStat( errStat2, errMsg2, errStat, errMsg, RoutineName//':HubMotion' )
            
   if (errStat >= AbortErrLev) return

         
   u%HubMotion%Orientation     = u%HubMotion%RefOrientation
   u%HubMotion%TranslationDisp = 0.0_R8Ki
   u%HubMotion%RotationVel     = 0.0_ReKi   
      
   
      !................
      ! blade roots
      !................
         
   allocate( u%BladeRootMotion(p%NumBlades), STAT = ErrStat2 )
   if (ErrStat2 /= 0) then
      call SetErrStat( ErrID_Fatal, 'Error allocating u%BladeRootMotion array.', ErrStat, ErrMsg, RoutineName )
      return
   end if      
      
   do k=1,p%NumBlades
      call MeshCreate ( BlankMesh = u%BladeRootMotion(k)                  &
                        ,IOS       = COMPONENT_INPUT                       &
                        ,Nnodes    = 1                                     &
                        ,ErrStat   = ErrStat2                              &
                        ,ErrMess   = ErrMsg2                               &
                        ,Orientation     = .true.                          &
                        ,TranslationDisp=.true., TranslationVel=.true.     & 
                        ,RotationVel=.true., TranslationAcc=.true., RotationAcc=.true. &
                        )
            call SetErrStat( errStat2, errMsg2, errStat, errMsg, RoutineName )

      if (errStat >= AbortErrLev) return
            
      call MeshPositionNode(u%BladeRootMotion(k), 1, InitInp%BladeRootPosition(:,k), errStat2, errMsg2, InitInp%BladeRootOrientation(:,:,k))
         call SetErrStat( errStat2, errMsg2, errStat, errMsg, RoutineName )
                     
      call MeshConstructElement( u%BladeRootMotion(k), ELEMENT_POINT, errStat2, errMsg2, p1=1 )
         call SetErrStat( errStat2, errMsg2, errStat, errMsg, RoutineName )
            
      call MeshCommit(u%BladeRootMotion(k), errStat2, errMsg2 )
         call SetErrStat( errStat2, errMsg2, errStat, errMsg, RoutineName//':BladeRootMotion' )
            
      if (errStat >= AbortErrLev) return

      
      u%BladeRootMotion(k)%Orientation     = u%BladeRootMotion(k)%RefOrientation
   
   end do !k=numBlades      
      
      
      !................
      ! blades
      !................
   
   allocate( u%BladeMotion(p%NumBlades), STAT = ErrStat2 )
   if (ErrStat2 /= 0) then
      call SetErrStat( ErrID_Fatal, 'Error allocating u%BladeMotion array.', ErrStat, ErrMsg, RoutineName )
      return
   end if
      
   do k=1,p%NumBlades
      call MeshCreate ( BlankMesh = u%BladeMotion(k)                     &
                        ,IOS       = COMPONENT_INPUT                      &
                        ,Nnodes    = InputFileData%BladeProps(k)%NumBlNds &
                        ,ErrStat   = ErrStat2                             &
                        ,ErrMess   = ErrMsg2                              &
                        ,Orientation     = .true.                         &
                        ,TranslationDisp = .true.                         &
                        ,TranslationVel  = .true.                         &
                        ,RotationVel     = .true.                         &
                        ,TranslationAcc  = .true.                         &
                        )
            call SetErrStat( errStat2, errMsg2, errStat, errMsg, RoutineName )

      if (errStat >= AbortErrLev) return
            
                        
      do j=1,InputFileData%BladeProps(k)%NumBlNds

            ! reference position of the jth node in the kth blade, relative to the root in the local blade coordinate system:
         positionL(1) = InputFileData%BladeProps(k)%BlCrvAC(j)
         positionL(2) = InputFileData%BladeProps(k)%BlSwpAC(j)
         positionL(3) = InputFileData%BladeProps(k)%BlSpn(  j)
            
            ! reference position of the jth node in the kth blade:
         position = u%BladeRootMotion(k)%Position(:,1) + matmul(positionL,u%BladeRootMotion(k)%RefOrientation(:,:,1))  ! note that because positionL is a 1-D array, we're doing the transpose of matmul(transpose(u%BladeRootMotion(k)%RefOrientation),positionL)

            
            ! reference orientation of the jth node in the kth blade, relative to the root in the local blade coordinate system:
         theta(1)     =  0.0_R8Ki
         theta(2)     =  InputFileData%BladeProps(k)%BlCrvAng(j)
         theta(3)     = -InputFileData%BladeProps(k)%BlTwist( j)            
         orientationL = EulerConstruct( theta )
                                 
            ! reference orientation of the jth node in the kth blade
         orientation = matmul( orientationL, u%BladeRootMotion(k)%RefOrientation(:,:,1) )

            
         call MeshPositionNode(u%BladeMotion(k), j, position, errStat2, errMsg2, orientation)
            call SetErrStat( errStat2, errMsg2, errStat, errMsg, RoutineName )
               
      end do ! j=blade nodes
         
         ! create line2 elements
      do j=1,InputFileData%BladeProps(k)%NumBlNds-1
         call MeshConstructElement( u%BladeMotion(k), ELEMENT_LINE2, errStat2, errMsg2, p1=j, p2=j+1 )
            call SetErrStat( errStat2, errMsg2, errStat, errMsg, RoutineName )
      end do !j
            
      call MeshCommit(u%BladeMotion(k), errStat2, errMsg2 )
         call SetErrStat( errStat2, errMsg2, errStat, errMsg, RoutineName//':BladeMotion'//trim(num2lstr(k)) )
            
      if (errStat >= AbortErrLev) return

      
      u%BladeMotion(k)%Orientation     = u%BladeMotion(k)%RefOrientation
      u%BladeMotion(k)%TranslationDisp = 0.0_R8Ki
      u%BladeMotion(k)%TranslationVel  = 0.0_ReKi
      u%BladeMotion(k)%RotationVel     = 0.0_ReKi
      u%BladeMotion(k)%TranslationAcc  = 0.0_ReKi
         
               
   
   end do !k=numBlades
   
   
   
      !................
      ! Nacelle
      !................
      call MeshCreate ( BlankMesh = u%NacelleMotion &
                       ,IOS       = COMPONENT_INPUT &
                       ,Nnodes    = 1               &
                       ,ErrStat   = ErrStat2        &
                       ,ErrMess   = ErrMsg2         &
                       ,Orientation     = .true.    &
                       ,TranslationDisp = .true.    &
                       ,TranslationVel  = .true.    &
                      )
            call SetErrStat( errStat2, errMsg2, errStat, errMsg, RoutineName )

      if (errStat >= AbortErrLev) return
            
         ! set node initial position/orientation
      position = InitInp%NacellePosition

      call MeshPositionNode(u%NacelleMotion, 1, position, errStat2, errMsg2, orient=InitInp%NacelleOrientation)
         call SetErrStat( errStat2, errMsg2, errStat, errMsg, RoutineName )

      call MeshConstructElement( u%NacelleMotion, ELEMENT_POINT, errStat2, errMsg2, p1=1 )
         call SetErrStat( errStat2, errMsg2, errStat, errMsg, RoutineName )

      call MeshCommit(u%NacelleMotion, errStat2, errMsg2 )
         call SetErrStat( errStat2, errMsg2, errStat, errMsg, RoutineName )
            
      if (errStat >= AbortErrLev) return

   
   
end subroutine Init_u
!----------------------------------------------------------------------------------------------------------------------------------
!> This routine sets AeroDyn parameters for use during the simulation; these variables are not changed after AD_Init.
subroutine SetParameters( InitInp, InputFileData, RotData, p, p_AD, ErrStat, ErrMsg )
   TYPE(AD_InitInputType),       intent(in   )  :: InitInp          !< Input data for initialization routine, out is needed because of copy below
   TYPE(AD_InputFile),           INTENT(INout)  :: InputFileData    !< Data stored in the module's input file -- intent(out) only for move_alloc statements
   TYPE(RotInputFile),           INTENT(INout)  :: RotData          !< Data stored in the module's input file -- intent(out) only for move_alloc statements
   TYPE(RotParameterType),       INTENT(INOUT)  :: p                !< Parameters
   TYPE(AD_ParameterType),       INTENT(INOUT)  :: p_AD             !< Parameters
   INTEGER(IntKi),               INTENT(  OUT)  :: ErrStat          !< Error status of the operation
   CHARACTER(*),                 INTENT(  OUT)  :: ErrMsg           !< Error message if ErrStat /= ErrID_None


      ! Local variables
   CHARACTER(ErrMsgLen)                          :: ErrMsg2         ! temporary Error message if ErrStat /= ErrID_None
   INTEGER(IntKi)                                :: ErrStat2        ! temporary Error status of the operation
   !INTEGER(IntKi)                                :: i, j
   character(*), parameter                       :: RoutineName = 'SetParameters'
   
      ! Initialize variables for this routine

   ErrStat  = ErrID_None
   ErrMsg   = ""

   p_AD%UA_Flag       = InputFileData%AFAeroMod == AFAeroMod_BL_unsteady
   
   p_AD%DT            = InputFileData%DTAero
   p_AD%WakeMod       = InputFileData%WakeMod
   p%TwrPotent        = InputFileData%TwrPotent
   p%TwrShadow        = InputFileData%TwrShadow
   p%TwrAero          = InputFileData%TwrAero
   p%CavitCheck       = InputFileData%CavitCheck
   

   if (InitInp%Linearize .and. InputFileData%WakeMod == WakeMod_BEMT) then
      p%FrozenWake = InputFileData%FrozenWake
   else
      p%FrozenWake = .FALSE.
   end if

   p%CompAA = InputFileData%CompAA
   
   ! NOTE: In the following we use RotData%BladeProps(1)%NumBlNds as the number of aero nodes on EACH blade, 
   !       but if AD changes this, then it must be handled in the Glue-code linearization code, too (and elsewhere?) !
   if (p%NumBlades>0) then
      p%NumBlNds         = RotData%BladeProps(1)%NumBlNds
   else
      p%NumBlNds         = 0
   endif
   if (p%TwrPotent == TwrPotent_none .and. p%TwrShadow == TwrShadow_none .and. .not. p%TwrAero) then
      p%NumTwrNds     = 0
   else
      p%NumTwrNds     = RotData%NumTwrNds
      
      call move_alloc( RotData%TwrDiam, p%TwrDiam )
      call move_alloc( RotData%TwrCd,   p%TwrCd )      
      call move_alloc( RotData%TwrTI,   p%TwrTI )      
   end if
   
   p%Gravity          = InitInp%Gravity
   p%AirDens          = InputFileData%AirDens          
   p%KinVisc          = InputFileData%KinVisc
   p%Patm             = InputFileData%Patm
   p%Pvap             = InputFileData%Pvap
   p%SpdSound         = InputFileData%SpdSound
   p%WtrDpth          = InitInp%WtrDpth
   p%MSL2SWL          = InitInp%MSL2SWL

  !p%AFI     ! set in call to AFI_Init() [called early because it wants to use the same echo file as AD]
  !p%BEMT    ! set in call to BEMT_Init()
      
  !p%RootName       = TRIM(InitInp%RootName)//'.AD'   ! set earlier so it could be used   
   
   p%numOuts          = InputFileData%NumOuts  
   p%NBlOuts          = InputFileData%NBlOuts      
   p%BlOutNd          = InputFileData%BlOutNd
   
   if (p%NumTwrNds > 0) then
      p%NTwOuts = InputFileData%NTwOuts
      p%TwOutNd = InputFileData%TwOutNd
   else
      p%NTwOuts = 0
   end if
   
   call SetOutParam(InputFileData%OutList, p, p_AD, ErrStat2, ErrMsg2 ) ! requires: p%NumOuts, p%numBlades, p%NumBlNds, p%NumTwrNds; sets: p%OutParam.
      call setErrStat(ErrStat2,ErrMsg2,ErrStat,ErrMsg,RoutineName)
      if (ErrStat >= AbortErrLev) return  
   



      ! Set the nodal output parameters.  Note there is some validation in this, so we might get an error from here.
   CALL AllBldNdOuts_SetParameters( InputFileData, p, p_AD, ErrStat2, ErrMsg2 )
      call setErrStat(ErrStat2,ErrMsg2,ErrStat,ErrMsg,RoutineName)



   
end subroutine SetParameters
!----------------------------------------------------------------------------------------------------------------------------------
!> This routine is called at the end of the simulation.
subroutine AD_End( u, p, x, xd, z, OtherState, y, m, ErrStat, ErrMsg )
!..................................................................................................................................

      TYPE(AD_InputType),           INTENT(INOUT)  :: u           !< System inputs
      TYPE(AD_ParameterType),       INTENT(INOUT)  :: p           !< Parameters
      TYPE(AD_ContinuousStateType), INTENT(INOUT)  :: x           !< Continuous states
      TYPE(AD_DiscreteStateType),   INTENT(INOUT)  :: xd          !< Discrete states
      TYPE(AD_ConstraintStateType), INTENT(INOUT)  :: z           !< Constraint states
      TYPE(AD_OtherStateType),      INTENT(INOUT)  :: OtherState  !< Other states
      TYPE(AD_OutputType),          INTENT(INOUT)  :: y           !< System outputs
      TYPE(AD_MiscVarType),         INTENT(INOUT)  :: m           !< Misc/optimization variables
      INTEGER(IntKi),               INTENT(  OUT)  :: ErrStat     !< Error status of the operation
      CHARACTER(*),                 INTENT(  OUT)  :: ErrMsg      !< Error message if ErrStat /= ErrID_None
      
      integer                                      :: iW



         ! Initialize ErrStat

      ErrStat = ErrID_None
      ErrMsg  = ""


         ! Place any last minute operations or calculations here:
         ! End the FVW submodule
      if (p%WakeMod == WakeMod_FVW ) then

         if ( p%UA_Flag ) then
            do iW=1,p%FVW%nWings
               call UA_End(m%FVW%W(iW)%p_UA)
            enddo
         end if

         call FVW_End( m%FVW_u, p%FVW, x%FVW, xd%FVW, z%FVW, OtherState%FVW, m%FVW_y, m%FVW, ErrStat, ErrMsg )
      
      endif
      

         ! Close files here:



         ! Destroy the input data:

      CALL AD_DestroyInput( u, ErrStat, ErrMsg )


         ! Destroy the parameter data:

      CALL AD_DestroyParam( p, ErrStat, ErrMsg )


         ! Destroy the state data:

      CALL AD_DestroyContState(   x,           ErrStat, ErrMsg )
      CALL AD_DestroyDiscState(   xd,          ErrStat, ErrMsg )
      CALL AD_DestroyConstrState( z,           ErrStat, ErrMsg )
      CALL AD_DestroyOtherState(  OtherState,  ErrStat, ErrMsg )
      CALL AD_DestroyMisc(        m,           ErrStat, ErrMsg ) 

         ! Destroy the output data:

      CALL AD_DestroyOutput( y, ErrStat, ErrMsg )




END SUBROUTINE AD_End
!----------------------------------------------------------------------------------------------------------------------------------
!> Loose coupling routine for solving for constraint states, integrating continuous states, and updating discrete and other states.
!! Continuous, constraint, discrete, and other states are updated for t + Interval
subroutine AD_UpdateStates( t, n, u, utimes, p, x, xd, z, OtherState, m, errStat, errMsg )
!..................................................................................................................................

   real(DbKi),                     intent(in   ) :: t          !< Current simulation time in seconds
   integer(IntKi),                 intent(in   ) :: n          !< Current simulation time step n = 0,1,...
   type(AD_InputType),             intent(inout) :: u(:)       !< Inputs at utimes (out only for mesh record-keeping in ExtrapInterp routine)
   real(DbKi),                     intent(in   ) :: utimes(:)  !< Times associated with u(:), in seconds
   type(AD_ParameterType),         intent(in   ) :: p          !< Parameters
   type(AD_ContinuousStateType),   intent(inout) :: x          !< Input: Continuous states at t;
                                                               !!   Output: Continuous states at t + Interval
   type(AD_DiscreteStateType),     intent(inout) :: xd         !< Input: Discrete states at t;
                                                               !!   Output: Discrete states at t  + Interval
   type(AD_ConstraintStateType),   intent(inout) :: z          !< Input: Constraint states at t;
                                                               !!   Output: Constraint states at t+dt
   type(AD_OtherStateType),        intent(inout) :: OtherState !< Input: Other states at t;
                                                               !!   Output: Other states at t+dt
   type(AD_MiscVarType),           intent(inout) :: m          !< Misc/optimization variables
   integer(IntKi),                 intent(  out) :: errStat    !< Error status of the operation
   character(*),                   intent(  out) :: errMsg     !< Error message if ErrStat /= ErrID_None

   ! local variables
   integer(intKi)                               :: iR          ! Counter on rotors
   type(AD_InputType)                           :: uInterp     ! Interpolated/Extrapolated input
   integer(intKi)                               :: ErrStat2          ! temporary Error status
   character(ErrMsgLen)                         :: ErrMsg2           ! temporary Error message
   character(*), parameter                      :: RoutineName = 'AD_UpdateStates'
      
   ErrStat = ErrID_None
   ErrMsg  = ""
     

   call AD_CopyInput( u(1), uInterp, MESH_NEWCOPY, errStat2, errMsg2)
      call SetErrStat(ErrStat2, ErrMsg2, ErrStat, ErrMsg, RoutineName)
      if (ErrStat >= AbortErrLev) then
         call Cleanup()
         return
      end if

      ! set values of m%BEMT_u(2) from inputs interpolated at t+dt:
      ! NOTE: this is different than OpenFAST, which has t+dt at u(1)
   call AD_Input_ExtrapInterp(u,utimes,uInterp,t+p%DT, errStat2, errMsg2)
      call SetErrStat(ErrStat2, ErrMsg2, ErrStat, ErrMsg, RoutineName)

   do iR = 1,size(p%rotors)
      call SetInputs(p%rotors(iR), p, uInterp%rotors(iR), m%rotors(iR), 2, errStat2, errMsg2)      
         call SetErrStat(ErrStat2, ErrMsg2, ErrStat, ErrMsg, RoutineName)
   enddo
      
      ! set values of m%BEMT_u(1) from inputs (uInterp) interpolated at t:
      ! NOTE: this is different than OpenFAST, which has t at u(2)
      ! I'm doing this second in case we want the other misc vars at t as before, but I don't think it matters      
   call AD_Input_ExtrapInterp(u,utimes,uInterp, t, errStat2, errMsg2)
      call SetErrStat(ErrStat2, ErrMsg2, ErrStat, ErrMsg, RoutineName)

   do iR = 1,size(p%rotors)
      call SetInputs(p%rotors(iR), p, uInterp%rotors(iR), m%rotors(iR), 1, errStat2, errMsg2)      
         call SetErrStat(ErrStat2, ErrMsg2, ErrStat, ErrMsg, RoutineName)
   enddo
         

   if (p%WakeMod /= WakeMod_FVW) then
      do iR = 1,size(p%rotors)
            ! Call into the BEMT update states    NOTE:  This is a non-standard framework interface!!!!!  GJH
            ! Also note BEMT_u(1) and BEMT_u(2) are not following the OpenFAST convention for t+dt, t
         call BEMT_UpdateStates(t, n, m%rotors(iR)%BEMT_u(1), m%rotors(iR)%BEMT_u(2),  p%rotors(iR)%BEMT, x%rotors(iR)%BEMT, xd%rotors(iR)%BEMT, z%rotors(iR)%BEMT, OtherState%rotors(iR)%BEMT, p%AFI, m%rotors(iR)%BEMT, errStat2, errMsg2)
            call SetErrStat(ErrStat2, ErrMsg2, ErrStat, ErrMsg, RoutineName)

            ! Call AeroAcoustics updates states
         if ( p%rotors(iR)%CompAA ) then
            ! We need the outputs from BEMT as inputs to AeroAcoustics module
            ! Also,  SetInputs() [called above] calls SetInputsForBEMT() which in turn establishes current versions of the Global to local transformations we need as inputs to AA
            call SetInputsForAA(p%rotors(iR), u(1)%rotors(iR), m%rotors(iR), errStat2, errMsg2)  
               call SetErrStat(ErrStat2, ErrMsg2, ErrStat, ErrMsg, RoutineName)
            call AA_UpdateStates(t,  n, m%rotors(iR)%AA, m%rotors(iR)%AA_u, p%rotors(iR)%AA, xd%rotors(iR)%AA,  errStat2, errMsg2)
               call SetErrStat(ErrStat2, ErrMsg2, ErrStat, ErrMsg, RoutineName)
         end if       
      enddo

   else  ! Call the FVW sub module
         ! This needs to extract the inputs from the AD data types (mesh) and copy pieces for the FVW module
      call SetInputsForFVW(p, u, m, errStat2, errMsg2)
         call SetErrStat(ErrStat2, ErrMsg2, ErrStat, ErrMsg, RoutineName)
         ! Note: the setup is handled above in the SetInputs routine
      call FVW_UpdateStates( t, n, m%FVW_u, utimes, p%FVW, x%FVW, xd%FVW, z%FVW, OtherState%FVW, p%AFI, m%FVW, ErrStat2, ErrMsg2 )
         call SetErrStat(ErrStat2, ErrMsg2, ErrStat, ErrMsg, RoutineName)
         ! The wind points are passed out as other states.  These really correspond to the propogation of the vortex to the next wind position.
      if (allocated(OtherState%WakeLocationPoints)) then
         OtherState%WakeLocationPoints = m%FVW%r_wind
      endif
      ! UA TODO
      !call UA_UpdateState_Wrapper(p%AFI, n, p%FVW, x%FVW, xd%FVW, OtherState%FVW, m%FVW, ErrStat2, ErrMsg2)
      !   call SetErrStat(ErrStat2, ErrMsg2, ErrStat, ErrMsg, RoutineName)
   endif
           
   call Cleanup()
   
contains
   subroutine Cleanup()
      call AD_DestroyInput( uInterp, errStat2, errMsg2)
   end subroutine Cleanup
end subroutine AD_UpdateStates
!----------------------------------------------------------------------------------------------------------------------------------
!> Routine for computing outputs, used in both loose and tight coupling.
!! This subroutine is used to compute the output channels (motions and loads) and place them in the WriteOutput() array.
!! The descriptions of the output channels are not given here. Please see the included OutListParameters.xlsx sheet for
!! for a complete description of each output parameter.
subroutine AD_CalcOutput( t, u, p, x, xd, z, OtherState, y, m, ErrStat, ErrMsg, NeedWriteOutput )
! NOTE: no matter how many channels are selected for output, all of the outputs are calculated
! All of the calculated output channels are placed into the m%AllOuts(:), while the channels selected for outputs are
! placed in the y%WriteOutput(:) array.
!..................................................................................................................................

   REAL(DbKi),                   INTENT(IN   )  :: t           !< Current simulation time in seconds
   TYPE(AD_InputType),           INTENT(IN   )  :: u           !< Inputs at Time t
   TYPE(AD_ParameterType),       INTENT(IN   )  :: p           !< Parameters
   TYPE(AD_ContinuousStateType), INTENT(IN   )  :: x           !< Continuous states at t
   TYPE(AD_DiscreteStateType),   INTENT(IN   )  :: xd          !< Discrete states at t
   TYPE(AD_ConstraintStateType), INTENT(IN   )  :: z           !< Constraint states at t
   TYPE(AD_OtherStateType),      INTENT(IN   )  :: OtherState  !< Other states at t
   TYPE(AD_OutputType),          INTENT(INOUT)  :: y           !< Outputs computed at t (Input only so that mesh con-
                                                               !!   nectivity information does not have to be recalculated)
   type(AD_MiscVarType),         intent(inout)  :: m           !< Misc/optimization variables
   INTEGER(IntKi),               INTENT(  OUT)  :: ErrStat     !< Error status of the operation
   CHARACTER(*),                 INTENT(  OUT)  :: ErrMsg      !< Error message if ErrStat /= ErrID_None
   LOGICAL,          OPTIONAL,   INTENT(IN   )  :: NeedWriteOutput     !< Flag to determine if WriteOutput values need to be calculated in this call


      ! NOTE: m%BEMT_u(i) indices are set differently from the way OpenFAST typically sets up the u and uTimes arrays
   integer, parameter                           :: indx = 1  ! m%BEMT_u(1) is at t; m%BEMT_u(2) is t+dt
   integer(intKi)                               :: iR ! Loop on rotors

   integer(intKi)                               :: ErrStat2
   character(ErrMsgLen)                         :: ErrMsg2
   character(*), parameter                      :: RoutineName = 'AD_CalcOutput'
   LOGICAL                                      :: CalcWriteOutput
   
   ErrStat = ErrID_None
   ErrMsg  = ""

   if (present(NeedWriteOutput)) then
      CalcWriteOutput = NeedWriteOutput
   else
      CalcWriteOutput = .true. ! by default, calculate WriteOutput unless told that we do not need it
   end if


   ! SetInputs, Calc BEM Outputs and Twr Outputs 
   do iR=1,size(p%rotors)
      call RotCalcOutput( t, u%rotors(iR), p%rotors(iR), p, x%rotors(iR), xd%rotors(iR), z%rotors(iR), OtherState%rotors(iR), y%rotors(iR), m%rotors(iR), m, iR, ErrStat2, ErrMsg2, .false.)
         call SetErrStat(ErrStat2, ErrMSg2, ErrStat, ErrMsg, RoutineName)
         if (ErrStat >= AbortErrLev) return
   enddo

   if (p%WakeMod == WakeMod_FVW) then
         ! This needs to extract the inputs from the AD data types (mesh) and copy pieces for the FVW module
      call SetInputsForFVW(p, (/u/), m, errStat2, errMsg2)
         call SetErrStat(ErrStat2, ErrMsg2, ErrStat, ErrMsg, RoutineName)
         ! Calculate Outputs at time t
      CALL FVW_CalcOutput( t, m%FVW_u(1), p%FVW, x%FVW, xd%FVW, z%FVW, OtherState%FVW, m%FVW_y, m%FVW, ErrStat2, ErrMsg2 )
         call SetErrStat(ErrStat2, ErrMsg2, ErrStat, ErrMsg, RoutineName)

      call SetOutputsFromFVW( t, u, p, OtherState, x, xd, m, y, ErrStat2, ErrMsg2 )
         call SetErrStat(ErrStat2, ErrMsg2, ErrStat, ErrMsg, RoutineName)
   endif


   !-------------------------------------------------------   
   !     get values to output to file:  
   !-------------------------------------------------------   
   if (CalcWriteOutput) then
      do iR = 1,size(p%rotors)
         call RotWriteOutputs(t, u%rotors(iR), p%rotors(iR), p, x%rotors(iR), xd%rotors(iR), z%rotors(iR), OtherState%rotors(iR), y%rotors(iR), m%rotors(iR), m, iR, ErrStat2, ErrMsg2)
            call SetErrStat(ErrStat2, ErrMSg2, ErrStat, ErrMsg, RoutineName)
      end do
   end if

end subroutine AD_CalcOutput

!----------------------------------------------------------------------------------------------------------------------------------
subroutine RotCalcOutput( t, u, p, p_AD, x, xd, z, OtherState, y, m, m_AD, iRot, ErrStat, ErrMsg, NeedWriteOutput)
! NOTE: no matter how many channels are selected for output, all of the outputs are calculated
! All of the calculated output channels are placed into the m%AllOuts(:), while the channels selected for outputs are
! placed in the y%WriteOutput(:) array.
!..................................................................................................................................

   REAL(DbKi),                   INTENT(IN   )  :: t                  !< Current simulation time in seconds
   TYPE(RotInputType),           INTENT(IN   )  :: u                  !< Inputs at Time t
   TYPE(RotParameterType),       INTENT(IN   )  :: p                  !< Parameters
   TYPE(AD_ParameterType),       INTENT(IN   )  :: p_AD               !< Parameters
   TYPE(RotContinuousStateType), INTENT(IN   )  :: x                  !< Continuous states at t
   TYPE(RotDiscreteStateType),   INTENT(IN   )  :: xd                 !< Discrete states at t
   TYPE(RotConstraintStateType), INTENT(IN   )  :: z                  !< Constraint states at t
   TYPE(RotOtherStateType),      INTENT(IN   )  :: OtherState         !< Other states at t
   TYPE(RotOutputType),          INTENT(INOUT)  :: y                  !< Outputs computed at t (Input only so that mesh con-
                                                                      !!   nectivity information does not have to be recalculated)
   type(RotMiscVarType),         intent(inout)  :: m                  !< Misc/optimization variables
   TYPE(AD_MiscVarType),         INTENT(INOUT)  :: m_AD               !< misc variables
   INTEGER,                      INTENT(IN   )  :: iRot               !< Rotor index, needed for OLAF
   INTEGER(IntKi),               INTENT(  OUT)  :: ErrStat            !< Error status of the operation
   CHARACTER(*),                 INTENT(  OUT)  :: ErrMsg             !< Error message if ErrStat /= ErrID_None
   LOGICAL,          OPTIONAL,   INTENT(IN   )  :: NeedWriteOutput    !< Flag to determine if WriteOutput values need to be calculated in this call

   
      ! NOTE: m%BEMT_u(i) indices are set differently from the way OpenFAST typically sets up the u and uTimes arrays
   integer, parameter                           :: indx = 1  ! m%BEMT_u(1) is at t; m%BEMT_u(2) is t+dt

   integer(intKi)                               :: ErrStat2
   character(ErrMsgLen)                         :: ErrMsg2
   character(*), parameter                      :: RoutineName = 'RotCalcOutput'
   LOGICAL                                      :: CalcWriteOutput
   
   ErrStat = ErrID_None
   ErrMsg  = ""
   
   if (present(NeedWriteOutput)) then
      CalcWriteOutput = NeedWriteOutput
   else
      CalcWriteOutput = .true. ! by default, calculate WriteOutput unless told that we do not need it
   end if

   call SetInputs(p, p_AD, u, m, indx, errStat2, errMsg2)      
      call SetErrStat(ErrStat2, ErrMsg2, ErrStat, ErrMsg, RoutineName)

   if (p_AD%WakeMod /= WakeMod_FVW) then
      ! Call the BEMT module CalcOutput.  Notice that the BEMT outputs are purposely attached to AeroDyn's MiscVar structure to
      ! avoid issues with the coupling code

      call BEMT_CalcOutput(t, m%BEMT_u(indx), p%BEMT, x%BEMT, xd%BEMT, z%BEMT, OtherState%BEMT, p_AD%AFI, m%BEMT_y, m%BEMT, ErrStat2, ErrMsg2 )
         call SetErrStat(ErrStat2, ErrMsg2, ErrStat, ErrMsg, RoutineName)

      call SetOutputsFromBEMT( p, m, y ) 
        
      if ( p%CompAA ) then
         ! We need the outputs from BEMT as inputs to AeroAcoustics module
         ! Also,  SetInputs() [called above] calls SetInputsForBEMT() which in turn establishes current versions of the Global to local transformations we need as inputs to AA
         call SetInputsForAA(p, u, m, errStat2, errMsg2)  
            call SetErrStat(ErrStat2, ErrMsg2, ErrStat, ErrMsg, RoutineName)
         call AA_CalcOutput(t, m%AA_u, p%AA, x%AA, xd%AA,  z%AA, OtherState%AA,  m%AA_y, m%AA, errStat2, errMsg2)
            call SetErrStat(ErrStat2, ErrMsg2, ErrStat, ErrMsg, RoutineName)
      end if   
   endif 

   if ( p%TwrAero ) then
      call ADTwr_CalcOutput(p, u, m, y, ErrStat2, ErrMsg2 )
         call SetErrStat(ErrStat2, ErrMsg2, ErrStat, ErrMsg, RoutineName)      
   endif

   call AD_CavtCrit(u, p, m, errStat2, errMsg2)
      call SetErrStat(ErrStat2, ErrMsg2, ErrStat, ErrMsg, RoutineName)    
   
   
   !-------------------------------------------------------   
   !     get values to output to file:  
   !-------------------------------------------------------   
   if (CalcWriteOutput) then
      call RotWriteOutputs(t, u, p, p_AD, x, xd, z, OtherState, y, m, m_AD, iRot, ErrStat, ErrMsg)
   end if   
   
end subroutine RotCalcOutput
!----------------------------------------------------------------------------------------------------------------------------------
subroutine RotWriteOutputs( t, u, p, p_AD, x, xd, z, OtherState, y, m, m_AD, iRot, ErrStat, ErrMsg)
! NOTE: no matter how many channels are selected for output, all of the outputs are calculated
! All of the calculated output channels are placed into the m%AllOuts(:), while the channels selected for outputs are
! placed in the y%WriteOutput(:) array.
!..................................................................................................................................

   REAL(DbKi),                   INTENT(IN   )  :: t                  !< Current simulation time in seconds
   TYPE(RotInputType),           INTENT(IN   )  :: u                  !< Inputs at Time t
   TYPE(RotParameterType),       INTENT(IN   )  :: p                  !< Parameters
   TYPE(AD_ParameterType),       INTENT(IN   )  :: p_AD               !< Parameters
   TYPE(RotContinuousStateType), INTENT(IN   )  :: x                  !< Continuous states at t
   TYPE(RotDiscreteStateType),   INTENT(IN   )  :: xd                 !< Discrete states at t
   TYPE(RotConstraintStateType), INTENT(IN   )  :: z                  !< Constraint states at t
   TYPE(RotOtherStateType),      INTENT(IN   )  :: OtherState         !< Other states at t
   TYPE(RotOutputType),          INTENT(INOUT)  :: y                  !< Outputs computed at t (Input only so that mesh con-
                                                                      !!   nectivity information does not have to be recalculated)
   type(RotMiscVarType),         intent(inout)  :: m                  !< Misc/optimization variables
   TYPE(AD_MiscVarType),         INTENT(INOUT)  :: m_AD               !< misc variables
   INTEGER,                      INTENT(IN   )  :: iRot               !< Rotor index, needed for OLAF
   INTEGER(IntKi),               INTENT(  OUT)  :: ErrStat            !< Error status of the operation
   CHARACTER(*),                 INTENT(  OUT)  :: ErrMsg             !< Error message if ErrStat /= ErrID_None

   
      ! NOTE: m%BEMT_u(i) indices are set differently from the way OpenFAST typically sets up the u and uTimes arrays
   integer, parameter                           :: indx = 1  ! m%BEMT_u(1) is at t; m%BEMT_u(2) is t+dt
   integer(intKi)                               :: i

   integer(intKi)                               :: ErrStat2
   character(ErrMsgLen)                         :: ErrMsg2
   character(*), parameter                      :: RoutineName = 'RotCalcOutput'
!   LOGICAL                                      :: CalcWriteOutput   
   !-------------------------------------------------------   
   !     get values to output to file:  
   !-------------------------------------------------------   
   if (p%NumOuts > 0) then
      call Calc_WriteOutput( p, p_AD, u, x, m, m_AD, y, OtherState, xd, indx, iRot, ErrStat2, ErrMsg2 )   
         call SetErrStat(ErrStat2, ErrMsg2, ErrStat, ErrMsg, RoutineName)      
      
      !...............................................................................................................................   
      ! Place the selected output channels into the WriteOutput(:) array with the proper sign:
      !...............................................................................................................................   

      do i = 1,p%NumOuts  ! Loop through all selected output channels
         y%WriteOutput(i) = p%OutParam(i)%SignM * m%AllOuts( p%OutParam(i)%Indx )
      end do             ! i - All selected output channels

   end if
       
   if (p%BldNd_TotNumOuts > 0) then
      y%WriteOutput(p%NumOuts+1:) = 0.0_ReKi

      ! Now we need to populate the blade node outputs here
      if (p%NumBlades > 0) then
         call Calc_WriteAllBldNdOutput( p, p_AD, u, m, m_AD, x, y, OtherState, indx, iRot, ErrStat2, ErrMsg2 )   ! Call after normal writeoutput.  Will just postpend data on here.
         call SetErrStat(ErrStat2, ErrMsg2, ErrStat, ErrMsg, RoutineName)
      end if
   end if

   
end subroutine RotWriteOutputs
!----------------------------------------------------------------------------------------------------------------------------------

subroutine AD_CavtCrit(u, p, m, errStat, errMsg)
   TYPE(RotInputType),           INTENT(IN   )  :: u           !< Inputs at Time t
   TYPE(RotParameterType),       INTENT(IN   )  :: p           !< Parameters
   TYPE(RotMiscVarType),         INTENT(INOUT)  :: m           !< Misc/optimization variables
                                                               !!   nectivity information does not have to be recalculated)
   INTEGER(IntKi),               INTENT(  OUT)   :: errStat     !< Error status of the operation
   CHARACTER(*),                 INTENT(  OUT)   :: errMsg      !< Error message if ErrStat /= ErrID_None
   integer    :: i,j
   real(ReKi) :: SigmaCavitCrit, SigmaCavit

   errStat = ErrID_None
   errMsg  = ''

   if ( p%CavitCheck ) then      ! Calculate the cavitation number for the airfoil at the node in quesiton, and compare to the critical cavitation number based on the vapour pressure and submerged depth       
      do j = 1,p%numBlades ! Loop through all blades
         do i = 1,p%NumBlNds  ! Loop through all nodes
                     
            if ( EqualRealNos( m%BEMT_y%Vrel(i,j), 0.0_ReKi ) ) call SetErrStat( ErrID_Fatal, 'Vrel cannot be zero to do a cavitation check', ErrStat, ErrMsg, 'AD_CavtCrit') 
               if (ErrStat >= AbortErrLev) return
      
            SigmaCavit= -1* m%BEMT_y%Cpmin(i,j) ! Local cavitation number on node j                                               
            SigmaCavitCrit= ( ( p%Patm + ( p%Gravity * (p%WtrDpth - ( u%HubMotion%Position(3,1)+u%HubMotion%TranslationDisp(3,1) ) - (  u%BladeMotion(j)%Position(3,i) + u%BladeMotion(j)%TranslationDisp(3,i) - u%HubMotion%Position(3,1))) * p%airDens)  - p%Pvap ) / ( 0.5_ReKi * p%airDens * m%BEMT_y%Vrel(i,j)**2)) ! Critical value of Sigma, cavitation occurs if local cavitation number is greater than this
                                                                        
               if ( (SigmaCavitCrit < SigmaCavit) .and. (.not. (m%CavitWarnSet(i,j)) ) ) then     
                    call WrScr( NewLine//'Cavitation occurred at blade '//trim(num2lstr(j))//' and node '//trim(num2lstr(i))//'.' )
                    m%CavitWarnSet(i,j) = .true.
               end if 
                           
            m%SigmaCavit(i,j)= SigmaCavit                 
            m%SigmaCavitCrit(i,j)=SigmaCavitCrit  
                           
         end do   ! p%NumBlNds
      end do  ! p%numBlades
   end if   ! Cavitation check
end subroutine AD_CavtCrit

!----------------------------------------------------------------------------------------------------------------------------------
!> Tight coupling routine for solving for the residual of the constraint state equations
subroutine AD_CalcConstrStateResidual( Time, u, p, x, xd, z, OtherState, m, z_residual, ErrStat, ErrMsg )
!..................................................................................................................................

   REAL(DbKi),                   INTENT(IN   )   :: Time        !< Current simulation time in seconds
   TYPE(AD_InputType),           INTENT(IN   )   :: u           !< Inputs at Time
   TYPE(AD_ParameterType),       INTENT(IN   )   :: p           !< Parameters
   TYPE(AD_ContinuousStateType), INTENT(IN   )   :: x           !< Continuous states at Time
   TYPE(AD_DiscreteStateType),   INTENT(IN   )   :: xd          !< Discrete states at Time
   TYPE(AD_ConstraintStateType), INTENT(IN   )   :: z           !< Constraint states at Time (possibly a guess)
   TYPE(AD_OtherStateType),      INTENT(IN   )   :: OtherState  !< Other states at Time
   TYPE(AD_MiscVarType),         INTENT(INOUT)   :: m           !< Misc/optimization variables
   TYPE(AD_ConstraintStateType), INTENT(INOUT)   :: Z_residual  !< Residual of the constraint state equations using
                                                                !!     the input values described above
   INTEGER(IntKi),               INTENT(  OUT)   :: ErrStat     !< Error status of the operation
   CHARACTER(*),                 INTENT(  OUT)   :: ErrMsg      !< Error message if ErrStat /= ErrID_None
   

   
      ! Local variables   
   integer(intKi)                                :: iR ! rotor index
   integer(intKi)                                :: ErrStat2
   character(ErrMsgLen)                          :: ErrMsg2
   character(*), parameter                       :: RoutineName = 'AD_CalcConstrStateResidual'
   
   ErrStat = ErrID_None
   ErrMsg  = ""
   

   do iR=1, size(p%rotors)
      call RotCalcConstrStateResidual( Time, u%rotors(iR), p%rotors(iR), p, x%rotors(iR), xd%rotors(iR), z%rotors(iR), OtherState%rotors(iR), m%rotors(iR), z_residual%rotors(iR), ErrStat2, ErrMsg2 )
         call SetErrStat(ErrStat2, ErrMsg2, ErrStat, ErrMsg, RoutineName)
   enddo
   
end subroutine AD_CalcConstrStateResidual
!----------------------------------------------------------------------------------------------------------------------------------
!> Tight coupling routine for solving for the residual of the constraint state equations
subroutine RotCalcConstrStateResidual( Time, u, p, p_AD, x, xd, z, OtherState, m, z_residual, ErrStat, ErrMsg )
!..................................................................................................................................

   REAL(DbKi),                   INTENT(IN   )   :: Time        !< Current simulation time in seconds
   TYPE(RotInputType),           INTENT(IN   )   :: u           !< Inputs at Time
   TYPE(RotParameterType),       INTENT(IN   )   :: p           !< Parameters
   TYPE(AD_ParameterType),       INTENT(IN   )   :: p_AD        !< Parameters
   TYPE(RotContinuousStateType), INTENT(IN   )   :: x           !< Continuous states at Time
   TYPE(RotDiscreteStateType),   INTENT(IN   )   :: xd          !< Discrete states at Time
   TYPE(RotConstraintStateType), INTENT(IN   )   :: z           !< Constraint states at Time (possibly a guess)
   TYPE(RotOtherStateType),      INTENT(IN   )   :: OtherState  !< Other states at Time
   TYPE(RotMiscVarType),         INTENT(INOUT)   :: m           !< Misc/optimization variables
   TYPE(RotConstraintStateType), INTENT(INOUT)   :: z_residual  !< Residual of the constraint state equations using
                                                                !!     the input values described above
   INTEGER(IntKi),               INTENT(  OUT)   :: ErrStat     !< Error status of the operation
   CHARACTER(*),                 INTENT(  OUT)   :: ErrMsg      !< Error message if ErrStat /= ErrID_None
   
      ! Local variables   
   integer, parameter                            :: indx = 1  ! m%BEMT_u(1) is at t; m%BEMT_u(2) is t+dt
   integer(intKi)                                :: ErrStat2
   character(ErrMsgLen)                          :: ErrMsg2
   character(*), parameter                       :: RoutineName = 'RotCalcConstrStateResidual'
   
   ErrStat = ErrID_None
   ErrMsg  = ""
   
   if (.not. allocated(z_residual%BEMT%phi)) then ! BEMT_CalcConstrStateResidual expects memory to be allocated, so let's make sure it is
      call AD_CopyRotConstraintStateType( z, z_residual, MESH_NEWCOPY, ErrStat2, ErrMsg2)
      call SetErrStat(ErrStat2, ErrMsg2, ErrStat, ErrMsg, RoutineName)
   end if
   
   
   call SetInputs(p, p_AD, u, m, indx, errStat2, errMsg2)
      call SetErrStat(ErrStat2, ErrMsg2, ErrStat, ErrMsg, RoutineName)
                                
      
   call BEMT_CalcConstrStateResidual( Time, m%BEMT_u(indx), p%BEMT, x%BEMT, xd%BEMT, z%BEMT, OtherState%BEMT, m%BEMT, &
                                       z_residual%BEMT, p_AD%AFI, ErrStat2, ErrMsg2 )
      call SetErrStat(ErrStat2, ErrMsg2, ErrStat, ErrMsg, RoutineName)
   
end subroutine RotCalcConstrStateResidual

!----------------------------------------------------------------------------------------------------------------------------------
subroutine RotCalcContStateDeriv( t, u, p, p_AD, x, xd, z, OtherState, m, dxdt, ErrStat, ErrMsg )
! Tight coupling routine for computing derivatives of continuous states
!..................................................................................................................................

   REAL(DbKi),                     INTENT(IN   )  :: t           ! Current simulation time in seconds
   TYPE(RotInputType),             INTENT(IN   )  :: u           ! Inputs at t
   TYPE(RotParameterType),         INTENT(IN   )  :: p           ! Parameters
   TYPE(AD_ParameterType),         INTENT(IN   )  :: p_AD        ! Parameters
   TYPE(RotContinuousStateType),   INTENT(IN   )  :: x           ! Continuous states at t
   TYPE(RotDiscreteStateType),     INTENT(IN   )  :: xd          ! Discrete states at t
   TYPE(RotConstraintStateType),   INTENT(IN   )  :: z           ! Constraint states at t
   TYPE(RotOtherStateType),        INTENT(IN   )  :: OtherState  ! Other states at t
   TYPE(RotMiscVarType),           INTENT(INOUT)  :: m           ! Misc/optimization variables
   TYPE(RotContinuousStateType),   INTENT(INOUT)  :: dxdt        ! Continuous state derivatives at t
   INTEGER(IntKi),                 INTENT(  OUT)  :: ErrStat     ! Error status of the operation
   CHARACTER(*),                   INTENT(  OUT)  :: ErrMsg      ! Error message if ErrStat /= ErrID_None

   ! local variables
   CHARACTER(ErrMsgLen)                           :: ErrMsg2     ! temporary Error message if ErrStat /= ErrID_None
   INTEGER(IntKi)                                 :: ErrStat2    ! temporary Error status of the operation
   CHARACTER(*), PARAMETER                        :: RoutineName = 'RotCalcContStateDeriv'
   
   INTEGER(IntKi), parameter                      :: InputIndex = 1

      ! Initialize ErrStat

   ErrStat = ErrID_None
   ErrMsg  = ""

   call SetInputs(p, p_AD, u, m, InputIndex, ErrStat2, ErrMsg2)
      call SetErrStat(ErrStat2, ErrMsg2, ErrStat, ErrMsg, RoutineName)
   
   call BEMT_CalcContStateDeriv( t, m%BEMT_u(InputIndex), p%BEMT, x%BEMT, xd%BEMT, z%BEMT, OtherState%BEMT, m%BEMT, dxdt%BEMT, p_AD%AFI, ErrStat2, ErrMsg2 )
      call SetErrStat(ErrStat2, ErrMsg2, ErrStat, ErrMsg, RoutineName)
   
END SUBROUTINE RotCalcContStateDeriv
!----------------------------------------------------------------------------------------------------------------------------------
!> This subroutine converts the AeroDyn inputs into values that can be used for its submodules. It calculates the disturbed inflow
!! on the blade if tower shadow or tower influence are enabled, then uses these values to set m%BEMT_u(indx).
subroutine SetInputs(p, p_AD, u, m, indx, errStat, errMsg)
   type(RotParameterType),       intent(in   )  :: p                      !< AD parameters
   type(AD_ParameterType),       intent(in   )  :: p_AD                   !< AD parameters
   type(RotInputType),           intent(in   )  :: u                      !< AD Inputs at Time
   type(RotMiscVarType),         intent(inout)  :: m                      !< Misc/optimization variables
   integer,                      intent(in   )  :: indx                   !< index into m%BEMT_u(indx) array; 1=t and 2=t+dt (but not checked here)
   integer(IntKi),               intent(  out)  :: ErrStat                !< Error status of the operation
   character(*),                 intent(  out)  :: ErrMsg                 !< Error message if ErrStat /= ErrID_None
                                 
   ! local variables             
   integer(intKi)                               :: ErrStat2
   character(ErrMsgLen)                         :: ErrMsg2
   character(*), parameter                      :: RoutineName = 'SetInputs'
   ErrStat = ErrID_None
   ErrMsg  = ""
   
   ! Disturbed inflow on blade (if tower shadow present)
   call SetDisturbedInflow(p, u, m, errStat, errMsg)

   if (p_AD%WakeMod /= WakeMod_FVW) then
         ! This needs to extract the inputs from the AD data types (mesh) and massage them for the BEMT module
      call SetInputsForBEMT(p, u, m, indx, errStat2, errMsg2)
         call SetErrStat(ErrStat2, ErrMsg2, ErrStat, ErrMsg, RoutineName)
   endif
end subroutine SetInputs

!----------------------------------------------------------------------------------------------------------------------------------
!> Disturbed inflow on the blade if tower shadow or tower influence are enabled
subroutine SetDisturbedInflow(p, u, m, errStat, errMsg)
   type(RotParameterType),       intent(in   )  :: p                      !< AD parameters
   type(RotInputType),           intent(in   )  :: u                      !< AD Inputs at Time
   type(RotMiscVarType),         intent(inout)  :: m                      !< Misc/optimization variables
   integer(IntKi),               intent(  out)  :: errStat                !< Error status of the operation
   character(*),                 intent(  out)  :: errMsg                 !< Error message if ErrStat /= ErrID_None
   ! local variables             
   integer(intKi)                               :: errStat2
   character(ErrMsgLen)                         :: errMsg2
   character(*), parameter                      :: RoutineName = 'SetDisturbedInflow'
   errStat = ErrID_None
   errMsg  = ""
   if (p%TwrPotent /= TwrPotent_none .or. p%TwrShadow /= TwrShadow_none) then
      call TwrInfl( p, u, m, errStat2, errMsg2 ) ! NOTE: tower clearance is computed here..
         call SetErrStat(errStat2, errMsg2, errStat, errMsg, RoutineName)
   else
      m%DisturbedInflow = u%InflowOnBlade
   end if

end subroutine SetDisturbedInflow


!----------------------------------------------------------------------------------------------------------------------------------
!> This subroutine sets m%BEMT_u(indx).
subroutine SetInputsForBEMT(p, u, m, indx, errStat, errMsg)

   type(RotParameterType),  intent(in   )  :: p                               !< AD parameters
   type(RotInputType),      intent(in   )  :: u                               !< AD Inputs at Time
   type(RotMiscVarType),    intent(inout)  :: m                               !< Misc/optimization variables
   integer,                 intent(in   )  :: indx                            !< index into m%BEMT_u array; must be 1 or 2 (but not checked here)
   integer(IntKi),          intent(  out)  :: ErrStat                         !< Error status of the operation
   character(*),            intent(  out)  :: ErrMsg                          !< Error message if ErrStat /= ErrID_None
      
   ! local variables
   real(R8Ki)                              :: x_hat(3)
   real(R8Ki)                              :: y_hat(3)
   real(R8Ki)                              :: x_hat_disk(3)
   real(R8Ki)                              :: y_hat_disk(3)
   real(R8Ki)                              :: z_hat_disk(3)
   real(ReKi)                              :: tmp(3)
   real(ReKi)                              :: tmp_sz, tmp_sz_y
   real(ReKi)                              :: rmax
   real(R8Ki)                              :: thetaBladeNds(p%NumBlNds,p%NumBlades)
   real(R8Ki)                              :: Azimuth(p%NumBlades)
   
   integer(intKi)                          :: j                      ! loop counter for nodes
   integer(intKi)                          :: k                      ! loop counter for blades
!   integer(intKi)                          :: ErrStat2
!   character(ErrMsgLen)                    :: ErrMsg2
   character(*), parameter                 :: RoutineName = 'SetInputsForBEMT'
   
   ! note ErrStat and ErrMsg are set in GeomWithoutSweepPitchTwist:

      ! Get disk average values and orientations
   call DiskAvgValues(p, u, m, x_hat_disk, y_hat_disk, z_hat_disk, Azimuth) ! also sets m%V_diskAvg, m%V_dot_x
   call GeomWithoutSweepPitchTwist(p,u,x_hat_disk,m,thetaBladeNds,ErrStat,ErrMsg)
   if (ErrStat >= AbortErrLev) return

      ! Velocity in disk normal
   m%BEMT_u(indx)%Un_disk  = m%V_dot_x
     

   ! "Angular velocity of rotor" rad/s
   m%BEMT_u(indx)%omega   = dot_product( u%HubMotion%RotationVel(:,1), x_hat_disk )
   
      ! "Angle between the vector normal to the rotor plane and the wind vector (e.g., the yaw angle in the case of no tilt)" rad 
   tmp_sz = TwoNorm( m%V_diskAvg )
   if ( EqualRealNos( tmp_sz, 0.0_ReKi ) ) then
      m%BEMT_u(indx)%chi0 = 0.0_ReKi
   else
         ! make sure we don't have numerical issues that make the ratio outside +/-1
      tmp_sz_y = min(  1.0_ReKi, m%V_dot_x / tmp_sz )
      tmp_sz_y = max( -1.0_ReKi, tmp_sz_y )
      
      m%BEMT_u(indx)%chi0 = acos( tmp_sz_y )
      
   end if
   
      ! "Azimuth angle" rad
   m%bemt_u(indx)%psi = Azimuth

      ! theta, "Twist angle (includes all sources of twist)" rad
      ! Vx, "Local axial velocity at node" m/s
      ! Vy, "Local tangential velocity at node" m/s
   do k=1,p%NumBlades
      do j=1,p%NumBlNds         
         
         m%BEMT_u(indx)%theta(j,k) = thetaBladeNds(j,k) ! local pitch + twist (aerodyanmic + elastic) angle of the jth node in the kth blade
                           
         x_hat = m%WithoutSweepPitchTwist(1,:,j,k)
         y_hat = m%WithoutSweepPitchTwist(2,:,j,k)
         tmp   = m%DisturbedInflow(:,j,k) - u%BladeMotion(k)%TranslationVel(:,j) ! rel_V(j)_Blade(k)
         
         m%BEMT_u(indx)%Vx(j,k) = dot_product( tmp, x_hat ) ! normal component (normal to the plane, not chord) of the inflow velocity of the jth node in the kth blade
         m%BEMT_u(indx)%Vy(j,k) = dot_product( tmp, y_hat ) ! tangential component (tangential to the plane, not chord) of the inflow velocity of the jth node in the kth blade

         
         ! inputs for DBEMT (DBEMT_Mod == DBEMT_cont_tauConst)
         if (allocated(m%BEMT_u(indx)%Vx_elast_dot)) then
            m%BEMT_u(indx)%Vx_elast_dot(j,k)  = dot_product( u%BladeMotion(k)%TranslationAcc(:,j), x_hat ) ! normal component (normal to the plane, not chord) of the inflow velocity of the jth node in the kth blade
            m%BEMT_u(indx)%Vy_elast_dot(j,k)  = dot_product( u%BladeMotion(k)%TranslationAcc(:,j), y_hat ) ! tangential component (tangential to the plane, not chord) of the inflow velocity of the jth node in the kth blade
         end if
         ! inputs for CUA (and CDBEMT):
         m%BEMT_u(indx)%omega_z(j,k)       = dot_product( u%BladeMotion(k)%RotationVel(   :,j), m%WithoutSweepPitchTwist(3,:,j,k) ) ! rotation of no-sweep-pitch coordinate system around z of the jth node in the kth blade
         
      end do !j=nodes
   end do !k=blades
   
   
      ! "Radial distance from center-of-rotation to node" m
   
   do k=1,p%NumBlades
      do j=1,p%NumBlNds
         
            ! displaced position of the jth node in the kth blade relative to the hub:
         tmp =  u%BladeMotion(k)%Position(:,j) + u%BladeMotion(k)%TranslationDisp(:,j) &
              - u%HubMotion%Position(:,1)      - u%HubMotion%TranslationDisp(:,1)
         
            ! local radius (normalized distance from rotor centerline)
         tmp_sz_y = dot_product( tmp, y_hat_disk )**2
         tmp_sz   = dot_product( tmp, z_hat_disk )**2
         m%BEMT_u(indx)%rLocal(j,k) = sqrt( tmp_sz + tmp_sz_y )
         
      end do !j=nodes      
   end do !k=blades  
  
   m%BEMT_u(indx)%UserProp = u%UserProp
   
   
   !..........................
   ! TSR
   !..........................
   if ( EqualRealNos( m%V_dot_x, 0.0_ReKi ) ) then
      m%BEMT_u(indx)%TSR = 0.0_ReKi
   else
      rmax = 0.0_ReKi
      do k=1,min(p%NumBlades,MaxBl)
         do j=1,p%NumBlNds
            rmax = max(rmax, m%BEMT_u(indx)%rLocal(j,k) )
         end do !j=nodes
      end do !k=blades
      m%BEMT_u(indx)%TSR = m%BEMT_u(indx)%omega * rmax / m%V_dot_x
   end if
         
end subroutine SetInputsForBEMT
!----------------------------------------------------------------------------------------------------------------------------------
subroutine DiskAvgValues(p, u, m, x_hat_disk, y_hat_disk, z_hat_disk, Azimuth)
   type(RotParameterType),  intent(in   )  :: p                               !< AD parameters
   type(RotInputType),      intent(in   )  :: u                               !< AD Inputs at Time
   type(RotMiscVarType),    intent(inout)  :: m                               !< Misc/optimization variables
   real(R8Ki),              intent(  out)  :: x_hat_disk(3)
   real(R8Ki), optional,    intent(  out)  :: y_hat_disk(3)
   real(R8Ki), optional,    intent(  out)  :: z_hat_disk(3)
   real(R8Ki), optional,    intent(  out)  :: Azimuth(p%NumBlades)
   real(ReKi)                              :: z_hat(3)
   real(ReKi)                              :: tmp(3)
   real(ReKi)                              :: tmp_sz, tmp_sz_y
   integer(intKi)                          :: j                      ! loop counter for nodes
   integer(intKi)                          :: k                      ! loop counter for blades

      ! calculate disk-averaged relative wind speed, V_DiskAvg
   m%V_diskAvg = 0.0_ReKi
   do k=1,p%NumBlades
      do j=1,p%NumBlNds
         tmp = m%DisturbedInflow(:,j,k) - u%BladeMotion(k)%TranslationVel(:,j)
         m%V_diskAvg = m%V_diskAvg + tmp
      end do
   end do
   m%V_diskAvg = m%V_diskAvg / real( p%NumBlades * p%NumBlNds, ReKi )

      ! orientation vectors:
   x_hat_disk = u%HubMotion%Orientation(1,:,1) !actually also x_hat_hub

   m%V_dot_x  = dot_product( m%V_diskAvg, x_hat_disk )
   
   
   if (present(y_hat_disk)) then
   
      tmp    = m%V_dot_x * x_hat_disk - m%V_diskAvg
      tmp_sz = TwoNorm(tmp)
      if ( EqualRealNos( tmp_sz, 0.0_ReKi ) ) then
         y_hat_disk = u%HubMotion%Orientation(2,:,1)
         z_hat_disk = u%HubMotion%Orientation(3,:,1)
      else
        y_hat_disk = tmp / tmp_sz
        z_hat_disk = cross_product( m%V_diskAvg, x_hat_disk ) / tmp_sz
     end if

         ! "Azimuth angle" rad
      do k=1,p%NumBlades
         z_hat = u%BladeRootMotion(k)%Orientation(3,:,1)
         tmp_sz_y = -1.0*dot_product(z_hat,y_hat_disk)
         tmp_sz   =      dot_product(z_hat,z_hat_disk)
         if ( EqualRealNos(tmp_sz_y,0.0_ReKi) .and. EqualRealNos(tmp_sz,0.0_ReKi) ) then
            Azimuth(k) = 0.0_ReKi
         else
            Azimuth(k) = atan2( tmp_sz_y, tmp_sz )
         end if
      end do
      
   end if
   
end subroutine DiskAvgValues
!----------------------------------------------------------------------------------------------------------------------------------
subroutine Calculate_MeshOrientation_Rel2Hub(Mesh1, HubMotion, x_hat_disk, orientationAnnulus, elemPosRelToHub_save, elemPosRotorProj_save)
   TYPE(MeshType),             intent(in)  :: Mesh1          !< either BladeMotion or BladeRootMotion mesh
   TYPE(MeshType),             intent(in)  :: HubMotion      !< HubMotion mesh
   REAL(R8Ki),                 intent(in)  :: x_hat_disk(3)
   REAL(ReKi),                 intent(out) :: orientationAnnulus(3,3,Mesh1%NNodes)   
   real(R8Ki), optional,       intent(out) :: elemPosRelToHub_save( 3,Mesh1%NNodes)
   real(R8Ki), optional,       intent(out) :: elemPosRotorProj_save(3,Mesh1%NNodes)
   
   real(R8Ki)                              :: x_hat_annulus(3) ! rotor normal unit vector    (local rotor reference frame)
   real(R8Ki)                              :: y_hat_annulus(3) ! annulus tangent unit vector (local rotor reference frame)
   real(R8Ki)                              :: z_hat_annulus(3) ! annulus radial unit vector  (local rotor reference frame)
!   real(R8Ki)                              :: chordVec(3)

   integer(intKi)                          :: j                      ! loop counter for nodes
   
   REAL(R8Ki)                              :: HubAbsPosition(3)
   real(R8Ki)                              :: elemPosRelToHub(3)  ! local copies of 
   real(R8Ki)                              :: elemPosRotorProj(3) ! local copies of 
   
   
   HubAbsPosition = HubMotion%Position(:,1) + HubMotion%TranslationDisp(:,1)
   
   !..........................
   ! orientation
   !..........................
   
   do j=1,Mesh1%NNodes
      !chordVec(:,j) = Mesh1%orientation(:,2,j)
      ! Project element position onto the rotor plane
      elemPosRelToHub = Mesh1%Position(:,j) + Mesh1%TranslationDisp(:,j) - HubAbsPosition !   + 0.00_ReKi*chordVec(:,j)*p%BEMT%chord(j,k)
      elemPosRotorProj = elemPosRelToHub - x_hat_disk * dot_product( x_hat_disk, elemPosRelToHub )

      ! Get unit vectors of the local annulus reference frame
      z_hat_annulus = elemPosRotorProj / TwoNorm( elemPosRotorProj )
      x_hat_annulus = x_hat_disk
      y_hat_annulus = cross_product( z_hat_annulus, x_hat_annulus )
         
      ! Form a orientation matrix for the annulus reference frame
      orientationAnnulus(1,:,j) = x_hat_annulus
      orientationAnnulus(2,:,j) = y_hat_annulus
      orientationAnnulus(3,:,j) = z_hat_annulus
      
      if (present(elemPosRelToHub_save) ) elemPosRelToHub_save( :,j) = elemPosRelToHub
      if (present(elemPosRotorProj_save)) elemPosRotorProj_save(:,j) = elemPosRotorProj
   end do
      
end subroutine Calculate_MeshOrientation_Rel2Hub
!----------------------------------------------------------------------------------------------------------------------------------
subroutine GeomWithoutSweepPitchTwist(p,u,x_hat_disk,m,thetaBladeNds,ErrStat,ErrMsg)
   type(RotParameterType),  intent(in   )  :: p                               !< AD parameters
   type(RotInputType),      intent(in   )  :: u                               !< AD Inputs at Time
   real(R8Ki),              intent(in   )  :: x_hat_disk(3)
   type(RotMiscVarType),    intent(inout)  :: m                               !< Misc/optimization variables
   real(R8Ki),              intent(  out)  :: thetaBladeNds(p%NumBlNds,p%NumBlades)
   integer(IntKi),          intent(  out)  :: ErrStat                         !< Error status of the operation
   character(*),            intent(  out)  :: ErrMsg                          !< Error message if ErrStat /= ErrID_None
   real(R8Ki)                              :: theta(3)
   real(R8Ki)                              :: orientation(3,3)
   real(R8Ki)                              :: orientation_nopitch(3,3)

   integer(intKi)                          :: j                      ! loop counter for nodes
   integer(intKi)                          :: k                      ! loop counter for blades
   integer(intKi)                          :: ErrStat2
   character(ErrMsgLen)                    :: ErrMsg2
   character(*), parameter                 :: RoutineName = 'GeomWithoutSweepPitchTwist'

   ErrStat = ErrID_None
   ErrMsg  = ""

   if (p%AeroProjMod==0) then
   
         ! theta, "Twist angle (includes all sources of twist)" rad
         ! Vx, "Local axial velocity at node" m/s
         ! Vy, "Local tangential velocity at node" m/s
      do k=1,p%NumBlades
            ! construct system equivalent to u%BladeRootMotion(k)%Orientation, but without the blade-pitch angle:
         ! orientation = rotation from hub 2 bl
         call LAPACK_gemm( 'n', 't', 1.0_R8Ki, u%BladeRootMotion(k)%Orientation(:,:,1), u%HubMotion%Orientation(:,:,1), 0.0_R8Ki, orientation, errStat2, errMsg2)
            call SetErrStat( ErrStat2, ErrMsg2, ErrStat, ErrMsg, RoutineName)
         theta = EulerExtract( orientation ) !hub_theta_root(k)
         if (k<=3) then
            m%AllOuts( BPitch(  k) ) = -theta(3)*R2D ! save this value of pitch for potential output
         endif
         theta(3) = 0.0_ReKi
         m%hub_theta_x_root(k) = theta(1)   ! save this value for FAST.Farm

         orientation = EulerConstruct( theta ) ! rotation from hub 2 non-pitched blade
         orientation_nopitch = matmul( orientation, u%HubMotion%Orientation(:,:,1) ) ! withoutPitch_theta_Root(k) ! rotation from global 2 non-pitched blade

         do j=1,p%NumBlNds

               ! form coordinate system equivalent to u%BladeMotion(k)%Orientation(:,:,j) but without live sweep (due to in-plane
               ! deflection), blade-pitch and twist (aerodynamic + elastic) angles:

            ! orientation = matmul( u%BladeMotion(k)%Orientation(:,:,j), transpose(orientation_nopitch) )
            ! orientation = rotation from non pitched blade 2 balde section
            call LAPACK_gemm( 'n', 't', 1.0_R8Ki, u%BladeMotion(k)%Orientation(:,:,j), orientation_nopitch, 0.0_R8Ki, orientation, errStat2, errMsg2)
               call SetErrStat( ErrStat2, ErrMsg2, ErrStat, ErrMsg, RoutineName)
            theta = EulerExtract( orientation ) !root(k)WithoutPitch_theta(j)_blade(k)

            m%Curve(      j,k) =  theta(2)  ! save value for possible output later
            thetaBladeNds(j,k) = -theta(3)  ! local pitch + twist (aerodyanmic + elastic) angle of the jth node in the kth blade

            theta(1) = 0.0_ReKi
            theta(3) = 0.0_ReKi
            m%WithoutSweepPitchTwist(:,:,j,k) = matmul( EulerConstruct( theta ), orientation_nopitch ) ! WithoutSweepPitch+Twist_theta(j)_Blade(k)

         end do !j=nodes
      end do !k=blades
      
   else if (p%AeroProjMod==1) then
   
      do k=1,p%NumBlades
         call LAPACK_gemm( 'n', 't', 1.0_R8Ki, u%BladeRootMotion(k)%Orientation(:,:,1), u%HubMotion%Orientation(:,:,1), 0.0_R8Ki, orientation, errStat2, errMsg2)
            call SetErrStat( ErrStat2, ErrMsg2, ErrStat, ErrMsg, RoutineName)
         theta = EulerExtract( orientation ) !hub_theta_root(k)
         if (k<=3) then
            m%AllOuts( BPitch(  k) ) = -theta(3)*R2D ! save this value of pitch for potential output
         endif
         theta(3) = 0.0_ReKi
         m%hub_theta_x_root(k) = theta(1)   ! save this value for FAST.Farm
      end do
      
            
      do k=1,p%NumBlades
         call Calculate_MeshOrientation_Rel2Hub(u%BladeMotion(k), u%HubMotion, x_hat_disk, m%WithoutSweepPitchTwist(:,:,:,k))

         do j=1,p%NumBlNds
            m%WithoutSweepPitchTwist(:,:,j,k) = u%BladeMotion(k)%Orientation(:,:,j)
         enddo
      enddo
      
      do k=1,p%NumBlades
         do j=1,p%NumBlNds
            orientation = matmul( u%BladeMotion(k)%Orientation(:,:,j), transpose( m%WithoutSweepPitchTwist(:,:,j,k) ) )
            theta = EulerExtract( orientation )
            m%Curve(      j,k) =  theta(2)
            thetaBladeNds(j,k) = -theta(3)
         enddo
      enddo
      
   else
      ErrStat = ErrID_Fatal
      ErrMsg ='GeomWithoutSweepPitchTwist: AeroProjMod not supported '//trim(num2lstr(p%AeroProjMod))
   endif
end subroutine GeomWithoutSweepPitchTwist
!----------------------------------------------------------------------------------------------------------------------------------
!> This subroutine sets m%FVW_u(indx).
subroutine SetInputsForFVW(p, u, m, errStat, errMsg)

   type(AD_ParameterType),  intent(in   )  :: p                               !< AD parameters
   type(AD_InputType),      intent(in   )  :: u(:)                            !< AD Inputs at Time
   type(AD_MiscVarType),    intent(inout)  :: m                               !< Misc/optimization variables
   integer(IntKi),          intent(  out)  :: ErrStat                         !< Error status of the operation
   character(*),            intent(  out)  :: ErrMsg                          !< Error message if ErrStat /= ErrID_None

   real(R8Ki)                              :: x_hat_disk(3)
   real(R8Ki), allocatable                 :: thetaBladeNds(:,:)
   
   integer(intKi)                          :: tIndx
   integer(intKi)                          :: iR ! Loop on rotors
   integer(intKi)                          :: j, k  ! loop counter for blades
   character(*), parameter                 :: RoutineName = 'SetInputsForFVW'
   integer :: iW

   do tIndx=1,size(u)
      do iR =1, size(p%rotors)
         allocate(thetaBladeNds(p%rotors(iR)%NumBlNds, p%rotors(iR)%NumBlades))
         ! Get disk average values and orientations
         ! NOTE: needed because it sets m%V_diskAvg and m%V_dot_x, needed by CalcOutput..
         call DiskAvgValues(p%rotors(iR), u(tIndx)%rotors(iR), m%rotors(iR), x_hat_disk) ! also sets m%V_diskAvg and m%V_dot_x
         call GeomWithoutSweepPitchTwist(p%rotors(iR),u(tIndx)%rotors(iR), x_hat_disk, m%rotors(iR), thetaBladeNds,ErrStat,ErrMsg)
         if (ErrStat >= AbortErrLev) return

            ! Rather than use a meshcopy, we will just copy what we need to the WingsMesh
            ! NOTE:  MeshCopy requires the source mesh to be INOUT intent
            ! NOTE2: If we change the WingsMesh to not be identical to the BladeMotion mesh, add the mapping stuff here.
         do k=1,p%rotors(iR)%NumBlades
            iW=p%FVW%Bld2Wings(iR,k)

            if ( u(tIndx)%rotors(iR)%BladeMotion(k)%nNodes /= m%FVW_u(tIndx)%WingsMesh(iW)%nNodes ) then
               ErrStat = ErrID_Fatal
               ErrMsg  = RoutineName//": WingsMesh contains different number of nodes than the BladeMotion mesh"
               return
            endif
            m%FVW%W(iW)%PitchAndTwist(:) = thetaBladeNds(:,k) ! local pitch + twist (aerodyanmic + elastic) angle of the jth node in the kth blade
            m%FVW_u(tIndx)%WingsMesh(iW)%TranslationDisp   = u(tIndx)%rotors(iR)%BladeMotion(k)%TranslationDisp
            m%FVW_u(tIndx)%WingsMesh(iW)%Orientation       = u(tIndx)%rotors(iR)%BladeMotion(k)%Orientation
            m%FVW_u(tIndx)%WingsMesh(iW)%TranslationVel    = u(tIndx)%rotors(iR)%BladeMotion(k)%TranslationVel
            m%FVW_u(tIndx)%rotors(iR)%HubPosition    = u(tIndx)%rotors(iR)%HubMotion%Position(:,1) + u(tIndx)%rotors(iR)%HubMotion%TranslationDisp(:,1)
            m%FVW_u(tIndx)%rotors(iR)%HubOrientation = u(tIndx)%rotors(iR)%HubMotion%Orientation(:,:,1)

            ! Inputs for dynamic stall (see SetInputsForBEMT)
            do j=1,p%rotors(iR)%NumBlNds         
               ! inputs for CUA, section pitch/torsion rate
               m%FVW_u(tIndx)%W(iW)%omega_z(j) = dot_product( u(tIndx)%rotors(iR)%BladeMotion(k)%RotationVel(   :,j), m%rotors(iR)%WithoutSweepPitchTwist(3,:,j,k) ) ! rotation of no-sweep-pitch coordinate system around z of the jth node in the kth blade
            end do !j=nodes
         enddo ! k blades
         if (allocated(thetaBladeNds)) deallocate(thetaBladeNds)
      enddo ! iR, rotors

      if (ALLOCATED(m%FVW_u(tIndx)%V_wind)) then
         m%FVW_u(tIndx)%V_wind   = u(tIndx)%InflowWakeVel
         ! Applying tower shadow to V_wind based on r_wind positions
         ! NOTE: m%DisturbedInflow also contains tower shadow and we need it for CalcOutput
         if (p%FVW%TwrShadowOnWake) then
            do iR =1, size(p%rotors)
               if (p%rotors(iR)%TwrPotent /= TwrPotent_none .or. p%rotors(iR)%TwrShadow /= TwrShadow_none) then
                  call TwrInflArray( p%rotors(iR), u(tIndx)%rotors(iR), m%rotors(iR), m%FVW%r_wind, m%FVW_u(tIndx)%V_wind, ErrStat, ErrMsg )
                  if (ErrStat >= AbortErrLev) return
               endif
            enddo
         end if
      endif
      do iR =1, size(p%rotors)
         ! Disturbed inflow for UA on Lifting line Mesh Points
         call SetDisturbedInflow(p%rotors(iR), u(tIndx)%rotors(iR), m%rotors(iR), errStat, errMsg)
         do k=1,p%rotors(iR)%NumBlades
            iW=p%FVW%Bld2Wings(iR,k)
            m%FVW_u(tIndx)%W(iW)%Vwnd_LL(1:3,:) = m%rotors(iR)%DisturbedInflow(1:3,:,k)
         enddo
      enddo
   enddo

end subroutine SetInputsForFVW
!----------------------------------------------------------------------------------------------------------------------------------
!> This subroutine sets m%AA_u.
subroutine SetInputsForAA(p, u, m, errStat, errMsg)
   type(RotParameterType),  intent(in   ) :: p        !< AD parameters
   type(RotInputType),      intent(in   ) :: u        !< AD Inputs at Time
   type(RotMiscVarType),    intent(inout) :: m        !< Misc/optimization variables
   integer(IntKi),          intent(  out) :: ErrStat  !< Error status of the operation
   character(*),            intent(  out) :: ErrMsg   !< Error message if ErrStat /= ErrID_None
   ! local variables
   integer(intKi)                         :: i        ! loop counter for nodes
   integer(intKi)                         :: j        ! loop counter for blades
   
   ErrStat = ErrID_None
   ErrMsg  = ""
   
   do j=1,p%NumBlades
      do i = 1,p%NumBlNds
         ! Get local orientation matrix to transform from blade element coordinates to global coordinates
         m%AA_u%RotGtoL(:,:,i,j) = u%BladeMotion(j)%Orientation(:,:,i)

         ! Get blade element aerodynamic center in global coordinates
         m%AA_u%AeroCent_G(:,i,j) = u%BladeMotion(j)%Position(:,i) + u%BladeMotion(j)%TranslationDisp(:,i)

         ! Set the blade element relative velocity (including induction)
         m%AA_u%Vrel(i,j) = m%BEMT_y%Vrel(i,j)
   
         ! Set the blade element angle of attack
         m%AA_u%AoANoise(i,j) = m%BEMT_y%AOA(i,j)

         ! Set the blade element undisturbed flow
         m%AA_u%Inflow(1,i,j) = u%InflowonBlade(1,i,j)
         m%AA_u%Inflow(2,i,j) = u%InflowonBlade(2,i,j)
         m%AA_u%Inflow(3,i,j) = u%InflowonBlade(3,i,j)
      end do
   end do
end subroutine SetInputsForAA
!----------------------------------------------------------------------------------------------------------------------------------
!> This subroutine converts outputs from BEMT (stored in m%BEMT_y) into values on the AeroDyn BladeLoad output mesh.
subroutine SetOutputsFromBEMT(p, m, y )

   type(RotParameterType),  intent(in   )  :: p                               !< AD parameters
   type(RotOutputType),     intent(inout)  :: y                               !< AD outputs 
   type(RotMiscVarType),    intent(inout)  :: m                               !< Misc/optimization variables

   integer(intKi)                          :: j                      ! loop counter for nodes
   integer(intKi)                          :: k                      ! loop counter for blades
   real(reki)                              :: force(3)
   real(reki)                              :: moment(3)
   real(reki)                              :: q
   
  
   
   force(3)    =  0.0_ReKi          
   moment(1:2) =  0.0_ReKi          
   do k=1,p%NumBlades
      do j=1,p%NumBlNds
                      
         q = 0.5 * p%airDens * m%BEMT_y%Vrel(j,k)**2              ! dynamic pressure of the jth node in the kth blade
         force(1) =  m%BEMT_y%cx(j,k) * q * p%BEMT%chord(j,k)     ! X = normal force per unit length (normal to the plane, not chord) of the jth node in the kth blade
         force(2) = -m%BEMT_y%cy(j,k) * q * p%BEMT%chord(j,k)     ! Y = tangential force per unit length (tangential to the plane, not chord) of the jth node in the kth blade
         moment(3)=  m%BEMT_y%cm(j,k) * q * p%BEMT%chord(j,k)**2  ! M = pitching moment per unit length of the jth node in the kth blade
         
            ! save these values for possible output later:
         m%X(j,k) = force(1)
         m%Y(j,k) = force(2)
         m%M(j,k) = moment(3)
         
            ! note: because force and moment are 1-d arrays, I'm calculating the transpose of the force and moment outputs
            !       so that I don't have to take the transpose of WithoutSweepPitchTwist(:,:,j,k)
         y%BladeLoad(k)%Force(:,j)  = matmul( force,  m%WithoutSweepPitchTwist(:,:,j,k) )  ! force per unit length of the jth node in the kth blade
         y%BladeLoad(k)%Moment(:,j) = matmul( moment, m%WithoutSweepPitchTwist(:,:,j,k) )  ! moment per unit length of the jth node in the kth blade
         
      end do !j=nodes
   end do !k=blades
   
   
end subroutine SetOutputsFromBEMT


!----------------------------------------------------------------------------------------------------------------------------------
!> This subroutine converts outputs from FVW (stored in m%FVW_y) into values on the AeroDyn BladeLoad output mesh.
subroutine SetOutputsFromFVW(t, u, p, OtherState, x, xd, m, y, ErrStat, ErrMsg)
   REAL(DbKi),                intent(in   ) :: t
   TYPE(AD_InputType),        intent(in   ) :: u           !< Inputs at Time t
   type(AD_ParameterType),    intent(in   ) :: p           !< AD parameters
   type(AD_OtherStateType),   intent(in   ) :: OtherState  !< OtherState
   type(AD_ContinuousStateType),intent(in ) :: x           !< continuous states
   type(AD_DiscreteStateType),intent(in   ) :: xd          !< Discrete states
   type(AD_OutputType),       intent(inout) :: y           !< AD outputs
   type(AD_MiscVarType),target,intent(inout) :: m           !< Misc/optimization variables
   integer(IntKi),            intent(  out) :: ErrStat     !< Error status of the operation
   character(*),              intent(  out) :: ErrMsg      !< Error message if ErrStat /= ErrID_None

   integer(intKi)                         :: j           ! loop counter for nodes
   integer(intKi)                         :: k           ! loop counter for blades
   real(reki)                             :: force(3)
   real(reki)                             :: moment(3)
   real(reki)                             :: q
   REAL(ReKi)                             :: cp, sp      ! cosine, sine of phi

   ! Local vars for readability
   real(ReKi)                             :: Vind(3)
   real(ReKi)                             :: Vstr(3)
   real(ReKi)                             :: Vwnd(3)
   real(ReKi)                             :: theta
   ! Local variables that we store in misc for nodal outputs
   real(ReKi)                             :: AxInd, TanInd, Vrel, phi, alpha, Re
   type(AFI_OutputType)                   :: AFI_interp             ! Resulting values from lookup table
   real(ReKi)                             :: UrelWind_s(3)          ! Relative wind (wind+str) in section coords
   real(ReKi)                             :: Cx, Cy
   real(ReKi)                             :: Cl_Static, Cd_Static, Cm_Static
   real(ReKi)                             :: Cl_dyn, Cd_dyn, Cm_dyn
   type(UA_InputType), pointer            :: u_UA ! Alias to shorten notations
   integer(IntKi), parameter              :: InputIndex=1      ! we will always use values at t in this routine
   integer(intKi)                         :: iR, iW
   integer(intKi)                         :: ErrStat2
   character(ErrMsgLen)                   :: ErrMsg2

   ErrStat = 0
   ErrMsg = ""

   ! zero forces
   force(3)    =  0.0_ReKi
   moment(1:2) =  0.0_ReKi

   do iR=1,size(p%rotors)
      do k=1,p%rotors(iR)%numBlades
         iW=p%FVW%Bld2Wings(iR,k)
         do j=1,p%rotors(iR)%NumBlNds
            ! --- Computing main aero variables from induction - setting local variables
            Vind = m%FVW_y%W(iW)%Vind(1:3,j)
            Vstr = u%rotors(iR)%BladeMotion(k)%TranslationVel(1:3,j)
            Vwnd = m%rotors(iR)%DisturbedInflow(1:3,j,k)   ! NOTE: contains tower shadow
            theta = m%FVW%W(iW)%PitchAndTwist(j) ! TODO
            call FVW_AeroOuts( m%rotors(iR)%WithoutSweepPitchTwist(1:3,1:3,j,k), u%rotors(iR)%BladeMotion(k)%Orientation(1:3,1:3,j), & ! inputs
                        theta, Vstr(1:3), Vind(1:3), VWnd(1:3), p%rotors(iR)%KinVisc, p%FVW%W(iW)%chord_LL(j), &               ! inputs
                        AxInd, TanInd, Vrel, phi, alpha, Re, UrelWind_s(1:3), ErrStat2, ErrMsg2 )        ! outputs
               call SetErrStat(ErrStat2, ErrMsg2, ErrStat, ErrMsg, 'SetOutputsFromFVW')

            ! Compute steady Airfoil Coefs no matter what..
            call AFI_ComputeAirfoilCoefs( alpha, Re, 0.0_ReKi,  p%AFI(p%FVW%W(iW)%AFindx(j,1)), AFI_interp, ErrStat, ErrMsg )
            Cl_Static = AFI_interp%Cl
            Cd_Static = AFI_interp%Cd
            Cm_Static = AFI_interp%Cm

            ! Set dynamic to the (will be same as static if UA_Flag is false)
            Cl_dyn    = AFI_interp%Cl
            Cd_dyn    = AFI_interp%Cd
            Cm_dyn    = AFI_interp%Cm
            
            if (p%UA_Flag) then
               u_UA => m%FVW%W(iW)%u_UA(j,InputIndex) ! Alias
               ! ....... compute inputs to UA ...........
               u_UA%alpha    = alpha
               u_UA%U        = Vrel
               u_UA%Re       = Re
               ! calculated in m%FVW%u_UA??? :u_UA%UserProp = 0.0_ReKi ! FIX ME

               u_UA%v_ac(1)  = sin(u_UA%alpha)*u_UA%U
               u_UA%v_ac(2)  = cos(u_UA%alpha)*u_UA%U
               ! calculated in m%FVW%u_UA??? : u_UA%omega = dot_product( u%rotors(iR)%BladeMotion(k)%RotationVel(   :,j), m%rotors(iR)%WithoutSweepPitchTwist(3,:,j,k) ) ! rotation of no-sweep-pitch coordinate system around z of the jth node in the kth blade
               call UA_CalcOutput(j, 1, t, u_UA, m%FVW%W(iW)%p_UA, x%FVW%UA(iW), xd%FVW%UA(iW), OtherState%FVW%UA(iW), p%AFI(p%FVW%W(iW)%AFindx(j,1)), m%FVW%W(iW)%y_UA, m%FVW%W(iW)%m_UA, errStat2, errMsg2 )
                  call SetErrStat(ErrStat2, ErrMsg2, ErrStat, ErrMsg, 'SetOutputsFromFVW')
               Cl_dyn = m%FVW%W(iW)%y_UA%Cl
               Cd_dyn = m%FVW%W(iW)%y_UA%Cd
               Cm_dyn = m%FVW%W(iW)%y_UA%Cm
            end if
            cp = cos(phi)
            sp = sin(phi)
            Cx = Cl_dyn*cp + Cd_dyn*sp
            Cy = Cl_dyn*sp - Cd_dyn*cp

            q = 0.5 * p%rotors(iR)%airDens * Vrel**2                ! dynamic pressure of the jth node in the kth blade
            force(1) =  Cx * q * p%FVW%W(iW)%chord_LL(j)        ! X = normal force per unit length (normal to the plane, not chord) of the jth node in the kth blade
            force(2) = -Cy * q * p%FVW%W(iW)%chord_LL(j)        ! Y = tangential force per unit length (tangential to the plane, not chord) of the jth node in the kth blade
            moment(3)=  Cm_dyn * q * p%FVW%W(iW)%chord_LL(j)**2 ! M = pitching moment per unit length of the jth node in the kth blade

               ! save these values for possible output later:
            m%rotors(iR)%X(j,k) = force(1)
            m%rotors(iR)%Y(j,k) = force(2)
            m%rotors(iR)%M(j,k) = moment(3)

               ! note: because force and moment are 1-d arrays, I'm calculating the transpose of the force and moment outputs
               !       so that I don't have to take the transpose of WithoutSweepPitchTwist(:,:,j,k)
            y%rotors(iR)%BladeLoad(k)%Force(:,j)  = matmul( force,  m%rotors(iR)%WithoutSweepPitchTwist(:,:,j,k) )  ! force per unit length of the jth node in the kth blade
            y%rotors(iR)%BladeLoad(k)%Moment(:,j) = matmul( moment, m%rotors(iR)%WithoutSweepPitchTwist(:,:,j,k) )  ! moment per unit length of the jth node in the kth blade

            ! Save results for outputs so we don't have to recalculate them all when we write outputs
            m%FVW%W(iW)%BN_AxInd(j)           = AxInd
            m%FVW%W(iW)%BN_TanInd(j)          = TanInd
            m%FVW%W(iW)%BN_Vrel(j)            = Vrel
            m%FVW%W(iW)%BN_alpha(j)           = alpha
            m%FVW%W(iW)%BN_phi(j)             = phi
            m%FVW%W(iW)%BN_Re(j)              = Re
            m%FVW%W(iW)%BN_UrelWind_s(1:3,j)  = UrelWind_s(1:3)
            m%FVW%W(iW)%BN_Cl_Static(j)       = Cl_Static
            m%FVW%W(iW)%BN_Cd_Static(j)       = Cd_Static
            m%FVW%W(iW)%BN_Cm_Static(j)       = Cm_Static
            m%FVW%W(iW)%BN_Cl(j)              = Cl_dyn
            m%FVW%W(iW)%BN_Cd(j)              = Cd_dyn
            m%FVW%W(iW)%BN_Cm(j)              = Cm_dyn
            m%FVW%W(iW)%BN_Cx(j)              = Cx
            m%FVW%W(iW)%BN_Cy(j)              = Cy
         end do !j=nodes
      end do !k=blades
   end do ! iR rotors

   if ( p%UA_Flag ) then
      ! if ( mod(REAL(t,ReKi),.1) < p%dt) then
      do iW=1,p%FVW%nWings
         call UA_WriteOutputToFile(t, m%FVW%W(iW)%p_UA, m%FVW%W(iW)%y_UA)
      enddo
   end if
   
end subroutine SetOutputsFromFVW
!----------------------------------------------------------------------------------------------------------------------------------
!> This routine validates the number of blades on each rotor.
SUBROUTINE ValidateNumBlades( NumBl, ErrStat, ErrMsg )
   integer(IntKi),           intent(in)     :: NumBl                             !< Number of blades
   integer(IntKi),           intent(out)    :: ErrStat                           !< Error status
   character(*),             intent(out)    :: ErrMsg                            !< Error message
   ErrStat  = ErrID_None
   ErrMsg   = ''
!    if (NumBl > MaxBl .or. NumBl < 1) call SetErrStat( ErrID_Fatal, 'Number of blades must be between 1 and '//trim(num2lstr(MaxBl))//'.', ErrStat, ErrMsg, 'ValidateNumBlades' )
END SUBROUTINE ValidateNumBlades
!----------------------------------------------------------------------------------------------------------------------------------
!> This routine validates the inputs from the AeroDyn input files.
SUBROUTINE ValidateInputData( InitInp, InputFileData, NumBl, ErrStat, ErrMsg )
!..................................................................................................................................
      
      ! Passed variables:

   type(AD_InitInputType),   intent(in   )  :: InitInp                           !< Input data for initialization routine
   type(AD_InputFile),       intent(in)     :: InputFileData                     !< All the data in the AeroDyn input file
   integer(IntKi),           intent(in)     :: NumBl(:)                          !< Number of blades: size(NumBl) = number of rotors
   integer(IntKi),           intent(out)    :: ErrStat                           !< Error status
   character(*),             intent(out)    :: ErrMsg                            !< Error message

   
      ! local variables
   integer(IntKi)                           :: k                                 ! Blade number
   integer(IntKi)                           :: j                                 ! node number
   integer(IntKi)                           :: iR                                ! rotor index
   character(*), parameter                  :: RoutineName = 'ValidateInputData'
   
   ErrStat = ErrID_None
   ErrMsg  = ""
   
!   do iR = 1,size(NumBl)
!      if (NumBl(iR) < 1) then
!         call SetErrStat( ErrID_Fatal, 'Number of blades must be at least 1.', ErrStat, ErrMsg, RoutineName )
!         return ! return early because InputFileData%BladeProps may not be allocated properly otherwise...
!      else
!         if (NumBl(iR) > AD_MaxBl_Out .and. InitInp%Linearize) then
!            call SetErrStat( ErrID_Fatal, 'Number of blades must be no larger than '//trim(num2lstr(AD_MaxBl_Out))//' for linearizaton analysis.', ErrStat, ErrMsg, RoutineName )
!            return ! return early because InputFileData%BladeProps may not be allocated properly otherwise...
!         end if
!      end if
!   end do
   
   if (InputFileData%DTAero <= 0.0)  call SetErrStat ( ErrID_Fatal, 'DTAero must be greater than zero.', ErrStat, ErrMsg, RoutineName )
   if (InputFileData%WakeMod /= WakeMod_None .and. InputFileData%WakeMod /= WakeMod_BEMT .and. InputFileData%WakeMod /= WakeMod_DBEMT .and. InputFileData%WakeMod /= WakeMod_FVW) then
      call SetErrStat ( ErrID_Fatal, 'WakeMod must be '//trim(num2lstr(WakeMod_None))//' (none), '//trim(num2lstr(WakeMod_BEMT))//' (BEMT), '// &
         trim(num2lstr(WakeMod_DBEMT))//' (DBEMT), or '//trim(num2lstr(WakeMod_FVW))//' (FVW).',ErrStat, ErrMsg, RoutineName ) 
   end if
   
   if (InputFileData%AFAeroMod /= AFAeroMod_Steady .and. InputFileData%AFAeroMod /= AFAeroMod_BL_unsteady) then
      call SetErrStat ( ErrID_Fatal, 'AFAeroMod must be '//trim(num2lstr(AFAeroMod_Steady))//' (steady) or '//&
                        trim(num2lstr(AFAeroMod_BL_unsteady))//' (Beddoes-Leishman unsteady).', ErrStat, ErrMsg, RoutineName ) 
   end if
   if (InputFileData%TwrPotent /= TwrPotent_none .and. InputFileData%TwrPotent /= TwrPotent_baseline .and. InputFileData%TwrPotent /= TwrPotent_Bak) then
      call SetErrStat ( ErrID_Fatal, 'TwrPotent must be 0 (none), 1 (baseline potential flow), or 2 (potential flow with Bak correction).', ErrStat, ErrMsg, RoutineName ) 
   end if   
   if (InputFileData%TwrShadow /= TwrShadow_none .and. InputFileData%TwrShadow /= TwrShadow_Powles .and. InputFileData%TwrShadow /= TwrShadow_Eames) then
      call SetErrStat ( ErrID_Fatal, 'TwrShadow must be 0 (none), 1 (Powles tower shadow modle), or 2 (Eames tower shadow model).', ErrStat, ErrMsg, RoutineName ) 
   end if

      ! The following limits are recommended by Juliet Simpson (University of Virginia)
      !  E-mail recommendation:
      !     To test the limits of the model, I've been running steady simulations
      !     with a range of TI inputs. It looks like the model starts to break down
      !     (or at least break the trend of higher TI's) when the TI drops below
      !     0.05. On the other end, the model seems to work up to TI~1 without
      !     breaking down (I checked up to TI=0.99). However, the results aren't
      !     very physically realistic after ~0.35 because it approaches a constant
      !     velocity deficit across the rotor plane, rather than returning to zero
      !     deficit a short distance laterally from the tower. I'm not sure what
      !     the goal of the limits would be, so it's hard for me to say what the
      !     upper cut off should be. If you want it to be physical, perhaps a low
      !     cut off (around 0.4?). If you want it to just not break, and let people
      !     interpret for themselves if it's physical for their scenario, then it
      !     could go to TI~1. I'd recommend imposing limits of 0.05<TI<1, personally.
   if (InputFileData%TwrShadow == TwrShadow_Eames) then
      do iR=1,size(NumBl)
         if ( minval(InputFileData%rotors(iR)%TwrTI) <= 0.05 .or. maxval(InputFileData%rotors(iR)%TwrTI) >= 1.0) call SetErrStat ( ErrID_Fatal, 'The turbulence intensity for the Eames tower shadow model must be greater than 0.05 and less than 1.', ErrStat, ErrMsg, RoutineName )
         if ( maxval(InputFileData%rotors(iR)%TwrTI) >  0.4 .and. maxval(InputFileData%rotors(iR)%TwrTI) <  1.0) call SetErrStat ( ErrID_Warn,  'The turbulence intensity for the Eames tower shadow model above 0.4 may return unphysical results.  Interpret with caution.', ErrStat, ErrMsg, RoutineName )
      enddo
   endif
   
   !if (InitInp%MHK == 0 .and. InputFileData%CavitCheck) call SetErrStat ( ErrID_Fatal, 'A cavitation check can only be performed for an MHK turbine.', ErrStat, ErrMsg, RoutineName ) ! hkr (5/5/21) Uncomment after buoyancy and added mass are implemented
   if (InitInp%MHK == 1 .and. InputFileData%CompAA .or. InitInp%MHK == 2 .and. InputFileData%CompAA) call SetErrStat ( ErrID_Fatal, 'The aeroacoustics module cannot be used with an MHK turbine.', ErrStat, ErrMsg, RoutineName )

   if (InputFileData%AirDens <= 0.0) call SetErrStat ( ErrID_Fatal, 'The density of the working fluid must be greater than zero.', ErrStat, ErrMsg, RoutineName )
   if (InputFileData%KinVisc <= 0.0) call SetErrStat ( ErrID_Fatal, 'The kinesmatic viscosity (KinVisc) must be greater than zero.', ErrStat, ErrMsg, RoutineName )
   if (InputFileData%SpdSound <= 0.0) call SetErrStat ( ErrID_Fatal, 'The speed of sound (SpdSound) must be greater than zero.', ErrStat, ErrMsg, RoutineName )
   if (InputFileData%CavitCheck .and. InputFileData%Pvap <= 0.0) call SetErrStat ( ErrID_Fatal, 'The vapour pressure (Pvap) must be greater than zero.', ErrStat, ErrMsg, RoutineName )
   if (InputFileData%CavitCheck .and. InputFileData%Patm <= 0.0) call SetErrStat ( ErrID_Fatal, 'The atmospheric pressure (Patm)  must be greater than zero.', ErrStat, ErrMsg, RoutineName )

      
   
      ! BEMT/DBEMT inputs
      ! bjj: these checks should probably go into BEMT where they are used...
   if (InputFileData%WakeMod /= WakeMod_none .and. InputFileData%WakeMod /= WakeMod_FVW) then
      if ( InputFileData%MaxIter < 1 ) call SetErrStat( ErrID_Fatal, 'MaxIter must be greater than 0.', ErrStat, ErrMsg, RoutineName )
      
      if ( InputFileData%IndToler < 0.0 .or. EqualRealNos(InputFileData%IndToler, 0.0_ReKi) ) &
         call SetErrStat( ErrID_Fatal, 'IndToler must be greater than 0.', ErrStat, ErrMsg, RoutineName )
   
      if ( InputFileData%SkewMod /= SkewMod_Uncoupled .and. InputFileData%SkewMod /= SkewMod_PittPeters) &  !  .and. InputFileData%SkewMod /= SkewMod_Coupled )
           call SetErrStat( ErrID_Fatal, 'SkewMod must be 1, or 2.  Option 3 will be implemented in a future version.', ErrStat, ErrMsg, RoutineName )      
      
   end if !BEMT/DBEMT checks
   
   
   if ( InputFileData%CavitCheck .and. InputFileData%AFAeroMod == AFAeroMod_BL_unsteady) then
      call SetErrStat( ErrID_Fatal, 'Cannot use unsteady aerodynamics module with a cavitation check', ErrStat, ErrMsg, RoutineName )
   end if
        
   if (InputFileData%InCol_Cpmin == 0 .and. InputFileData%CavitCheck) call SetErrStat( ErrID_Fatal, 'InCol_Cpmin must not be 0 to do a cavitation check.', ErrStat, ErrMsg, RoutineName )

         ! validate the number of airfoils
   if (InputFileData%NumAFfiles  < 1) call SetErrStat( ErrID_Fatal, 'The number of unique airfoil tables (NumAFfiles) must be greater than zero.', ErrStat, ErrMsg, RoutineName )   
   
      ! .............................
      ! check blade mesh data:
      ! .............................
   do iR = 1,size(NumBl)
      if (NumBl(iR)>0) then
         if ( InputFileData%rotors(iR)%BladeProps(1)%NumBlNds < 2 ) call SetErrStat( ErrID_Fatal, 'There must be at least two nodes per blade.',ErrStat, ErrMsg, RoutineName )
      endif
      do k=2,NumBl(iR)
         if ( InputFileData%rotors(iR)%BladeProps(k)%NumBlNds /= InputFileData%rotors(iR)%BladeProps(k-1)%NumBlNds ) then
            call SetErrStat( ErrID_Fatal, 'All blade property files must have the same number of blade nodes.', ErrStat, ErrMsg, RoutineName )
            exit  ! exit do loop
         end if
      end do
   
      ! Check the list of airfoil tables for blades to make sure they are all within limits.
      do k=1,NumBl(iR)
         do j=1,InputFileData%rotors(iR)%BladeProps(k)%NumBlNds
            if ( ( InputFileData%rotors(iR)%BladeProps(k)%BlAFID(j) < 1 ) .OR. ( InputFileData%rotors(iR)%BladeProps(k)%BlAFID(j) > InputFileData%NumAFfiles ) )  then
               call SetErrStat( ErrID_Fatal, 'Blade '//trim(Num2LStr(k))//' node '//trim(Num2LStr(j))//' must be a number between 1 and NumAFfiles (' &
                  //TRIM(Num2LStr(InputFileData%NumAFfiles))//').', ErrStat, ErrMsg, RoutineName )
            end if
         end do ! j=nodes
      end do ! k=blades
            
      ! Check that the blade chord is > 0.
      do k=1,NumBl(iR)
         do j=1,InputFileData%rotors(iR)%BladeProps(k)%NumBlNds
            if ( InputFileData%rotors(iR)%BladeProps(k)%BlChord(j) <= 0.0_ReKi )  then
               call SetErrStat( ErrID_Fatal, 'The chord for blade '//trim(Num2LStr(k))//' node '//trim(Num2LStr(j)) &
                                //' must be greater than 0.', ErrStat, ErrMsg, RoutineName )
            endif
         end do ! j=nodes
      end do ! k=blades
   
      do k=1,NumBl(iR)
         if ( .not. EqualRealNos(InputFileData%rotors(iR)%BladeProps(k)%BlSpn(1), 0.0_ReKi) ) call SetErrStat( ErrID_Fatal, 'Blade '//trim(Num2LStr(k))//' span location must start at 0.0 m', ErrStat, ErrMsg, RoutineName)       
         do j=2,InputFileData%rotors(iR)%BladeProps(k)%NumBlNds
            if ( InputFileData%rotors(iR)%BladeProps(k)%BlSpn(j) <= InputFileData%rotors(iR)%BladeProps(k)%BlSpn(j-1) )  then
               call SetErrStat( ErrID_Fatal, 'Blade '//trim(Num2LStr(k))//' nodes must be entered in increasing elevation.', ErrStat, ErrMsg, RoutineName )
               exit
            end if
         end do ! j=nodes
      end do ! k=blades
   end do ! iR rotor
   
      ! .............................
      ! check tower mesh data:
      ! .............................
   if (InputFileData%TwrPotent /= TwrPotent_none .or. InputFileData%TwrShadow /= TwrShadow_none .or. InputFileData%TwrAero ) then
      
         
         ! Check that the tower diameter is > 0.
      do iR = 1,size(NumBl)
         if (InputFileData%rotors(iR)%NumTwrNds < 2) call SetErrStat( ErrID_Fatal, 'There must be at least two nodes on the tower.',ErrStat, ErrMsg, RoutineName )
         do j=1,InputFileData%rotors(iR)%NumTwrNds
            if ( InputFileData%rotors(iR)%TwrDiam(j) <= 0.0_ReKi )  then
               call SetErrStat( ErrID_Fatal, 'The diameter for tower node '//trim(Num2LStr(j))//' must be greater than 0.' &
                               , ErrStat, ErrMsg, RoutineName )
            end if
         end do ! j=nodes
         
            ! check that the elevation is increasing:
         do j=2,InputFileData%rotors(iR)%NumTwrNds
            if ( InputFileData%rotors(iR)%TwrElev(j) <= InputFileData%rotors(iR)%TwrElev(j-1) )  then
               call SetErrStat( ErrID_Fatal, 'The tower nodes must be entered in increasing elevation.', ErrStat, ErrMsg, RoutineName )
               exit
            end if
         end do ! j=nodes
      end do ! iR rotor
            
   end if
   
      ! .............................
      ! check outputs:
      ! .............................
   
   if ( ( InputFileData%NTwOuts < 0_IntKi ) .OR. ( InputFileData%NTwOuts > 9_IntKi ) )  then
      call SetErrStat( ErrID_Fatal, 'NTwOuts must be between 0 and 9 (inclusive).', ErrStat, ErrMsg, RoutineName )
   else
         ! Check to see if all TwOutNd(:) analysis points are existing analysis points:

      do iR = 1,size(NumBl)
         do j=1,InputFileData%NTwOuts
            if ( InputFileData%TwOutNd(j) < 1_IntKi .OR. InputFileData%TwOutNd(j) > InputFileData%rotors(iR)%NumTwrNds ) then
               call SetErrStat( ErrID_Fatal, ' All TwOutNd values must be between 1 and '//&
                              trim( Num2LStr( InputFileData%rotors(iR)%NumTwrNds ) )//' (inclusive).', ErrStat, ErrMsg, RoutineName )
               exit ! stop checking this loop
            end if
         end do         
      enddo ! iR
   
   end if
         
         
   if ( ( InputFileData%NBlOuts < 0_IntKi ) .OR. ( InputFileData%NBlOuts > 9_IntKi ) )  then
      call SetErrStat( ErrID_Fatal, 'NBlOuts must be between 0 and 9 (inclusive).', ErrStat, ErrMsg, RoutineName )
   else 

   ! Check to see if all BlOutNd(:) analysis points are existing analysis points:

      do iR = 1,size(NumBl)
         do j=1,InputFileData%NBlOuts
            if ( InputFileData%BlOutNd(j) < 1_IntKi .OR. InputFileData%BlOutNd(j) > InputFileData%rotors(iR)%BladeProps(1)%NumBlNds ) then
               call SetErrStat( ErrID_Fatal, ' All BlOutNd values must be between 1 and '//&
                       trim( Num2LStr( InputFileData%rotors(iR)%BladeProps(1)%NumBlNds ) )//' (inclusive).', ErrStat, ErrMsg, RoutineName )
               exit ! stop checking this loop
            end if
         end do
      end do ! iR, rotor
      
   end if   
   
   !..................
   ! check for linearization
   !..................
   if (InitInp%Linearize) then
      if (InputFileData%AFAeroMod /= AFAeroMod_Steady) then
!bjj: REMOVE when linearization has been tested
         call SetErrStat( ErrID_Fatal, 'Steady blade airfoil aerodynamics must be used for linearization. Set AFAeroMod=1.', ErrStat, ErrMsg, RoutineName )
         !if (InputFileData%UAMod /= UA_HGM) then
         !   call SetErrStat( ErrID_Fatal, 'When AFAeroMod=2, UAMod must be 4 for linearization. Set AFAeroMod=1 or UAMod=4.', ErrStat, ErrMsg, RoutineName )
         !end if
      end if
      
      if (InputFileData%WakeMod == WakeMod_FVW) then !bjj: note: among other things, WriteOutput values will not be calculated properly in AD Jacobians if FVW this is allowed
         call SetErrStat( ErrID_Fatal, 'FVW cannot currently be used for linearization. Set WakeMod=0 or WakeMod=1.', ErrStat, ErrMsg, RoutineName )
      else if (InputFileData%WakeMod == WakeMod_DBEMT) then
!bjj: when linearization has been tested
         call SetErrStat( ErrID_Fatal, 'DBEMT cannot currently be used for linearization. Set WakeMod=0 or WakeMod=1.', ErrStat, ErrMsg, RoutineName )
         !if (InputFileData%DBEMT_Mod /= DBEMT_cont_tauConst) then
         !   call SetErrStat( ErrID_Fatal, 'DBEMT requires the continuous formulation with constant tau1 for linearization. Set DBEMT_Mod=3 or set WakeMod to 0 or 1.', ErrStat, ErrMsg, RoutineName )
         !end if
      end if
   end if
   
END SUBROUTINE ValidateInputData
!----------------------------------------------------------------------------------------------------------------------------------
!> This subroutine sets up the data structures and initializes AirfoilInfo to get the necessary AFI parameters. It then verifies 
!! that the UA parameters are included in the AFI tables if UA is being used.
SUBROUTINE Init_AFIparams( InputFileData, p_AFI, UnEc,  ErrStat, ErrMsg )


      ! Passed variables
   type(AD_InputFile),                   intent(inout) :: InputFileData      !< All the data in the AeroDyn input file (intent(out) only because of the call to MOVE_ALLOC)
   type(AFI_ParameterType), allocatable, intent(  out) :: p_AFI(:)           !< parameters returned from the AFI (airfoil info) module
   integer(IntKi),                       intent(in   ) :: UnEc               !< I/O unit for echo file. If > 0, file is open for writing.
   integer(IntKi),                       intent(  out) :: ErrStat            !< Error status
   character(*),                         intent(  out) :: ErrMsg             !< Error message

      ! local variables
   type(AFI_InitInputType)                             :: AFI_InitInputs     ! initialization data for the AFI routines
   
   integer(IntKi)                                      :: File               ! loop counter for airfoil files
   
   integer(IntKi)                                      :: ErrStat2
   character(ErrMsgLen)                                :: ErrMsg2
   character(*), parameter                             :: RoutineName = 'Init_AFIparams'

   
   ErrStat = ErrID_None
   ErrMsg  = ""
   
   allocate(p_AFI( InputFileData%NumAFfiles), STAT = ErrStat2)
      if ( ErrStat2 /= 0 ) then
         call SetErrStat(ErrID_Fatal,'Error allocating p_AFI.',ErrStat,ErrMsg,RoutineName)
         return
      end if
   
   
      ! Setup Airfoil InitInput data structure:
   AFI_InitInputs%InCol_Alfa  = InputFileData%InCol_Alfa
   AFI_InitInputs%InCol_Cl    = InputFileData%InCol_Cl
   AFI_InitInputs%InCol_Cd    = InputFileData%InCol_Cd
   AFI_InitInputs%InCol_Cm    = InputFileData%InCol_Cm
   IF (.not. InputFileData%UseBlCm) AFI_InitInputs%InCol_Cm = 0      ! Don't try to use Cm if flag set to false
   AFI_InitInputs%InCol_Cpmin = InputFileData%InCol_Cpmin
   AFI_InitInputs%AFTabMod    = InputFileData%AFTabMod !AFITable_1
   AFI_InitInputs%UA_f_cn     = InputFileData%UAMod /= UA_HGM ! HGM uses the separation function based on cl instead of cn
   
      ! Call AFI_Init to read in and process the airfoil files.
      ! This includes creating the spline coefficients to be used for interpolation.
   
   do File = 1, InputFileData%NumAFfiles

      AFI_InitInputs%FileName = InputFileData%AFNames(File)

      call AFI_Init ( AFI_InitInputs, p_AFI(File), ErrStat2, ErrMsg2, UnEc )
         call SetErrStat(ErrStat2,ErrMsg2, ErrStat, ErrMsg, RoutineName)
         if (ErrStat >= AbortErrLev) exit
   end do
         
      
   call AFI_DestroyInitInput( AFI_InitInputs, ErrStat2, ErrMsg2 )
   if (ErrStat >= AbortErrLev) return
   
   
END SUBROUTINE Init_AFIparams
!----------------------------------------------------------------------------------------------------------------------------------
!> This routine initializes the Airfoil Noise module from within AeroDyn.
SUBROUTINE Init_AAmodule( DrvInitInp, AD_InputFileData, RotInputFileData, u_AD, u, p, p_AD, x, xd, z, OtherState, y, m, ErrStat, ErrMsg )
!..................................................................................................................................
   type(RotInitInputType),       intent(in   ) :: DrvInitInp    !< AeroDyn-level initialization inputs
   type(AD_InputFile),           intent(in   ) :: AD_InputFileData  !< All the data in the AeroDyn input file
   type(RotInputFile),           intent(in   ) :: RotInputFileData  !< Data in the AeroDyn input file related to current rotor
   type(RotInputType),           intent(in   ) :: u_AD           !< AD inputs - used for input mesh node positions
   type(AA_InputType),           intent(  out) :: u              !< An initial guess for the input; input mesh must be defined
   type(RotParameterType),       intent(inout) :: p              !< Parameters ! intent out b/c we set the AA parameters here
   type(AD_ParameterType),       intent(inout) :: p_AD           !< Parameters ! intent out b/c we set the AA parameters here
   type(AA_ContinuousStateType), intent(  out) :: x              !< Initial continuous states
   type(AA_DiscreteStateType),   intent(  out) :: xd             !< Initial discrete states
   type(AA_ConstraintStateType), intent(  out) :: z              !< Initial guess of the constraint states
   type(AA_OtherStateType),      intent(  out) :: OtherState     !< Initial other states
   type(AA_OutputType),          intent(  out) :: y              !< Initial system outputs (outputs are not calculated;
                                                                 !!   only the output mesh is initialized)
   type(AA_MiscVarType),         intent(  out) :: m              !< Initial misc/optimization variables
   integer(IntKi),               intent(  out) :: errStat        !< Error status of the operation
   character(*),                 intent(  out) :: errMsg         !< Error message if ErrStat /= ErrID_None
   ! Local variables
   real(DbKi)                                  :: Interval       ! Coupling interval in seconds: the rate that
                                                                 !   (1) BEMT_UpdateStates() is called in loose coupling &
                                                                 !   (2) BEMT_UpdateDiscState() is called in tight coupling.
                                                                 !   Input is the suggested time from the glue code;
                                                                 !   Output is the actual coupling interval that will be used
                                                                 !   by the glue code.
   type(AA_InitInputType)                      :: InitInp        ! Input data for initialization routine
   type(AA_InitOutputType)                     :: InitOut        ! Output for initialization routine
   integer(intKi)                              :: i              ! airfoil file index                            
   integer(intKi)                              :: j              ! node index
   integer(intKi)                              :: k              ! blade index
   integer(IntKi)                              :: ErrStat2
   character(ErrMsgLen)                        :: ErrMsg2
   character(*), parameter                     :: RoutineName = 'Init_AAmodule'
   ErrStat = ErrID_None
   ErrMsg  = ""
   
   ! Transfer from parameters and input file to init input
   Interval                 = p_AD%DT   
   InitInp%NumBlades        = p%NumBlades
   InitInp%NumBlNds         = p%NumBlNds
   InitInp%airDens          = AD_InputFileData%AirDens 
   InitInp%kinVisc          = AD_InputFileData%KinVisc                    
   InitInp%InputFile        = AD_InputFileData%AA_InputFile
   InitInp%RootName         = p_AD%RootName
   InitInp%SpdSound         = AD_InputFileData%SpdSound
   InitInp%HubHeight        = DrvInitInp%HubPosition(3)

   ! --- Transfer of airfoil info
   ALLOCATE ( InitInp%AFInfo( size(p_AD%AFI) ), STAT=ErrStat2 )
   IF ( ErrStat2 /= 0 )  THEN
      CALL SetErrStat ( ErrID_Fatal, 'Error allocating memory for the InitInp%AFInfo array.', ErrStat2, ErrMsg2, RoutineName )
      RETURN
   ENDIF
   do i=1,size(p_AD%AFI)
      call AFI_CopyParam( p_AD%AFI(i), InitInp%AFInfo(i), MESH_NEWCOPY, errStat2, errMsg2 )
      call SetErrStat( errStat2, errMsg2, errStat, errMsg, RoutineName )
   end do
  
   ! --- Allocate and set AirfoilID, chord and Span for each blades
   ! note here that each blade is required to have the same number of nodes
   call AllocAry( InitInp%BlAFID, p%NumBlNds, p%NumBlades,'InitInp%BlAFID', errStat2, ErrMsg2 )
   call SetErrStat( errStat2, errMsg2, errStat, errMsg, RoutineName )
   call AllocAry( InitInp%BlChord, p%NumBlNds, p%NumBlades, 'BlChord', errStat2, ErrMsg2 )
   call SetErrStat( errStat2, errMsg2, errStat, errMsg, RoutineName )
   call AllocAry( InitInp%BlSpn,   p%NumBlNds, p%NumBlades, 'BlSpn', errStat2, ErrMsg2 )
   call SetErrStat( errStat2, errMsg2, errStat, errMsg, RoutineName )
   if (ErrStat >= AbortErrLev) then
      call cleanup()
      return
   end if
   do k = 1, p%NumBlades
      do j=1, RotInputFileData%BladeProps(k)%NumBlNds
         InitInp%BlChord(j,k)  = RotInputFileData%BladeProps(k)%BlChord(  j)
         InitInp%BlSpn  (j,k)  = RotInputFileData%BladeProps(k)%BlSpn(j)
         InitInp%BlAFID(j,k)   = RotInputFileData%BladeProps(k)%BlAFID(j)           
      end do
   end do
   
   ! --- AeroAcoustics initialization call
   call AA_Init(InitInp, u, p%AA,  x, xd, z, OtherState, y, m, Interval, InitOut, ErrStat2, ErrMsg2 )
   call SetErrStat(ErrStat2,ErrMsg2, ErrStat, ErrMsg, RoutineName)   
         
   if (.not. equalRealNos(Interval, p_AD%DT) ) then
      call SetErrStat( ErrID_Fatal, "DTAero was changed in Init_AAmodule(); this is not allowed.", ErrStat2, ErrMsg2, RoutineName)
   endif

   call Cleanup()
   
contains   

   subroutine Cleanup()
      call AA_DestroyInitInput ( InitInp, ErrStat2, ErrMsg2 )   
      call AA_DestroyInitOutput( InitOut, ErrStat2, ErrMsg2 )   
   end subroutine Cleanup
   
END SUBROUTINE Init_AAmodule
!----------------------------------------------------------------------------------------------------------------------------------
!> This routine initializes the BEMT module from within AeroDyn.
SUBROUTINE Init_BEMTmodule( InputFileData, RotInputFileData, u_AD, u, p, p_AD, x, xd, z, OtherState, y, m, ErrStat, ErrMsg )
!..................................................................................................................................

   type(AD_InputFile),             intent(in   ) :: InputFileData  !< All the data in the AeroDyn input file
   type(RotInputFile),             intent(in   ) :: RotInputFileData !< Data in AeroDyn input file related to current rotor
   type(RotInputType),             intent(in   ) :: u_AD           !< AD inputs - used for input mesh node positions
   type(BEMT_InputType),           intent(  out) :: u              !< An initial guess for the input; input mesh must be defined
   type(RotParameterType),         intent(inout) :: p              !< Parameters ! intent out b/c we set the BEMT parameters here
   type(AD_ParameterType),         intent(inout) :: p_AD           !< Parameters ! intent out b/c we set the BEMT parameters here
   type(BEMT_ContinuousStateType), intent(  out) :: x              !< Initial continuous states
   type(BEMT_DiscreteStateType),   intent(  out) :: xd             !< Initial discrete states
   type(BEMT_ConstraintStateType), intent(  out) :: z              !< Initial guess of the constraint states
   type(BEMT_OtherStateType),      intent(  out) :: OtherState     !< Initial other states
   type(BEMT_OutputType),          intent(  out) :: y              !< Initial system outputs (outputs are not calculated;
                                                                   !!   only the output mesh is initialized)
   type(BEMT_MiscVarType),         intent(  out) :: m              !< Initial misc/optimization variables
   integer(IntKi),                 intent(  out) :: errStat        !< Error status of the operation
   character(*),                   intent(  out) :: errMsg         !< Error message if ErrStat /= ErrID_None


      ! Local variables
   real(DbKi)                                    :: Interval       ! Coupling interval in seconds: the rate that
                                                                   !   (1) BEMT_UpdateStates() is called in loose coupling &
                                                                   !   (2) BEMT_UpdateDiscState() is called in tight coupling.
                                                                   !   Input is the suggested time from the glue code;
                                                                   !   Output is the actual coupling interval that will be used
                                                                   !   by the glue code.
   type(BEMT_InitInputType)                      :: InitInp        ! Input data for initialization routine
   type(BEMT_InitOutputType)                     :: InitOut        ! Output for initialization routine
                                                 
   integer(intKi)                                :: j              ! node index
   integer(intKi)                                :: k              ! blade index
   real(ReKi)                                    :: tmp(3), tmp_sz_y, tmp_sz
   real(ReKi)                                    :: y_hat_disk(3)
   real(ReKi)                                    :: z_hat_disk(3)
   real(ReKi)                                    :: position(3)
   real(ReKi)                                    :: rMax
   real(ReKi)                                    :: frac
   integer(IntKi)                                :: ErrStat2
   character(ErrMsgLen)                          :: ErrMsg2
   character(*), parameter                       :: RoutineName = 'Init_BEMTmodule'

   ! note here that each blade is required to have the same number of nodes
   
   ErrStat = ErrID_None
   ErrMsg  = ""
   
   
      ! set initialization data here:   
   Interval                 = p_AD%DT   
   InitInp%numBlades        = p%NumBlades
   
   InitInp%airDens          = InputFileData%AirDens 
   InitInp%kinVisc          = InputFileData%KinVisc
   InitInp%skewWakeMod      = InputFileData%SkewMod
   InitInp%yawCorrFactor    = InputFileData%SkewModFactor
   InitInp%aTol             = InputFileData%IndToler
   InitInp%useTipLoss       = InputFileData%TipLoss
   InitInp%useHubLoss       = InputFileData%HubLoss
   InitInp%useInduction     = InputFileData%WakeMod /= WakeMod_none
   InitInp%useTanInd        = InputFileData%TanInd
   InitInp%useAIDrag        = InputFileData%AIDrag        
   InitInp%useTIDrag        = InputFileData%TIDrag  
   InitInp%numBladeNodes    = p%NumBlNds
   InitInp%numReIterations  = 1                              ! This is currently not available in the input file and is only for testing  
   InitInp%maxIndIterations = InputFileData%MaxIter 
   
   
   call AllocAry(InitInp%chord, InitInp%numBladeNodes,InitInp%numBlades,'chord',  ErrStat2,ErrMsg2); call SetErrStat(ErrStat2,ErrMsg2,ErrStat,ErrMsg,RoutineName)   
   call AllocAry(InitInp%AFindx,InitInp%numBladeNodes,InitInp%numBlades,'AFindx', ErrStat2,ErrMsg2); call SetErrStat(ErrStat2,ErrMsg2,ErrStat,ErrMsg,RoutineName)   
   call AllocAry(InitInp%zHub,                        InitInp%numBlades,'zHub',   ErrStat2,ErrMsg2); call SetErrStat(ErrStat2,ErrMsg2,ErrStat,ErrMsg,RoutineName)
   call AllocAry(InitInp%zLocal,InitInp%numBladeNodes,InitInp%numBlades,'zLocal', ErrStat2,ErrMsg2); call SetErrStat(ErrStat2,ErrMsg2,ErrStat,ErrMsg,RoutineName)   
   call AllocAry(InitInp%rLocal,InitInp%numBladeNodes,InitInp%numBlades,'rLocal', ErrStat2,ErrMsg2); call SetErrStat(ErrStat2,ErrMsg2,ErrStat,ErrMsg,RoutineName)   
   call AllocAry(InitInp%zTip,                        InitInp%numBlades,'zTip',   ErrStat2,ErrMsg2); call SetErrStat(ErrStat2,ErrMsg2,ErrStat,ErrMsg,RoutineName)
   call AllocAry(InitInp%rTipFix,                     InitInp%numBlades,'rTipFix',ErrStat2,ErrMsg2); call SetErrStat(ErrStat2,ErrMsg2,ErrStat,ErrMsg,RoutineName)
   call AllocAry(InitInp%UAOff_innerNode,             InitInp%numBlades,'UAOff_innerNode',ErrStat2,ErrMsg2); call SetErrStat(ErrStat2,ErrMsg2,ErrStat,ErrMsg,RoutineName)
   call AllocAry(InitInp%UAOff_outerNode,             InitInp%numBlades,'UAOff_outerNode',ErrStat2,ErrMsg2); call SetErrStat(ErrStat2,ErrMsg2,ErrStat,ErrMsg,RoutineName)
   
   if ( ErrStat >= AbortErrLev ) then
      call Cleanup()
      return
   end if  

   
   ! Compute zLocal, zHub, zTip, rLocal, rMax, rTipFix
   rMax = 0.0_ReKi
   do k=1,p%numBlades
      
      InitInp%zHub(k) = TwoNorm( u_AD%BladeRootMotion(k)%Position(:,1) - u_AD%HubMotion%Position(:,1) )  
      !if (EqualRealNos(InitInp%zHub(k),0.0_ReKi) ) &
      !   call SetErrStat( ErrID_Fatal, "zHub for blade "//trim(num2lstr(k))//" is zero.", ErrStat, ErrMsg, RoutineName)
      
      ! zLocal is the distance along blade curve -- NOTE: this is an approximation.
      InitInp%zLocal(1,k) = InitInp%zHub(k) + TwoNorm( u_AD%BladeMotion(k)%Position(:,1) - u_AD%BladeRootMotion(k)%Position(:,1) )
      do j=2,p%NumBlNds
         InitInp%zLocal(j,k) = InitInp%zLocal(j-1,k) + TwoNorm( u_AD%BladeMotion(k)%Position(:,j) - u_AD%BladeMotion(k)%Position(:,j-1) ) 
      end do !j=nodes
      
      InitInp%zTip(k) = InitInp%zLocal(p%NumBlNds,k)
      
      y_hat_disk = u_AD%HubMotion%Orientation(2,:,1)
      z_hat_disk = u_AD%HubMotion%Orientation(3,:,1)
      
      do j=1,p%NumBlNds
               ! displaced position of the jth node in the kth blade relative to the hub:
         tmp =  u_AD%BladeMotion(k)%Position(:,j)  - u_AD%HubMotion%Position(:,1) 
            ! local radius (normalized distance from rotor centerline)
         tmp_sz_y = dot_product( tmp, y_hat_disk )**2
         tmp_sz   = dot_product( tmp, z_hat_disk )**2
         InitInp%rLocal(j,k) = sqrt( tmp_sz + tmp_sz_y )
         rMax = max(rMax, InitInp%rLocal(j,k))
      end do !j=nodes
      
      
      !.........
      ! compute fixed rLocal at tip node (without prebend) for Bladed-like calculations:
      !.........
      tmp(1) = 0.0_ReKi !RotInputFile%BladeProps(k)%BlCrvAC(p%NumBlNds)
      tmp(2) = 0.0_ReKi !RotInputFile%BladeProps(k)%BlSwpAC(p%NumBlNds)
      tmp(3) = RotInputFileData%BladeProps(k)%BlSpn(p%NumBlNds)
      position = u_AD%BladeRootMotion(k)%Position(:,1) + matmul(tmp,u_AD%BladeRootMotion(k)%RefOrientation(:,:,1))  ! note that because positionL is a 1-D array, we're doing the transpose of matmul(transpose(u%BladeRootMotion(k)%RefOrientation),positionL)
      
            ! position of the coned tip node in the kth blade relative to the hub:
      tmp    =  position - u_AD%HubMotion%Position(:,1)
         
            ! local radius (normalized distance from rotor centerline)
      tmp_sz_y = dot_product( tmp, y_hat_disk )**2
      tmp_sz   = dot_product( tmp, z_hat_disk )**2
      InitInp%rTipFix(k) = sqrt( tmp_sz + tmp_sz_y )
            
   end do !k=blades
   
   
   InitInp%UAOff_innerNode = 0
   InitInp%UAOff_outerNode = p%NumBlNds + 1
   do k = 1,p%numBlades
      do j = 1,p%NumBlNds
         frac = InitInp%rLocal(j,k) / rMax
         if (frac < InputFileData%UAStartRad) then
            InitInp%UAOff_innerNode(k) = max(InitInp%UAOff_innerNode(k), j)
         elseif (frac > InputFileData%UAEndRad) then
            InitInp%UAOff_outerNode(k) = min(InitInp%UAOff_outerNode(k), j)
         end if
      end do
   end do
   
   
               
  do k=1,p%numBlades
     do j=1,p%NumBlNds
        InitInp%chord (j,k)  = RotInputFileData%BladeProps(k)%BlChord(j)
        InitInp%AFindx(j,k)  = RotInputFileData%BladeProps(k)%BlAFID(j)
     end do
  end do
   
   InitInp%UA_Flag       = p_AD%UA_Flag
   InitInp%UAMod         = InputFileData%UAMod
   InitInp%Flookup       = InputFileData%Flookup
   InitInp%a_s           = InputFileData%SpdSound
   InitInp%SumPrint      = InputFileData%SumPrint
   InitInp%RootName      = p%RootName
      ! remove the ".AD" from the RootName
   k = len_trim(InitInp%RootName)
   if (k>3) then
      InitInp%RootName = InitInp%RootName(1:k-3)
   end if
   
   if (InputFileData%WakeMod == WakeMod_DBEMT) then
      InitInp%DBEMT_Mod  = InputFileData%DBEMT_Mod
   else
      InitInp%DBEMT_Mod  = DBEMT_none
   end if
   InitInp%tau1_const = InputFileData%tau1_const
   
   if (ErrStat >= AbortErrLev) then
      call cleanup()
      return
   end if
   
   
   call BEMT_Init(InitInp, u, p%BEMT,  x, xd, z, OtherState, p_AD%AFI, y, m, Interval, InitOut, ErrStat2, ErrMsg2 )
      call SetErrStat(ErrStat2,ErrMsg2, ErrStat, ErrMsg, RoutineName)   
         
   if (.not. equalRealNos(Interval, p_AD%DT) ) &
      call SetErrStat( ErrID_Fatal, "DTAero was changed in Init_BEMTmodule(); this is not allowed.", ErrStat2, ErrMsg2, RoutineName)
   
   !m%UseFrozenWake = .FALSE. !BJJ: set this in BEMT
   
   call Cleanup()
   return
      
contains   
   subroutine Cleanup()
      call BEMT_DestroyInitInput( InitInp, ErrStat2, ErrMsg2 )   
      call BEMT_DestroyInitOutput( InitOut, ErrStat2, ErrMsg2 )   
   end subroutine Cleanup
   
END SUBROUTINE Init_BEMTmodule

!----------------------------------------------------------------------------------------------------------------------------------
!> This routine initializes the FVW module from within AeroDyn.
SUBROUTINE Init_OLAF( InputFileData, u_AD, u, p, x, xd, z, OtherState, m, ErrStat, ErrMsg )
   type(AD_InputFile),              intent(in   ) :: InputFileData  !< All the data in the AeroDyn input file
   type(AD_InputType),              intent(inout) :: u_AD           !< AD inputs - used for input mesh node positions (intent out for meshcopy)
   type(FVW_InputType),             intent(  out) :: u              !< An initial guess for the input; input mesh must be defined
   type(AD_ParameterType),          intent(inout) :: p              !< Parameters ! intent out b/c we set the FVW parameters here
   type(FVW_ContinuousStateType),   intent(  out) :: x              !< Initial continuous states
   type(FVW_DiscreteStateType),     intent(  out) :: xd             !< Initial discrete states
   type(FVW_ConstraintStateType),   intent(  out) :: z              !< Initial guess of the constraint states
   type(FVW_OtherStateType),        intent(  out) :: OtherState     !< Initial other states
   type(AD_MiscVarType),            intent(inout) :: m               !< Initial misc/optimization variables
   integer(IntKi),                  intent(  out) :: errStat        !< Error status of the operation
   character(*),                    intent(  out) :: errMsg         !< Error message if ErrStat /= ErrID_None
   ! Local variables
   real(DbKi)                                    :: Interval       ! Coupling interval in seconds: the rate that
                                                                   !   (1) FVW_UpdateStates() is called in loose coupling &
                                                                   !   (2) FVW_UpdateDiscState() is called in tight coupling.
                                                                   !   Input is the suggested time from the glue code;
                                                                   !   Output is the actual coupling interval that will be used
                                                                   !   by the glue code.
   type(FVW_InitInputType)                      :: InitInp        ! Input data for initialization routine
   type(FVW_InitOutputType)                     :: InitOut        ! Output for initialization routine
   integer(intKi)                               :: nWings         ! total number of wings
   integer(intKi)                               :: j              ! node index
   integer(intKi)                               :: iB             ! blade index
   integer(intKi)                               :: iR             ! rotor index
   integer(intKi)                               :: iW, iW_incr    ! wing index
   real(ReKi), allocatable, dimension(:)        :: rLocal   
   real(ReKi)                                   :: rMax
   real(ReKi)                                   :: frac
   real(ReKi)                                   :: tmp(3), tmp_sz_y, tmp_sz
   real(ReKi)                                   :: y_hat_disk(3)
   real(ReKi)                                   :: z_hat_disk(3)
   integer(IntKi)                               :: ErrStat2
   character(ErrMsgLen)                         :: ErrMsg2
   character(*), parameter                      :: RoutineName = 'Init_OLAF'

   ErrStat = ErrID_None
   ErrMsg  = ""

   ! Simple inputs
   InitInp%FVWFileName    = InputFileData%FVWFileName
   InitInp%DTaero         = p%DT       ! NOTE: FVW can run a lower timestep internally

   ! Allocate wings
   nWings = 0
   do iR=1,size(p%rotors)
      nWings = nWings + p%rotors(iR)%numBlades
   end do
   allocate(InitInp%W(nWings)        , STAT = ErrStat2); ErrMsg2='Allocate W'; if(Failed()) return
   allocate(InitInp%WingsMesh(nWings), STAT = ErrStat2); ErrMsg2='Allocate Wings Mesh'; if(Failed()) return

   ! --- Inputs per wings/blades
   iW_incr=0
   do iR=1, size(p%rotors)

      InitInp%numBladeNodes  = p%rotors(iR)%numBlNds ! TODO TODO TODO per wing
      InitInp%KinVisc        = p%rotors(iR)%KinVisc
      InitInp%RootName       = p%RootName(1:len_trim(p%RootName)-2) ! Removing "AD"

      ! Blades/Wings
      do iB=1,p%rotors(iR)%numBlades
         iW=iW_incr+iB
         InitInp%W(iW)%iRotor = iR ! Indicate OLAF which wing belongs to which rotor

         call AllocAry(InitInp%W(iW)%Chord, InitInp%numBladeNodes,  'chord', ErrStat2,ErrMsg2); if(Failed()) return
         call AllocAry(InitInp%W(iW)%AFindx,InitInp%numBladeNodes,1,'AFindx',ErrStat2,ErrMsg2); if(Failed()) return


         ! Compute rLocal, rMax
         call AllocAry(rLocal, InitInp%numBladeNodes, 'rLocal', ErrStat2,ErrMsg2); if(Failed()) return
         rMax = 0.0_ReKi
         ! Distance from blade to hub axis (includes hub radius)
         y_hat_disk = u_AD%rotors(iR)%HubMotion%Orientation(2,:,1)
         z_hat_disk = u_AD%rotors(iR)%HubMotion%Orientation(3,:,1)
         do j=1,p%rotors(iR)%NumBlNds
                  ! displaced position of the jth node in the kth blade relative to the hub:
            tmp =  u_AD%rotors(iR)%BladeMotion(iB)%Position(:,j)  - u_AD%rotors(iR)%HubMotion%Position(:,1)
               ! local radius (normalized distance from rotor centerline)
            tmp_sz_y = dot_product( tmp, y_hat_disk )**2
            tmp_sz   = dot_product( tmp, z_hat_disk )**2
            rLocal(j) = sqrt( tmp_sz + tmp_sz_y )
            rMax = max(rMax, rLocal(j))
         end do !j=nodes
         ! Turn off UA at user-specified spanwise radii
         InitInp%W(iW)%UAOff_innerNode = 0
         InitInp%W(iW)%UAOff_outerNode = p%rotors(iR)%NumBlNds + 1
         do j=1,p%rotors(iR)%NumBlNds
            frac = rLocal(j) / rMax 
            if (frac < InputFileData%UAStartRad) then
               InitInp%W(iW)%UAOff_innerNode = max(InitInp%W(iW)%UAOff_innerNode, j)
            elseif (frac > InputFileData%UAEndRad) then
               InitInp%W(iW)%UAOff_outerNode = min(InitInp%W(iW)%UAOff_outerNode, j)
            end if
         end do
         if(allocated(rLocal))deallocate(rLocal)

         ! Copy over chord information
         do j=1,p%rotors(iR)%NumBlNds
            InitInp%W(iW)%Chord (j)    = InputFileData%rotors(iR)%BladeProps(iB)%BlChord(j)
            InitInp%W(iW)%AFindx(j,1)  = InputFileData%rotors(iR)%BladeProps(iB)%BlAFID(j)
         end do

         ! Copy the mesh over for InitInp to FVW.  We would not need to copy this if we decided to break the Framework
         !  by passing u_AD%BladeMotion directly into FVW_Init, but nothing is really gained by doing that.
         call MeshCopy ( SrcMesh  = u_AD%rotors(iR)%BladeMotion(iB)  &
                        ,DestMesh = InitInp%WingsMesh(iW) &
                        ,CtrlCode = MESH_COUSIN         &
                        ,Orientation    = .TRUE.        &
                        ,TranslationVel = .TRUE.        &
                        ,RotationVel    = .TRUE.        &
                        ,ErrStat  = ErrStat2          &
                        ,ErrMess  = ErrMsg2          )
         if(Failed()) return
   
      enddo ! iB, blades

      ! Unsteady Aero Data
      InitInp%UA_Flag    = p%UA_Flag
      InitInp%UAMod      = InputFileData%UAMod
      InitInp%Flookup    = InputFileData%Flookup
      InitInp%a_s        = InputFileData%SpdSound
      InitInp%SumPrint   = InputFileData%SumPrint

      iW_incr = iW_incr+p%rotors(iR)%numBlades
   enddo ! iR, rotors 

   ! NOTE: not passing p%AFI at present.  We are not storing it in FVW's parameters.
   call FVW_Init(p%AFI, InitInp, u, p%FVW, x, xd, z, OtherState, m%FVW_y, m%FVW, Interval, InitOut, ErrStat2, ErrMsg2 ); if(Failed()) return

   ! set the size of the input and xd arrays for passing wind info to FVW.
   call AllocAry(u_AD%InflowWakeVel, 3, size(m%FVW%r_wind,DIM=2), 'InflowWakeVel',  ErrStat2,ErrMsg2); if(Failed()) return

   if (.not. equalRealNos(Interval, p%DT) ) then
      errStat2=ErrID_Fatal; errMsg2="DTAero was changed in Init_FVWmodule(); this is not allowed yet."; if(Failed()) return
   endif

   call CleanUp()

contains
   subroutine Cleanup()
      call FVW_DestroyInitInput(  InitInp, ErrStat2, ErrMsg2 )
      call FVW_DestroyInitOutput( InitOut, ErrStat2, ErrMsg2 )
      if(allocated(rLocal))deallocate(rLocal)
   end subroutine Cleanup

   logical function Failed()
        call SetErrStat(ErrStat2, ErrMsg2, ErrStat, ErrMsg, 'Init_OLAF') 
        Failed =  ErrStat >= AbortErrLev
        if (Failed) call CleanUp()
   end function Failed
END SUBROUTINE Init_OLAF
!----------------------------------------------------------------------------------------------------------------------------------
!> This subroutine calculates the tower loads for the AeroDyn TowerLoad output mesh.
SUBROUTINE ADTwr_CalcOutput(p, u, m, y, ErrStat, ErrMsg )

   TYPE(RotInputType),           INTENT(IN   )  :: u           !< Inputs at Time t
   TYPE(RotParameterType),       INTENT(IN   )  :: p           !< Parameters
   TYPE(RotMiscVarType),         INTENT(INOUT)  :: m           !< Misc/optimization variables
   TYPE(RotOutputType),          INTENT(INOUT)  :: y           !< Outputs computed at t (Input only so that mesh con-
                                                               !!   nectivity information does not have to be recalculated)
   INTEGER(IntKi),               INTENT(  OUT)  :: ErrStat     !< Error status of the operation
   CHARACTER(*),                 INTENT(  OUT)  :: ErrMsg      !< Error message if ErrStat /= ErrID_None


   INTEGER(IntKi)                               :: j
   real(ReKi)                                   :: q
   real(ReKi)                                   :: V_rel(3)    ! relative wind speed on a tower node
   real(ReKi)                                   :: VL(2)       ! relative local x- and y-components of the wind speed on a tower node
   real(ReKi)                                   :: tmp(3)
   
   !integer(intKi)                               :: ErrStat2
   !character(ErrMsgLen)                         :: ErrMsg2
   character(*), parameter                      :: RoutineName = 'ADTwr_CalcOutput'
   
   
   ErrStat = ErrID_None
   ErrMsg  = ""

   
   do j=1,p%NumTwrNds
      
      V_rel = u%InflowOnTower(:,j) - u%TowerMotion%TranslationVel(:,j) ! relative wind speed at tower node
   
      tmp   = u%TowerMotion%Orientation(1,:,j)
      VL(1) = dot_product( V_Rel, tmp )            ! relative local x-component of wind speed of the jth node in the tower
      tmp   = u%TowerMotion%Orientation(2,:,j)
      VL(2) = dot_product( V_Rel, tmp )            ! relative local y-component of wind speed of the jth node in the tower
      
      m%W_Twr(j)  =  TwoNorm( VL )            ! relative wind speed normal to the tower at node j      
      q     = 0.5 * p%TwrCd(j) * p%AirDens * p%TwrDiam(j) * m%W_Twr(j)
      
         ! force per unit length of the jth node in the tower
      tmp(1) = q * VL(1)
      tmp(2) = q * VL(2)
      tmp(3) = 0.0_ReKi
      
      y%TowerLoad%force(:,j) = matmul( tmp, u%TowerMotion%Orientation(:,:,j) ) ! note that I'm calculating the transpose here, which is okay because we have 1-d arrays
      m%X_Twr(j) = tmp(1)
      m%Y_Twr(j) = tmp(2)
      
      
         ! moment per unit length of the jth node in the tower
      y%TowerLoad%moment(:,j) = 0.0_ReKi
      
   end do
   

END SUBROUTINE ADTwr_CalcOutput
!----------------------------------------------------------------------------------------------------------------------------------
!> This routine checks for invalid inputs to the tower influence models.
SUBROUTINE CheckTwrInfl(u, ErrStat, ErrMsg )

   TYPE(RotInputType),           INTENT(IN   )  :: u           !< Inputs at Time t
   INTEGER(IntKi),               INTENT(  OUT)  :: ErrStat     !< Error status of the operation
   CHARACTER(*),                 INTENT(  OUT)  :: ErrMsg      !< Error message if ErrStat /= ErrID_None
   
   ! local variables
   real(reKi)                                   :: ElemSize
   real(reKi)                                   :: tmp(3)
   integer(intKi)                               :: j
   character(*), parameter                      :: RoutineName = 'CheckTwrInfl'
   
   
   ErrStat = ErrID_None
   ErrMsg  = ""
   
   !! the tower-influence models (tower potential flow and tower shadow) are valid only for small tower deflections;
   !! so, first throw an error to avoid a division-by-zero error if any line2 elements on the tower mesh are colocated.
   
   do j = 2,u%TowerMotion%Nnodes
      tmp =   u%TowerMotion%Position(:,j  ) + u%TowerMotion%TranslationDisp(:,j  ) &
            - u%TowerMotion%Position(:,j-1) - u%TowerMotion%TranslationDisp(:,j-1)
   
      ElemSize = TwoNorm(tmp)
      if ( EqualRealNos(ElemSize,0.0_ReKi) ) then
         call SetErrStat(ErrID_Fatal, "Division by zero:Elements "//trim(num2lstr(j))//' and '//trim(num2lstr(j-1))//' are colocated.', ErrStat, ErrMsg, RoutineName )
         exit
      end if
   end do
      
   
END SUBROUTINE CheckTwrInfl
!----------------------------------------------------------------------------------------------------------------------------------
!> This routine calculates m%DisturbedInflow, the influence of tower shadow and/or potential flow on the inflow velocities
SUBROUTINE TwrInfl( p, u, m, ErrStat, ErrMsg )
!..................................................................................................................................

   TYPE(RotInputType),           INTENT(IN   )  :: u                       !< Inputs at Time t
   TYPE(RotParameterType),       INTENT(IN   )  :: p                       !< Parameters
   type(RotMiscVarType),         intent(inout)  :: m                       !< Misc/optimization variables
   INTEGER(IntKi),               INTENT(  OUT)  :: ErrStat                 !< Error status of the operation
   CHARACTER(*),                 INTENT(  OUT)  :: ErrMsg                  !< Error message if ErrStat /= ErrID_None

   ! local variables
   real(ReKi)                                   :: xbar                    ! local x^ component of r_TowerBlade (distance from tower to blade) normalized by tower radius
   real(ReKi)                                   :: ybar                    ! local y^ component of r_TowerBlade (distance from tower to blade) normalized by tower radius
   real(ReKi)                                   :: zbar                    ! local z^ component of r_TowerBlade (distance from tower to blade) normalized by tower radius
   real(ReKi)                                   :: theta_tower_trans(3,3)  ! transpose of local tower orientation expressed as a DCM
   real(ReKi)                                   :: TwrCd                   ! local tower drag coefficient
   real(ReKi)                                   :: TwrTI                   ! local tower TI (for Eames tower shadow model) 
   real(ReKi)                                   :: W_tower                 ! local relative wind speed normal to the tower

   real(ReKi)                                   :: BladeNodePosition(3)    ! local blade node position
   
   real(ReKi)                                   :: v(3)                    ! temp vector
   
   logical                                      :: FirstWarn_TowerStrike
   logical                                      :: DisturbInflow
   
   integer(IntKi)                               :: j, k                    ! loop counters for elements, blades
   integer(intKi)                               :: ErrStat2
   character(ErrMsgLen)                         :: ErrMsg2
   character(*), parameter                      :: RoutineName = 'TwrInfl'
   
   
   ErrStat = ErrID_None
   ErrMsg  = ""   
   
   FirstWarn_TowerStrike = .true.
   
      ! these models are valid for only small tower deflections; check for potential division-by-zero errors:   
   call CheckTwrInfl( u, ErrStat2, ErrMsg2 )
      call SetErrStat(ErrStat2, ErrMsg2, ErrStat, ErrMsg, RoutineName )
      if (ErrStat >= AbortErrLev) return
      
   do k = 1, p%NumBlades
      do j = 1, u%BladeMotion(k)%NNodes
         
         ! for each line2-element node of the blade mesh, a nearest-neighbor line2 element or node of the tower 
         ! mesh is found in the deflected configuration, returning theta_tower, W_tower, xbar, ybar, zbar, and TowerCd:
         
         BladeNodePosition = u%BladeMotion(k)%Position(:,j) + u%BladeMotion(k)%TranslationDisp(:,j)
         
         call getLocalTowerProps(p, u, BladeNodePosition, theta_tower_trans, W_tower, xbar, ybar, zbar, TwrCd, TwrTI, m%TwrClrnc(j,k), FirstWarn_TowerStrike, DisturbInflow, ErrStat2, ErrMsg2)
            call SetErrStat(ErrStat2, ErrMsg2, ErrStat, ErrMsg, RoutineName )
            if (.not. FirstWarn_TowerStrike) call SetErrStat(ErrID_Fatal, "Tower strike.", ErrStat, ErrMsg, RoutineName )
            if (ErrStat >= AbortErrLev) return

         if ( DisturbInflow ) then
            v = CalculateTowerInfluence(p, xbar, ybar, zbar, W_tower, TwrCd, TwrTI)
            m%DisturbedInflow(:,j,k) = u%InflowOnBlade(:,j,k) + matmul( theta_tower_trans, v ) 
         else
            m%DisturbedInflow(:,j,k) = u%InflowOnBlade(:,j,k)
         end if
      
      end do !j=NumBlNds
   end do ! NumBlades
   
   
END SUBROUTINE TwrInfl 
!----------------------------------------------------------------------------------------------------------------------------------
!> Calculate the tower influence on a array of points `Positions` (3xn)
!! The subroutine has side effecs and modifies the inflow 
!! Relies heavily (i.e. unfortunate copy pasting), on TwrInfl 
SUBROUTINE TwrInflArray( p, u, m, Positions, Inflow, ErrStat, ErrMsg )
   TYPE(RotInputType),           INTENT(IN   )  :: u                       !< Inputs at Time t
   TYPE(RotParameterType),       INTENT(IN   )  :: p                       !< Parameters
   type(RotMiscVarType),         intent(inout)  :: m                       !< Misc/optimization variables
   real(ReKi), dimension(:,:),   INTENT(IN   )  :: Positions               !< Positions where tower influence is to be computed
   real(ReKi), dimension(:,:),   INTENT(INOUT)  :: Inflow                  !< Undisturbed inflow (in) -> disturbed inflow (out)
   INTEGER(IntKi),               INTENT(  OUT)  :: ErrStat                 !< Error status of the operation
   CHARACTER(*),                 INTENT(  OUT)  :: ErrMsg                  !< Error message if ErrStat /= ErrID_None
   ! local variables
   real(ReKi)                                   :: xbar                    ! local x^ component of r_TowerBlade (distance from tower to blade) normalized by tower radius
   real(ReKi)                                   :: ybar                    ! local y^ component of r_TowerBlade (distance from tower to blade) normalized by tower radius
   real(ReKi)                                   :: zbar                    ! local z^ component of r_TowerBlade (distance from tower to blade) normalized by tower radius
   real(ReKi)                                   :: theta_tower_trans(3,3)  ! transpose of local tower orientation expressed as a DCM
   real(ReKi)                                   :: TwrCd                   ! local tower drag coefficient
   real(ReKi)                                   :: TwrTI                   ! local tower TI (for Eames tower shadow model)
   real(ReKi)                                   :: W_tower                 ! local relative wind speed normal to the tower
   real(ReKi)                                   :: Pos(3)                  ! current point
   real(ReKi)                                   :: v(3)                    ! temp vector
   integer(IntKi)                               :: i                       ! loop counters for points
   real(ReKi)                                   :: TwrClrnc                ! local tower clearance
   logical                                      :: FirstWarn_TowerStrike
   logical                                      :: DisturbInflow
   integer(intKi)                               :: ErrStat2
   character(ErrMsgLen)                         :: ErrMsg2
   character(*), parameter                      :: RoutineName = 'TwrInflArray'
   ErrStat = ErrID_None
   ErrMsg  = ""   
   
   
   
   FirstWarn_TowerStrike = .false. ! we aren't going to end due to an assumed "tower-strike"
   
   ! these models are valid for only small tower deflections; check for potential division-by-zero errors:   
   call CheckTwrInfl( u, ErrStat2, ErrMsg2 ); call SetErrStat(ErrStat2, ErrMsg2, ErrStat, ErrMsg, RoutineName ); if (ErrStat >= AbortErrLev) return

   !$OMP PARALLEL default(shared)
   !$OMP do private(i,Pos,theta_tower_trans,W_tower,xbar,ybar,zbar,TwrCd,TwrTI,TwrClrnc,FirstWarn_TowerStrike,DisturbInflow,v) schedule(runtime)
   do i = 1, size(Positions,2)
      Pos=Positions(1:3,i)
         
      ! Find nearest line2 element or node of the tower  (see getLocalTowerProps)
      ! values are found for the deflected tower, returning theta_tower, W_tower, xbar, ybar, zbar, and TowerCd:
      call getLocalTowerProps(p, u, Pos, theta_tower_trans, W_tower, xbar, ybar, zbar, TwrCd, TwrTI, TwrClrnc, FirstWarn_TowerStrike, DisturbInflow, ErrStat2, ErrMsg2)

      if ( DisturbInflow ) then
         v = CalculateTowerInfluence(p, xbar, ybar, zbar, W_tower, TwrCd, TwrTI)
         Inflow(1:3,i) = Inflow(1:3,i) + matmul( theta_tower_trans, v ) 
      end if
      
   enddo ! loop on points
   !$OMP END DO 
   !$OMP END PARALLEL
END SUBROUTINE TwrInflArray
!----------------------------------------------------------------------------------------------------------------------------------
<<<<<<< HEAD
FUNCTION CalculateTowerInfluence(p, xbar, ybar, zbar, W_tower, TwrCd, TwrTI) RESULT(v)

   TYPE(RotParameterType),       INTENT(IN   )  :: p                       !< Parameters
   real(ReKi), intent(inout)                    :: xbar                    ! local x^ component of r_TowerBlade (distance from tower to blade) normalized by tower radius
=======
FUNCTION CalculateTowerInfluence(p, xbar_in, ybar, zbar, W_tower, TwrCd, TwrTI) RESULT(v)

   TYPE(RotParameterType),       INTENT(IN   )  :: p                       !< Parameters
   real(ReKi), intent(in   )                    :: xbar_in                 ! local x^ component of r_TowerBlade (distance from tower to blade) normalized by tower radius
>>>>>>> 27358495
   real(ReKi), intent(in)                       :: ybar                    ! local y^ component of r_TowerBlade (distance from tower to blade) normalized by tower radius
   real(ReKi), intent(in)                       :: zbar                    ! local z^ component of r_TowerBlade (distance from tower to blade) normalized by tower radius
   real(ReKi), intent(in)                       :: W_tower                 ! local relative wind speed normal to the tower
   real(ReKi), intent(in)                       :: TwrCd                   ! local tower drag coefficient
   real(ReKi), intent(in)                       :: TwrTI                   ! local tower TI (for Eames tower shadow model)
   real(ReKi)                                   :: v(3)                    ! modified velocity vector
      
   real(ReKi)                                   :: denom                   ! denominator
   real(ReKi)                                   :: exponential             ! exponential term
<<<<<<< HEAD
=======
   real(ReKi)                                   :: xbar                    ! potentially modified version of xbar_in
>>>>>>> 27358495
   real(ReKi)                                   :: u_TwrShadow             ! axial velocity deficit fraction from tower shadow
   real(ReKi)                                   :: u_TwrPotent             ! axial velocity deficit fraction from tower potential flow
   real(ReKi)                                   :: v_TwrPotent             ! transverse velocity deficit fraction from tower potential flow


   u_TwrShadow = 0.0_ReKi
   u_TwrPotent = 0.0_ReKi
   v_TwrPotent = 0.0_ReKi
<<<<<<< HEAD
=======
   xbar        = xbar_in
>>>>>>> 27358495
      
   ! calculate tower influence:
   if ( abs(zbar) < 1.0_ReKi .and. p%TwrPotent /= TwrPotent_none ) then

      if ( p%TwrPotent == TwrPotent_baseline ) then
         denom = (xbar**2 + ybar**2)**2
         u_TwrPotent = ( -1.0*xbar**2 + ybar**2 ) / denom
         v_TwrPotent = ( -2.0*xbar    * ybar    ) / denom

      elseif (p%TwrPotent == TwrPotent_Bak) then
         xbar = xbar + 0.1
         denom = (xbar**2 + ybar**2)**2
         u_TwrPotent = ( -1.0*xbar**2 + ybar**2 ) / denom
         v_TwrPotent = ( -2.0*xbar    * ybar    ) / denom
         denom = TwoPi*(xbar**2 + ybar**2)
         u_TwrPotent = u_TwrPotent + TwrCd*xbar / denom
         v_TwrPotent = v_TwrPotent + TwrCd*ybar / denom
               
      end if
   end if
         
   select case (p%TwrShadow)
      case (TwrShadow_Powles)
         if ( xbar > 0.0_ReKi .and. abs(zbar) < 1.0_ReKi) then
            denom = sqrt( sqrt( xbar**2 + ybar**2 ) )
            if ( abs(ybar) < denom ) then
               u_TwrShadow = -TwrCd / denom * cos( PiBy2*ybar / denom )**2
            end if
         end if
      case (TwrShadow_Eames)
         if ( xbar > 0.0_ReKi .and. abs(zbar) < 1.0_ReKi) then
            exponential = ( ybar / (TwrTI * xbar) )**2
            denom = TwrTI * xbar * sqrt( TwoPi )
            u_TwrShadow = -TwrCd / denom * exp ( -0.5_ReKi * exponential ) 
         end if
   end select

   ! We limit the deficit to avoid having too much flow reversal and accumulation of vorticity behind the tower
   ! Limit to -0.5 the wind speed at the tower
   u_TwrShadow =max(u_TwrShadow, -0.5_ReKi)
         
         
   v(1) = (u_TwrPotent + u_TwrShadow)*W_tower
   v(2) = v_TwrPotent*W_tower
   v(3) = 0.0_ReKi
      

END FUNCTION CalculateTowerInfluence
!----------------------------------------------------------------------------------------------------------------------------------
!> This routine returns the tower constants necessary to compute the tower influence. 
!! if u%TowerMotion does not have any nodes there will be serious problems. I assume that has been checked earlier.
SUBROUTINE getLocalTowerProps(p, u, BladeNodePosition, theta_tower_trans, W_tower, xbar, ybar, zbar, TwrCd, TwrTI, TwrClrnc, FirstWarn_TowerStrike, DisturbInflow, ErrStat, ErrMsg)
!..................................................................................................................................
   TYPE(RotInputType),           INTENT(IN   )  :: u                       !< Inputs at Time t
   TYPE(RotParameterType),       INTENT(IN   )  :: p                       !< Parameters
   REAL(ReKi)                   ,INTENT(IN   )  :: BladeNodePosition(3)    !< local blade node position
   REAL(ReKi)                   ,INTENT(  OUT)  :: theta_tower_trans(3,3)  !< transpose of local tower orientation expressed as a DCM
   LOGICAL                      ,INTENT(INOUT)  :: FirstWarn_TowerStrike   !< Whether we should check and warn for a tower strike 
   LOGICAL                      ,INTENT(  OUT)  :: DisturbInflow           !< Whether tower clearance is in the range of values where it should disturb the inflow
   REAL(ReKi)                   ,INTENT(  OUT)  :: W_tower                 !< local relative wind speed normal to the tower
   REAL(ReKi)                   ,INTENT(  OUT)  :: xbar                    !< local x^ component of r_TowerBlade normalized by tower radius
   REAL(ReKi)                   ,INTENT(  OUT)  :: ybar                    !< local y^ component of r_TowerBlade normalized by tower radius
   REAL(ReKi)                   ,INTENT(  OUT)  :: zbar                    !< local z^ component of r_TowerBlade normalized by tower radius
   REAL(ReKi)                   ,INTENT(  OUT)  :: TwrCd                   !< local tower drag coefficient
   REAL(ReKi)                   ,INTENT(  OUT)  :: TwrTI                   !< local tower TI (for Eames tower shadow model)
   REAL(ReKi)                   ,INTENT(  OUT)  :: TwrClrnc                !< tower clearance for potential output 
   INTEGER(IntKi),               INTENT(  OUT)  :: ErrStat                 !< Error status of the operation
   CHARACTER(*),                 INTENT(  OUT)  :: ErrMsg                  !< Error message if ErrStat /= ErrID_None

   ! local variables
   real(ReKi)                                   :: r_TowerBlade(3)         ! distance vector from tower to blade
   real(ReKi)                                   :: TwrDiam                 ! local tower diameter  
   logical                                      :: found   
   character(*), parameter                      :: RoutineName = 'getLocalTowerProps'
   
   
   ErrStat = ErrID_None
   ErrMsg  = ""   
   
   ! ..............................................
   ! option 1: nearest line2 element
   ! ..............................................
   call TwrInfl_NearestLine2Element(p, u, BladeNodePosition, r_TowerBlade, theta_tower_trans, W_tower, xbar, ybar, zbar, TwrCd, TwrTI, TwrDiam, found)
   
   if ( .not. found) then 
      ! ..............................................
      ! option 2: nearest node
      ! ..............................................
      call TwrInfl_NearestPoint(p, u, BladeNodePosition, r_TowerBlade, theta_tower_trans, W_tower, xbar, ybar, zbar, TwrCd, TwrTI, TwrDiam)
         
   end if
   
   TwrClrnc = TwoNorm(r_TowerBlade) - 0.5_ReKi*TwrDiam

   if (FirstWarn_TowerStrike) then
      if ( TwrClrnc <= 0.0_ReKi ) then
         !call SetErrStat(ErrID_Fatal, "Tower strike.", ErrStat, ErrMsg, RoutineName)
         !call SetErrStat(ErrID_Severe, NewLine//NewLine//"** WARNING: Tower strike. **  This warning will not be repeated though the condition may persist."//NewLine//NewLine//, ErrStat, ErrMsg, RoutineName)
         call WrScr( NewLine//NewLine//"** WARNING: Tower strike. **  This warning will not be repeated though the condition may persist."//NewLine//NewLine )
         FirstWarn_TowerStrike = .false.
      end if
   end if

   
   if ( TwrClrnc>20.0_ReKi*TwrDiam) then
      ! Far away, we skip the computation and keep undisturbed inflow 
      DisturbInflow = .false.
   elseif ( TwrClrnc<=0.01_ReKi*TwrDiam) then
      ! Inside the tower, or very close, (will happen for vortex elements) we keep undisturbed inflow
      ! We don't want to reach the stagnation points
      DisturbInflow = .false.
<<<<<<< HEAD
   !elseif ( TwrClrnc<= 0.0_ReKi) then
   !   ! Tower strike
   !   DisturbInflow = .false.
=======
>>>>>>> 27358495
   else
      DisturbInflow = .true.
   end if

END SUBROUTINE getLocalTowerProps
!----------------------------------------------------------------------------------------------------------------------------------
!> Option 1: Find the nearest-neighbor line2 element of the tower mesh for which the blade line2-element node projects orthogonally onto
!!   the tower line2-element domain (following an approach similar to the line2_to_line2 mapping search for motion and scalar quantities). 
!!   That is, for each node of the blade mesh, an orthogonal projection is made onto all possible Line2 elements of the tower mesh and 
!!   the line2 element of the tower mesh that is the minimum distance away is found.
!! Adapted from modmesh_mapping::createmapping_projecttoline2()
SUBROUTINE TwrInfl_NearestLine2Element(p, u, BladeNodePosition, r_TowerBlade, theta_tower_trans, W_tower, xbar, ybar, zbar, TwrCd, TwrTI, TwrDiam, found)
!..................................................................................................................................
   TYPE(RotInputType),              INTENT(IN   )  :: u                             !< Inputs at Time t
   TYPE(RotParameterType),          INTENT(IN   )  :: p                             !< Parameters
   REAL(ReKi)                      ,INTENT(IN   )  :: BladeNodePosition(3)          !< local blade node position
   REAL(ReKi)                      ,INTENT(  OUT)  :: r_TowerBlade(3)               !< distance vector from tower to blade
   REAL(ReKi)                      ,INTENT(  OUT)  :: theta_tower_trans(3,3)        !< transpose of local tower orientation expressed as a DCM
   REAL(ReKi)                      ,INTENT(  OUT)  :: W_tower                       !< local relative wind speed normal to the tower
   REAL(ReKi)                      ,INTENT(  OUT)  :: xbar                          !< local x^ component of r_TowerBlade normalized by tower radius
   REAL(ReKi)                      ,INTENT(  OUT)  :: ybar                          !< local y^ component of r_TowerBlade normalized by tower radius
   REAL(ReKi)                      ,INTENT(  OUT)  :: zbar                          !< local z^ component of r_TowerBlade normalized by tower radius
   REAL(ReKi)                      ,INTENT(  OUT)  :: TwrCd                         !< local tower drag coefficient
   REAL(ReKi)                      ,INTENT(  OUT)  :: TwrTI                         !< local tower TI (Eames tower shadow model) 
   REAL(ReKi)                      ,INTENT(  OUT)  :: TwrDiam                       !< local tower diameter
   logical                         ,INTENT(  OUT)  :: found                         !< whether a mapping was found with this option 
      
      ! local variables
   REAL(ReKi)      :: denom
   REAL(ReKi)      :: dist
   REAL(ReKi)      :: min_dist
   REAL(ReKi)      :: elem_position, elem_position2
   REAL(SiKi)      :: elem_position_SiKi

   REAL(ReKi)      :: p1(3), p2(3)        ! position vectors for nodes on tower line 2 element
   
   REAL(ReKi)      :: V_rel_tower(3)
   
   REAL(ReKi)      :: n1_n2_vector(3)     ! vector going from node 1 to node 2 in Line2 element
   REAL(ReKi)      :: n1_Point_vector(3)  ! vector going from node 1 in Line 2 element to Destination Point
   REAL(ReKi)      :: tmp(3)              ! temporary vector for cross product calculation

   INTEGER(IntKi)  :: jElem               ! do-loop counter for elements on tower mesh

   INTEGER(IntKi)  :: n1, n2              ! nodes associated with an element

   LOGICAL         :: on_element
   
      
   found = .false.
   min_dist = HUGE(min_dist)

   do jElem = 1, u%TowerMotion%ElemTable(ELEMENT_LINE2)%nelem   ! number of elements on TowerMesh
         ! grab node numbers associated with the jElem_th element
      n1 = u%TowerMotion%ElemTable(ELEMENT_LINE2)%Elements(jElem)%ElemNodes(1)
      n2 = u%TowerMotion%ElemTable(ELEMENT_LINE2)%Elements(jElem)%ElemNodes(2)

      p1 = u%TowerMotion%Position(:,n1) + u%TowerMotion%TranslationDisp(:,n1)
      p2 = u%TowerMotion%Position(:,n2) + u%TowerMotion%TranslationDisp(:,n2)

         ! Calculate vectors used in projection operation
      n1_n2_vector    = p2 - p1
      n1_Point_vector = BladeNodePosition - p1

      denom           = DOT_PRODUCT( n1_n2_vector, n1_n2_vector ) ! we've already checked that these aren't zero

         ! project point onto line defined by n1 and n2

      elem_position = DOT_PRODUCT(n1_n2_vector,n1_Point_vector) / denom

            ! note: i forumlated it this way because Fortran doesn't necessarially do shortcutting and I don't want to call EqualRealNos if we don't need it:
      if ( elem_position .ge. 0.0_ReKi .and. elem_position .le. 1.0_ReKi ) then !we're ON the element (between the two nodes)
         on_element = .true.
      else
         elem_position_SiKi = REAL( elem_position, SiKi )
         if (EqualRealNos( elem_position_SiKi, 1.0_SiKi )) then !we're ON the element (at a node)
            on_element = .true.
            elem_position = 1.0_ReKi
         elseif (EqualRealNos( elem_position_SiKi,  0.0_SiKi )) then !we're ON the element (at a node)
            on_element = .true.
            elem_position = 0.0_ReKi
         else !we're not on the element
            on_element = .false.
         end if
         
      end if

      if (on_element) then

         ! calculate distance between point and line (note: this is actually the distance squared);
         ! will only store information once we have determined the closest element
         elem_position2 = 1.0_ReKi - elem_position
         
         r_TowerBlade  = BladeNodePosition - elem_position2*p1 - elem_position*p2
         dist = dot_product( r_TowerBlade, r_TowerBlade )

         if (dist .lt. min_dist) then
            found = .true.
            min_dist = dist

            V_rel_tower =   ( u%InflowOnTower(:,n1) - u%TowerMotion%TranslationVel(:,n1) ) * elem_position2  &
                          + ( u%InflowOnTower(:,n2) - u%TowerMotion%TranslationVel(:,n2) ) * elem_position
            
            TwrDiam     = elem_position2*p%TwrDiam(n1) + elem_position*p%TwrDiam(n2)
            TwrCd       = elem_position2*p%TwrCd(  n1) + elem_position*p%TwrCd(  n2)
            TwrTI       = elem_position2*p%TwrTI(  n1) + elem_position*p%TwrTI(  n2)
            
            
            ! z_hat
            theta_tower_trans(:,3) = n1_n2_vector / sqrt( denom ) ! = n1_n2_vector / twoNorm( n1_n2_vector )
            
            tmp = V_rel_tower - dot_product(V_rel_tower,theta_tower_trans(:,3)) * theta_tower_trans(:,3)
            denom = TwoNorm( tmp )
            if (.not. EqualRealNos( denom, 0.0_ReKi ) ) then
               ! x_hat
               theta_tower_trans(:,1) = tmp / denom
               
               ! y_hat
               tmp = cross_product( theta_tower_trans(:,3), V_rel_tower )
               theta_tower_trans(:,2) = tmp / denom  
               
               W_tower = dot_product( V_rel_tower,theta_tower_trans(:,1) )
               xbar    = 2.0/TwrDiam * dot_product( r_TowerBlade, theta_tower_trans(:,1) )
               ybar    = 2.0/TwrDiam * dot_product( r_TowerBlade, theta_tower_trans(:,2) )
               zbar    = 0.0_ReKi
                                             
            else
                  ! there is no tower influence because dot_product(V_rel_tower,x_hat) = 0
                  ! thus, we don't need to set the other values (except we don't want the sum of xbar^2 and ybar^2 to be 0)
               theta_tower_trans = 0.0_ReKi
               W_tower           = 0.0_ReKi
               xbar              = 1.0_ReKi
               ybar              = 0.0_ReKi  
               zbar              = 0.0_ReKi
            end if
   
            
         end if !the point is closest to this line2 element

      end if

   end do !jElem

END SUBROUTINE TwrInfl_NearestLine2Element
!----------------------------------------------------------------------------------------------------------------------------------
!> Option 2: used when the blade node does not orthogonally intersect a tower element.
!!  Find the nearest-neighbor node in the tower Line2-element domain (following an approach similar to the point_to_point mapping
!!  search for motion and scalar quantities). That is, for each node of the blade mesh, the node of the tower mesh that is the minimum 
!!  distance away is found.
SUBROUTINE TwrInfl_NearestPoint(p, u, BladeNodePosition, r_TowerBlade, theta_tower_trans, W_tower, xbar, ybar, zbar, TwrCd, TwrTI, TwrDiam)
!..................................................................................................................................
   TYPE(RotInputType),              INTENT(IN   )  :: u                             !< Inputs at Time t
   TYPE(RotParameterType),          INTENT(IN   )  :: p                             !< Parameters
   REAL(ReKi)                      ,INTENT(IN   )  :: BladeNodePosition(3)          !< local blade node position
   REAL(ReKi)                      ,INTENT(  OUT)  :: r_TowerBlade(3)               !< distance vector from tower to blade
   REAL(ReKi)                      ,INTENT(  OUT)  :: theta_tower_trans(3,3)        !< transpose of local tower orientation expressed as a DCM
   REAL(ReKi)                      ,INTENT(  OUT)  :: W_tower                       !< local relative wind speed normal to the tower
   REAL(ReKi)                      ,INTENT(  OUT)  :: xbar                          !< local x^ component of r_TowerBlade normalized by tower radius
   REAL(ReKi)                      ,INTENT(  OUT)  :: ybar                          !< local y^ component of r_TowerBlade normalized by tower radius
   REAL(ReKi)                      ,INTENT(  OUT)  :: zbar                          !< local z^ component of r_TowerBlade normalized by tower radius
   REAL(ReKi)                      ,INTENT(  OUT)  :: TwrCd                         !< local tower drag coefficient
   REAL(ReKi)                      ,INTENT(  OUT)  :: TwrTI                         !< local tower TI (for Eames tower shadow model)
   REAL(ReKi)                      ,INTENT(  OUT)  :: TwrDiam                       !< local tower diameter
      
      ! local variables
   REAL(ReKi)      :: denom
   REAL(ReKi)      :: dist
   REAL(ReKi)      :: min_dist
   REAL(ReKi)      :: cosTaper

   REAL(ReKi)      :: p1(3)                     ! position vectors for nodes on tower   
   REAL(ReKi)      :: V_rel_tower(3)
   
   REAL(ReKi)      :: tmp(3)                    ! temporary vector for cross product calculation

   INTEGER(IntKi)  :: n1                        ! node
   INTEGER(IntKi)  :: node_with_min_distance    

   
   
      !.................
      ! find the closest node
      !.................
      
   min_dist = HUGE(min_dist)
   node_with_min_distance = 0

   do n1 = 1, u%TowerMotion%NNodes   ! number of nodes on TowerMesh
      
      p1 = u%TowerMotion%Position(:,n1) + u%TowerMotion%TranslationDisp(:,n1)
      
         ! calculate distance between points (note: this is actually the distance squared);
         ! will only store information once we have determined the closest node
      r_TowerBlade  = BladeNodePosition - p1         
      dist = dot_product( r_TowerBlade, r_TowerBlade )

      if (dist .lt. min_dist) then
         min_dist = dist
         node_with_min_distance = n1
               
      end if !the point is (so far) closest to this blade node

   end do !n1
   
      !.................
      ! calculate the values to be returned:  
      !..................
   if (node_with_min_distance == 0) then
      node_with_min_distance = 1
      if (NWTC_VerboseLevel == NWTC_Verbose) call WrScr( 'AD:TwrInfl_NearestPoint:Error finding minimum distance. Positions may be invalid.' )
   end if
   
   n1 = node_with_min_distance
   
   r_TowerBlade = BladeNodePosition - u%TowerMotion%Position(:,n1) - u%TowerMotion%TranslationDisp(:,n1)
   V_rel_tower  = u%InflowOnTower(:,n1) - u%TowerMotion%TranslationVel(:,n1)
   TwrDiam      = p%TwrDiam(n1) 
   TwrCd        = p%TwrCd(  n1) 
   TwrTI        = p%TwrTI(  n1) 
                           
   ! z_hat
   theta_tower_trans(:,3) = u%TowerMotion%Orientation(3,:,n1)
            
   tmp = V_rel_tower - dot_product(V_rel_tower,theta_tower_trans(:,3)) * theta_tower_trans(:,3)
   denom = TwoNorm( tmp )
   
   if (.not. EqualRealNos( denom, 0.0_ReKi ) ) then
      
      ! x_hat
      theta_tower_trans(:,1) = tmp / denom
               
      ! y_hat
      tmp = cross_product( theta_tower_trans(:,3), V_rel_tower )
      theta_tower_trans(:,2) = tmp / denom  
               
      W_tower = dot_product( V_rel_tower,theta_tower_trans(:,1) )

      if ( n1 == 1 .or. n1 == u%TowerMotion%NNodes) then         
         ! option 2b
         zbar    = 2.0/TwrDiam * dot_product( r_TowerBlade, theta_tower_trans(:,3) )
         if (abs(zbar) < 1) then   
            cosTaper = cos( PiBy2*zbar )
            xbar = 2.0/TwrDiam * dot_product( r_TowerBlade, theta_tower_trans(:,1) ) / cosTaper
            ybar = 2.0/TwrDiam * dot_product( r_TowerBlade, theta_tower_trans(:,2) ) / cosTaper
         else ! we check that zbar < 1 before using xbar and ybar later, but I'm going to set them here anyway:
            xbar = 1.0_ReKi
            ybar = 0.0_ReKi  
         end if                                    
      else
         ! option 2a
         xbar    = 2.0/TwrDiam * dot_product( r_TowerBlade, theta_tower_trans(:,1) )
         ybar    = 2.0/TwrDiam * dot_product( r_TowerBlade, theta_tower_trans(:,2) )
         zbar    = 0.0_ReKi
      end if

   else
      
         ! there is no tower influence because W_tower = dot_product(V_rel_tower,x_hat) = 0
         ! thus, we don't need to set the other values (except we don't want the sum of xbar^2 and ybar^2 to be 0)
      W_tower           = 0.0_ReKi
      theta_tower_trans = 0.0_ReKi
      xbar              = 1.0_ReKi
      ybar              = 0.0_ReKi  
      zbar              = 0.0_ReKi
      
   end if   

END SUBROUTINE TwrInfl_NearestPoint
!----------------------------------------------------------------------------------------------------------------------------------

!++++++++++++++++++++++++++++++++++++++++++++++++++++++++++++++++++++++++++++++++++++++++++++++++++++++++++++++++++++++++++++++++++
! ###### The following four routines are Jacobian routines for linearization capabilities #######
! If the module does not implement them, set ErrStat = ErrID_Fatal in AD_Init() when InitInp%Linearize is .true.
!----------------------------------------------------------------------------------------------------------------------------------
!> Routine to compute the Jacobians of the output (Y), continuous- (X), discrete- (Xd), and constraint-state (Z) functions
!! with respect to the inputs (u). The partial derivatives dY/du, dX/du, dXd/du, and dZ/du are returned.
SUBROUTINE AD_JacobianPInput( t, u, p, x, xd, z, OtherState, y, m, ErrStat, ErrMsg, dYdu, dXdu, dXddu, dZdu)
!..................................................................................................................................

   REAL(DbKi),                           INTENT(IN   )           :: t          !< Time in seconds at operating point
   TYPE(AD_InputType),                   INTENT(INOUT)           :: u          !< Inputs at operating point (may change to inout if a mesh copy is required)
   TYPE(AD_ParameterType),               INTENT(IN   )           :: p          !< Parameters
   TYPE(AD_ContinuousStateType),         INTENT(IN   )           :: x          !< Continuous states at operating point
   TYPE(AD_DiscreteStateType),           INTENT(IN   )           :: xd         !< Discrete states at operating point
   TYPE(AD_ConstraintStateType),         INTENT(IN   )           :: z          !< Constraint states at operating point
   TYPE(AD_OtherStateType),              INTENT(IN   )           :: OtherState !< Other states at operating point
   TYPE(AD_OutputType),                  INTENT(INOUT)           :: y          !< Output (change to inout if a mesh copy is required);
                                                                               !!   Output fields are not used by this routine, but type is
                                                                               !!   available here so that mesh parameter information (i.e.,
                                                                               !!   connectivity) does not have to be recalculated for dYdu.
   TYPE(AD_MiscVarType),                 INTENT(INOUT)           :: m          !< Misc/optimization variables
   INTEGER(IntKi),                       INTENT(  OUT)           :: ErrStat    !< Error status of the operation
   CHARACTER(*),                         INTENT(  OUT)           :: ErrMsg     !< Error message if ErrStat /= ErrID_None
   REAL(R8Ki), ALLOCATABLE, OPTIONAL,    INTENT(INOUT)           :: dYdu(:,:)  !< Partial derivatives of output functions (Y) with respect
                                                                               !!   to the inputs (u) [intent in to avoid deallocation]
   REAL(R8Ki), ALLOCATABLE, OPTIONAL,    INTENT(INOUT)           :: dXdu(:,:)  !< Partial derivatives of continuous state functions (X) with
                                                                               !!   respect to the inputs (u) [intent in to avoid deallocation]
   REAL(R8Ki), ALLOCATABLE, OPTIONAL,    INTENT(INOUT)           :: dXddu(:,:) !< Partial derivatives of discrete state functions (Xd) with
                                                                               !!   respect to the inputs (u) [intent in to avoid deallocation]
   REAL(R8Ki), ALLOCATABLE, OPTIONAL,    INTENT(INOUT)           :: dZdu(:,:)  !< Partial derivatives of constraint state functions (Z) with
   !
   integer(IntKi), parameter :: iR =1 ! Rotor index

   if (size(p%rotors)>1) then
      errStat = ErrID_Fatal
      errMsg = 'Linearization with more than one rotor not supported'
      return
   endif

   call Rot_JacobianPInput( t, u%rotors(iR), p%rotors(iR), p, x%rotors(iR), xd%rotors(iR), z%rotors(iR), OtherState%rotors(iR), y%rotors(iR), m%rotors(iR), m, iR, ErrStat, ErrMsg, dYdu, dXdu, dXddu, dZdu)

END SUBROUTINE AD_JacobianPInput
                                                                               !!   respect to the inputs (u) [intent in to avoid deallocation]

!> Routine to compute the Jacobians of the output (Y), continuous- (X), discrete- (Xd), and constraint-state (Z) functions
!! with respect to the inputs (u). The partial derivatives dY/du, dX/du, dXd/du, and dZ/du are returned.
SUBROUTINE Rot_JacobianPInput( t, u, p, p_AD, x, xd, z, OtherState, y, m, m_AD, iRot, ErrStat, ErrMsg, dYdu, dXdu, dXddu, dZdu)
!..................................................................................................................................

   REAL(DbKi),                           INTENT(IN   )           :: t          !< Time in seconds at operating point
   TYPE(RotInputType),                   INTENT(INOUT)           :: u          !< Inputs at operating point (may change to inout if a mesh copy is required)
   TYPE(RotParameterType),               INTENT(IN   )           :: p          !< Parameters
   TYPE(AD_ParameterType),               INTENT(IN   )           :: p_AD       !< Parameters
   TYPE(RotContinuousStateType),         INTENT(IN   )           :: x          !< Continuous states at operating point
   TYPE(RotDiscreteStateType),           INTENT(IN   )           :: xd         !< Discrete states at operating point
   TYPE(RotConstraintStateType),         INTENT(IN   )           :: z          !< Constraint states at operating point
   TYPE(RotOtherStateType),              INTENT(IN   )           :: OtherState !< Other states at operating point
   TYPE(RotOutputType),                  INTENT(INOUT)           :: y          !< Output (change to inout if a mesh copy is required);
                                                                               !!   Output fields are not used by this routine, but type is
                                                                               !!   available here so that mesh parameter information (i.e.,
                                                                               !!   connectivity) does not have to be recalculated for dYdu.
   TYPE(RotMiscVarType),                 INTENT(INOUT)           :: m          !< Misc/optimization variables
   TYPE(AD_MiscVarType),                 INTENT(INOUT)           :: m_AD       !< misc variables
   INTEGER,                              INTENT(IN   )           :: iRot       !< Rotor index, needed for OLAF
   INTEGER(IntKi),                       INTENT(  OUT)           :: ErrStat    !< Error status of the operation
   CHARACTER(*),                         INTENT(  OUT)           :: ErrMsg     !< Error message if ErrStat /= ErrID_None
   REAL(R8Ki), ALLOCATABLE, OPTIONAL,    INTENT(INOUT)           :: dYdu(:,:)  !< Partial derivatives of output functions (Y) with respect
                                                                               !!   to the inputs (u) [intent in to avoid deallocation]
   REAL(R8Ki), ALLOCATABLE, OPTIONAL,    INTENT(INOUT)           :: dXdu(:,:)  !< Partial derivatives of continuous state functions (X) with
                                                                               !!   respect to the inputs (u) [intent in to avoid deallocation]
   REAL(R8Ki), ALLOCATABLE, OPTIONAL,    INTENT(INOUT)           :: dXddu(:,:) !< Partial derivatives of discrete state functions (Xd) with
                                                                               !!   respect to the inputs (u) [intent in to avoid deallocation]
   REAL(R8Ki), ALLOCATABLE, OPTIONAL,    INTENT(INOUT)           :: dZdu(:,:)  !< Partial derivatives of constraint state functions (Z) with
                                                                               !!   respect to the inputs (u) [intent in to avoid deallocation]
      ! local variables
   TYPE(RotOutputType)                                           :: y_p
   TYPE(RotOutputType)                                           :: y_m
   TYPE(RotContinuousStateType)                                  :: x_p
   TYPE(RotContinuousStateType)                                  :: x_m
   TYPE(RotContinuousStateType)                                  :: x_init
   TYPE(RotConstraintStateType)                                  :: z_copy
   TYPE(RotOtherStateType)                                       :: OtherState_copy
   TYPE(RotOtherStateType)                                       :: OtherState_init
   TYPE(RotInputType)                                            :: u_perturb
   REAL(R8Ki)                                                    :: delta_p, delta_m  ! delta change in input
   INTEGER(IntKi)                                                :: i
   
   integer, parameter                                            :: indx = 1      ! m%BEMT_u(1) is at t; m%BEMT_u(2) is t+dt
   integer(intKi)                                                :: ErrStat2
   character(ErrMsgLen)                                          :: ErrMsg2
   character(*), parameter                                       :: RoutineName = 'AD_JacobianPInput'


      ! Initialize ErrStat

   ErrStat = ErrID_None
   ErrMsg  = ''


      ! get OP values here (i.e., set inputs for BEMT):
   if ( p%FrozenWake ) then
      call SetInputs(p, p_AD, u, m, indx, errStat2, errMsg2)
         call SetErrStat(ErrStat2,ErrMsg2,ErrStat,ErrMsg,RoutineName) ! we shouldn't have any errors about allocating memory here so I'm not going to return-on-error until later
         
            ! compare m%BEMT_y arguments with call to BEMT_CalcOutput
      call computeFrozenWake(m%BEMT_u(indx), p%BEMT, m%BEMT_y, m%BEMT )
      m%BEMT%UseFrozenWake = .true.
   end if
   
   
   call AD_CopyRotContinuousStateType( x, x_init, MESH_NEWCOPY, ErrStat2, ErrMsg2 )
      call SetErrStat(ErrStat2,ErrMsg2,ErrStat,ErrMsg,RoutineName)
   call AD_CopyRotOtherStateType( OtherState, OtherState_init, MESH_NEWCOPY, ErrStat2, ErrMsg2)
      call SetErrStat(ErrStat2,ErrMsg2,ErrStat,ErrMsg,RoutineName)
      
      if (ErrStat>=AbortErrLev) then
         call cleanup()
         return
      end if
      
   ! initialize x_init so that we get accurrate values for first step
   if (.not. OtherState%BEMT%nodesInitialized ) then
      call SetInputs(p, p_AD, u, m, indx, errStat2, errMsg2)
         call SetErrStat(ErrStat2,ErrMsg2,ErrStat,ErrMsg,RoutineName)
         
      call BEMT_InitStates(t, m%BEMT_u(indx), p%BEMT, x_init%BEMT, xd%BEMT, z%BEMT, OtherState_init%BEMT, m%BEMT, p_AD%AFI, ErrStat2, ErrMsg2 ) ! changes values only if states haven't been initialized
         call SetErrStat(ErrStat2,ErrMsg2,ErrStat,ErrMsg,RoutineName)
   end if
   
   
      ! make a copy of the inputs to perturb
   call AD_CopyRotInputType( u, u_perturb, MESH_NEWCOPY, ErrStat2, ErrMsg2)
      call SetErrStat(ErrStat2,ErrMsg2,ErrStat,ErrMsg,RoutineName)
      if (ErrStat>=AbortErrLev) then
         call cleanup()
         return
      end if
   

   IF ( PRESENT( dYdu ) ) THEN
      ! Calculate the partial derivative of the output functions (Y) with respect to the inputs (u) here:
      
      ! allocate dYdu
      if (.not. allocated(dYdu) ) then
         call AllocAry(dYdu,p%Jac_ny, size(p%Jac_u_indx,1),'dYdu', ErrStat2, ErrMsg2)
         call setErrStat(ErrStat2,ErrMsg2,ErrStat,ErrMsg,RoutineName)
         if (ErrStat>=AbortErrLev) then
            call cleanup()
            return
         end if
      end if
   
      
         ! make a copy of outputs because we will need two for the central difference computations (with orientations)
      call AD_CopyRotOutputType( y, y_p, MESH_NEWCOPY, ErrStat2, ErrMsg2)
         call SetErrStat(ErrStat2,ErrMsg2,ErrStat,ErrMsg,RoutineName)
      call AD_CopyRotOutputType( y, y_m, MESH_NEWCOPY, ErrStat2, ErrMsg2)
         call SetErrStat(ErrStat2,ErrMsg2,ErrStat,ErrMsg,RoutineName)
         ! make a copy of the states to perturb
      call AD_CopyRotConstraintStateType( z, z_copy, MESH_NEWCOPY, ErrStat2, ErrMsg2)
         call SetErrStat(ErrStat2,ErrMsg2,ErrStat,ErrMsg,RoutineName)
      call AD_CopyRotOtherStateType( OtherState_init, OtherState_copy, MESH_NEWCOPY, ErrStat2, ErrMsg2)
         call SetErrStat(ErrStat2,ErrMsg2,ErrStat,ErrMsg,RoutineName)
         
         if (ErrStat>=AbortErrLev) then
            call cleanup()
            return
         end if
         
      do i=1,size(p%Jac_u_indx,1)
         
            ! get u_op + delta_p u
         call AD_CopyRotInputType( u, u_perturb, MESH_UPDATECOPY, ErrStat2, ErrMsg2 )
            call SetErrStat(ErrStat2,ErrMsg2,ErrStat,ErrMsg,RoutineName) ! we shouldn't have any errors about allocating memory here so I'm not going to return-on-error until later
         call Perturb_u( p, i, 1, u_perturb, delta_p )

         call AD_CopyRotConstraintStateType( z, z_copy, MESH_UPDATECOPY, ErrStat2, ErrMsg2)
            call SetErrStat(ErrStat2,ErrMsg2,ErrStat,ErrMsg,RoutineName)
         call AD_CopyRotOtherStateType( OtherState_init, OtherState_copy, MESH_UPDATECOPY, ErrStat2, ErrMsg2)
            call SetErrStat(ErrStat2,ErrMsg2,ErrStat,ErrMsg,RoutineName)
         
            ! get updated z%phi values:
         !call AD_UpdateStates( t, 1, (/u_perturb/), (/t/), p, x_copy, xd_copy, z_copy, OtherState_copy, m, errStat2, errMsg2 )
         !   call SetErrStat(ErrStat2,ErrMsg2,ErrStat,ErrMsg,RoutineName)
         !bjj: this is what we want to do instead of the overkill of calling AD_UpdateStates
         call SetInputs(p, p_AD, u_perturb, m, indx, errStat2, errMsg2)
            call SetErrStat(ErrStat2,ErrMsg2,ErrStat,ErrMsg,RoutineName) ! we shouldn't have any errors about allocating memory here so I'm not going to return-on-error until later
         call UpdatePhi( m%BEMT_u(indx), p%BEMT, z_copy%BEMT%phi, p_AD%AFI, m%BEMT, OtherState_copy%BEMT%ValidPhi, errStat2, errMsg2 )
            call SetErrStat(ErrStat2,ErrMsg2,ErrStat,ErrMsg,RoutineName) ! we shouldn't have any errors about allocating memory here so I'm not going to return-on-error until later

            ! compute y at u_op + delta_p u
         call RotCalcOutput( t, u_perturb, p, p_AD, x_init, xd, z_copy, OtherState_copy, y_p, m, m_AD, iRot, ErrStat2, ErrMsg2 ) 
            call SetErrStat(ErrStat2,ErrMsg2,ErrStat,ErrMsg,RoutineName) ! we shouldn't have any errors about allocating memory here so I'm not going to return-on-error until later
         
            
            ! get u_op - delta_m u
         call AD_CopyRotInputType( u, u_perturb, MESH_UPDATECOPY, ErrStat2, ErrMsg2 )
            call SetErrStat(ErrStat2,ErrMsg2,ErrStat,ErrMsg,RoutineName) ! we shouldn't have any errors about allocating memory here so I'm not going to return-on-error until later
         call Perturb_u( p, i, -1, u_perturb, delta_m )
         
         call AD_CopyRotConstraintStateType( z, z_copy, MESH_UPDATECOPY, ErrStat2, ErrMsg2)
            call SetErrStat(ErrStat2,ErrMsg2,ErrStat,ErrMsg,RoutineName)
         call AD_CopyRotOtherStateType( OtherState, OtherState_copy, MESH_UPDATECOPY, ErrStat2, ErrMsg2)
            call SetErrStat(ErrStat2,ErrMsg2,ErrStat,ErrMsg,RoutineName)
            
            ! get updated z%phi values:
         !call RotUpdateStates( t, 1, (/u_perturb/), (/t/), p, x_copy, xd_copy, z_copy, OtherState_copy, m, errStat2, errMsg2 )
         !   call SetErrStat(ErrStat2,ErrMsg2,ErrStat,ErrMsg,RoutineName)
         call SetInputs(p, p_AD, u_perturb, m, indx, errStat2, errMsg2)
            call SetErrStat(ErrStat2,ErrMsg2,ErrStat,ErrMsg,RoutineName) ! we shouldn't have any errors about allocating memory here so I'm not going to return-on-error until later
         call UpdatePhi( m%BEMT_u(indx), p%BEMT, z_copy%BEMT%phi, p_AD%AFI, m%BEMT, OtherState_copy%BEMT%ValidPhi, errStat2, errMsg2 )
            call SetErrStat(ErrStat2,ErrMsg2,ErrStat,ErrMsg,RoutineName) ! we shouldn't have any errors about allocating memory here so I'm not going to return-on-error until later
            
            ! compute y at u_op - delta_m u
         call RotCalcOutput( t, u_perturb, p, p_AD, x_init, xd, z_copy, OtherState_copy, y_m, m, m_AD, iRot, ErrStat2, ErrMsg2 ) 
            call SetErrStat(ErrStat2,ErrMsg2,ErrStat,ErrMsg,RoutineName) ! we shouldn't have any errors about allocating memory here so I'm not going to return-on-error until later
         
            
            ! get central difference:
         call Compute_dY( p, p_AD, y_p, y_m, delta_p, delta_m, dYdu(:,i) )
         
      end do
      

      if (ErrStat>=AbortErrLev) then
         call cleanup()
         return
      end if
      
   END IF

   IF ( PRESENT( dXdu ) ) THEN

      ! Calculate the partial derivative of the continuous state functions (X) with respect to the inputs (u) here:

      ! allocate dXdu if necessary
      if (.not. allocated(dXdu)) then
         call AllocAry(dXdu, size(p%dx), size(p%Jac_u_indx,1), 'dXdu', ErrStat2, ErrMsg2)
         call SetErrStat(ErrStat2,ErrMsg2,ErrStat,ErrMsg,RoutineName)
         if (ErrStat>=AbortErrLev) then
            call cleanup()
            return
         end if
      end if
      
         
      do i=1,size(p%Jac_u_indx,1)
         
            ! get u_op + delta u
         call AD_CopyRotInputType( u, u_perturb, MESH_UPDATECOPY, ErrStat2, ErrMsg2 )
            call SetErrStat(ErrStat2,ErrMsg2,ErrStat,ErrMsg,RoutineName) ! we shouldn't have any errors about allocating memory here so I'm not going to return-on-error until later
         call Perturb_u( p, i, 1, u_perturb, delta_p )

            ! compute x at u_op + delta u
         ! note that this routine updates z%phi instead of using the actual state value, so we don't need to call UpdateStates/UpdatePhi here to get z_op + delta_z:
         call RotCalcContStateDeriv( t, u_perturb, p, p_AD, x_init, xd, z, OtherState_init, m, x_p, ErrStat2, ErrMsg2 ) 
            call SetErrStat(ErrStat2,ErrMsg2,ErrStat,ErrMsg,RoutineName)
            
                                         
            ! get u_op - delta u
         call AD_CopyRotInputType( u, u_perturb, MESH_UPDATECOPY, ErrStat2, ErrMsg2 )
            call SetErrStat(ErrStat2,ErrMsg2,ErrStat,ErrMsg,RoutineName) ! we shouldn't have any errors about allocating memory here so I'm not going to return-on-error until later
         call Perturb_u( p, i, -1, u_perturb, delta_m )
         
            ! compute x at u_op - delta u
         ! note that this routine updates z%phi instead of using the actual state value, so we don't need to call UpdateStates here to get z_op + delta_z:
         call RotCalcContStateDeriv( t, u_perturb, p, p_AD, x_init, xd, z, OtherState_init, m, x_m, ErrStat2, ErrMsg2 ) 
            call SetErrStat(ErrStat2,ErrMsg2,ErrStat,ErrMsg,RoutineName) 
            
            
            ! get central difference:
            
            ! we may have had an error allocating memory, so we'll check
         if (ErrStat>=AbortErrLev) then 
            call cleanup()
            return
         end if         
         
            ! get central difference:
         call Compute_dX( p, x_p, x_m, delta_p, delta_m, dXdu(:,i) )

      end do

      call AD_DestroyRotContinuousStateType( x_p, ErrStat2, ErrMsg2 ) ! we don't need this any more
      call AD_DestroyRotContinuousStateType( x_m, ErrStat2, ErrMsg2 ) ! we don't need this any more
   END IF

   IF ( PRESENT( dXddu ) ) THEN
      if (allocated(dXddu)) deallocate(dXddu)
   END IF

   IF ( PRESENT( dZdu ) ) THEN
      if (allocated(dZdu)) deallocate(dZdu)
   END IF
   
   call cleanup()
contains
   subroutine cleanup()
      m%BEMT%UseFrozenWake = .false.
   
      call AD_DestroyRotOutputType(                y_p,  ErrStat2, ErrMsg2)
      call AD_DestroyRotOutputType(                y_m,  ErrStat2, ErrMsg2)
      call AD_DestroyRotContinuousStateType(        x_p,  ErrStat2, ErrMsg2)
      call AD_DestroyRotContinuousStateType(        x_m,  ErrStat2, ErrMsg2)
      call AD_DestroyRotContinuousStateType(     x_init,  ErrStat2, ErrMsg2)
      call AD_DestroyRotConstraintStateType(         z_copy, ErrStat2, ErrMsg2)
      call AD_DestroyRotOtherStateType( OtherState_copy, ErrStat2, ErrMsg2)
      call AD_DestroyRotOtherStateType( OtherState_init, ErrStat2, ErrMsg2)
                        
      call AD_DestroyRotInputType( u_perturb, ErrStat2, ErrMsg2 )
   end subroutine cleanup

END SUBROUTINE Rot_JacobianPInput

!> Routine to compute the Jacobians of the output (Y), continuous- (X), discrete- (Xd), and constraint-state (Z) functions
!! with respect to the continuous states (x). The partial derivatives dY/dx, dX/dx, dXd/dx, and dZ/dx are returned.
SUBROUTINE AD_JacobianPContState( t, u, p, x, xd, z, OtherState, y, m, ErrStat, ErrMsg, dYdx, dXdx, dXddx, dZdx )
!..................................................................................................................................

   REAL(DbKi),                           INTENT(IN   )           :: t          !< Time in seconds at operating point
   TYPE(AD_InputType),                   INTENT(IN   )           :: u          !< Inputs at operating point (may change to inout if a mesh copy is required)
   TYPE(AD_ParameterType),               INTENT(IN   )           :: p          !< Parameters
   TYPE(AD_ContinuousStateType),         INTENT(IN   )           :: x          !< Continuous states at operating point
   TYPE(AD_DiscreteStateType),           INTENT(IN   )           :: xd         !< Discrete states at operating point
   TYPE(AD_ConstraintStateType),         INTENT(IN   )           :: z          !< Constraint states at operating point
   TYPE(AD_OtherStateType),              INTENT(IN   )           :: OtherState !< Other states at operating point
   TYPE(AD_OutputType),                  INTENT(INOUT)           :: y          !< Output (change to inout if a mesh copy is required);
                                                                               !!   Output fields are not used by this routine, but type is
                                                                               !!   available here so that mesh parameter information (i.e.,
                                                                               !!   connectivity) does not have to be recalculated for dYdx.
   TYPE(AD_MiscVarType),                 INTENT(INOUT)           :: m          !< Misc/optimization variables
   INTEGER(IntKi),                       INTENT(  OUT)           :: ErrStat    !< Error status of the operation
   CHARACTER(*),                         INTENT(  OUT)           :: ErrMsg     !< Error message if ErrStat /= ErrID_None
   REAL(R8Ki), ALLOCATABLE, OPTIONAL,    INTENT(INOUT)           :: dYdx(:,:)  !< Partial derivatives of output functions
                                                                               !!   (Y) with respect to the continuous
                                                                               !!   states (x) [intent in to avoid deallocation]
   REAL(R8Ki), ALLOCATABLE, OPTIONAL,    INTENT(INOUT)           :: dXdx(:,:)  !< Partial derivatives of continuous state
                                                                               !!   functions (X) with respect to
                                                                               !!   the continuous states (x) [intent in to avoid deallocation]
   REAL(R8Ki), ALLOCATABLE, OPTIONAL,    INTENT(INOUT)           :: dXddx(:,:) !< Partial derivatives of discrete state
                                                                               !!   functions (Xd) with respect to
                                                                               !!   the continuous states (x) [intent in to avoid deallocation]
   REAL(R8Ki), ALLOCATABLE, OPTIONAL,    INTENT(INOUT)           :: dZdx(:,:)  !< Partial derivatives of constraint state
                                                                               !!   functions (Z) with respect to
                                                                               !!   the continuous states (x) [intent in to avoid deallocation]
   !
   integer(IntKi), parameter :: iR =1 ! Rotor index

   if (size(p%rotors)>1) then
      errStat = ErrID_Fatal
      errMsg = 'Linearization with more than one rotor not supported'
      return
   endif

   call RotJacobianPContState( t, u%rotors(iR), p%rotors(iR), p, x%rotors(iR), xd%rotors(iR), z%rotors(iR), OtherState%rotors(iR), y%rotors(iR), m%rotors(iR), m, iR, ErrStat, ErrMsg, dYdx, dXdx, dXddx, dZdx )


END SUBROUTINE AD_JacobianPContState

!----------------------------------------------------------------------------------------------------------------------------------
!> Routine to compute the Jacobians of the output (Y), continuous- (X), discrete- (Xd), and constraint-state (Z) functions
!! with respect to the continuous states (x). The partial derivatives dY/dx, dX/dx, dXd/dx, and dZ/dx are returned.
SUBROUTINE RotJacobianPContState( t, u, p, p_AD, x, xd, z, OtherState, y, m, m_AD, iRot, ErrStat, ErrMsg, dYdx, dXdx, dXddx, dZdx )
!..................................................................................................................................

   REAL(DbKi),                           INTENT(IN   )           :: t          !< Time in seconds at operating point
   TYPE(RotInputType),                   INTENT(IN   )           :: u          !< Inputs at operating point (may change to inout if a mesh copy is required)
   TYPE(RotParameterType),               INTENT(IN   )           :: p          !< Parameters
   TYPE(AD_ParameterType),               INTENT(IN   )           :: p_AD       !< Parameters
   TYPE(RotContinuousStateType),         INTENT(IN   )           :: x          !< Continuous states at operating point
   TYPE(RotDiscreteStateType),           INTENT(IN   )           :: xd         !< Discrete states at operating point
   TYPE(RotConstraintStateType),         INTENT(IN   )           :: z          !< Constraint states at operating point
   TYPE(RotOtherStateType),              INTENT(IN   )           :: OtherState !< Other states at operating point
   TYPE(RotOutputType),                  INTENT(INOUT)           :: y          !< Output (change to inout if a mesh copy is required);
                                                                               !!   Output fields are not used by this routine, but type is
                                                                               !!   available here so that mesh parameter information (i.e.,
                                                                               !!   connectivity) does not have to be recalculated for dYdx.
   TYPE(RotMiscVarType),                 INTENT(INOUT)           :: m          !< Misc/optimization variables
   TYPE(AD_MiscVarType),                 INTENT(INOUT)           :: m_AD       !< misc variables
   INTEGER,                              INTENT(IN   )           :: iRot       !< Rotor index, needed for OLAF
   INTEGER(IntKi),                       INTENT(  OUT)           :: ErrStat    !< Error status of the operation
   CHARACTER(*),                         INTENT(  OUT)           :: ErrMsg     !< Error message if ErrStat /= ErrID_None
   REAL(R8Ki), ALLOCATABLE, OPTIONAL,    INTENT(INOUT)           :: dYdx(:,:)  !< Partial derivatives of output functions
                                                                               !!   (Y) with respect to the continuous
                                                                               !!   states (x) [intent in to avoid deallocation]
   REAL(R8Ki), ALLOCATABLE, OPTIONAL,    INTENT(INOUT)           :: dXdx(:,:)  !< Partial derivatives of continuous state
                                                                               !!   functions (X) with respect to
                                                                               !!   the continuous states (x) [intent in to avoid deallocation]
   REAL(R8Ki), ALLOCATABLE, OPTIONAL,    INTENT(INOUT)           :: dXddx(:,:) !< Partial derivatives of discrete state
                                                                               !!   functions (Xd) with respect to
                                                                               !!   the continuous states (x) [intent in to avoid deallocation]
   REAL(R8Ki), ALLOCATABLE, OPTIONAL,    INTENT(INOUT)           :: dZdx(:,:)  !< Partial derivatives of constraint state
                                                                               !!   functions (Z) with respect to
                                                                               !!   the continuous states (x) [intent in to avoid deallocation]

   ! local variables
   TYPE(RotOutputType)                                           :: y_p
   TYPE(RotOutputType)                                           :: y_m
   TYPE(RotContinuousStateType)                                  :: x_p
   TYPE(RotContinuousStateType)                                  :: x_m
   TYPE(RotContinuousStateType)                                  :: x_perturb
   TYPE(RotContinuousStateType)                                  :: x_init
   TYPE(RotOtherStateType)                                       :: OtherState_init
   REAL(R8Ki)                                                    :: delta_p, delta_m  ! delta change in state
   INTEGER(IntKi)                                                :: i
   
   integer, parameter                                            :: indx = 1      ! m%BEMT_u(1) is at t; m%BEMT_u(2) is t+dt
   integer(intKi)                                                :: ErrStat2
   character(ErrMsgLen)                                          :: ErrMsg2
   character(*), parameter                                       :: RoutineName = 'AD_JacobianPContState'
   

      ! Initialize ErrStat

   ErrStat = ErrID_None
   ErrMsg  = ''


   if ( p%FrozenWake ) then
      call SetInputs(p, p_AD, u, m, indx, errStat2, errMsg2)
         call SetErrStat(ErrStat2,ErrMsg2,ErrStat,ErrMsg,RoutineName)
         
         ! compare arguments with call to BEMT_CalcOutput
      call computeFrozenWake(m%BEMT_u(indx), p%BEMT, m%BEMT_y, m%BEMT )
      m%BEMT%UseFrozenWake = .true.
   end if


   call AD_CopyRotContinuousStateType( x, x_perturb, MESH_NEWCOPY, ErrStat2, ErrMsg2 )
      call SetErrStat(ErrStat2,ErrMsg2,ErrStat,ErrMsg,RoutineName)
      
   call AD_CopyRotContinuousStateType( x, x_init, MESH_NEWCOPY, ErrStat2, ErrMsg2 )
      call SetErrStat(ErrStat2,ErrMsg2,ErrStat,ErrMsg,RoutineName)
   call AD_CopyRotOtherStateType( OtherState, OtherState_init, MESH_NEWCOPY, ErrStat2, ErrMsg2)
      call SetErrStat(ErrStat2,ErrMsg2,ErrStat,ErrMsg,RoutineName)
      
      if (ErrStat>=AbortErrLev) then
         call cleanup()
         return
      end if
      
   ! initialize x_init so that we get accurrate values for 
   if (.not. OtherState%BEMT%nodesInitialized ) then
      call SetInputs(p, p_AD, u, m, indx, errStat2, errMsg2)
         call SetErrStat(ErrStat2,ErrMsg2,ErrStat,ErrMsg,RoutineName)
         
      call BEMT_InitStates(t, m%BEMT_u(indx), p%BEMT, x_init%BEMT, xd%BEMT, z%BEMT, OtherState_init%BEMT, m%BEMT, p_AD%AFI, ErrStat2, ErrMsg2 ) ! changes values only if states haven't been initialized
         call SetErrStat(ErrStat2,ErrMsg2,ErrStat,ErrMsg,RoutineName)
   end if
   
   
   IF ( PRESENT( dYdx ) ) THEN

      ! Calculate the partial derivative of the output functions (Y) with respect to the continuous states (x) here:

      ! allocate dYdx if necessary
      if (.not. allocated(dYdx)) then
         call AllocAry(dYdx, p%Jac_ny, size(p%dx), 'dYdx', ErrStat2, ErrMsg2)
         call SetErrStat(ErrStat2,ErrMsg2,ErrStat,ErrMsg,RoutineName)
         if (ErrStat>=AbortErrLev) then
            call cleanup()
            return
         end if
      end if
      
         ! make a copy of outputs because we will need two for the central difference computations (with orientations)
      call AD_CopyRotOutputType( y, y_p, MESH_NEWCOPY, ErrStat2, ErrMsg2)
         call SetErrStat(ErrStat2,ErrMsg2,ErrStat,ErrMsg,RoutineName)
      call AD_CopyRotOutputType( y, y_m, MESH_NEWCOPY, ErrStat2, ErrMsg2)
         call SetErrStat(ErrStat2,ErrMsg2,ErrStat,ErrMsg,RoutineName)
         if (ErrStat>=AbortErrLev) then
            call cleanup()
            return
         end if

      do i=1,size(p%dx)
         
            ! get x_op + delta_p x
         call AD_CopyRotContinuousStateType( x_init, x_perturb, MESH_UPDATECOPY, ErrStat2, ErrMsg2 )
            call SetErrStat(ErrStat2,ErrMsg2,ErrStat,ErrMsg,RoutineName) ! we shouldn't have any errors about allocating memory here so I'm not going to return-on-error until later            
         call Perturb_x( p, i, 1, x_perturb, delta_p )


            ! compute y at x_op + delta_p x
         ! NOTE: z_op is the same as z because x_perturb does not affect the values of phi, thus I am not updating the states or calling UpdatePhi to get z_perturb.
         call RotCalcOutput( t, u, p, p_AD, x_perturb, xd, z, OtherState_init, y_p, m, m_AD, iRot, ErrStat2, ErrMsg2 ) 
            call SetErrStat(ErrStat2,ErrMsg2,ErrStat,ErrMsg,RoutineName) ! we shouldn't have any errors about allocating memory here so I'm not going to return-on-error until later            
         
            
            ! get x_op - delta_m x
         call AD_CopyRotContinuousStateType( x_init, x_perturb, MESH_UPDATECOPY, ErrStat2, ErrMsg2 )
            call SetErrStat(ErrStat2,ErrMsg2,ErrStat,ErrMsg,RoutineName) ! we shouldn't have any errors about allocating memory here so I'm not going to return-on-error until later
         call Perturb_x( p, i, -1, x_perturb, delta_m )
         
            ! compute y at x_op - delta_m x
         ! NOTE: z_op is the same as z because x_perturb does not affect the values of phi, thus I am not updating the states or calling UpdatePhi to get z_perturb.
         call RotCalcOutput( t, u, p, p_AD, x_perturb, xd, z, OtherState_init, y_m, m, m_AD, iRot, ErrStat2, ErrMsg2 ) 
            call SetErrStat(ErrStat2,ErrMsg2,ErrStat,ErrMsg,RoutineName) ! we shouldn't have any errors about allocating memory here so I'm not going to return-on-error until later            
         
            
            ! get central difference:            
         call Compute_dY( p, p_AD, y_p, y_m, delta_p, delta_m, dYdx(:,i) )
         
      end do
      

      if (ErrStat>=AbortErrLev) then
         call cleanup()
         return
      end if
      call AD_DestroyRotOutputType( y_p, ErrStat2, ErrMsg2 ) ! we don't need this any more   
      call AD_DestroyRotOutputType( y_m, ErrStat2, ErrMsg2 ) ! we don't need this any more         

   END IF

   IF ( PRESENT( dXdx ) ) THEN

      ! Calculate the partial derivative of the continuous state functions (X) with respect to the continuous states (x) here:

      ! allocate and set dXdx

      ! Calculate the partial derivative of the continuous state functions (X) with respect to the inputs (u) here:

      ! allocate dXdx if necessary
      if (.not. allocated(dXdx)) then
         call AllocAry(dXdx, size(p%dx), size(p%dx), 'dXdx', ErrStat2, ErrMsg2)
         call SetErrStat(ErrStat2,ErrMsg2,ErrStat,ErrMsg,RoutineName)
         if (ErrStat>=AbortErrLev) then
            call cleanup()
            return
         end if
      end if
      
         
      do i=1,size(p%dx,1)
         
            ! get x_op + delta x
         call AD_CopyRotContinuousStateType( x_init, x_perturb, MESH_UPDATECOPY, ErrStat2, ErrMsg2 )
            call SetErrStat(ErrStat2,ErrMsg2,ErrStat,ErrMsg,RoutineName) ! we shouldn't have any errors about allocating memory here so I'm not going to return-on-error until later
         call Perturb_x( p, i, 1, x_perturb, delta_p )

            ! compute X at x_op + delta x
         ! NOTE: z_op is the same as z because x_perturb does not affect the values of phi, thus I am not updating the states or calling UpdatePhi to get z_perturb.
         call RotCalcContStateDeriv( t, u, p, p_AD, x_perturb, xd, z, OtherState_init, m, x_p, ErrStat2, ErrMsg2 ) 
            call SetErrStat(ErrStat2,ErrMsg2,ErrStat,ErrMsg,RoutineName)
            
                                         
            ! get x_op - delta x
         call AD_CopyRotContinuousStateType( x_init, x_perturb, MESH_UPDATECOPY, ErrStat2, ErrMsg2 )
            call SetErrStat(ErrStat2,ErrMsg2,ErrStat,ErrMsg,RoutineName) ! we shouldn't have any errors about allocating memory here so I'm not going to return-on-error until later
         call Perturb_x( p, i, -1, x_perturb, delta_m )
         
            ! compute x at u_op - delta u
         ! NOTE: z_op is the same as z because x_perturb does not affect the values of phi, thus I am not updating the states or calling UpdatePhi to get z_perturb.
         call RotCalcContStateDeriv( t, u, p, p_AD, x_perturb, xd, z, OtherState_init, m, x_m, ErrStat2, ErrMsg2 ) 
            call SetErrStat(ErrStat2,ErrMsg2,ErrStat,ErrMsg,RoutineName) 
            
            
            ! get central difference:
            
            ! we may have had an error allocating memory, so we'll check
         if (ErrStat>=AbortErrLev) then 
            call cleanup()
            return
         end if         
         
            ! get central difference:
         call Compute_dX( p, x_p, x_m, delta_p, delta_m, dXdx(:,i) )

      end do

      call AD_DestroyRotContinuousStateType( x_p, ErrStat2, ErrMsg2 ) ! we don't need this any more
      call AD_DestroyRotContinuousStateType( x_m, ErrStat2, ErrMsg2 ) ! we don't need this any more
   
   
   END IF

   IF ( PRESENT( dXddx ) ) THEN

      ! Calculate the partial derivative of the discrete state functions (Xd) with respect to the continuous states (x) here:

      ! allocate and set dXddx

   END IF

   IF ( PRESENT( dZdx ) ) THEN


      ! Calculate the partial derivative of the constraint state functions (Z) with respect to the continuous states (x) here:

      ! allocate and set dZdx

   END IF

   call cleanup()
contains
   subroutine cleanup()
      m%BEMT%UseFrozenWake = .false.
   
      call AD_DestroyRotOutputType(    y_p,       ErrStat2, ErrMsg2)
      call AD_DestroyRotOutputType(    y_m,       ErrStat2, ErrMsg2)
      call AD_DestroyRotContinuousStateType( x_p,       ErrStat2, ErrMsg2)
      call AD_DestroyRotContinuousStateType( x_m,       ErrStat2, ErrMsg2)
      
      call AD_DestroyRotContinuousStateType( x_perturb, ErrStat2, ErrMsg2 )
      call AD_DestroyRotContinuousStateType( x_init,    ErrStat2, ErrMsg2 )
      call AD_DestroyRotOtherStateType( OtherState_init, ErrStat2, ErrMsg2 )
   end subroutine cleanup

END SUBROUTINE RotJacobianPContState
!----------------------------------------------------------------------------------------------------------------------------------
!> Routine to compute the Jacobians of the output (Y), continuous- (X), discrete- (Xd), and constraint-state (Z) functions
!! with respect to the discrete states (xd). The partial derivatives dY/dxd, dX/dxd, dXd/dxd, and dZ/dxd are returned.
SUBROUTINE AD_JacobianPDiscState( t, u, p, x, xd, z, OtherState, y, m, ErrStat, ErrMsg, dYdxd, dXdxd, dXddxd, dZdxd )
!..................................................................................................................................

   REAL(DbKi),                           INTENT(IN   )           :: t          !< Time in seconds at operating point
   TYPE(AD_InputType),                   INTENT(IN   )           :: u          !< Inputs at operating point (may change to inout if a mesh copy is required)
   TYPE(AD_ParameterType),               INTENT(IN   )           :: p          !< Parameters
   TYPE(AD_ContinuousStateType),         INTENT(IN   )           :: x          !< Continuous states at operating point
   TYPE(AD_DiscreteStateType),           INTENT(IN   )           :: xd         !< Discrete states at operating point
   TYPE(AD_ConstraintStateType),         INTENT(IN   )           :: z          !< Constraint states at operating point
   TYPE(AD_OtherStateType),              INTENT(IN   )           :: OtherState !< Other states at operating point
   TYPE(AD_OutputType),                  INTENT(IN   )           :: y          !< Output (change to inout if a mesh copy is required);
                                                                               !!   Output fields are not used by this routine, but type is
                                                                               !!   available here so that mesh parameter information (i.e.,
                                                                               !!   connectivity) does not have to be recalculated for dYdxd.
   TYPE(AD_MiscVarType),                 INTENT(INOUT)           :: m          !< Misc/optimization variables
   INTEGER(IntKi),                       INTENT(  OUT)           :: ErrStat    !< Error status of the operation
   CHARACTER(*),                         INTENT(  OUT)           :: ErrMsg     !< Error message if ErrStat /= ErrID_None
   REAL(R8Ki), ALLOCATABLE, OPTIONAL,    INTENT(INOUT)           :: dYdxd(:,:) !< Partial derivatives of output functions
                                                                               !!  (Y) with respect to the discrete
                                                                               !!  states (xd) [intent in to avoid deallocation]
   REAL(R8Ki), ALLOCATABLE, OPTIONAL,    INTENT(INOUT)           :: dXdxd(:,:) !< Partial derivatives of continuous state
                                                                               !!   functions (X) with respect to the
                                                                               !!   discrete states (xd) [intent in to avoid deallocation]
   REAL(R8Ki), ALLOCATABLE, OPTIONAL,    INTENT(INOUT)           :: dXddxd(:,:)!< Partial derivatives of discrete state
                                                                               !!   functions (Xd) with respect to the
                                                                               !!   discrete states (xd) [intent in to avoid deallocation]
   REAL(R8Ki), ALLOCATABLE, OPTIONAL,    INTENT(INOUT)           :: dZdxd(:,:) !< Partial derivatives of constraint state
                                                                               !!   functions (Z) with respect to the
                                                                               !!   discrete states (xd) [intent in to avoid deallocation]


      ! Initialize ErrStat

   ErrStat = ErrID_None
   ErrMsg  = ''


   IF ( PRESENT( dYdxd ) ) THEN

      ! Calculate the partial derivative of the output functions (Y) with respect to the discrete states (xd) here:

      ! allocate and set dYdxd

   END IF

   IF ( PRESENT( dXdxd ) ) THEN

      ! Calculate the partial derivative of the continuous state functions (X) with respect to the discrete states (xd) here:

      ! allocate and set dXdxd

   END IF

   IF ( PRESENT( dXddxd ) ) THEN

      ! Calculate the partial derivative of the discrete state functions (Xd) with respect to the discrete states (xd) here:

      ! allocate and set dXddxd

   END IF

   IF ( PRESENT( dZdxd ) ) THEN

      ! Calculate the partial derivative of the constraint state functions (Z) with respect to the discrete states (xd) here:

      ! allocate and set dZdxd

   END IF


END SUBROUTINE AD_JacobianPDiscState
!----------------------------------------------------------------------------------------------------------------------------------
!> Routine to compute the Jacobians of the output (Y), continuous- (X), discrete- (Xd), and constraint-state (Z) functions
!! with respect to the constraint states (z). The partial derivatives dY/dz, dX/dz, dXd/dz, and dZ/dz are returned.
SUBROUTINE AD_JacobianPConstrState( t, u, p, x, xd, z, OtherState, y, m, ErrStat, ErrMsg, dYdz, dXdz, dXddz, dZdz )
!..................................................................................................................................

   REAL(DbKi),                           INTENT(IN   )           :: t          !< Time in seconds at operating point
   TYPE(AD_InputType),                   INTENT(IN   )           :: u          !< Inputs at operating point (may change to inout if a mesh copy is required)
   TYPE(AD_ParameterType),               INTENT(IN   )           :: p          !< Parameters
   TYPE(AD_ContinuousStateType),         INTENT(IN   )           :: x          !< Continuous states at operating point
   TYPE(AD_DiscreteStateType),           INTENT(IN   )           :: xd         !< Discrete states at operating point
   TYPE(AD_ConstraintStateType),         INTENT(IN   )           :: z          !< Constraint states at operating point
   TYPE(AD_OtherStateType),              INTENT(IN   )           :: OtherState !< Other states at operating point
   TYPE(AD_OutputType),                  INTENT(INOUT)           :: y          !< Output (change to inout if a mesh copy is required);
                                                                               !!   Output fields are not used by this routine, but type is
                                                                               !!   available here so that mesh parameter information (i.e.,
                                                                               !!   connectivity) does not have to be recalculated for dYdz.
   TYPE(AD_MiscVarType),                 INTENT(INOUT)           :: m          !< Misc/optimization variables
   INTEGER(IntKi),                       INTENT(  OUT)           :: ErrStat    !< Error status of the operation
   CHARACTER(*),                         INTENT(  OUT)           :: ErrMsg     !< Error message if ErrStat /= ErrID_None
   REAL(R8Ki), ALLOCATABLE, OPTIONAL,    INTENT(INOUT)           :: dYdz(:,:)  !< Partial derivatives of output
                                                                               !!  functions (Y) with respect to the
                                                                               !!  constraint states (z) [intent in to avoid deallocation]
   REAL(R8Ki), ALLOCATABLE, OPTIONAL,    INTENT(INOUT)           :: dXdz(:,:)  !< Partial derivatives of continuous
                                                                               !!  state functions (X) with respect to
                                                                               !!  the constraint states (z) [intent in to avoid deallocation]
   REAL(R8Ki), ALLOCATABLE, OPTIONAL,    INTENT(INOUT)           :: dXddz(:,:) !< Partial derivatives of discrete state
                                                                               !!  functions (Xd) with respect to the
                                                                               !!  constraint states (z) [intent in to avoid deallocation]
   REAL(R8Ki), ALLOCATABLE, OPTIONAL,    INTENT(INOUT)           :: dZdz(:,:)  !< Partial derivatives of constraint
                                                                               !! state functions (Z) with respect to
                                                                               !!  the constraint states (z) [intent in to avoid deallocation]
   !
   integer(IntKi), parameter :: iR =1 ! Rotor index

   if (size(p%rotors)>1) then
      errStat = ErrID_Fatal
      errMsg = 'Linearization with more than one rotor not supported'
      return
   endif

   call RotJacobianPConstrState( t, u%rotors(iR), p%rotors(iR), p, x%rotors(iR), xd%rotors(iR), z%rotors(iR), OtherState%rotors(iR), y%rotors(iR), m%rotors(iR), m, iR, errStat, errMsg, dYdz, dXdz, dXddz, dZdz )

END SUBROUTINE AD_JacobianPConstrState
!----------------------------------------------------------------------------------------------------------------------------------
!> Routine to compute the Jacobians of the output (Y), continuous- (X), discrete- (Xd), and constraint-state (Z) functions
!! with respect to the constraint states (z). The partial derivatives dY/dz, dX/dz, dXd/dz, and dZ/dz are returned.
SUBROUTINE RotJacobianPConstrState( t, u, p, p_AD, x, xd, z, OtherState, y, m, m_AD, iRot, ErrStat, ErrMsg, dYdz, dXdz, dXddz, dZdz )
!..................................................................................................................................

   REAL(DbKi),                           INTENT(IN   )           :: t          !< Time in seconds at operating point
   TYPE(RotInputType),                   INTENT(IN   )           :: u          !< Inputs at operating point (may change to inout if a mesh copy is required)
   TYPE(RotParameterType),               INTENT(IN   )           :: p          !< Parameters
   TYPE(AD_ParameterType),               INTENT(IN   )           :: p_AD       !< Parameters
   TYPE(RotContinuousStateType),         INTENT(IN   )           :: x          !< Continuous states at operating point
   TYPE(RotDiscreteStateType),           INTENT(IN   )           :: xd         !< Discrete states at operating point
   TYPE(RotConstraintStateType),         INTENT(IN   )           :: z          !< Constraint states at operating point
   TYPE(RotOtherStateType),              INTENT(IN   )           :: OtherState !< Other states at operating point
   TYPE(RotOutputType),                  INTENT(INOUT)           :: y          !< Output (change to inout if a mesh copy is required);
                                                                               !!   Output fields are not used by this routine, but type is
                                                                               !!   available here so that mesh parameter information (i.e.,
                                                                               !!   connectivity) does not have to be recalculated for dYdz.
   TYPE(RotMiscVarType),                 INTENT(INOUT)           :: m          !< Misc/optimization variables
   TYPE(AD_MiscVarType),                 INTENT(INOUT)           :: m_AD       !< misc variables
   INTEGER,                              INTENT(IN   )           :: iRot       !< Rotor index, needed for OLAF
   INTEGER(IntKi),                       INTENT(  OUT)           :: ErrStat    !< Error status of the operation
   CHARACTER(*),                         INTENT(  OUT)           :: ErrMsg     !< Error message if ErrStat /= ErrID_None
   REAL(R8Ki), ALLOCATABLE, OPTIONAL,    INTENT(INOUT)           :: dYdz(:,:)  !< Partial derivatives of output
                                                                               !!  functions (Y) with respect to the
                                                                               !!  constraint states (z) [intent in to avoid deallocation]
   REAL(R8Ki), ALLOCATABLE, OPTIONAL,    INTENT(INOUT)           :: dXdz(:,:)  !< Partial derivatives of continuous
                                                                               !!  state functions (X) with respect to
                                                                               !!  the constraint states (z) [intent in to avoid deallocation]
   REAL(R8Ki), ALLOCATABLE, OPTIONAL,    INTENT(INOUT)           :: dXddz(:,:) !< Partial derivatives of discrete state
                                                                               !!  functions (Xd) with respect to the
                                                                               !!  constraint states (z) [intent in to avoid deallocation]
   REAL(R8Ki), ALLOCATABLE, OPTIONAL,    INTENT(INOUT)           :: dZdz(:,:)  !< Partial derivatives of constraint
                                                                               !! state functions (Z) with respect to
                                                                               !!  the constraint states (z) [intent in to avoid deallocation]

      ! local variables
   TYPE(RotOutputType)                                           :: y_p
   TYPE(RotOutputType)                                           :: y_m
   TYPE(RotConstraintStateType)                                  :: Z_p
   TYPE(RotConstraintStateType)                                  :: Z_m
   TYPE(RotConstraintStateType)                                  :: z_perturb
   REAL(R8Ki)                                                    :: delta_p, delta_m  ! delta change in state
   INTEGER(IntKi)                                                :: i, j, k, n, k2, j2   

   integer, parameter                                            :: indx = 1      ! m%BEMT_u(1) is at t; m%BEMT_u(2) is t+dt
   integer, parameter                                            :: op_indx = 2   ! m%BEMT_u(1) is at t; m%BEMT_u(2) is t+dt or the input at OP
   integer(intKi)                                                :: ErrStat2
   character(ErrMsgLen)                                          :: ErrMsg2
   character(*), parameter                                       :: RoutineName = 'AD_JacobianPConstrState'

   
      ! local variables
      
   
      ! Initialize ErrStat

   ErrStat = ErrID_None
   ErrMsg  = ''

      ! get OP values here:   
   !call AD_CalcOutput( t, u, p, x, xd, z, OtherState, y, m, ErrStat2, ErrMsg2 )  ! (bjj: is this necessary? if not, still need to get BEMT inputs)
   call SetInputs(p, p_AD, u, m, indx, errStat2, errMsg2)  
      call SetErrStat(ErrStat2,ErrMsg2,ErrStat,ErrMsg,RoutineName) ! we shouldn't have any errors about allocating memory here so I'm not going to return-on-error until later            
   call BEMT_CopyInput( m%BEMT_u(indx), m%BEMT_u(op_indx), MESH_UPDATECOPY, ErrStat2, ErrMsg2) ! copy the BEMT OP inputs to a temporary location that won't be overwritten
      call SetErrStat(ErrStat2,ErrMsg2,ErrStat,ErrMsg,RoutineName) ! we shouldn't have any errors about allocating memory here so I'm not going to return-on-error until later                        
 
      
   if ( p%FrozenWake ) then            
            ! compare arguments with call to BEMT_CalcOutput   
      call computeFrozenWake(m%BEMT_u(op_indx), p%BEMT, m%BEMT_y, m%BEMT )      
      m%BEMT%UseFrozenWake = .true.
   end if
   
   
      ! make a copy of the constraint states to perturb
   call AD_CopyRotConstraintStateType( z, z_perturb, MESH_NEWCOPY, ErrStat2, ErrMsg2)
      call SetErrStat(ErrStat2,ErrMsg2,ErrStat,ErrMsg,RoutineName)
      if (ErrStat>=AbortErrLev) then
         call cleanup()
         return
      end if
   
   
   IF ( PRESENT( dYdz ) ) THEN

         ! Calculate the partial derivative of the output functions (Y) with respect to the constraint states (z) here:

      ! allocate and set dYdz
      if (.not. allocated(dYdz) ) then
         call AllocAry(dYdz,p%Jac_ny, size(z%BEMT%phi),'dYdz', ErrStat2, ErrMsg2)
         call setErrStat(ErrStat2,ErrMsg2,ErrStat,ErrMsg,RoutineName)
         if (ErrStat>=AbortErrLev) then
            call cleanup()
            return
         end if
      end if

      
         ! make a copy of outputs because we will need two for the central difference computations (with orientations)
      call AD_CopyRotOutputType( y, y_p, MESH_NEWCOPY, ErrStat2, ErrMsg2)
         call SetErrStat(ErrStat2,ErrMsg2,ErrStat,ErrMsg,RoutineName)
      call AD_CopyRotOutputType( y, y_m, MESH_NEWCOPY, ErrStat2, ErrMsg2)
         call SetErrStat(ErrStat2,ErrMsg2,ErrStat,ErrMsg,RoutineName)
         if (ErrStat>=AbortErrLev) then
            call cleanup()
            return
         end if
      
         
      do k=1,p%NumBlades ! size(z%BEMT%Phi,2)
         do j=1,p%NumBlNds ! size(z%BEMT%Phi,1)                  
            i = (k-1)*p%NumBlNds + j
            
               ! need a check if F = 0 for this case:
   
            if ( p%BEMT%FixedInductions(j,k) ) then
               ! F is zero, we we need to skip this perturbation
               dYdz(:,i) = 0.0_ReKi
            else                        
            
               call Get_phi_perturbations(p%BEMT, m%BEMT, z%BEMT%phi(j,k), delta_p, delta_m)
               
                  ! get z_op + delta_p z
               z_perturb%BEMT%phi(j,k) = z%BEMT%phi(j,k) + delta_p
            
                  ! compute y at z_op + delta_p z
               call RotCalcOutput( t, u, p, p_AD, x, xd, z_perturb, OtherState, y_p, m, m_AD, iRot, ErrStat2, ErrMsg2 ) 
                  call SetErrStat(ErrStat2,ErrMsg2,ErrStat,ErrMsg,RoutineName) ! we shouldn't have any errors about allocating memory here so I'm not going to return-on-error until later            
            
            
                  ! get z_op - delta_m z
               z_perturb%BEMT%phi(j,k) = z%BEMT%phi(j,k) - delta_m
            
                  ! compute y at z_op - delta_m z
               call RotCalcOutput( t, u, p, p_AD, x, xd, z_perturb, OtherState, y_m, m, m_AD, iRot, ErrStat2, ErrMsg2 ) 
                  call SetErrStat(ErrStat2,ErrMsg2,ErrStat,ErrMsg,RoutineName) ! we shouldn't have any errors about allocating memory here so I'm not going to return-on-error until later            
            

                  ! get central difference:            
               call Compute_dY( p, p_AD, y_p, y_m, delta_p, delta_m, dYdz(:,i) )
               
               
                  ! put z_perturb back (for next iteration):
               z_perturb%BEMT%phi(j,k) = z%BEMT%phi(j,k)
            end if
         
         end do
      end do
      
      if (ErrStat>=AbortErrLev) then
         call cleanup()
         return
      end if
      call AD_DestroyRotOutputType( y_p, ErrStat2, ErrMsg2 ) ! we don't need this any more   
      call AD_DestroyRotOutputType( y_m, ErrStat2, ErrMsg2 ) ! we don't need this any more   
      
      
   END IF

   IF ( PRESENT( dXdz ) ) THEN
      if (allocated(dXdz)) deallocate(dXdz)
   END IF

   IF ( PRESENT( dXddz ) ) THEN
      if (allocated(dXddz)) deallocate(dXddz)
   END IF

   IF ( PRESENT(dZdz) ) THEN

      call CheckLinearizationInput(p%BEMT, m%BEMT_u(op_indx), z%BEMT, m%BEMT, OtherState%BEMT, ErrStat2, ErrMsg2)      
         call setErrStat(ErrStat2,ErrMsg2,ErrStat,ErrMsg,RoutineName)
         if (ErrStat>=AbortErrLev) then
            call cleanup()
            return
         end if         
         
         ! Calculate the partial derivative of the constraint state functions (Z) with respect to the constraint states (z) here:

      ! allocate and set dZdz
      if (.not. allocated(dZdz)) then
         call AllocAry(dZdz,size(z%BEMT%phi), size(z%BEMT%phi),'dZdz', ErrStat2, ErrMsg2)
         call setErrStat(ErrStat2,ErrMsg2,ErrStat,ErrMsg,RoutineName)
         if (ErrStat>=AbortErrLev) then
            call cleanup()
            return
         end if         
      end if
      
      
      call AD_CopyRotConstraintStateType( z, z_perturb, MESH_UPDATECOPY, ErrStat2, ErrMsg2 )
      
      do k=1,p%NumBlades ! size(z%BEMT%Phi,2)
         do j=1,p%NumBlNds ! size(z%BEMT%Phi,1)                  
            i = (k-1)*p%NumBlNds + j
               
            if ( p%BEMT%FixedInductions(j,k) ) then
               ! F is zero, we we need to skip this perturbation
               dZdz(:,i) = 0.0_ReKi
               dZdz(i,i) = 1.0_ReKi                              
            else                        
            
               call Get_phi_perturbations(p%BEMT, m%BEMT, z%BEMT%phi(j,k), delta_p, delta_m)
            
                  ! get z_op + delta_p z
               z_perturb%BEMT%phi(j,k) = z%BEMT%phi(j,k) + delta_p

                  ! compute z_p at z_op + delta_p z
               call RotCalcConstrStateResidual( t, u, p, p_AD, x, xd, z_perturb, OtherState, m, z_p, ErrStat2, ErrMsg2 ) 
                  call SetErrStat(ErrStat2,ErrMsg2,ErrStat,ErrMsg,RoutineName)
            
                                         
                  ! get z_op - delta_m z
               z_perturb%BEMT%phi(j,k) = z%BEMT%phi(j,k) - delta_m
                     
                  ! compute z_m at u_op - delta_m u
               call RotCalcConstrStateResidual( t, u, p, p_AD, x, xd, z_perturb, OtherState, m, z_m, ErrStat2, ErrMsg2 ) 
                  call SetErrStat(ErrStat2,ErrMsg2,ErrStat,ErrMsg,RoutineName) 
                  if (ErrStat>=AbortErrLev) then 
                     call cleanup()
                     return
                  end if         
            
                  ! get central difference:            
                     
               do k2=1,p%NumBlades ! size(z%BEMT%Phi,2)
                  do j2=1,p%NumBlNds ! size(z%BEMT%Phi,1)
                     n = (k2-1)*p%NumBlNds + j2
                     dZdz(n,i) = z_p%BEMT%Phi(j2,k2) - z_m%BEMT%Phi(j2,k2)
                  end do            
               end do
         
               dZdz(:,i) = dZdz(:,i) / (delta_p + delta_m) 
         
                  ! put z_perturb back (for next iteration):
               z_perturb%BEMT%phi(j,k) = z%BEMT%phi(j,k)
               
            end if
            
         end do         
      end do
      
      call AD_DestroyRotConstraintStateType( z_p, ErrStat2, ErrMsg2 ) ! we don't need this any more
      call AD_DestroyRotConstraintStateType( z_m, ErrStat2, ErrMsg2 ) ! we don't need this any more      
      
   END IF
     
   call cleanup()
   
contains
   subroutine cleanup()
      m%BEMT%UseFrozenWake = .false.

      call AD_DestroyRotOutputType(            y_p, ErrStat2, ErrMsg2 )
      call AD_DestroyRotOutputType(            y_m, ErrStat2, ErrMsg2 )
      call AD_DestroyRotConstraintStateType(       z_p, ErrStat2, ErrMsg2 )
      call AD_DestroyRotConstraintStateType(       z_m, ErrStat2, ErrMsg2 )
      call AD_DestroyRotConstraintStateType( z_perturb, ErrStat2, ErrMsg2 )
   end subroutine cleanup   

END SUBROUTINE RotJacobianPConstrState
!++++++++++++++++++++++++++++++++++++++++++++++++++++++++++++++++++++++++++++++++++++++++++++++++++++++++++++++++++++++++++++++++++
!> Routine to pack the data structures representing the operating points into arrays for linearization.
SUBROUTINE AD_GetOP( t, u, p, x, xd, z, OtherState, y, m, ErrStat, ErrMsg, u_op, y_op, x_op, dx_op, xd_op, z_op )

   REAL(DbKi),                           INTENT(IN   )           :: t          !< Time in seconds at operating point
   TYPE(AD_InputType),                   INTENT(IN   )           :: u          !< Inputs at operating point (may change to inout if a mesh copy is required)
   TYPE(AD_ParameterType),               INTENT(IN   )           :: p          !< Parameters
   TYPE(AD_ContinuousStateType),         INTENT(IN   )           :: x          !< Continuous states at operating point
   TYPE(AD_DiscreteStateType),           INTENT(IN   )           :: xd         !< Discrete states at operating point
   TYPE(AD_ConstraintStateType),         INTENT(IN   )           :: z          !< Constraint states at operating point
   TYPE(AD_OtherStateType),              INTENT(IN   )           :: OtherState !< Other states at operating point
   TYPE(AD_OutputType),                  INTENT(IN   )           :: y          !< Output at operating point
   TYPE(AD_MiscVarType),                 INTENT(INOUT)           :: m          !< Misc/optimization variables
   INTEGER(IntKi),                       INTENT(  OUT)           :: ErrStat    !< Error status of the operation
   CHARACTER(*),                         INTENT(  OUT)           :: ErrMsg     !< Error message if ErrStat /= ErrID_None
   REAL(ReKi), ALLOCATABLE, OPTIONAL,    INTENT(INOUT)           :: u_op(:)    !< values of linearized inputs
   REAL(ReKi), ALLOCATABLE, OPTIONAL,    INTENT(INOUT)           :: y_op(:)    !< values of linearized outputs
   REAL(ReKi), ALLOCATABLE, OPTIONAL,    INTENT(INOUT)           :: x_op(:)    !< values of linearized continuous states
   REAL(ReKi), ALLOCATABLE, OPTIONAL,    INTENT(INOUT)           :: dx_op(:)   !< values of first time derivatives of linearized continuous states
   REAL(ReKi), ALLOCATABLE, OPTIONAL,    INTENT(INOUT)           :: xd_op(:)   !< values of linearized discrete states
   REAL(ReKi), ALLOCATABLE, OPTIONAL,    INTENT(INOUT)           :: z_op(:)    !< values of linearized constraint states
   !
   integer(IntKi), parameter :: iR =1 ! Rotor index

   if (size(p%rotors)>1) then
      errStat = ErrID_Fatal
      errMsg = 'Linearization with more than one rotor not supported'
      return
   endif

   call RotGetOP( t, u%rotors(iR), p%rotors(iR), p, x%rotors(iR), xd%rotors(iR), z%rotors(iR), OtherState%rotors(iR), y%rotors(iR), m%rotors(iR), errStat, errMsg, u_op, y_op, x_op, dx_op, xd_op, z_op )

END SUBROUTINE AD_GetOP

!++++++++++++++++++++++++++++++++++++++++++++++++++++++++++++++++++++++++++++++++++++++++++++++++++++++++++++++++++++++++++++++++++
!> Routine to pack the data structures representing the operating points into arrays for linearization.
SUBROUTINE RotGetOP( t, u, p, p_AD, x, xd, z, OtherState, y, m, ErrStat, ErrMsg, u_op, y_op, x_op, dx_op, xd_op, z_op )

   REAL(DbKi),                           INTENT(IN   )           :: t          !< Time in seconds at operating point
   TYPE(RotInputType),                   INTENT(IN   )           :: u          !< Inputs at operating point (may change to inout if a mesh copy is required)
   TYPE(RotParameterType),               INTENT(IN   )           :: p          !< Parameters
   TYPE(AD_ParameterType),               INTENT(IN   )           :: p_AD       !< Parameters
   TYPE(RotContinuousStateType),         INTENT(IN   )           :: x          !< Continuous states at operating point
   TYPE(RotDiscreteStateType),           INTENT(IN   )           :: xd         !< Discrete states at operating point
   TYPE(RotConstraintStateType),         INTENT(IN   )           :: z          !< Constraint states at operating point
   TYPE(RotOtherStateType),              INTENT(IN   )           :: OtherState !< Other states at operating point
   TYPE(RotOutputType),                  INTENT(IN   )           :: y          !< Output at operating point
   TYPE(RotMiscVarType),                 INTENT(INOUT)           :: m          !< Misc/optimization variables
   INTEGER(IntKi),                       INTENT(  OUT)           :: ErrStat    !< Error status of the operation
   CHARACTER(*),                         INTENT(  OUT)           :: ErrMsg     !< Error message if ErrStat /= ErrID_None
   REAL(ReKi), ALLOCATABLE, OPTIONAL,    INTENT(INOUT)           :: u_op(:)    !< values of linearized inputs
   REAL(ReKi), ALLOCATABLE, OPTIONAL,    INTENT(INOUT)           :: y_op(:)    !< values of linearized outputs
   REAL(ReKi), ALLOCATABLE, OPTIONAL,    INTENT(INOUT)           :: x_op(:)    !< values of linearized continuous states
   REAL(ReKi), ALLOCATABLE, OPTIONAL,    INTENT(INOUT)           :: dx_op(:)   !< values of first time derivatives of linearized continuous states
   REAL(ReKi), ALLOCATABLE, OPTIONAL,    INTENT(INOUT)           :: xd_op(:)   !< values of linearized discrete states
   REAL(ReKi), ALLOCATABLE, OPTIONAL,    INTENT(INOUT)           :: z_op(:)    !< values of linearized constraint states

   INTEGER(IntKi)                                                :: index, i, j, k
   INTEGER(IntKi)                                                :: nu
   INTEGER(IntKi)                                                :: ErrStat2
   CHARACTER(ErrMsgLen)                                          :: ErrMsg2
   CHARACTER(*), PARAMETER                                       :: RoutineName = 'AD_GetOP'
   LOGICAL                                                       :: FieldMask(FIELDMASK_SIZE)
   TYPE(RotContinuousStateType)                                  :: dxdt

   
      ! Initialize ErrStat

   ErrStat = ErrID_None
   ErrMsg  = ''

   IF ( PRESENT( u_op ) ) THEN
      
      nu = size(p%Jac_u_indx,1) + u%TowerMotion%NNodes * 6 & ! Jac_u_indx has 3 orientation angles, but the OP needs the full 9 elements of the DCM
                                + u%hubMotion%NNodes * 6     ! Jac_u_indx has 3 orientation angles, but the OP needs the full 9 elements of the DCM
      do i=1,p%NumBlades
         nu = nu + u%BladeMotion(i)%NNodes * 6 & ! Jac_u_indx has 3 orientation angles, but the OP needs the full 9 elements of the DCM
             + u%BladeRootMotion(i)%NNodes * 6   ! Jac_u_indx has 3 orientation angles, but the OP needs the full 9 elements of the DCM
      end do      
                  
      if (.not. allocated(u_op)) then
         call AllocAry(u_op, nu, 'u_op', ErrStat2, ErrMsg2)
            call SetErrStat(ErrStat2, ErrMsg2, ErrStat, ErrMsg, RoutineName)
            if (ErrStat >= AbortErrLev) return
      end if
      

      index = 1
      FieldMask = .false.
      FieldMask(MASKID_TRANSLATIONDISP) = .true.
      FieldMask(MASKID_Orientation) = .true.
      FieldMask(MASKID_TRANSLATIONVel) = .true.
      call PackMotionMesh(u%TowerMotion, u_op, index, FieldMask=FieldMask)
   
      FieldMask(MASKID_TRANSLATIONVel) = .false.
      FieldMask(MASKID_RotationVel) = .true.
      call PackMotionMesh(u%HubMotion, u_op, index, FieldMask=FieldMask)
   
      FieldMask = .false.
      FieldMask(MASKID_Orientation) = .true.
      do k = 1,p%NumBlades
         call PackMotionMesh(u%BladeRootMotion(k), u_op, index, FieldMask=FieldMask)
      end do
   
      FieldMask(MASKID_TRANSLATIONDISP) = .true.
      FieldMask(MASKID_Orientation) = .true.
      FieldMask(MASKID_TRANSLATIONVel)  = .true.
      FieldMask(MASKID_RotationVel) = .true.
      FieldMask(MASKID_TRANSLATIONAcc) = .true.
      do k=1,p%NumBlades     
         call PackMotionMesh(u%BladeMotion(k), u_op, index, FieldMask=FieldMask)
      end do
   
      do k=1,p%NumBlades
         do i=1,p%NumBlNds
            do j=1,3
               u_op(index) = u%InflowOnBlade(j,i,k)
               index = index + 1
            end do            
         end do
      end do

      do i=1,p%NumTwrNds
         do j=1,3
            u_op(index) = u%InflowOnTower(j,i)
            index = index + 1
         end do            
      end do

      do k=1,p%NumBlades
         do j = 1, size(u%UserProp,1) ! Number of nodes for a blade
            u_op(index) = u%UserProp(j,k)
            index = index + 1
         end do
      end do
      
                  ! I'm not including this in the linearization yet
         !do i=1,u%NacelleMotion%NNodes ! 1 or 0
         !   do j=1,3
         !      u_op(index) = u%InflowOnNacelle(j)
         !      index = index + 1
         !   end do
         !end do
         !
         !do i=1,u%HubMotion%NNodes ! 1
         !   do j=1,3
         !      u_op(index) = u%InflowOnHub(j)
         !      index = index + 1
         !   end do
         !end do
         
   END IF

   IF ( PRESENT( y_op ) ) THEN
      
      if (.not. allocated(y_op)) then
         call AllocAry(y_op, p%Jac_ny, 'y_op', ErrStat2, ErrMsg2)
            call SetErrStat(ErrStat2, ErrMsg2, ErrStat, ErrMsg, RoutineName)
            if (ErrStat >= AbortErrLev) return
      end if
      
      

      index = 1
      call PackLoadMesh(y%TowerLoad, y_op, index)
      do k=1,p%NumBlades
         call PackLoadMesh(y%BladeLoad(k), y_op, index)                  
      end do
   
      index = index - 1
      do i=1,p%NumOuts + p%BldNd_TotNumOuts
         y_op(i+index) = y%WriteOutput(i)
      end do   
         
      
   END IF

   IF ( PRESENT( x_op ) ) THEN
   
      if (.not. allocated(x_op)) then
         call AllocAry(x_op, p%BEMT%DBEMT%lin_nx + p%BEMT%UA%lin_nx,'x_op',ErrStat2,ErrMsg2)
            call SetErrStat(ErrStat2,ErrMsg2,ErrStat,ErrMsg,RoutineName)
         if (ErrStat>=AbortErrLev) return
      end if

      index = 1
         ! set linearization operating points:
      if (p%BEMT%DBEMT%lin_nx>0) then
         do j=1,p%NumBlades ! size(x%BEMT%DBEMT%element,2)
            do i=1,p%NumBlNds ! size(x%BEMT%DBEMT%element,1)
               do k=1,size(x%BEMT%DBEMT%element(i,j)%vind)
                  x_op(index) = x%BEMT%DBEMT%element(i,j)%vind(k)
                  index = index + 1
               end do
            end do
         end do
   
         do j=1,p%NumBlades ! size(x%BEMT%DBEMT%element,2)
            do i=1,p%NumBlNds ! size(x%BEMT%DBEMT%element,1)
               do k=1,size(x%BEMT%DBEMT%element(i,j)%vind_dot)
                  x_op(index) = x%BEMT%DBEMT%element(i,j)%vind_dot(k)
                  index = index + 1
               end do
            end do
         end do
      
      end if
   
      if (p%BEMT%UA%lin_nx>0) then
         do j=1,p%NumBlades ! size(x%BEMT%UA%element,2)
            do i=1,p%NumBlNds ! size(x%BEMT%UA%element,1)
               do k=1,4 !size(x%BEMT%UA%element(i,j)%x) !linearize only first 4 states (5th is vortex)
                  x_op(index) = x%BEMT%UA%element(i,j)%x(k)
                  index = index + 1
               end do
            end do
         end do
      
      end if
      
   END IF

   IF ( PRESENT( dx_op ) ) THEN
   
      if (.not. allocated(dx_op)) then
         call AllocAry(dx_op, p%BEMT%DBEMT%lin_nx + p%BEMT%UA%lin_nx,'dx_op',ErrStat2,ErrMsg2)
            call SetErrStat(ErrStat2,ErrMsg2,ErrStat,ErrMsg,RoutineName)
            if (ErrStat>=AbortErrLev) return
      end if

      call RotCalcContStateDeriv(t, u, p, p_AD, x, xd, z, OtherState, m, dxdt, ErrStat2, ErrMsg2)
         call SetErrStat(ErrStat2,ErrMsg2,ErrStat,ErrMsg,RoutineName)
         if (ErrStat>=AbortErrLev) then
            call AD_DestroyRotContinuousStateType( dxdt, ErrStat2, ErrMsg2)
            return
         end if
      
      index = 1
         ! set linearization operating points:
      if (p%BEMT%DBEMT%lin_nx>0) then

         do j=1,p%NumBlades ! size(dxdt%BEMT%DBEMT%element,2)
            do i=1,p%NumBlNds ! size(dxdt%BEMT%DBEMT%element,1)
               do k=1,size(dxdt%BEMT%DBEMT%element(i,j)%vind)
                  dx_op(index) = dxdt%BEMT%DBEMT%element(i,j)%vind(k)
                  index = index + 1
               end do
            end do
         end do
   
         do j=1,p%NumBlades ! size(dxdt%BEMT%DBEMT%element,2)
            do i=1,p%NumBlNds ! size(dxdt%BEMT%DBEMT%element,1)
               do k=1,size(dxdt%BEMT%DBEMT%element(i,j)%vind_dot)
                  dx_op(index) = dxdt%BEMT%DBEMT%element(i,j)%vind_dot(k)
                  index = index + 1
               end do
            end do
         end do
      
      end if
   
      if (p%BEMT%UA%lin_nx>0) then
         do j=1,p%NumBlades ! size(dxdt%BEMT%UA%element,2)
            do i=1,p%NumBlNds ! size(dxdt%BEMT%UA%element,1)
               do k=1,4 !size(dxdt%BEMT%UA%element(i,j)%x) don't linearize 5th state
                  dx_op(index) = dxdt%BEMT%UA%element(i,j)%x(k)
                  index = index + 1
               end do
            end do
         end do
      end if
      
      call AD_DestroyRotContinuousStateType( dxdt, ErrStat2, ErrMsg2)
      
   END IF

   IF ( PRESENT( xd_op ) ) THEN

   END IF
   
   IF ( PRESENT( z_op ) ) THEN

      if (.not. allocated(z_op)) then
         call AllocAry(z_op, p%NumBlades*p%NumBlNds, 'z_op', ErrStat2, ErrMsg2)
            call SetErrStat(ErrStat2, ErrMsg2, ErrStat, ErrMsg, RoutineName)
            if (ErrStat >= AbortErrLev) return
      end if
      
   
      index = 1
      do k=1,p%NumBlades ! size(z%BEMT%Phi,2)
         do i=1,p%NumBlNds ! size(z%BEMT%Phi,1)
            z_op(index) = z%BEMT%phi(i,k)
            index = index + 1
         end do
      end do
      
   END IF

END SUBROUTINE RotGetOP
!++++++++++++++++++++++++++++++++++++++++++++++++++++++++++++++++++++++++++++++++++++++++++++++++++++++++++++++++++++++++++++++++++   
SUBROUTINE Init_Jacobian_y( p, y, InitOut, ErrStat, ErrMsg)

   TYPE(RotParameterType)            , INTENT(INOUT) :: p                     !< parameters
   TYPE(RotOutputType)               , INTENT(IN   ) :: y                     !< outputs
   TYPE(RotInitOutputType)           , INTENT(INOUT) :: InitOut               !< Initialization output data (for Jacobian row/column names)
   
   INTEGER(IntKi)                    , INTENT(  OUT) :: ErrStat               !< Error status of the operation
   CHARACTER(*)                      , INTENT(  OUT) :: ErrMsg                !< Error message if ErrStat /= ErrID_None
   
      ! local variables:
   INTEGER(IntKi)                :: i, j, k, indx_next, indx_last
   INTEGER(IntKi)                                    :: ErrStat2
   CHARACTER(ErrMsgLen)                              :: ErrMsg2
   CHARACTER(*), PARAMETER                           :: RoutineName = 'Init_Jacobian_y'
   logical, allocatable                              :: AllOut(:)
                        
   
   ErrStat = ErrID_None
   ErrMsg  = ""
   
   
      ! determine how many outputs there are in the Jacobians     
   p%Jac_ny = y%TowerLoad%NNodes * 6         & ! 3 forces + 3 moments at each node
            + p%NumOuts + p%BldNd_TotNumOuts   ! WriteOutput values 
      
   do k=1,p%NumBlades
      p%Jac_ny = p%Jac_ny + y%BladeLoad(k)%NNodes * 6  ! 3 forces + 3 moments at each node
   end do   
   
   
      ! get the names of the linearized outputs:
   call AllocAry(InitOut%LinNames_y, p%Jac_ny,'LinNames_y',ErrStat2,ErrMsg2); call SetErrStat(ErrStat2,ErrMsg2,ErrStat,ErrMsg,RoutineName)
   call AllocAry(InitOut%RotFrame_y, p%Jac_ny,'RotFrame_y',ErrStat2,ErrMsg2); call SetErrStat(ErrStat2,ErrMsg2,ErrStat,ErrMsg,RoutineName)
      if (ErrStat >= AbortErrLev) return
   
         
   InitOut%RotFrame_y = .false. ! default all to false, then set the true ones below
   indx_next = 1  
   call PackLoadMesh_Names(y%TowerLoad, 'Tower', InitOut%LinNames_y, indx_next)
   
   indx_last = indx_next
   do k=1,p%NumBlades
      call PackLoadMesh_Names(y%BladeLoad(k), 'Blade '//trim(num2lstr(k)), InitOut%LinNames_y, indx_next)
   end do
   ! InitOut%RotFrame_y(indx_last:indx_next-1) = .true. ! The mesh fields are in the global frame, so are not in the rotating frame

   do i=1,p%NumOuts + p%BldNd_TotNumOuts
      InitOut%LinNames_y(i+indx_next-1) = trim(InitOut%WriteOutputHdr(i))//', '//trim(InitOut%WriteOutputUnt(i))  !trim(p%OutParam(i)%Name)//', '//p%OutParam(i)%Units
   end do    
   

      ! check for all the WriteOutput values that are functions of blade number:
   allocate( AllOut(0:MaxOutPts), STAT=ErrStat2 ) ! allocate starting at zero to account for invalid output channels
   if (ErrStat2 /=0 ) then
      call SetErrStat(ErrID_Info, 'error allocating temporary space for AllOut',ErrStat,ErrMsg,RoutineName)
      return;
   end if
   
   AllOut = .false.
   do k=1,3
      AllOut( BAzimuth(k)) = .true.
      AllOut( BPitch  (k)) = .true.

      !   AllOut( BAeroFx( k)) = .true.
      !   AllOut( BAeroFy( k)) = .true.
      !   AllOut( BAeroFz( k)) = .true.
      !   AllOut( BAeroMx( k)) = .true.
      !   AllOut( BAeroMy( k)) = .true.
      !   AllOut( BAeroMz( k)) = .true.

      do j=1,9
         AllOut(BNVUndx(j,k)) = .true.
         AllOut(BNVUndy(j,k)) = .true.
         AllOut(BNVUndz(j,k)) = .true.
         AllOut(BNVDisx(j,k)) = .true.
         AllOut(BNVDisy(j,k)) = .true.
         AllOut(BNVDisz(j,k)) = .true.
         AllOut(BNSTVx (j,k)) = .true.
         AllOut(BNSTVy (j,k)) = .true.
         AllOut(BNSTVz (j,k)) = .true.
         AllOut(BNVRel (j,k)) = .true.
         AllOut(BNDynP (j,k)) = .true.
         AllOut(BNRe   (j,k)) = .true.
         AllOut(BNM    (j,k)) = .true.   
         AllOut(BNVIndx(j,k)) = .true.   
         AllOut(BNVIndy(j,k)) = .true. 
         AllOut(BNAxInd(j,k)) = .true.         
         AllOut(BNTnInd(j,k)) = .true.
         AllOut(BNAlpha(j,k)) = .true.
         AllOut(BNTheta(j,k)) = .true.
         AllOut(BNPhi  (j,k)) = .true.   
         AllOut(BNCurve(j,k)) = .true.
         AllOut(BNCl   (j,k)) = .true.
         AllOut(BNCd   (j,k)) = .true.
         AllOut(BNCm   (j,k)) = .true.
         AllOut(BNCx   (j,k)) = .true.
         AllOut(BNCy   (j,k)) = .true.
         AllOut(BNCn   (j,k)) = .true.
         AllOut(BNCt   (j,k)) = .true.
         AllOut(BNFl   (j,k)) = .true.
         AllOut(BNFd   (j,k)) = .true.
         AllOut(BNMm   (j,k)) = .true.
         AllOut(BNFx   (j,k)) = .true.
         AllOut(BNFy   (j,k)) = .true.
         AllOut(BNFn   (j,k)) = .true.
         AllOut(BNFt   (j,k)) = .true.
         AllOut(BNClrnc(j,k)) = .true.
      end do
   end do
   
   
   do i=1,p%NumOuts
      InitOut%RotFrame_y(i+indx_next-1) = AllOut( p%OutParam(i)%Indx )      
   end do    
   
   do i=1,p%BldNd_TotNumOuts
      InitOut%RotFrame_y(i+p%NumOuts+indx_next-1) = .true.
      !AbsCant, AbsToe, AbsTwist should probably be set to .false.
   end do
      
   
   deallocate(AllOut)
          
END SUBROUTINE Init_Jacobian_y
!----------------------------------------------------------------------------------------------------------------------------------
SUBROUTINE Init_Jacobian_u( InputFileData, p, u, InitOut, ErrStat, ErrMsg)

   TYPE(RotInputFile)                , INTENT(IN   ) :: InputFileData         !< input file data (for default blade perturbation)
   TYPE(RotParameterType)            , INTENT(INOUT) :: p                     !< parameters
   TYPE(RotInputType)                , INTENT(IN   ) :: u                     !< inputs
   TYPE(RotInitOutputType)           , INTENT(INOUT) :: InitOut               !< Initialization output data (for Jacobian row/column names)
   
   INTEGER(IntKi)                    , INTENT(  OUT) :: ErrStat               !< Error status of the operation
   CHARACTER(*)                      , INTENT(  OUT) :: ErrMsg                !< Error message if ErrStat /= ErrID_None
   
      ! local variables:
   INTEGER(IntKi)                :: i, j, k, index, index_last, nu, i_meshField
   REAL(ReKi)                    :: perturb, perturb_t, perturb_b(MaxBl)
   LOGICAL                       :: FieldMask(FIELDMASK_SIZE)
   CHARACTER(1), PARAMETER       :: UVW(3) = (/'U','V','W'/)
   INTEGER(IntKi)                                    :: ErrStat2
   CHARACTER(ErrMsgLen)                              :: ErrMsg2
   CHARACTER(*), PARAMETER                           :: RoutineName = 'Init_Jacobian_u'
   
   ErrStat = ErrID_None
   ErrMsg  = ""
   
   
      ! determine how many inputs there are in the Jacobians
   nu = u%TowerMotion%NNodes * 9            & ! 3 Translation Displacements + 3 orientations + 3 Translation velocities at each node
      + u%hubMotion%NNodes   * 9            & ! 3 Translation Displacements + 3 orientations + 3 Rotation velocities at each node
      + size( u%InflowOnBlade)              &
      + size( u%InflowOnTower)              & !note that we are not passing the inflow on nacelle or hub here
      + size( u%UserProp)

   do i=1,p%NumBlades
      nu = nu + u%BladeMotion(i)%NNodes * 15 & ! 3 Translation Displacements + 3 orientations + 3 Translation velocities + 3 Rotation velocities + 3 TranslationAcc at each node
          + u%BladeRootMotion(i)%NNodes * 3   ! 3 orientations at each node
   end do      
      
   ! all other inputs ignored

      
   !............................                     
   ! fill matrix to store index to help us figure out what the ith value of the u vector really means
   ! (see aerodyn::perturb_u ... these MUST match )
   ! column 1 indicates module's mesh and field
   ! column 2 indicates the first index (x-y-z component) of the field
   ! column 3 is the node
   !............................                     
   
   call allocAry( p%Jac_u_indx, nu, 3, 'p%Jac_u_indx', ErrStat2, ErrMsg2)      
      call SetErrStat(ErrStat2, ErrMsg2, ErrStat, ErrMsg, RoutineName)
   if (ErrStat >= AbortErrLev) return                     
            
   !...............
   ! AD input mappings stored in p%Jac_u_indx:   
   !...............            
   index = 1
   !Module/Mesh/Field: u%TowerMotion%TranslationDisp  = 1;
   !Module/Mesh/Field: u%TowerMotion%Orientation      = 2;
   !Module/Mesh/Field: u%TowerMotion%TranslationVel   = 3;
   do i_meshField = 1,3
      do i=1,u%TowerMotion%NNodes
         do j=1,3
            p%Jac_u_indx(index,1) =  i_meshField
            p%Jac_u_indx(index,2) =  j !component index:  j
            p%Jac_u_indx(index,3) =  i !Node:   i
            index = index + 1
         end do !j      
      end do !i
   end do
   
   !Module/Mesh/Field: u%HubMotion%TranslationDisp = 4;
   !Module/Mesh/Field: u%HubMotion%Orientation     = 5;
   !Module/Mesh/Field: u%HubMotion%RotationVel     = 6;
   do i_meshField = 4,6
      do i=1,u%HubMotion%NNodes
         do j=1,3
            p%Jac_u_indx(index,1) =  i_meshField
            p%Jac_u_indx(index,2) =  j !component index:  j
            p%Jac_u_indx(index,3) =  i !Node:   i
            index = index + 1
         end do !j      
      end do !i
   end do
   
   !bjj: if MaxBl (max blades) changes, we need to modify this
   !Module/Mesh/Field: u%BladeRootMotion(1)%Orientation = 7;
   !Module/Mesh/Field: u%BladeRootMotion(2)%Orientation = 8;
   !Module/Mesh/Field: u%BladeRootMotion(3)%Orientation = 9;   
   do k=1,p%NumBlades         
      do i_meshField = 6,6
         do i=1,u%BladeRootMotion(k)%NNodes
            do j=1,3
               p%Jac_u_indx(index,1) =  i_meshField + k
               p%Jac_u_indx(index,2) =  j !component index:  j
               p%Jac_u_indx(index,3) =  i !Node:   i
               index = index + 1
            end do !j      
         end do !i
            
      end do !i_meshField                            
   end do !k  
      
   !bjj: if MaxBl (max blades) changes, we need to modify this
   !Module/Mesh/Field: u%BladeMotion(1)%TranslationDisp = 10;
   !Module/Mesh/Field: u%BladeMotion(1)%Orientation     = 11;
   !Module/Mesh/Field: u%BladeMotion(1)%TranslationVel  = 12;
   !Module/Mesh/Field: u%BladeMotion(1)%RotationVel     = 13;
   !Module/Mesh/Field: u%BladeMotion(1)%TranslationAcc  = 14;

   !Module/Mesh/Field: u%BladeMotion(2)%TranslationDisp = 15;
   !Module/Mesh/Field: u%BladeMotion(2)%Orientation     = 16;
   !Module/Mesh/Field: u%BladeMotion(2)%TranslationVel  = 17;
   !Module/Mesh/Field: u%BladeMotion(2)%RotationVel     = 18;
   !Module/Mesh/Field: u%BladeMotion(2)%TranslationAcc  = 19;
   
   !Module/Mesh/Field: u%BladeMotion(3)%TranslationDisp = 20;
   !Module/Mesh/Field: u%BladeMotion(3)%Orientation     = 21;
   !Module/Mesh/Field: u%BladeMotion(3)%TranslationVel  = 22;
   !Module/Mesh/Field: u%BladeMotion(3)%RotationVel     = 23;
   !Module/Mesh/Field: u%BladeMotion(3)%TranslationAcc  = 24;
   do k=1,p%NumBlades
      do i_meshField = 1,5
         do i=1,u%BladeMotion(k)%NNodes
            do j=1,3
               p%Jac_u_indx(index,1) =  9 + i_meshField + (k-1)*5
               p%Jac_u_indx(index,2) =  j !component index:  j
               p%Jac_u_indx(index,3) =  i !Node:   i
               index = index + 1
            end do !j      
         end do !i
            
      end do !i_meshField                            
   end do !k
   
   !Module/Mesh/Field: u%InflowOnBlade(:,:,1) = 25;
   !Module/Mesh/Field: u%InflowOnBlade(:,:,2) = 26;
   !Module/Mesh/Field: u%InflowOnBlade(:,:,3) = 27;
   do k=1,size(u%InflowOnBlade,3)    ! p%NumBlades
      do i=1,size(u%InflowOnBlade,2) ! numNodes
         do j=1,3
            p%Jac_u_indx(index,1) =  24 + k
            p%Jac_u_indx(index,2) =  j !component index:  j
            p%Jac_u_indx(index,3) =  i !Node:   i
            index = index + 1
         end do !j      
      end do !i
   end do !k
   
   !Module/Mesh/Field: u%InflowOnTower(:,:) = 28;
   do i=1,size(u%InflowOnTower,2) ! numNodes
      do j=1,3
         p%Jac_u_indx(index,1) =  28
         p%Jac_u_indx(index,2) =  j !component index:  j
         p%Jac_u_indx(index,3) =  i !Node:   i
         index = index + 1
      end do !j      
   end do !i
   
   !Module/Mesh/Field: u%UserProp(:,:) = 29,30,31;
   
   do k=1,size(u%UserProp,2) ! p%NumBlades         
      do i=1,size(u%UserProp,1) ! numNodes
            p%Jac_u_indx(index,1) =  28 + k
            p%Jac_u_indx(index,2) =  1 !component index:  this is a scalar, so 1, but is never used
            p%Jac_u_indx(index,3) =  i !Node:   i
            index = index + 1     
      end do !i
   end do !k
      !......................................
      ! default perturbations, p%du:
      !......................................
   call allocAry( p%du, 31, 'p%du', ErrStat2, ErrMsg2) ! 31 = number of unique values in p%Jac_u_indx(:,1)
      call SetErrStat(ErrStat2, ErrMsg2, ErrStat, ErrMsg, RoutineName)

   perturb = 2*D2R
   
   do k=1,p%NumBlades
      perturb_b(k) = 0.2_ReKi*D2R * InputFileData%BladeProps(k)%BlSpn( InputFileData%BladeProps(k)%NumBlNds )
   end do

   if ( u%TowerMotion%NNodes > 0) then
      perturb_t = 0.2_ReKi*D2R * u%TowerMotion%Position( 3, u%TowerMotion%NNodes )
   else
      perturb_t = 0.0_ReKi
   end if   
   
   p%du(1) = perturb_t                    ! u%TowerMotion%TranslationDisp  = 1
   p%du(2) = perturb                      ! u%TowerMotion%Orientation      = 2
   p%du(3) = perturb_t                    ! u%TowerMotion%TranslationVel   = 3
   p%du(4) = perturb_b(1)                 ! u%HubMotion%TranslationDisp    = 4
   p%du(5) = perturb                      ! u%HubMotion%Orientation        = 5
   p%du(6) = perturb                      ! u%HubMotion%RotationVel        = 6
   do i_meshField = 7,9   
      p%du(i_meshField) = perturb         ! u%BladeRootMotion(k)%Orientation = 6+k, for k in [1, 3]
   end do
   do k=1,p%NumBlades         
      p%du(10 + (k-1)*5) = perturb_b(k)   ! u%BladeMotion(k)%TranslationDisp = 10 + (k-1)*5
      p%du(11 + (k-1)*5) = perturb        ! u%BladeMotion(k)%Orientation     = 11 + (k-1)*5
      p%du(12 + (k-1)*5) = perturb_b(k)   ! u%BladeMotion(k)%TranslationVel  = 12 + (k-1)*5
      p%du(13 + (k-1)*5) = perturb        ! u%BladeMotion(k)%RotationVel     = 13 + (k-1)*5
      p%du(14 + (k-1)*5) = perturb_b(k)   ! u%BladeMotion(k)%TranslationAcc  = 14 + (k-1)*5 !bjj: is the correct????
   end do
   do k=1,p%NumBlades
      p%du(24 + k) = perturb_b(k)         ! u%InflowOnBlade(:,:,k) = 24 + k
   end do      
   p%du(28) = perturb_t                   ! u%InflowOnTower(:,:) = 28
   do k=1,p%NumBlades 
      p%du(28+k) = perturb                ! u%UserProp(:,:) = 29,30,31
   end do      
      !.....................
      ! get names of linearized inputs
      !.....................
   call AllocAry(InitOut%LinNames_u, nu, 'LinNames_u', ErrStat2, ErrMsg2)
      call SetErrStat(ErrStat2, ErrMsg2, ErrStat, ErrMsg, RoutineName)
   call AllocAry(InitOut%RotFrame_u, nu, 'RotFrame_u', ErrStat2, ErrMsg2)
      call SetErrStat(ErrStat2, ErrMsg2, ErrStat, ErrMsg, RoutineName)
   call AllocAry(InitOut%IsLoad_u, nu, 'IsLoad_u', ErrStat2, ErrMsg2)
      call SetErrStat(ErrStat2, ErrMsg2, ErrStat, ErrMsg, RoutineName)
      if (ErrStat >= AbortErrLev) return

   InitOut%IsLoad_u   = .false. ! None of AeroDyn's inputs are loads
   InitOut%RotFrame_u = .false.
   do k=0,p%NumBlades*p%NumBlNds-1
      InitOut%RotFrame_u(nu - k ) = .true.   ! UserProp(:,:)
   end do  
   index = 1
   FieldMask = .false.
   FieldMask(MASKID_TRANSLATIONDISP) = .true.
   FieldMask(MASKID_Orientation) = .true.
   FieldMask(MASKID_TRANSLATIONVel) = .true.
   call PackMotionMesh_Names(u%TowerMotion, 'Tower', InitOut%LinNames_u, index, FieldMask=FieldMask)
   
   FieldMask(MASKID_TRANSLATIONVel) = .false.
   FieldMask(MASKID_RotationVel) = .true.
   call PackMotionMesh_Names(u%HubMotion, 'Hub', InitOut%LinNames_u, index, FieldMask=FieldMask)

   index_last = index
   FieldMask = .false.
   FieldMask(MASKID_Orientation) = .true.
   do k = 1,p%NumBlades
      call PackMotionMesh_Names(u%BladeRootMotion(k), 'Blade root '//trim(num2lstr(k)), InitOut%LinNames_u, index, FieldMask=FieldMask)
   end do
   
   FieldMask(MASKID_TRANSLATIONDISP) = .true.
   FieldMask(MASKID_TRANSLATIONVel)  = .true.
   FieldMask(MASKID_RotationVel) = .true.
   FieldMask(MASKID_TRANSLATIONAcc)  = .true.
   do k=1,p%NumBlades
      call PackMotionMesh_Names(u%BladeMotion(k), 'Blade '//trim(num2lstr(k)), InitOut%LinNames_u, index, FieldMask=FieldMask)
   end do
   
   do k=1,p%NumBlades
      do i=1,p%NumBlNds
         do j=1,3
            InitOut%LinNames_u(index) = UVW(j)//'-component inflow on blade '//trim(num2lstr(k))//', node '//trim(num2lstr(i))//', m/s'
            index = index + 1
         end do
      end do
   end do
   !InitOut%RotFrame_u(index_last:index-1) = .true. ! values on the mesh (and from IfW) are in global coordinates, thus not in the rotating frame

   do i=1,p%NumTwrNds
      do j=1,3
         InitOut%LinNames_u(index) = UVW(j)//'-component inflow on tower node '//trim(num2lstr(i))//', m/s'
         index = index + 1
      end do
   end do

   do k=1,p%NumBlades
      do i=1,p%NumBlNds
         InitOut%LinNames_u(index) = 'User property on blade '//trim(num2lstr(k))//', node '//trim(num2lstr(i))//', -'
         index = index + 1
      end do
   end do

   END SUBROUTINE Init_Jacobian_u
!----------------------------------------------------------------------------------------------------------------------------------
SUBROUTINE Init_Jacobian_x( p, InitOut, ErrStat, ErrMsg)

   TYPE(RotParameterType)            , INTENT(INOUT) :: p                     !< parameters
   TYPE(RotInitOutputType)           , INTENT(INOUT) :: InitOut               !< Output for initialization routine
   
   INTEGER(IntKi)                    , INTENT(  OUT) :: ErrStat               !< Error status of the operation
   CHARACTER(*)                      , INTENT(  OUT) :: ErrMsg                !< Error message if ErrStat /= ErrID_None
   
   INTEGER(IntKi)                                    :: ErrStat2
   CHARACTER(ErrMsgLen)                              :: ErrMsg2
   CHARACTER(*), PARAMETER                           :: RoutineName = 'Init_Jacobian_x'
   
      ! local variables:
   INTEGER(IntKi)                :: i, j, k
   INTEGER(IntKi)                :: nx
   INTEGER(IntKi)                :: nx1
   CHARACTER(25)                 :: NodeTxt
   
   ErrStat = ErrID_None
   ErrMsg  = ""
   
   
   nx = p%BEMT%DBEMT%lin_nx + p%BEMT%UA%lin_nx
   
      ! allocate space for the row/column names and for perturbation sizes
   ! always allocate this in case it is size zero ... (we use size(p%dx) for many calculations)
   CALL AllocAry(p%dx,                 nx, 'p%dx',         ErrStat2, ErrMsg2); call SetErrStat(ErrStat2, ErrMsg2, ErrStat, ErrMsg, RoutineName)
   if (nx==0) return
   
   CALL AllocAry(InitOut%LinNames_x,   nx, 'LinNames_x',   ErrStat2, ErrMsg2); CALL SetErrStat(ErrStat2, ErrMsg2, ErrStat, ErrMsg, RoutineName)
   CALL AllocAry(InitOut%RotFrame_x,   nx, 'RotFrame_x',   ErrStat2, ErrMsg2); CALL SetErrStat(ErrStat2, ErrMsg2, ErrStat, ErrMsg, RoutineName)
   CALL AllocAry(InitOut%DerivOrder_x, nx, 'DerivOrder_x', ErrStat2, ErrMsg2); CALL SetErrStat(ErrStat2, ErrMsg2, ErrStat, ErrMsg, RoutineName)
   if (ErrStat >= AbortErrLev) return
   
      ! All DBEMT continuous states are order = 2; UA states are order 1
   
   ! set default perturbation sizes: p%dx
   p%dx = 2.0_R8Ki * D2R_D 
   
      ! set linearization output names:
   nx1 = p%BEMT%DBEMT%lin_nx/2
   if (nx1>0) then
      InitOut%DerivOrder_x(1:p%BEMT%DBEMT%lin_nx) = 2
      InitOut%RotFrame_x(  1:p%BEMT%DBEMT%lin_nx) = .true.
   
      k = 1
      do j=1,p%NumBlades ! size(x%BEMT%DBEMT%element,2)
         do i=1,p%NumBlNds ! size(x%BEMT%DBEMT%element,1)
            NodeTxt = 'blade '//trim(num2lstr(j))//', node '//trim(num2lstr(i))
            InitOut%LinNames_x(k) = 'vind (axial) at '//trim(NodeTxt)//', m/s'
            k = k + 1
            
            InitOut%LinNames_x(k) = 'vind (tangential) at '//trim(NodeTxt)//', m/s'
            k = k + 1
         end do
      end do
   
      do i=1,nx1
         InitOut%LinNames_x(i+nx1) = 'First time derivative of '//trim(InitOut%LinNames_x(i))//'/s'
         InitOut%RotFrame_x(i+nx1) = InitOut%RotFrame_x(i)
      end do
   end if
   
   if (p%BEMT%UA%lin_nx>0) then
      InitOut%DerivOrder_x(1+p%BEMT%DBEMT%lin_nx:nx) = 1
      InitOut%RotFrame_x(  1+p%BEMT%DBEMT%lin_nx:nx) = .true.
   
      k = 1 + p%BEMT%DBEMT%lin_nx
      do j=1,p%NumBlades ! size(x%BEMT%DBEMT%element,2)
         do i=1,p%NumBlNds ! size(x%BEMT%DBEMT%element,1)
            NodeTxt = 'blade '//trim(num2lstr(j))//', node '//trim(num2lstr(i))
            
            InitOut%LinNames_x(k) = 'x1 '//trim(NodeTxt)//', rad'
            k = k + 1

            InitOut%LinNames_x(k) = 'x2 '//trim(NodeTxt)//', rad'
            k = k + 1
            
            InitOut%LinNames_x(k) = 'x3 '//trim(NodeTxt)//', -'
            k = k + 1
            
            InitOut%LinNames_x(k) = 'x4 '//trim(NodeTxt)//', -'
            p%dx(k) = 0.001 ! x4 is a number between 0 and 1, so we need this to be small
            k = k + 1
         end do
      end do
      
   end if
   
END SUBROUTINE Init_Jacobian_x
!----------------------------------------------------------------------------------------------------------------------------------
!> This routine initializes the array that maps rows/columns of the Jacobian to specific mesh fields.
!! Do not change the order of this packing without changing corresponding parts of AD linearization !
SUBROUTINE Init_Jacobian( InputFileData, p, p_AD, u, y, m, InitOut, ErrStat, ErrMsg)

   type(RotInputFile)                , intent(in   ) :: InputFileData         !< input file data (for default blade perturbation)
   TYPE(RotParameterType)            , INTENT(INOUT) :: p                     !< parameters
   TYPE(AD_ParameterType)            , INTENT(INOUT) :: p_AD                  !< parameters
   TYPE(RotInputType)                , INTENT(IN   ) :: u                     !< inputs
   TYPE(RotOutputType)               , INTENT(IN   ) :: y                     !< outputs
   TYPE(RotMiscVarType)              , INTENT(IN   ) :: m                     !< miscellaneous variable
   TYPE(RotInitOutputType)           , INTENT(INOUT) :: InitOut               !< Initialization output data (for Jacobian row/column names)
   
   INTEGER(IntKi)                    , INTENT(  OUT) :: ErrStat               !< Error status of the operation
   CHARACTER(*)                      , INTENT(  OUT) :: ErrMsg                !< Error message if ErrStat /= ErrID_None
   
   INTEGER(IntKi)                                    :: ErrStat2
   CHARACTER(ErrMsgLen)                              :: ErrMsg2
   CHARACTER(*), PARAMETER                           :: RoutineName = 'Init_Jacobian'
   
   
   ErrStat = ErrID_None
   ErrMsg  = ""
  
!FIXME: add logic to check that p%NumBlades is not greater than MaxBl.  Cannot linearize if that is true. 
   call Init_Jacobian_y( p, y, InitOut, ErrStat, ErrMsg)
   
      ! these matrices will be needed for linearization with frozen wake feature
   if (p%FrozenWake) then
      call AllocAry(m%BEMT%AxInd_op,p%NumBlNds,p%numBlades,'m%BEMT%AxInd_op', ErrStat2,ErrMsg2); call SetErrStat(ErrStat2,ErrMsg2,ErrStat,ErrMsg,RoutineName)
      call AllocAry(m%BEMT%TnInd_op,p%NumBlNds,p%numBlades,'m%BEMT%TnInd_op', ErrStat2,ErrMsg2); call SetErrStat(ErrStat2,ErrMsg2,ErrStat,ErrMsg,RoutineName)
   end if
   
   call Init_Jacobian_u( InputFileData, p, u, InitOut, ErrStat2, ErrMsg2); call SetErrStat(ErrStat2, ErrMsg2, ErrStat, ErrMsg, RoutineName)

   call Init_Jacobian_x( p, InitOut, ErrStat2, ErrMsg2); call SetErrStat(ErrStat2, ErrMsg2, ErrStat, ErrMsg, RoutineName)

END SUBROUTINE Init_Jacobian
!----------------------------------------------------------------------------------------------------------------------------------
!> This routine perturbs the nth element of the u array (and mesh/field it corresponds to)
!! Do not change this without making sure subroutine aerodyn::init_jacobian is consistant with this routine!
SUBROUTINE Perturb_u( p, n, perturb_sign, u, du )

   TYPE(RotParameterType)              , INTENT(IN   ) :: p                      !< parameters
   INTEGER( IntKi )                    , INTENT(IN   ) :: n                      !< number of array element to use 
   INTEGER( IntKi )                    , INTENT(IN   ) :: perturb_sign           !< +1 or -1 (value to multiply perturbation by; positive or negative difference)
   TYPE(RotInputType)                  , INTENT(INOUT) :: u                      !< perturbed AD inputs
   REAL( R8Ki )                        , INTENT(  OUT) :: du                     !< amount that specific input was perturbed
   

   ! local variables
   INTEGER                                             :: fieldIndx
   INTEGER                                             :: node
      
   fieldIndx = p%Jac_u_indx(n,2) 
   node      = p%Jac_u_indx(n,3) 
   
   du = p%du(  p%Jac_u_indx(n,1) )
   
      ! determine which mesh we're trying to perturb and perturb the input:
   SELECT CASE( p%Jac_u_indx(n,1) )
      
   CASE ( 1) !Module/Mesh/Field: u%TowerMotion%TranslationDisp = 1;
      u%TowerMotion%TranslationDisp( fieldIndx,node) = u%TowerMotion%TranslationDisp( fieldIndx,node) + du * perturb_sign
   CASE ( 2) !Module/Mesh/Field: u%TowerMotion%Orientation = 2;
      CALL PerturbOrientationMatrix( u%TowerMotion%Orientation(:,:,node), du * perturb_sign, fieldIndx )
   CASE ( 3) !Module/Mesh/Field: u%TowerMotion%TranslationVel = 3;
      u%TowerMotion%TranslationVel( fieldIndx,node ) = u%TowerMotion%TranslationVel( fieldIndx,node) + du * perturb_sign
      
   CASE ( 4) !Module/Mesh/Field: u%HubMotion%TranslationDisp = 4;
      u%HubMotion%TranslationDisp(fieldIndx,node) = u%HubMotion%TranslationDisp(fieldIndx,node) + du * perturb_sign
   CASE ( 5) !Module/Mesh/Field: u%HubMotion%Orientation = 5;
      CALL PerturbOrientationMatrix( u%HubMotion%Orientation(:,:,node), du * perturb_sign, fieldIndx )
   CASE ( 6) !Module/Mesh/Field: u%HubMotion%RotationVel = 6;
      u%HubMotion%RotationVel(fieldIndx,node) = u%HubMotion%RotationVel(fieldIndx,node) + du * perturb_sign
   
   CASE ( 7) !Module/Mesh/Field: u%BladeRootMotion(1)%Orientation = 7;
      CALL PerturbOrientationMatrix( u%BladeRootMotion(1)%Orientation(:,:,node), du * perturb_sign, fieldIndx )

   CASE ( 8) !Module/Mesh/Field: u%BladeRootMotion(2)%Orientation = 8;
      CALL PerturbOrientationMatrix( u%BladeRootMotion(2)%Orientation(:,:,node), du * perturb_sign, fieldIndx )
      
   CASE ( 9) !Module/Mesh/Field: u%BladeRootMotion(3)%Orientation = 9;
      CALL PerturbOrientationMatrix( u%BladeRootMotion(3)%Orientation(:,:,node), du * perturb_sign, fieldIndx )
      
   CASE (10) !Module/Mesh/Field: u%BladeMotion(1)%TranslationDisp = 10;
      u%BladeMotion(1)%TranslationDisp(fieldIndx,node) = u%BladeMotion(1)%TranslationDisp(fieldIndx,node) + du * perturb_sign
   CASE (11) !Module/Mesh/Field: u%BladeMotion(1)%Orientation = 11;
      CALL PerturbOrientationMatrix( u%BladeMotion(1)%Orientation(:,:,node), du * perturb_sign, fieldIndx )
   CASE (12) !Module/Mesh/Field: u%BladeMotion(1)%TranslationVel = 12;
      u%BladeMotion(1)%TranslationVel(fieldIndx,node) = u%BladeMotion(1)%TranslationVel(fieldIndx,node) + du * perturb_sign
   CASE (13) !Module/Mesh/Field: u%BladeMotion(1)%RotationVel = 13;
      u%BladeMotion(1)%RotationVel(fieldIndx,node) = u%BladeMotion(1)%RotationVel(fieldIndx,node) + du * perturb_sign
   CASE (14) !Module/Mesh/Field: u%BladeMotion(1)%TranslationAcc = 14;
      u%BladeMotion(1)%TranslationAcc(fieldIndx,node) = u%BladeMotion(1)%TranslationAcc(fieldIndx,node) + du * perturb_sign
      
   CASE (15) !Module/Mesh/Field: u%BladeMotion(2)%TranslationDisp = 15;
      u%BladeMotion(2)%TranslationDisp( fieldIndx,node) = u%BladeMotion(2)%TranslationDisp( fieldIndx,node) + du * perturb_sign
   CASE (16) !Module/Mesh/Field: u%BladeMotion(2)%Orientation = 16;
      CALL PerturbOrientationMatrix( u%BladeMotion(2)%Orientation(:,:,node), du * perturb_sign, fieldIndx )
   CASE (17) !Module/Mesh/Field: u%BladeMotion(2)%TranslationVel = 17;
      u%BladeMotion(2)%TranslationVel(fieldIndx,node) = u%BladeMotion(2)%TranslationVel(fieldIndx,node) + du * perturb_sign
   CASE (18) !Module/Mesh/Field: u%BladeMotion(2)%RotationVel = 18;
      u%BladeMotion(2)%RotationVel(fieldIndx,node) = u%BladeMotion(2)%RotationVel(fieldIndx,node) + du * perturb_sign
   CASE (19) !Module/Mesh/Field: u%BladeMotion(2)%TranslationAcc = 19;
      u%BladeMotion(2)%TranslationAcc(fieldIndx,node) = u%BladeMotion(2)%TranslationAcc(fieldIndx,node) + du * perturb_sign
      
   CASE (20) !Module/Mesh/Field: u%BladeMotion(3)%TranslationDisp = 20;
      u%BladeMotion(3)%TranslationDisp( fieldIndx,node) = u%BladeMotion(3)%TranslationDisp( fieldIndx,node) + du * perturb_sign
   CASE (21) !Module/Mesh/Field: u%BladeMotion(3)%Orientation = 21;
      CALL PerturbOrientationMatrix( u%BladeMotion(3)%Orientation(:,:,node), du * perturb_sign, fieldIndx )
   CASE (22) !Module/Mesh/Field: u%BladeMotion(3)%TranslationVel = 22;
      u%BladeMotion(3)%TranslationVel(fieldIndx,node) = u%BladeMotion(3)%TranslationVel(fieldIndx,node) + du * perturb_sign
   CASE (23) !Module/Mesh/Field: u%BladeMotion(3)%RotationVel = 23;
      u%BladeMotion(3)%RotationVel(fieldIndx,node) = u%BladeMotion(3)%RotationVel(fieldIndx,node) + du * perturb_sign
   CASE (24) !Module/Mesh/Field: u%BladeMotion(3)%TranslationAcc = 24;
      u%BladeMotion(3)%TranslationAcc(fieldIndx,node) = u%BladeMotion(3)%TranslationAcc(fieldIndx,node) + du * perturb_sign

   CASE (25) !Module/Mesh/Field: u%InflowOnBlade(:,:,1) = 25;
      u%InflowOnBlade(fieldIndx,node,1) = u%InflowOnBlade(fieldIndx,node,1) + du * perturb_sign
   CASE (26) !Module/Mesh/Field: u%InflowOnBlade(:,:,2) = 26;
      u%InflowOnBlade(fieldIndx,node,2) = u%InflowOnBlade(fieldIndx,node,2) + du * perturb_sign
   CASE (27) !Module/Mesh/Field: u%InflowOnBlade(:,:,3) = 27;
      u%InflowOnBlade(fieldIndx,node,3) = u%InflowOnBlade(fieldIndx,node,3) + du * perturb_sign
      
   CASE (28) !Module/Mesh/Field: u%InflowOnTower(:,:)   = 28;
      u%InflowOnTower(fieldIndx,node) = u%InflowOnTower(fieldIndx,node) + du * perturb_sign
   CASE (29) !Module/Mesh/Field: u%UserProp(:,1)   = 29; 
      u%UserProp(node,1) = u%UserProp(node,1) + du * perturb_sign
   CASE (30) !Module/Mesh/Field: u%UserProp(:,2)   = 30; 
      u%UserProp(node,2) = u%UserProp(node,2) + du * perturb_sign
   CASE (31) !Module/Mesh/Field: u%UserProp(:,3)   = 31; 
      u%UserProp(node,3) = u%UserProp(node,3) + du * perturb_sign
   END SELECT
      
END SUBROUTINE Perturb_u
!----------------------------------------------------------------------------------------------------------------------------------
!> This routine perturbs the nth element of the u array (and mesh/field it corresponds to)
!! Do not change this without making sure subroutine aerodyn::init_jacobian is consistant with this routine!
SUBROUTINE Perturb_x( p, n, perturb_sign, x, dx )

   TYPE(RotParameterType)              , INTENT(IN   ) :: p                      !< parameters
   INTEGER( IntKi )                    , INTENT(IN   ) :: n                      !< number of array element to use 
   INTEGER( IntKi )                    , INTENT(IN   ) :: perturb_sign           !< +1 or -1 (value to multiply perturbation by; positive or negative difference)
   TYPE(RotContinuousStateType)        , INTENT(INOUT) :: x                      !< perturbed AD continuous states
   REAL( R8Ki )                        , INTENT(  OUT) :: dx                     !< amount that specific input was perturbed
   

   ! local variables
   INTEGER(IntKi)    :: Blade             ! loop over blade nodes
   INTEGER(IntKi)    :: BladeNode         ! loop over blades
   INTEGER(IntKi)    :: StateIndex        ! loop over blades


   dx   = p%dx( n )
   
   if (n <= p%BEMT%DBEMT%lin_nx) then

      if (n <= p%BEMT%DBEMT%lin_nx/2) then ! x_p%BEMT%DBEMT%element(i,j)%vind, else x_p%BEMT%DBEMT%element(i,j)%vind_dot
         call GetStateIndices( n, size(x%BEMT%DBEMT%element,2), size(x%BEMT%DBEMT%element,1), size(x%BEMT%DBEMT%element(1,1)%vind), Blade, BladeNode, StateIndex )
         x%BEMT%DBEMT%element(BladeNode,Blade)%vind(StateIndex) = x%BEMT%DBEMT%element(BladeNode,Blade)%vind(StateIndex) + dx * perturb_sign
      else
         call GetStateIndices( n - p%BEMT%DBEMT%lin_nx/2, size(x%BEMT%DBEMT%element,2), size(x%BEMT%DBEMT%element,1), size(x%BEMT%DBEMT%element(1,1)%vind_dot), Blade, BladeNode, StateIndex )
         x%BEMT%DBEMT%element(BladeNode,Blade)%vind_dot(StateIndex) = x%BEMT%DBEMT%element(BladeNode,Blade)%vind_dot(StateIndex) + dx * perturb_sign
      endif
   
   else
      !call GetStateIndices( n - p%BEMT%DBEMT%lin_nx, size(x%BEMT%UA%element,2), size(x%BEMT%UA%element,1), size(x%BEMT%UA%element(1,1)%x), Blade, BladeNode, StateIndex )
      call GetStateIndices( n - p%BEMT%DBEMT%lin_nx, size(x%BEMT%UA%element,2), size(x%BEMT%UA%element,1), 4, Blade, BladeNode, StateIndex )
      x%BEMT%UA%element(BladeNode,Blade)%x(StateIndex) = x%BEMT%UA%element(BladeNode,Blade)%x(StateIndex) + dx * perturb_sign
   
   end if

contains
   subroutine GetStateIndices( Indx, NumberOfBlades, NumberOfElementsPerBlade, NumberOfStatesPerElement, Blade, BladeNode, StateIndex )
   
      integer(IntKi), intent(in   ) :: Indx
      integer(IntKi), intent(in   ) :: NumberOfBlades             !< how many blades (size of array)
      integer(IntKi), intent(in   ) :: NumberOfElementsPerBlade   !< how many nodes per blades (size of array)
      integer(IntKi), intent(in   ) :: NumberOfStatesPerElement   !< how many states at each blade element
      
      integer(IntKi), intent(  out) :: Blade
      integer(IntKi), intent(  out) :: BladeNode
      integer(IntKi), intent(  out) :: StateIndex
      
      integer(IntKi)                :: CheckNum
      

      StateIndex = mod(Indx-1, NumberOfStatesPerElement ) + 1    ! returns a number in [1,NumberOfStatesPerElement]
      
      CheckNum = (Indx - StateIndex)/NumberOfStatesPerElement
      BladeNode = mod(CheckNum, NumberOfElementsPerBlade ) + 1   ! returns a number in [1,NumberOfElementsPerBlade]
      
      Blade = (CheckNum - BladeNode + 1)/NumberOfElementsPerBlade + 1

   end subroutine GetStateIndices
END SUBROUTINE Perturb_x
!----------------------------------------------------------------------------------------------------------------------------------
!> This routine uses values of two output types to compute an array of differences.
!! Do not change this packing without making sure subroutine aerodyn::init_jacobian is consistant with this routine!
SUBROUTINE Compute_dY(p, p_AD, y_p, y_m, delta_p, delta_m, dY)
   
   TYPE(RotParameterType)            , INTENT(IN   ) :: p         !< parameters
   TYPE(AD_ParameterType)            , INTENT(IN   ) :: p_AD      !< parameters
   TYPE(RotOutputType)               , INTENT(IN   ) :: y_p       !< AD outputs at \f$ u + \Delta_p u \f$ or \f$ x + \Delta_p x \f$ (p=plus)
   TYPE(RotOutputType)               , INTENT(IN   ) :: y_m       !< AD outputs at \f$ u - \Delta_m u \f$ or \f$ x - \Delta_m x \f$ (m=minus)   
   REAL(R8Ki)                        , INTENT(IN   ) :: delta_p   !< difference in inputs or states \f$ delta_p = \Delta_p u \f$ or \f$ delta_p = \Delta_p x \f$
   REAL(R8Ki)                        , INTENT(IN   ) :: delta_m   !< difference in inputs or states \f$ delta_m = \Delta_m u \f$ or \f$ delta_m = \Delta_m x \f$
   REAL(R8Ki)                        , INTENT(INOUT) :: dY(:)     !< column of dYdu or dYdx: \f$ \frac{\partial Y}{\partial u_i} = \frac{y_p - y_m}{2 \, \Delta u}\f$ or \f$ \frac{\partial Y}{\partial x_i} = \frac{y_p - y_m}{2 \, \Delta x}\f$
   
      ! local variables:
   INTEGER(IntKi)    :: k              ! loop over blades
   INTEGER(IntKi)    :: indx_first     ! index indicating next value of dY to be filled 

   
   
   indx_first = 1
   call PackLoadMesh_dY(y_p%TowerLoad, y_m%TowerLoad, dY, indx_first)
   
   do k=1,p%NumBlades
      call PackLoadMesh_dY(y_p%BladeLoad(k), y_m%BladeLoad(k), dY, indx_first)
   end do
   
   
   do k=1,p%NumOuts + p%BldNd_TotNumOuts
      dY(k+indx_first-1) = y_p%WriteOutput(k) - y_m%WriteOutput(k)
   end do   
   
   
   dY = dY / (delta_p + delta_m)
   
END SUBROUTINE Compute_dY
!----------------------------------------------------------------------------------------------------------------------------------
!> This routine uses values of two continuous state types to compute an array of differences.
!! Do not change this packing without making sure subroutine aerodyn::init_jacobian is consistant with this routine!
SUBROUTINE Compute_dX(p, x_p, x_m, delta_p, delta_m, dX)
   
   TYPE(RotParameterType)            , INTENT(IN   ) :: p         !< parameters
   TYPE(RotContinuousStateType)      , INTENT(IN   ) :: x_p       !< AD continuous states at \f$ u + \Delta_p u \f$ or \f$ x + \Delta_p x \f$ (p=plus)
   TYPE(RotContinuousStateType)      , INTENT(IN   ) :: x_m       !< AD continuous states at \f$ u - \Delta_m u \f$ or \f$ x - \Delta_m x \f$ (m=minus)
   REAL(R8Ki)                        , INTENT(IN   ) :: delta_p   !< difference in inputs or states \f$ delta_p = \Delta_p u \f$ or \f$ delta_p = \Delta_p x \f$
   REAL(R8Ki)                        , INTENT(IN   ) :: delta_m   !< difference in inputs or states \f$ delta_m = \Delta_m u \f$ or \f$ delta_m = \Delta_m x \f$
   REAL(R8Ki)                        , INTENT(INOUT) :: dX(:)     !< column of dXdu or dXdx: \f$ \frac{\partial Y}{\partial u_i} = \frac{y_p - y_m}{2 \, \Delta u}\f$ or \f$ \frac{\partial Y}{\partial x_i} = \frac{y_p - y_m}{2 \, \Delta x}\f$
   
      ! local variables:
   INTEGER(IntKi)    :: i              ! loop over blade nodes
   INTEGER(IntKi)    :: j              ! loop over blades
   INTEGER(IntKi)    :: indx_first     ! index indicating next value of dY to be filled 

   
   indx_first = 1
   
   if (p%BEMT%DBEMT%lin_nx > 0) then
   
      do j=1,size(x_p%BEMT%DBEMT%element,2) ! number of blades
         do i=1,size(x_p%BEMT%DBEMT%element,1) ! number of nodes per blade
            dX(indx_first:indx_first+1) = x_p%BEMT%DBEMT%element(i,j)%vind - x_m%BEMT%DBEMT%element(i,j)%vind
            indx_first = indx_first + size(x_p%BEMT%DBEMT%element(i,j)%vind) !+= 2
         end do
      end do
   
      do j=1,size(x_p%BEMT%DBEMT%element,2) ! number of blades
         do i=1,size(x_p%BEMT%DBEMT%element,1) ! number of nodes per blade
            dX(indx_first:indx_first+1) = x_p%BEMT%DBEMT%element(i,j)%vind_dot - x_m%BEMT%DBEMT%element(i,j)%vind_dot
            indx_first = indx_first + size(x_p%BEMT%DBEMT%element(i,j)%vind_dot) !+=2
         end do
      end do
      
   end if
   
   if (p%BEMT%UA%lin_nx>0) then
   
      do j=1,size(x_p%BEMT%UA%element,2) ! number of blades
         do i=1,size(x_p%BEMT%UA%element,1) ! number of nodes per blade
            dX(indx_first:indx_first+3) = x_p%BEMT%UA%element(i,j)%x(1:4) - x_m%BEMT%UA%element(i,j)%x(1:4)
            indx_first = indx_first + 4 ! = index_first += 4
         end do
      end do

   end if

   dX = dX / (delta_p + delta_m)
   
END SUBROUTINE Compute_dX
!----------------------------------------------------------------------------------------------------------------------------------
END MODULE AeroDyn<|MERGE_RESOLUTION|>--- conflicted
+++ resolved
@@ -3353,17 +3353,10 @@
    !$OMP END PARALLEL
 END SUBROUTINE TwrInflArray
 !----------------------------------------------------------------------------------------------------------------------------------
-<<<<<<< HEAD
-FUNCTION CalculateTowerInfluence(p, xbar, ybar, zbar, W_tower, TwrCd, TwrTI) RESULT(v)
-
-   TYPE(RotParameterType),       INTENT(IN   )  :: p                       !< Parameters
-   real(ReKi), intent(inout)                    :: xbar                    ! local x^ component of r_TowerBlade (distance from tower to blade) normalized by tower radius
-=======
 FUNCTION CalculateTowerInfluence(p, xbar_in, ybar, zbar, W_tower, TwrCd, TwrTI) RESULT(v)
 
    TYPE(RotParameterType),       INTENT(IN   )  :: p                       !< Parameters
    real(ReKi), intent(in   )                    :: xbar_in                 ! local x^ component of r_TowerBlade (distance from tower to blade) normalized by tower radius
->>>>>>> 27358495
    real(ReKi), intent(in)                       :: ybar                    ! local y^ component of r_TowerBlade (distance from tower to blade) normalized by tower radius
    real(ReKi), intent(in)                       :: zbar                    ! local z^ component of r_TowerBlade (distance from tower to blade) normalized by tower radius
    real(ReKi), intent(in)                       :: W_tower                 ! local relative wind speed normal to the tower
@@ -3373,10 +3366,7 @@
       
    real(ReKi)                                   :: denom                   ! denominator
    real(ReKi)                                   :: exponential             ! exponential term
-<<<<<<< HEAD
-=======
    real(ReKi)                                   :: xbar                    ! potentially modified version of xbar_in
->>>>>>> 27358495
    real(ReKi)                                   :: u_TwrShadow             ! axial velocity deficit fraction from tower shadow
    real(ReKi)                                   :: u_TwrPotent             ! axial velocity deficit fraction from tower potential flow
    real(ReKi)                                   :: v_TwrPotent             ! transverse velocity deficit fraction from tower potential flow
@@ -3385,10 +3375,7 @@
    u_TwrShadow = 0.0_ReKi
    u_TwrPotent = 0.0_ReKi
    v_TwrPotent = 0.0_ReKi
-<<<<<<< HEAD
-=======
    xbar        = xbar_in
->>>>>>> 27358495
       
    ! calculate tower influence:
    if ( abs(zbar) < 1.0_ReKi .and. p%TwrPotent /= TwrPotent_none ) then
@@ -3500,12 +3487,9 @@
       ! Inside the tower, or very close, (will happen for vortex elements) we keep undisturbed inflow
       ! We don't want to reach the stagnation points
       DisturbInflow = .false.
-<<<<<<< HEAD
    !elseif ( TwrClrnc<= 0.0_ReKi) then
    !   ! Tower strike
    !   DisturbInflow = .false.
-=======
->>>>>>> 27358495
    else
       DisturbInflow = .true.
    end if
