!**********************************************************************************************************************************
! LICENSING
! Copyright (C) 2015-2018  National Renewable Energy Laboratory
!
!    This file is part of AeroDyn.
!
! Licensed under the Apache License, Version 2.0 (the "License");
! you may not use this file except in compliance with the License.
! You may obtain a copy of the License at
!
!     http://www.apache.org/licenses/LICENSE-2.0
!
! Unless required by applicable law or agreed to in writing, software
! distributed under the License is distributed on an "AS IS" BASIS,
! WITHOUT WARRANTIES OR CONDITIONS OF ANY KIND, either express or implied.
! See the License for the specific language governing permissions and
! limitations under the License.
!
!**********************************************************************************************************************************
MODULE AirfoilInfo


   ! This module contains airfoil-related routines with non-system-specific logic and references.

! Redo this routing to get rid of some of the phases.  For instance, AFI_Init should be calle directly.

   USE                                             AirfoilInfo_Types
   USE                                          :: ISO_FORTRAN_ENV , ONLY : IOSTAT_EOR

   IMPLICIT NONE

   PRIVATE

   PUBLIC                                       :: AFI_Init ! routine to initialize AirfoilInfo parameters
   PUBLIC                                       :: AFI_ComputeUACoefs        ! routine to calculate Airfoil BL parameters for UA
   PUBLIC                                       :: AFI_ComputeAirfoilCoefs   ! routine to perform 1D (AOA) or 2D (AOA, Re) or (AOA, UserProp) lookup of the airfoil coefs
   TYPE(ProgDesc), PARAMETER                    :: AFI_Ver = ProgDesc( 'AirfoilInfo', '', '')    ! The name, version, and date of AirfoilInfo.


   CONTAINS


   function CheckValuesAreUniqueMonotonicIncreasing(secondVals)
     
      real(ReKi),  intent(in   )  :: secondVals(:)
      logical CheckValuesAreUniqueMonotonicIncreasing
      
      
      integer(IntKi) :: i
      
      CheckValuesAreUniqueMonotonicIncreasing = .true.
      
      do i = 2, size(secondVals)
         if ( EqualRealNos(secondVals(i), secondVals(i-1)) .or. (secondVals(i) < secondVals(i-1))) then
            CheckValuesAreUniqueMonotonicIncreasing = .false.
            exit
         end if
      end do
      
       
   end function CheckValuesAreUniqueMonotonicIncreasing
   
   !=============================================================================
   SUBROUTINE AFI_Init ( InitInput, p, ErrStat, ErrMsg, UnEcho )


         ! This routine initializes AirfoilInfo by reading the airfoil files and generating the spline coefficients.
         ! Argument declarations.

      INTEGER(IntKi), INTENT(OUT)               :: ErrStat                    ! Error status.
      INTEGER, INTENT(IN), OPTIONAL             :: UnEcho                     ! I/O unit for echo file. If present and > 0, write to UnEcho.
      CHARACTER(*), INTENT(OUT)                 :: ErrMsg                     ! Error message.
      TYPE (AFI_InitInputType), INTENT(IN   )   :: InitInput                  ! This structure stores values that are set by the calling routine during the initialization phase.
      TYPE (AFI_ParameterType), INTENT(  OUT)   :: p                          ! This structure stores all the module parameters that are set by AirfoilInfo during the initialization phase.

         ! Local declarations.

      REAL(ReKi), ALLOCATABLE                :: Coef          (:)             ! The coefficients to send to the regrid routine for 2D splines.

      INTEGER                                :: Co                            ! The index into the coefficients array.
      INTEGER                                :: UnEc                          ! Local echo file unit number
      INTEGER                                :: NumCoefs                      ! The number of aerodynamic coefficients to be stored
      integer                                :: iTable                        ! Iterator for airfoil tables
      
      INTEGER                                :: ErrStat2                      ! Local error status.
      CHARACTER(ErrMsgLen)                   :: ErrMsg2
      CHARACTER(*), PARAMETER                :: RoutineName = 'AFI_Init'

      ErrStat = ErrID_None
      ErrMsg  = ""

         ! Display the version for this module.

      !CALL DispNVD ( AFI_Ver )

      CALL AFI_ValidateInitInput(InitInput, ErrStat2, ErrMsg2)
         call SetErrStat(ErrStat2,ErrMsg2,ErrStat,ErrMsg,RoutineName)
         if (ErrStat >= AbortErrLev) return
      
      IF ( PRESENT(UnEcho) ) THEN
         UnEc = UnEcho
      ELSE
         UnEc = -1
      END IF
             
         ! Set the lookup model:  1 = 1D, 2 = 2D based on (AoA,Re), 3 = 2D based on (AoA,UserProp)
      p%AFTabMod   = InitInput%AFTabMod
      
         ! Set the column indices for the various airfoil coefficients as they will be stored in our data structures, 
         !   NOT as they are recorded in the airfoil input file (InitInput%InCol_*) !
      p%ColCl    = 1  
      p%ColCd    = 2  
      p%ColCm    = 0 ! These may or may not be used; initialize to zero in case they aren't used
      p%ColCpmin = 0 ! These may or may not be used; initialize to zero in case they aren't used
      
      IF ( InitInput%InCol_Cm > 0 )  THEN
         p%ColCm = 3
         IF ( InitInput%InCol_Cpmin > 0 )  THEN
            p%ColCpmin = 4
         END IF
      ELSE IF ( InitInput%InCol_Cpmin > 0 )  THEN
            p%ColCpmin = 3
      END IF      
      NumCoefs = MAX(p%ColCd, p%ColCm,p%ColCpmin) ! number of non-zero coefficient columns
      
              
      ! Process the airfoil file.
      

      IF ( UnEc > 0 )  THEN
         WRITE (UnEc,'("--",/,A)')  'Contents of "'//TRIM( InitInput%FileName )//'":'
      END IF
         

      CALL ReadAFfile ( InitInput%FileName, NumCoefs, InitInput%InCol_Alfa &
                        , InitInput%InCol_Cl, InitInput%InCol_Cd, InitInput%InCol_Cm, InitInput%InCol_Cpmin, p &
                        , ErrStat2, ErrMsg2, UnEc ) 
         CALL SetErrStat ( ErrStat2, ErrMsg2, ErrStat, ErrMsg, RoutineName )
         IF ( ErrStat >= AbortErrLev )  THEN
            CALL Cleanup ( )
            RETURN
         ENDIF


      
         ! Make sure that all the tables meet the current restrictions.
         
      IF ( p%NumTabs > 1 )  THEN

         IF ( p%AFTabMod == AFITable_1 ) THEN
               ! 1D interpolation was specified even though multiple tables exist in the file
            
            p%NumTabs = 1
            CALL SetErrStat ( ErrID_Warn, 'DimModel = 1D, therefore using only the first airfoil table in the file: "'//TRIM( InitInput%FileName ), ErrStat, ErrMsg, RoutineName )
         
         ELSE !IF ( p%AFTabMod /= AFITable_1 ) THEN
               
            !--------------
            ! Check that secondary values are unique and monotonically increasing:
            !--------------
            ALLOCATE(p%secondVals(p%NumTabs), STAT=ErrStat2 )
               IF ( ErrStat2 /= 0 )  THEN
                  CALL SetErrStat ( ErrID_Fatal, 'Error allocating memory for the secondVals array.', ErrStat, ErrMsg, RoutineName )
                  RETURN
               ENDIF
                  
               
            IF (p%AFTabMod == AFITable_2Re) THEN
               ! Ctrl Value must be the same, Re must be monotonic increasing without repeats
               
               DO iTable=2,p%NumTabs
                     
                  IF ( p%Table(iTable)%UserProp /= p%Table(1)%UserProp )  THEN
                     CALL SetErrStat ( ErrID_Fatal, 'Fatal Error: airfoil file "'//TRIM( InitInput%FileName ) &
                                    //'", Table #'//TRIM( Num2LStr( iTable ) ) &
                                    //' does not have the same value for Ctrl Property (UserProp) as the first table.', ErrStat, ErrMsg, RoutineName )
                     CALL Cleanup()
                     RETURN
                  ENDIF
                  
               END DO ! iTable

               DO iTable=1,p%NumTabs
                  if (p%Table(iTable)%Re < 0.0_ReKi) then
                     CALL SetErrStat ( ErrID_Fatal, 'Fatal Error: airfoil file "'//TRIM( InitInput%FileName ) &
                                    //'", Table #'//TRIM( Num2LStr( iTable ) ) &
                                    //' has a negative Reynolds Number.', ErrStat, ErrMsg, RoutineName )
                     CALL Cleanup()
                     RETURN
                  end if
                  
                  p%Table(iTable)%Re   = max( p%Table(iTable)%Re, 0.001_ReKi )
                  
#ifndef AFI_USE_LINEAR_RE
                  p%secondVals(iTable) = log( p%Table(iTable)%Re )
#else
                  p%secondVals(iTable) =      p%Table(iTable)%Re
#endif
               END DO ! iTable

            ELSE IF (p%AFTabMod == AFITable_2User) THEN
               ! Re must be the same, Ctrl must be different
                     
               p%secondVals(1) = p%Table(1)%UserProp
               
               DO iTable=2,p%NumTabs
                  IF ( p%Table(iTable)%Re /= p%Table(1)%Re )  THEN
                     CALL SetErrStat ( ErrID_Fatal, 'Fatal Error: airfoil file "'//TRIM( InitInput%FileName ) &
                                    //'", Table #'//TRIM( Num2LStr( iTable ) ) &
                                    //' does not have the same value for Re Property (Re) as the first table.', ErrStat, ErrMsg, RoutineName )
                     CALL Cleanup()
                     RETURN
                  ENDIF
                  p%secondVals(iTable) = p%Table(iTable)%UserProp
               END DO ! iTable
                     
            END IF
                  
               
            IF (.NOT. CheckValuesAreUniqueMonotonicIncreasing(p%secondVals)) THEN
            
               ErrMsg2 = 'Fatal Error: airfoil file "'//TRIM( InitInput%FileName ) &
                           //'", is not monotonic and increasing in the '
               IF (p%AFTabMod == AFITable_2Re) THEN
                  ErrMsg2 = trim(ErrMsg2)//' Re Property (Re).'
               ELSE
                  ErrMsg2 = trim(ErrMsg2)//' Ctrl Property (UserProp).'
               END IF
                     
               CALL SetErrStat ( ErrID_Fatal, ErrMsg2, ErrStat, ErrMsg, RoutineName )
               CALL Cleanup()
               RETURN
               
            END IF
            
                
         END IF
      ELSE
         p%AFTabMod   = AFITable_1
      ENDIF ! ( p%NumTabs > 1 )

! We need to deal with constant data.


      do iTable = 1, p%NumTabs
            ! Allocate the arrays to hold spline coefficients.

         allocate ( p%Table(iTable)%SplineCoefs( p%Table(iTable)%NumAlf-1 &
                  , NumCoefs, 0:3 ), STAT=ErrStat2 )
         if ( ErrStat2 /= 0 )  then
            call SetErrStat ( ErrStat2, 'Error allocating memory for the SplineCoefs array.', ErrStat, ErrMsg, RoutineName )
            call Cleanup()
            return
         end if

            
            ! Compute the one set of coefficients of the piecewise polynomials for the irregularly-spaced data.
            ! Unlike the 2-D interpolation in which we use diffent knots for each airfoil coefficient, we can do
            ! the 1-D stuff all at once.

            
            
         if ( p%InterpOrd == 3_IntKi ) then
               
            ! bjj: what happens at the end points (these are periodic, so we should maybe extend the tables to make sure the end point?) 

               ! use this for cubic splines:
            call CubicSplineInitM ( p%Table(iTable)%Alpha &
                                    , p%Table(iTable)%Coefs &
                                    , p%Table(iTable)%SplineCoefs &
                                    , ErrStat2, ErrMsg2 )
            call SetErrStat ( ErrStat2, ErrMsg2, ErrStat, ErrMsg, RoutineName )
                           
         else if ( p%InterpOrd == 1_IntKi ) then
               
               ! use this for linear interpolation (sets the higher order coeffs to zero):
               
               ! This is not the greatest way to get linear interpolation, but then we can use the same cubic spline routine
               ! later without checking interp order there
            call CubicLinSplineInitM ( p%Table(iTable)%Alpha &
                                       , p%Table(iTable)%Coefs &
                                       , p%Table(iTable)%SplineCoefs &
                                       , ErrStat2, ErrMsg2 )
            call SetErrStat ( ErrStat2, ErrMsg2, ErrStat, ErrMsg, RoutineName )
               
         else
               
            call SetErrStat ( ErrID_FATAL, 'Airfoil file "'//trim( InitInput%FileName ) &
                                       //'": InterpOrd must be 1 (linear) or 3 (cubic spline).', ErrStat, ErrMsg, RoutineName )
            call Cleanup()
            return
               
         end if
            
      end do


         ! Compute the spline coefficients of the piecewise cubic polynomials for the irregularly-spaced airfoil data in each file.
         ! Unless the data are constant.

      DO Co=1,NumCoefs
            
            ! We use 1D cubic spline interpolation if the data are not constant.
         IF ( p%Table(1)%ConstData )  THEN

               ! We need to deal with constant data.

            CALL SetErrStat ( ErrID_FATAL, 'The part to deal with constant data in AFI_Init is not written yet!', ErrStat, ErrMsg, RoutineName )
            CALL Cleanup()
            RETURN

         ENDIF ! p%Table(1)%ConstData

      END DO ! Co


      CALL Cleanup ( )

      RETURN

   !=======================================================================
   CONTAINS
   !=======================================================================
      SUBROUTINE Cleanup ( )

         ! This subroutine cleans up the parent routine before exiting.
            ! Deallocate the temporary Coef array.

         IF ( ALLOCATED( Coef ) ) DEALLOCATE( Coef )

         RETURN

      END SUBROUTINE Cleanup 

   END SUBROUTINE AFI_Init
   
   !=============================================================================
   !> This routine checks the init input values for AFI and makes sure they are valid
   !! before using them.
   SUBROUTINE AFI_ValidateInitInput(InitInput, ErrStat, ErrMsg)
      TYPE (AFI_InitInputType), INTENT(IN   )   :: InitInput                  ! This structure stores values that are set by the calling routine during the initialization phase.

      INTEGER(IntKi), INTENT(OUT)               :: ErrStat                    ! Error status
      CHARACTER(*), INTENT(OUT)                 :: ErrMsg                     ! Error message
      CHARACTER(*), PARAMETER                   :: RoutineName = 'AFI_Validate'

      ErrStat = ErrID_None
      ErrMsg  = ""
      
      if (InitInput%InCol_Alfa  < 0) call SetErrStat( ErrID_Fatal, 'InCol_Alfa must not be a negative number.', ErrStat, ErrMsg, RoutineName )
      if (InitInput%InCol_Cl    < 0) call SetErrStat( ErrID_Fatal, 'InCol_Cl must not be a negative number.', ErrStat, ErrMsg, RoutineName )
      if (InitInput%InCol_Cd    < 0) call SetErrStat( ErrID_Fatal, 'InCol_Cd must not be a negative number.', ErrStat, ErrMsg, RoutineName )
      if (InitInput%InCol_Cm    < 0) call SetErrStat( ErrID_Fatal, 'InCol_Cm must not be a negative number.', ErrStat, ErrMsg, RoutineName )
      if (InitInput%InCol_Cpmin < 0) call SetErrStat( ErrID_Fatal, 'InCol_Cpmin must not be a negative number.', ErrStat, ErrMsg, RoutineName )
      if (InitInput%AFTabMod /= AFITable_1 .and. InitInput%AFTabMod /= AFITable_2Re .and. InitInput%AFTabMod /= AFITable_2User) then
         call SetErrStat( ErrID_Fatal, 'AFTabMod must be 1, 2, or 3.', ErrStat, ErrMsg, RoutineName )
      end if
      
   
   END SUBROUTINE AFI_ValidateInitInput
  
   !=============================================================================
   SUBROUTINE ReadAFfile ( AFfile, NumCoefs, InCol_Alfa, InCol_Cl, InCol_Cd, InCol_Cm, InCol_Cpmin, p &
                         , ErrStat, ErrMsg, UnEc )


         ! This routine reads an airfoil file.


         ! Argument declarations.

      INTEGER(IntKi),    INTENT(IN)           :: InCol_Alfa                    ! The airfoil-table input column for angle of attack.
      INTEGER(IntKi),    INTENT(IN)           :: InCol_Cd                      ! The airfoil-table input column for drag coefficient.
      INTEGER(IntKi),    INTENT(IN)           :: InCol_Cl                      ! The airfoil-table input column for lift coefficient.
      INTEGER(IntKi),    INTENT(IN)           :: InCol_Cm                      ! The airfoil-table input column for pitching-moment coefficient.
      INTEGER(IntKi),    INTENT(IN)           :: InCol_Cpmin                   ! The airfoil-table input column for minimum pressure coefficient.
      INTEGER(IntKi),    INTENT(  OUT)        :: ErrStat                       ! Error status.
      INTEGER(IntKi),    INTENT(IN)           :: NumCoefs                      ! The number of aerodynamic coefficients to be stored.

      INTEGER,           INTENT(IN)           :: UnEc                          ! I/O unit for echo file. If present and > 0, write to UnEc.      CHARACTER(*), INTENT(IN)               :: AFfile                        ! The file to be read.

      CHARACTER(*),      INTENT(IN)           :: AFfile                        ! The file to read in.
      CHARACTER(*),      INTENT(  OUT)        :: ErrMsg                        ! Error message.

      TYPE (AFI_ParameterType), INTENT(INOUT)   :: p                          ! This structure stores all the module parameters that are set by AirfoilInfo during the initialization phase.


         ! Local declarations.

      REAL(ReKi)                              :: Coords   (2)                  ! An array to hold data from the airfoil-shape table.
      REAL(ReKi), ALLOCATABLE                 :: SiAry    (:)                  ! A temporary array to hold data from a table.
                                              
      INTEGER                                 :: Coef                          ! A DO index that points into the coefficient array.
      INTEGER                                 :: Cols2Parse                    ! The number of columns that must be read from the coefficient tables.
      INTEGER                                 :: CurLine                       ! The current line to be parsed in the FileInfo structure.
      INTEGER                                 :: NumAlf                        ! The number of rows in the current table.
      INTEGER                                 :: Row                           ! The row of a table to be parsed in the FileInfo structure.
      INTEGER                                 :: iTable                        ! The DO index for the tables.
                                              
      LOGICAL                                 :: BadVals                       ! A flag that indicates if the values in a table are invalid.

      TYPE (FileInfoType)                     :: FileInfo                      ! The derived type for holding the file information.

      INTEGER(IntKi)                          :: DefaultInterpOrd              ! value of default interp order
      INTEGER(IntKi)                          :: ErrStat2                      ! Error status local to this routine.
      CHARACTER(ErrMsgLen)                    :: ErrMsg2
      CHARACTER(*), PARAMETER                 :: RoutineName = 'ReadAFfile'
      CHARACTER(10)                           :: defaultStr
      
      ErrStat = ErrID_None
      ErrMsg  = ""
      defaultStr = ""
      
         ! Process the (possibly) nested set of files.  This copies the decommented contents of
         ! AFI_FileInfo%FileName and the files it includes (both directly and indirectly) into
         ! the FileInfo structure that we can then parse.

      CALL ProcessComFile ( AFfile, FileInfo, ErrStat2, ErrMsg2 )
         CALL SetErrStat( ErrStat2, ErrMsg2, ErrStat, ErrMsg, RoutineName )
         IF (ErrStat >= AbortErrLev) THEN
            CALL Cleanup()
            RETURN
         END IF
         

         ! Process the airfoil shape information if it is included.

      CurLine = 1
      
      ! Default to linear interpolation
   DefaultInterpOrd = 1      
<<<<<<< HEAD
#ifdef SPLINE_INTERP
   DefaultInterpOrd = 3      
#endif
=======
>>>>>>> a821f71a
      
      CALL ParseVarWDefault ( FileInfo, CurLine, 'InterpOrd', p%InterpOrd, DefaultInterpOrd, ErrStat2, ErrMsg2, UnEc )
         CALL SetErrStat( ErrStat2, ErrMsg2, ErrStat, ErrMsg, RoutineName )

         
         ! NonDimArea is currently unused by AirfoilInfo or codes using AirfoilInfo.  GJH 9/13/2017
      CALL ParseVar ( FileInfo, CurLine, 'NonDimArea', p%NonDimArea, ErrStat2, ErrMsg2, UnEc )
         CALL SetErrStat( ErrStat2, ErrMsg2, ErrStat, ErrMsg, RoutineName )
         
         ! NumCoords, with the Coords data, is used for determining the blade shape (currently used 
         !   for visualization only).  This data (blade coordinates) is passed to the caller via 
         !   the InitOut%BladeShape data structure, and stored in p%XCoord, etc.,
         !   but is currently unused by AFI module.  GJH 9/13/2017
      CALL ParseVar ( FileInfo, CurLine, 'NumCoords' , p%NumCoords , ErrStat2, ErrMsg2, UnEc )
         CALL SetErrStat( ErrStat2, ErrMsg2, ErrStat, ErrMsg, RoutineName )
         IF (ErrStat >= AbortErrLev) THEN
            CALL Cleanup()
            RETURN
         END IF

      IF ( p%NumCoords > 0 )  THEN

         ALLOCATE ( p%X_Coord( p%NumCoords ) , STAT=ErrStat2 )
         IF ( ErrStat2 /= 0 )  THEN
            CALL SetErrStat ( ErrID_Fatal, 'Error allocating memory for p%X_Coord.', ErrStat, ErrMsg, RoutineName )
            CALL Cleanup()
            RETURN
         ENDIF

         ALLOCATE ( p%Y_Coord( p%NumCoords ) , STAT=ErrStat2 )
         IF ( ErrStat2 /= 0 )  THEN
            CALL SetErrStat ( ErrID_Fatal, 'Error allocating memory for p%Y_Coord.', ErrStat, ErrMsg, RoutineName )
            CALL Cleanup()
            RETURN
         ENDIF

         DO Row=1,p%NumCoords
            CALL ParseAry ( FileInfo, CurLine, 'X_Coord/Y_Coord', Coords, 2, ErrStat2, ErrMsg2, UnEc )
               CALL SetErrStat( ErrStat2, ErrMsg2, ErrStat, ErrMsg, RoutineName )
               IF (ErrStat >= AbortErrLev) THEN
                  CALL Cleanup()
                  RETURN
               END IF
            p%X_Coord(Row) = Coords(1)
            p%Y_Coord(Row) = Coords(2)
         ENDDO ! Row

      ENDIF


         ! How many columns do we need to read in the input and how many total coefficients will be used?

      Cols2Parse = MAX( InCol_Alfa, InCol_Cl, InCol_Cd, InCol_Cm, InCol_Cpmin )
      ALLOCATE ( SiAry( Cols2Parse ) , STAT=ErrStat2 )
      IF ( ErrStat2 /= 0 )  THEN
         CALL SetErrStat ( ErrID_Fatal, 'Error allocating memory for SiAry.', ErrStat, ErrMsg, RoutineName )
         CALL Cleanup()
         RETURN
      ENDIF


         ! Work through the multiple tables.

      CALL ParseVar ( FileInfo, CurLine, 'NumTabs' , p%NumTabs , ErrStat2, ErrMsg2, UnEc )
         CALL SetErrStat( ErrStat2, ErrMsg2, ErrStat, ErrMsg, RoutineName )
         IF (ErrStat >= AbortErrLev) THEN
            CALL Cleanup()
            RETURN
         END IF

      IF ( p%NumTabs < 1 )  THEN
         CALL SetErrStat ( ErrID_Fatal, 'NumTabs must be > 0.', ErrStat, ErrMsg, RoutineName )
         CALL Cleanup()
         RETURN
      ENDIF

      ALLOCATE ( p%Table( p%NumTabs ) , STAT=ErrStat2 )
      IF ( ErrStat2 /= 0 )  THEN
         CALL SetErrStat ( ErrID_Fatal, 'Error allocating memory for p%Table.', ErrStat, ErrMsg, RoutineName )
         CALL Cleanup()
         RETURN
      ENDIF

      DO iTable=1,p%NumTabs

         CALL ParseVar ( FileInfo, CurLine, 'Re', p%Table(iTable)%Re, ErrStat2, ErrMsg2, UnEc )
            CALL SetErrStat( ErrStat2, ErrMsg2, ErrStat, ErrMsg, RoutineName )
            IF (ErrStat >= AbortErrLev) THEN
               CALL Cleanup()
               RETURN
            END IF
         p%Table(iTable)%Re = p%Table(iTable)%Re * 1.0e6  ! Entered in millions, so multiply here
         IF ( p%Table(iTable)%Re <= 0.0 )  THEN
               CALL SetErrStat ( ErrID_Severe, 'Re must be > 0 in "'//TRIM( AFfile ) &
                                      //'".'//NewLine//'  >> The error occurred on line #' &
                                      //TRIM( Num2LStr( FileInfo%FileLine(CurLine-1) ) )//'.', ErrStat, ErrMsg, RoutineName )
               CALL Cleanup()
               RETURN
         ENDIF ! ( p%Table(iTable)%Re <= 0.0 )

         CALL ParseVar ( FileInfo, CurLine, 'UserProp', p%Table(iTable)%UserProp, ErrStat2, ErrMsg2, UnEc )
         if (ErrStat2 >= AbortErrLev) then ! for backward compatibility of input files
            CALL ParseVar ( FileInfo, CurLine, 'Ctrl', p%Table(iTable)%UserProp, ErrStat2, ErrMsg2, UnEc )
         end if
            CALL SetErrStat( ErrStat2, ErrMsg2, ErrStat, ErrMsg, RoutineName )
            IF (ErrStat >= AbortErrLev) THEN
               CALL Cleanup()
               RETURN
            END IF

         CALL ParseVar ( FileInfo, CurLine, 'InclUAdata', p%Table(iTable)%InclUAdata, ErrStat2, ErrMsg2, UnEc )
            CALL SetErrStat( ErrStat2, ErrMsg2, ErrStat, ErrMsg, RoutineName )
            IF (ErrStat >= AbortErrLev) THEN
               CALL Cleanup()
               RETURN
            END IF

         IF ( p%Table(iTable)%InclUAdata )  THEN

               CALL ParseVar ( FileInfo, CurLine, 'alpha0', p%Table(iTable)%UA_BL%alpha0, ErrStat2, ErrMsg2, UnEc )
                  CALL SetErrStat( ErrStat2, ErrMsg2, ErrStat, ErrMsg, RoutineName )
               p%Table(iTable)%UA_BL%alpha0 = p%Table(iTable)%UA_BL%alpha0*D2R

               CALL ParseVar ( FileInfo, CurLine, 'alpha1', p%Table(iTable)%UA_BL%alpha1, ErrStat2, ErrMsg2, UnEc )
                  CALL SetErrStat( ErrStat2, ErrMsg2, ErrStat, ErrMsg, RoutineName )
               p%Table(iTable)%UA_BL%alpha1 = p%Table(iTable)%UA_BL%alpha1*D2R

               CALL ParseVar ( FileInfo, CurLine, 'alpha2', p%Table(iTable)%UA_BL%alpha2, ErrStat2, ErrMsg2, UnEc )
                  CALL SetErrStat( ErrStat2, ErrMsg2, ErrStat, ErrMsg, RoutineName )
               p%Table(iTable)%UA_BL%alpha2 = p%Table(iTable)%UA_BL%alpha2*D2R

               CALL ParseVar ( FileInfo, CurLine, 'eta_e', p%Table(iTable)%UA_BL%eta_e, ErrStat2, ErrMsg2, UnEc )
                  CALL SetErrStat( ErrStat2, ErrMsg2, ErrStat, ErrMsg, RoutineName )

               CALL ParseVar ( FileInfo, CurLine, 'C_nalpha', p%Table(iTable)%UA_BL%C_nalpha, ErrStat2, ErrMsg2, UnEc )
                  CALL SetErrStat( ErrStat2, ErrMsg2, ErrStat, ErrMsg, RoutineName )
            
               CALL ParseVarWDefault ( FileInfo, CurLine, 'T_f0', p%Table(iTable)%UA_BL%T_f0, 3.0_ReKi, ErrStat2, ErrMsg2, UnEc )
                  CALL SetErrStat( ErrStat2, ErrMsg2, ErrStat, ErrMsg, RoutineName )
         
               CALL ParseVarWDefault ( FileInfo, CurLine, 'T_V0', p%Table(iTable)%UA_BL%T_V0, 6.0_ReKi, ErrStat2, ErrMsg2, UnEc )
                  CALL SetErrStat( ErrStat2, ErrMsg2, ErrStat, ErrMsg, RoutineName )
               
               CALL ParseVarWDefault ( FileInfo, CurLine, 'T_p', p%Table(iTable)%UA_BL%T_p, 1.7_ReKi, ErrStat2, ErrMsg2, UnEc )
                  CALL SetErrStat( ErrStat2, ErrMsg2, ErrStat, ErrMsg, RoutineName )

               CALL ParseVarWDefault ( FileInfo, CurLine, 'T_VL', p%Table(iTable)%UA_BL%T_VL, 11.0_ReKi, ErrStat2, ErrMsg2, UnEc )
                  CALL SetErrStat( ErrStat2, ErrMsg2, ErrStat, ErrMsg, RoutineName )

               CALL ParseVarWDefault ( FileInfo, CurLine, 'b1', p%Table(iTable)%UA_BL%b1, .14_ReKi, ErrStat2, ErrMsg2, UnEc )
                  CALL SetErrStat( ErrStat2, ErrMsg2, ErrStat, ErrMsg, RoutineName )

               CALL ParseVarWDefault ( FileInfo, CurLine, 'b2', p%Table(iTable)%UA_BL%b2, .53_ReKi, ErrStat2, ErrMsg2, UnEc )
                  CALL SetErrStat( ErrStat2, ErrMsg2, ErrStat, ErrMsg, RoutineName )

               CALL ParseVarWDefault ( FileInfo, CurLine, 'b5', p%Table(iTable)%UA_BL%b5, 5.0_ReKi, ErrStat2, ErrMsg2, UnEc )
                  CALL SetErrStat( ErrStat2, ErrMsg2, ErrStat, ErrMsg, RoutineName )

               CALL ParseVarWDefault ( FileInfo, CurLine, 'A1', p%Table(iTable)%UA_BL%A1, .3_ReKi, ErrStat2, ErrMsg2, UnEc )
                  CALL SetErrStat( ErrStat2, ErrMsg2, ErrStat, ErrMsg, RoutineName )

               CALL ParseVarWDefault ( FileInfo, CurLine, 'A2', p%Table(iTable)%UA_BL%A2, .7_ReKi, ErrStat2, ErrMsg2, UnEc )
                  CALL SetErrStat( ErrStat2, ErrMsg2, ErrStat, ErrMsg, RoutineName )

               CALL ParseVarWDefault ( FileInfo, CurLine, 'A5', p%Table(iTable)%UA_BL%A5, 1.0_ReKi, ErrStat2, ErrMsg2, UnEc )
                  CALL SetErrStat( ErrStat2, ErrMsg2, ErrStat, ErrMsg, RoutineName )

               CALL ParseVar ( FileInfo, CurLine, 'S1', p%Table(iTable)%UA_BL%S1, ErrStat2, ErrMsg2, UnEc )
                  CALL SetErrStat( ErrStat2, ErrMsg2, ErrStat, ErrMsg, RoutineName )

               CALL ParseVar ( FileInfo, CurLine, 'S2', p%Table(iTable)%UA_BL%S2, ErrStat2, ErrMsg2, UnEc )
                  CALL SetErrStat( ErrStat2, ErrMsg2, ErrStat, ErrMsg, RoutineName )

               CALL ParseVar ( FileInfo, CurLine, 'S3', p%Table(iTable)%UA_BL%S3, ErrStat2, ErrMsg2, UnEc )
                  CALL SetErrStat( ErrStat2, ErrMsg2, ErrStat, ErrMsg, RoutineName )

               CALL ParseVar ( FileInfo, CurLine, 'S4', p%Table(iTable)%UA_BL%S4, ErrStat2, ErrMsg2, UnEc )
                  CALL SetErrStat( ErrStat2, ErrMsg2, ErrStat, ErrMsg, RoutineName )

               CALL ParseVar ( FileInfo, CurLine, 'Cn1', p%Table(iTable)%UA_BL%Cn1, ErrStat2, ErrMsg2, UnEc )
                  CALL SetErrStat( ErrStat2, ErrMsg2, ErrStat, ErrMsg, RoutineName )

               CALL ParseVar ( FileInfo, CurLine, 'Cn2', p%Table(iTable)%UA_BL%Cn2, ErrStat2, ErrMsg2, UnEc )
                  CALL SetErrStat( ErrStat2, ErrMsg2, ErrStat, ErrMsg, RoutineName )

               CALL ParseVarWDefault ( FileInfo, CurLine, 'St_sh', p%Table(iTable)%UA_BL%St_sh, .19_ReKi, ErrStat2, ErrMsg2, UnEc )
                  CALL SetErrStat( ErrStat2, ErrMsg2, ErrStat, ErrMsg, RoutineName )

               CALL ParseVar ( FileInfo, CurLine, 'Cd0', p%Table(iTable)%UA_BL%Cd0, ErrStat2, ErrMsg2, UnEc )
                  CALL SetErrStat( ErrStat2, ErrMsg2, ErrStat, ErrMsg, RoutineName )

               CALL ParseVar ( FileInfo, CurLine, 'Cm0', p%Table(iTable)%UA_BL%Cm0, ErrStat2, ErrMsg2, UnEc )
                  CALL SetErrStat( ErrStat2, ErrMsg2, ErrStat, ErrMsg, RoutineName )

               CALL ParseVar ( FileInfo, CurLine, 'k0', p%Table(iTable)%UA_BL%k0, ErrStat2, ErrMsg2, UnEc )
                  CALL SetErrStat( ErrStat2, ErrMsg2, ErrStat, ErrMsg, RoutineName )

               CALL ParseVar ( FileInfo, CurLine, 'k1', p%Table(iTable)%UA_BL%k1, ErrStat2, ErrMsg2, UnEc )
                  CALL SetErrStat( ErrStat2, ErrMsg2, ErrStat, ErrMsg, RoutineName )

               CALL ParseVar ( FileInfo, CurLine, 'k2', p%Table(iTable)%UA_BL%k2, ErrStat2, ErrMsg2, UnEc )
                  CALL SetErrStat( ErrStat2, ErrMsg2, ErrStat, ErrMsg, RoutineName )

               CALL ParseVar ( FileInfo, CurLine, 'k3', p%Table(iTable)%UA_BL%k3, ErrStat2, ErrMsg2, UnEc )
                  CALL SetErrStat( ErrStat2, ErrMsg2, ErrStat, ErrMsg, RoutineName )

               CALL ParseVar ( FileInfo, CurLine, 'k1_hat', p%Table(iTable)%UA_BL%k1_hat, ErrStat2, ErrMsg2, UnEc )
                  CALL SetErrStat( ErrStat2, ErrMsg2, ErrStat, ErrMsg, RoutineName )

               CALL ParseVarWDefault ( FileInfo, CurLine, 'x_cp_bar', p%Table(iTable)%UA_BL%x_cp_bar, .2_ReKi, ErrStat2, ErrMsg2, UnEc )
                  CALL SetErrStat( ErrStat2, ErrMsg2, ErrStat, ErrMsg, RoutineName )
                  
               CALL ParseVarWDefault ( FileInfo, CurLine, 'UACutout', p%Table(iTable)%UA_BL%UACutout, 45.0_ReKi, ErrStat2, ErrMsg2, UnEc )
                  CALL SetErrStat( ErrStat2, ErrMsg2, ErrStat, ErrMsg, RoutineName )
               p%Table(iTable)%UA_BL%UACutout = p%Table(iTable)%UA_BL%UACutout*D2R

               CALL ParseVarWDefault ( FileInfo, CurLine, 'filtCutOff', p%Table(iTable)%UA_BL%filtCutOff, 20.0_ReKi, ErrStat2, ErrMsg2, UnEc )
                  CALL SetErrStat( ErrStat2, ErrMsg2, ErrStat, ErrMsg, RoutineName )
                  
               IF (ErrStat >= AbortErrLev) THEN
                  CALL Cleanup()
                  RETURN
               END IF
                  
         ELSE !ELSEIF ( UA_Model == 1 )  THEN

            !CALL SetErrStat ( ErrID_Fatal &
            !, 'You must supply Beddoes-Leishman unsteady aerodynamics parameters for all airfoils if you want to use that' &
            !//' model. You did not do so for Table #'//TRIM( Num2LStr( iTable ) )//' in the "'//TRIM( AFfile )//'" airfoil file.', ErrStat, ErrMsg, RoutineName )
            !CALL Cleanup()
            !RETURN

         ENDIF ! ( p%Table(iTable)%InclUAdata )

         CALL ParseVar ( FileInfo, CurLine, 'NumAlf', p%Table(iTable)%NumAlf, ErrStat2, ErrMsg2, UnEc )
            CALL SetErrStat( ErrStat2, ErrMsg2, ErrStat, ErrMsg, RoutineName )
            IF (ErrStat >= AbortErrLev) THEN
               CALL Cleanup()
               RETURN
            END IF

         IF ( p%Table(iTable)%NumAlf < 1 )  THEN
            CALL SetErrStat( ErrID_Fatal, 'NumAlf must be a positive number on line #' &
                           //TRIM( Num2LStr( FileInfo%FileLine(CurLine-1) ) )//' in "'//TRIM( AFfile )//'".', ErrStat, ErrMsg, RoutineName )
            CALL Cleanup()
            RETURN
         ELSEIF ( p%Table(iTable)%NumAlf < 3 )  THEN
            p%Table(iTable)%ConstData = .TRUE.
         ELSE
            p%Table(iTable)%ConstData = .FALSE.
         ENDIF ! ( Test for valid values for NumAlf )


            ! Allocate the arrays for the airfoil coefficients.

         ALLOCATE ( p%Table(iTable)%Alpha( p%Table(iTable)%NumAlf ), STAT=ErrStat2 )
         IF ( ErrStat2 /= 0 )  THEN
            CALL SetErrStat( ErrID_Fatal, 'Error allocating memory for p%Table%Alpha.', ErrStat, ErrMsg, RoutineName )
            CALL Cleanup()
            RETURN
         ENDIF

         ALLOCATE ( p%Table(iTable)%Coefs( p%Table(iTable)%NumAlf, NumCoefs ), STAT=ErrStat2 )
         IF ( ErrStat2 /= 0 )  THEN
            CALL SetErrStat( ErrID_Fatal, 'Error allocating memory for p%Table%Coefs.', ErrStat, ErrMsg, RoutineName )
            CALL Cleanup()
            RETURN
         ENDIF

         DO Row=1,p%Table(iTable)%NumAlf

            CALL ParseAry ( FileInfo, CurLine, 'CoeffData', SiAry, Cols2Parse, ErrStat2, ErrMsg2, UnEc )
               CALL SetErrStat( ErrStat2, ErrMsg2, ErrStat, ErrMsg, RoutineName )
               IF (ErrStat >= AbortErrLev) THEN
                  CALL Cleanup()
                  RETURN
               END IF

            p%Table(iTable)%Alpha(Row  ) = SiAry(InCol_Alfa)*D2R
           !p%Table(iTable)%Alpha(Row  ) = SiAry(InCol_Alfa)
            p%Table(iTable)%Coefs(Row,1) = SiAry(InCol_Cl  )
            p%Table(iTable)%Coefs(Row,2) = SiAry(InCol_Cd  )

            IF ( InCol_Cm > 0 )  THEN
               p%Table(iTable)%Coefs(Row,3) = SiAry(InCol_Cm)
               IF ( InCol_Cpmin > 0 )  p%Table(iTable)%Coefs(Row,4) = SiAry(InCol_Cpmin)
            ELSE
               IF ( InCol_Cpmin > 0 )  p%Table(iTable)%Coefs(Row,3) = SiAry(InCol_Cpmin)
            ENDIF ! IF ( Col_Cm > 0 )  THEN

         ENDDO ! Row


            ! Let's make sure that the data go from -Pi to Pi and that the values are the same for both
            ! unless there is only one point.

         IF ( .NOT. p%Table(iTable)%ConstData )  THEN
            NumAlf  = p%Table(iTable)%NumAlf
            BadVals = .FALSE.
            IF ( .NOT. EqualRealNos( p%Table(iTable)%Alpha(1), -Pi ) )  THEN
            !IF ( .NOT. EqualRealNos( p%Table(iTable)%Alpha(1), -180.0_ReKi ) )  THEN
               BadVals = .TRUE.
            ENDIF
            IF ( .NOT. EqualRealNos( p%Table(iTable)%Alpha(NumAlf), Pi ) )  THEN
            !IF ( .NOT. EqualRealNos( p%Table(iTable)%Alpha(NumAlf), 180.0_ReKi ) )  THEN
               BadVals = .TRUE.
            ENDIF
            DO Coef=1,NumCoefs
               IF ( .NOT. EqualRealNos( p%Table(iTable)%Coefs(1,Coef), p%Table(iTable)%Coefs(NumAlf,Coef) ) )  THEN
                  BadVals = .TRUE.
               ENDIF
            ENDDO ! Coef
            IF ( BadVals )  THEN
!               CALL SetErrStat( ErrID_Fatal &
               CALL SetErrStat( ErrID_Warn, &
                  'Airfoil data should go from -180 degrees to 180 degrees and the coefficients at the ends should be the same.', ErrStat, ErrMsg, RoutineName )
               CALL Cleanup()
               RETURN
            ENDIF
         ENDIF ! ( .NOT. p%Table(iTable)%ConstData )

      ENDDO ! iTable


      CALL Cleanup( )

      RETURN

      !=======================================================================
      CONTAINS
      !=======================================================================
                  
         SUBROUTINE Cleanup ()

            ! This subroutine cleans up all the allocatable arrays, sets the error status/message and closes the binary file
               
            CALL NWTC_Library_DestroyFileInfoType (FileInfo, ErrStat2, ErrMsg2)
            IF ( ALLOCATED(SiAry) ) DEALLOCATE(SiAry)
            
         END SUBROUTINE Cleanup 


   END SUBROUTINE ReadAFfile
!----------------------------------------------------------------------------------------------------------------------------------  
subroutine FindBoundingTables(p, secondaryDepVal, lowerTable, upperTable, xVals)

   TYPE (AFI_ParameterType), intent(in   ) :: p                          ! This structure stores all the module parameters that are set by AirfoilInfo during the initialization phase.
   real(ReKi),               intent(in   ) :: secondaryDepVal            ! Interpolate secondary values (Re or UserProp) based on this value

   integer(IntKi),           intent(  out) :: lowerTable                 ! index of the lower airfoil table p%secondVals(lowerTable) <= secondaryDepVal <= p%secondVals(upperTable)
   integer(IntKi),           intent(  out) :: upperTable                 ! index of the upper airfoil table ( = lowerTable+1 )
   real(ReKi),               intent(  out) :: xVals(2)                   ! this takes the place of time in the extrapInterp routines generated by the Registry
   
   integer(IntKi)                          :: iMid

   ! compare algorithm with InterpBinReal
   lowerTable  = 1
   upperTable  = p%NumTabs

   DO WHILE ( upperTable-lowerTable > 1 )

      iMid = ( upperTable + lowerTable )/2

      IF ( secondaryDepVal >= p%secondVals(iMid) ) THEN
         lowerTable = iMid
      ELSE
         upperTable = iMid
      END IF

   END DO
   
   xVals(1) = p%secondVals(lowerTable)
   xVals(2) = p%secondVals(upperTable)

end subroutine FindBoundingTables
!----------------------------------------------------------------------------------------------------------------------------------  
subroutine AFI_ComputeUACoefs2D( secondaryDepVal, p, UA_BL, errStat, errMsg )
! This routine is calculates the UA parameters for a set of tables which are dependent a 2nd user-defined varible, could be Re or Cntrl, etc.
! If the requested yVar is not associated with a given table, then the two tables which contain yVar are found and, a cubic spline interpolation is performed at the requested AOA.
! for each of those two tables. Then a linear intepolation is performed on the 2nd dimension to find the final Cl,Cd,Cm, and Cpmin values.
! If the requested yVar corresponds to a table, then only a single cubic interpolation based on the requested AOA is performed.
!..................................................................................................................................
   real(ReKi),               intent(in   ) :: secondaryDepVal            ! Interpolate based on this value
   TYPE (AFI_ParameterType), intent(in   ) :: p                          ! This structure stores all the module parameters that are set by AirfoilInfo during the initialization phase.
   type(AFI_UA_BL_Type),     intent(  out) :: UA_BL
   integer(IntKi),           intent(  out) :: errStat                    ! Error status of the operation
   character(*),             intent(  out) :: errMsg                     ! Error message if ErrStat /= ErrID_None 
   
   real(ReKi)                              :: xVals(2)                   ! secondary interpolation values associated with the tables (this takes the place of time in the extrapInterp routines generated by the Registry)
   
   integer                                 :: lowerTable, upperTable
   character(*), parameter                 :: RoutineName = 'AFI_ComputeUACoefs2D'

   
   ErrStat = ErrID_None
   ErrMsg  = ''
   
      ! find boundaries for 
   
         ! Let's check the limits first.

   IF ( secondaryDepVal <= p%secondVals( 1 ) )  THEN
   ! was call SetErrStat (ErrID_Fatal, "Specified Reynold's number, "//trim(num2lstr(secondaryDepVal))//" , is outside the range of Re specified in the airfoil input file tables.", ErrStat, ErrMsg, RoutineName )
   ! or  call SetErrStat (ErrID_Fatal, "Specified User Property's value, "//trim(num2lstr(secondaryDepVal))//" , is outside the range of User Property values specified in the airfoil input file tables.", ErrStat, ErrMsg, RoutineName )
      call AFI_CopyUA_BL_Type( p%Table(1)%UA_BL, UA_BL, MESH_NEWCOPY, errStat, errMsg )  ! this doesn't have a mesh, so the control code is irrelevant
      return
   ELSE IF ( secondaryDepVal >= p%secondVals( p%NumTabs ) ) THEN
   ! was call SetErrStat (ErrID_Fatal, "Specified Reynold's number, "//trim(num2lstr(secondaryDepVal))//" , is outside the range of Re specified in the airfoil input file tables.", ErrStat, ErrMsg, RoutineName )
   ! or  call SetErrStat (ErrID_Fatal, "Specified User Property's value, "//trim(num2lstr(secondaryDepVal))//" , is outside the range of User Property values specified in the airfoil input file tables.", ErrStat, ErrMsg, RoutineName )
      call AFI_CopyUA_BL_Type( p%Table(p%NumTabs)%UA_BL, UA_BL, MESH_NEWCOPY, errStat, errMsg )  ! this doesn't have a mesh, so the control code is irrelevant
      return
   END IF

   call FindBoundingTables(p, secondaryDepVal, lowerTable, upperTable, xVals)

      ! linearly interpolate
   call AFI_UA_BL_Type_ExtrapInterp1(p%Table(lowerTable)%UA_BL, p%Table(upperTable)%UA_BL, xVals, UA_BL, secondaryDepVal, ErrStat, ErrMsg )

   
end subroutine AFI_ComputeUACoefs2D  
!----------------------------------------------------------------------------------------------------------------------------------  
subroutine AFI_ComputeAirfoilCoefs2D( AOA, secondaryDepVal, p, AFI_interp, errStat, errMsg )
! This routine is calculates Cl, Cd, Cm, (and Cpmin) for a set of tables which are dependent on AOA as well as a 2nd user-defined varible, could be Re or Cntrl, etc.
! If the requested yVar is not associated with a given table, then the two tables which contain yVar are found and, a cubic spline interpolation is performed at the requested AOA.
! for each of those two tables. Then a linear intepolation is performed on the 2nd dimension to find the final Cl,Cd,Cm, and Cpmin values.
! If the requested yVar corresponds to a table, then only a single cubic interpolation based on the requested AOA is performed.
!..................................................................................................................................
   real(ReKi),               intent(in   ) :: AOA
   real(ReKi),               intent(in   ) :: secondaryDepVal           ! Unused in the current version!     
   TYPE (AFI_ParameterType), intent(in   ) :: p                          ! This structure stores all the module parameters that are set by AirfoilInfo during the initialization phase.
   type(AFI_OutputType),     intent(  out) :: AFI_interp                 ! contains    real(ReKi),               intent(  out) :: Cl, Cd, Cm, Cpmin
   integer(IntKi),           intent(  out) :: errStat                    ! Error status of the operation
   character(*),             intent(  out) :: errMsg                     ! Error message if ErrStat /= ErrID_None 
   
   
   integer                                 :: lowerTable, upperTable
   real(ReKi)                              :: xVals(2)
   type(AFI_OutputType)                    :: AFI_lower
   type(AFI_OutputType)                    :: AFI_upper
      
   ErrStat = ErrID_None
   ErrMsg  = ''
   
   IF ( secondaryDepVal <= p%secondVals( 1 ) )  THEN
   ! was call SetErrStat (ErrID_Fatal, "Specified Reynold's number, "//trim(num2lstr(secondaryDepVal))//" , is outside the range of Re specified in the airfoil input file tables.", ErrStat, ErrMsg, RoutineName )
   ! or  call SetErrStat (ErrID_Fatal, "Specified User Property's value, "//trim(num2lstr(secondaryDepVal))//" , is outside the range of User Property values specified in the airfoil input file tables.", ErrStat, ErrMsg, RoutineName )
      call AFI_ComputeAirfoilCoefs1D( AOA, p, AFI_interp, errStat, errMsg, 1 )
      return
   ELSE IF ( secondaryDepVal >= p%secondVals( p%NumTabs ) ) THEN
   ! was call SetErrStat (ErrID_Fatal, "Specified Reynold's number, "//trim(num2lstr(secondaryDepVal))//" , is outside the range of Re specified in the airfoil input file tables.", ErrStat, ErrMsg, RoutineName )
   ! or  call SetErrStat (ErrID_Fatal, "Specified User Property's value, "//trim(num2lstr(secondaryDepVal))//" , is outside the range of User Property values specified in the airfoil input file tables.", ErrStat, ErrMsg, RoutineName )
      call AFI_ComputeAirfoilCoefs1D( AOA, p, AFI_interp, errStat, errMsg, p%NumTabs )
      return
   END IF
   
   call FindBoundingTables(p, secondaryDepVal, lowerTable, upperTable, xVals)
   
!fixme ERROR HANDLING!   
   call AFI_ComputeAirfoilCoefs1D( AOA, p, AFI_lower, errStat, errMsg, lowerTable )
      if (ErrStat >= AbortErrLev) return
   call AFI_ComputeAirfoilCoefs1D( AOA, p, AFI_upper, errStat, errMsg, upperTable )
      if (ErrStat >= AbortErrLev) return

       ! linearly interpolate these values
   call AFI_Output_ExtrapInterp1(AFI_lower, AFI_upper, xVals, AFI_interp, secondaryDepVal, ErrStat, ErrMsg )
   
   
end subroutine AFI_ComputeAirfoilCoefs2D  
         
!----------------------------------------------------------------------------------------------------------------------------------  
subroutine AFI_ComputeAirfoilCoefs1D( AOA, p, AFI_interp, errStat, errMsg, TableNum )
! If the requested yVar is not associated with a given table, then the two tables which contain yVar are found and, a cubic spline interpolation is performed at the requested AOA.
! for each of those two tables. Then a linear intepolation is performed on the 2nd dimension to find the final Cl,Cd,Cm, and Cpmin values.
! If the requested yVar corresponds to a table, then only a single cubic interpolation based on the requested AOA is performed.
!..................................................................................................................................
   real(ReKi),               intent(in   ) :: AOA 
   TYPE (AFI_ParameterType), intent(in   ) :: p                          ! This structure stores all the module parameters that are set by AirfoilInfo during the initialization phase.
   type(AFI_OutputType)                    :: AFI_interp                 !  Cl, Cd, Cm, Cpmin
   integer(IntKi),           intent(  out) :: errStat                    ! Error status of the operation
   character(*),             intent(  out) :: errMsg                     ! Error message if ErrStat /= ErrID_None
   integer(IntKi), optional, intent(in   ) :: TableNum
   
   
   real                                    :: IntAFCoefs(4)                ! The interpolated airfoil coefficients.
   real(reki)                              :: Alpha
   integer                                 :: s1
   integer                                 :: iTab

      
   ErrStat = ErrID_None
   ErrMsg  = ''

   if (present(TableNum)) then
      iTab = TableNum
   else
      iTab = 1
   end if
   
   IntAFCoefs = 0.0_ReKi ! initialize in case we only don't have 4 columns in the airfoil data (i.e., so cm is zero if not in the file)
 
   s1 = size(p%Table(iTab)%Coefs,2)
   
   Alpha = AOA
   call MPi2Pi ( Alpha ) ! change AOA into range of -pi to pi
   
   
      ! Spline interpolation of lower table based on requested AOA
   
   IntAFCoefs(1:s1) = CubicSplineInterpM( Alpha  &
                                          , p%Table(iTab)%Alpha &
                                          , p%Table(iTab)%Coefs &
                                          , p%Table(iTab)%SplineCoefs &
                                          , ErrStat, ErrMsg )
   
  
   AFI_interp%Cl    = IntAFCoefs(p%ColCl)
   AFI_interp%Cd    = IntAFCoefs(p%ColCd)
     
   if ( p%ColCm > 0 ) then
      AFI_interp%Cm = IntAFCoefs(p%ColCm)
   else
      AFI_interp%Cm    = 0.0_Reki  !Set these to zero unless there is data to be read in
   end if
   
   if ( p%ColCpmin > 0 ) then
      AFI_interp%Cpmin = IntAFCoefs(p%ColCpmin)
   else
      AFI_interp%Cpmin = 0.0_Reki
   end if

   
      ! needed if using UnsteadyAero:
   if (p%Table(iTab)%InclUAdata) then
      AFI_interp%Cd0 = p%Table(iTab)%UA_BL%Cd0
      AFI_interp%Cm0 = p%Table(iTab)%UA_BL%Cm0
   else
      AFI_interp%Cd0 = 0.0_ReKi
      AFI_interp%Cm0 = 0.0_ReKi
   end if
   
end subroutine AFI_ComputeAirfoilCoefs1D

!----------------------------------------------------------------------------------------------------------------------------------  
!> This routine calculates Cl, Cd, Cm, (and Cpmin) for a set of tables which are dependent on AOA as well as a 2nd user-defined varible, could be Re or Cntrl, etc.
subroutine AFI_ComputeAirfoilCoefs( AOA, Re, UserProp, p, AFI_interp, errStat, errMsg )

   real(ReKi),               intent(in   ) :: AOA
   real(ReKi),               intent(in   ) :: Re                         ! Reynold's Number
   real(ReKi),               intent(in   ) :: UserProp                   !< User property for interpolating airfoil tables
   TYPE (AFI_ParameterType), intent(in   ) :: p                          ! This structure stores all the module parameters that are set by AirfoilInfo during the initialization phase.
   type(AFI_OutputType),     intent(  out) :: AFI_interp                 ! contains   real(ReKi),               intent(  out) :: Cl, Cd, Cm, Cpmin
   integer(IntKi),           intent(  out) :: errStat                    ! Error status of the operation
   character(*),             intent(  out) :: errMsg                     ! Error message if ErrStat /= ErrID_None 

   real(ReKi)                              :: ReInterp

      ! These coefs are stored in the p data structures based on Re
   
   if ( p%AFTabMod == AFITable_1 ) then 
      call AFI_ComputeAirfoilCoefs1D( AOA, p, AFI_interp, errStat, errMsg, 1 )
   elseif ( p%AFTabMod == AFITable_2Re ) then
#ifndef AFI_USE_LINEAR_RE
      ReInterp = log( Re )
#else
      ReInterp =      Re
#endif
      call AFI_ComputeAirfoilCoefs2D( AOA, ReInterp, p, AFI_interp, errStat, errMsg )
   else !if ( p%AFTabMod == AFITable_2User ) then
      call AFI_ComputeAirfoilCoefs2D( AOA, UserProp, p, AFI_interp, errStat, errMsg )
   end if
   
end subroutine AFI_ComputeAirfoilCoefs

!----------------------------------------------------------------------------------------------------------------------------------  
!> This routine calculates Cl, Cd, Cm, (and Cpmin) for a set of tables which are dependent on AOA as well as a 2nd user-defined varible, could be Re or Cntrl, etc.
subroutine AFI_ComputeUACoefs( p, Re, UserProp, UA_BL, errMsg, errStat )

   type(AFI_ParameterType), intent(in   ) :: p                             !< This structure stores all the module parameters that are set by AirfoilInfo during the initialization phase.
   real(ReKi),              intent(in   ) :: Re                            !< Reynold's number
   real(ReKi),              intent(in   ) :: UserProp                      !< User property for interpolating airfoil tables
   type(AFI_UA_BL_Type),    intent(  out) :: UA_BL                         !< airfoil constants (UA Beddoes-Leishman parameters )

   integer(IntKi),          intent(  out) :: errStat                       !< Error status
   character(*),            intent(  out) :: errMsg                        !< Error message

   real(ReKi)                             :: ReInterp
   

      ! These coefs are stored in the p data structures based on Re
   
   if ( p%AFTabMod == AFITable_1 ) then 
      call AFI_CopyUA_BL_Type( p%Table(1)%UA_BL, UA_BL, MESH_NEWCOPY, errStat, errMsg )  ! this doesn't have a mesh, so the control code is irrelevant
   elseif ( p%AFTabMod == AFITable_2Re ) then
#ifndef AFI_USE_LINEAR_RE
      ReInterp = log( Re )
#else
      ReInterp =      Re
#endif
      call AFI_ComputeUACoefs2D( ReInterp, p, UA_BL, errStat, errMsg )
   else !if ( p%AFTabMod == AFITable_2User ) then
      call AFI_ComputeUACoefs2D( UserProp, p, UA_BL, errStat, errMsg )
   end if
   
   ! Cn1=1.9 Tp=1.7 Tf=3., Tv=6 Tvl=11, Cd0=0.012
   
end subroutine AFI_ComputeUACoefs

!=============================================================================
END MODULE AirfoilInfo<|MERGE_RESOLUTION|>--- conflicted
+++ resolved
@@ -429,12 +429,6 @@
       
       ! Default to linear interpolation
    DefaultInterpOrd = 1      
-<<<<<<< HEAD
-#ifdef SPLINE_INTERP
-   DefaultInterpOrd = 3      
-#endif
-=======
->>>>>>> a821f71a
       
       CALL ParseVarWDefault ( FileInfo, CurLine, 'InterpOrd', p%InterpOrd, DefaultInterpOrd, ErrStat2, ErrMsg2, UnEc )
          CALL SetErrStat( ErrStat2, ErrMsg2, ErrStat, ErrMsg, RoutineName )
