--- conflicted
+++ resolved
@@ -17,11 +17,7 @@
 #
 #
 
-<<<<<<< HEAD
 param     UnsteadyAero/UA       -                INTEGER           UA_None          -        0   -   "UAMod = 0 [Quasi-steady ]" -
-=======
-param     UnsteadyAero/UA       -                INTEGER           UA_None          -        0   -   "Steady aerodynamics, using same angle of attack convention as UA" -
->>>>>>> 2e34f34e
 param     UnsteadyAero/UA       -                INTEGER           UA_Baseline      -        1   -   "UAMod = 1 [Baseline model (Original)]" -
 param     UnsteadyAero/UA       -                INTEGER           UA_Gonzalez      -        2   -   "UAMod = 2 [Gonzalez's variant (changes in Cn,Cc,Cm)]" -
 param     UnsteadyAero/UA       -                INTEGER           UA_MinnemaPierce -        3   -   "[Minnema/Pierce variant (changes in Cc and Cm)]" -
