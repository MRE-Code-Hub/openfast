!**********************************************************************************************************************************
! UnsteadyAero_DriverCode: This code tests a stand-alone version of the UnsteadyAero module
!..................................................................................................................................
! LICENSING
! Copyright (C) 2015  National Renewable Energy Laboratory
!
!    This file is part of UnsteadyAero.
!
! Licensed under the Apache License, Version 2.0 (the "License");
! you may not use this file except in compliance with the License.
! You may obtain a copy of the License at
!
!     http://www.apache.org/licenses/LICENSE-2.0
!
! Unless required by applicable law or agreed to in writing, software
! distributed under the License is distributed on an "AS IS" BASIS,
! WITHOUT WARRANTIES OR CONDITIONS OF ANY KIND, either express or implied.
! See the License for the specific language governing permissions and
! limitations under the License.
!
!**********************************************************************************************************************************


   
   
   
program UnsteadyAero_Driver

   use NWTC_Library
   use AirfoilInfo
   use AirfoilInfo_Types
   use UnsteadyAero_Types
   use UnsteadyAero
   use UA_Dvr_Subs
   USE VersionInfo

   implicit none

   
   
   
   
    ! Variables
   integer(IntKi), parameter                     :: NumInp = 2           ! Number of inputs sent to UA_UpdateStates (must be at least 2)
   
   real(DbKi)  :: dt, t, uTimes(NumInp)
   integer     :: i, j, k, n, iu
   type(UA_InitInputType)                        :: InitInData           ! Input data for initialization
   type(UA_InitOutputType)                       :: InitOutData          ! Output data from initialization
   type(UA_ContinuousStateType)                  :: x                    ! Continuous states
   type(UA_DiscreteStateType)                    :: xd                   ! Discrete states
   type(UA_OtherStateType)                       :: OtherState           ! Other/optimization states
   type(UA_MiscVarType)                          :: m                    ! Misc/optimization variables
   type(UA_ParameterType)                        :: p                    ! Parameters
   type(UA_InputType)                            :: u(NumInp)            ! System inputs
   type(UA_OutputType)                           :: y                    ! System outputs
   integer(IntKi)                                :: ErrStat              ! Status of error message
   character(ErrMsgLen)                          :: ErrMsg               ! Error message if ErrStat /= ErrID_None
   
   integer, parameter                            :: NumAFfiles = 1
   character(1024)                               :: afNames(NumAFfiles)
   type(AFI_ParameterType)                       :: AFI_Params(NumAFfiles)
   integer, allocatable                          :: AFIndx(:,:)
   character(1024)                               :: outFileName
   integer                                       :: unOutFile
   character(200)                                :: TimeFrmt, Frmt 
   CHARACTER(1024)                               :: dvrFilename          ! Filename and path for the driver input file.  This is passed in as a command line argument when running the Driver exe.
   TYPE(UA_Dvr_InitInput)                        :: dvrInitInp           ! Initialization data for the driver program
   real(DbKi)                                    :: simTime  
   integer                                       :: nSimSteps
   character(*), parameter                       :: RoutineName = 'UnsteadyAero_Driver'
   real(DbKi), allocatable                       :: timeArr(:)
   real(ReKi), allocatable                       :: AOAarr(:)
   real(ReKi), allocatable                       :: Uarr(:)
   real(ReKi), allocatable                       :: OmegaArr(:)
   
   CHARACTER(200)                                :: git_commit
   TYPE(ProgDesc), PARAMETER   :: version   = ProgDesc( 'UnsteadyAero Driver', '', '' )  ! The version number of this program.
      ! Initialize the NWTC library
   call NWTC_Init()
   
      ! Initialize error handling variables
   ErrMsg  = ''
   ErrStat = ErrID_None
   
   
      ! Display the copyright notice
   CALL DispCopyrightLicense( version%Name )
      ! Obtain OpenFAST git commit hash
   git_commit = QueryGitVersion()
      ! Tell our users what they're running
   CALL WrScr( ' Running '//TRIM( version%Name )//' a part of OpenFAST - '//TRIM(git_Commit)//NewLine//' linked with '//TRIM( NWTC_Ver%Name )//NewLine )
   
   
      ! Parse the driver file if one was provided, if not, then set driver parameters using hardcoded values
   if ( command_argument_count() > 1 ) then
      call print_help()
      call checkError()
   end if
  
   
      ! Establish initialization inputs which are fixed for the stand-alone driver, but would be
      ! variable for a coupled simulation
   InitInData%nNodesPerBlade  = 1 
   InitInData%numBlades       = 1
   
      ! Set up initialization data
   allocate(AFIndx(InitInData%nNodesPerBlade,InitInData%numBlades), STAT = ErrStat)
      if ( ErrStat /= 0 ) then
         call SetErrStat( ErrID_Fatal, 'Error trying to allocate InitInData%AFIndx.', ErrStat, ErrMsg, RoutineName)
         call checkError()
      end if
   
   allocate(InitInData%c(InitInData%nNodesPerBlade,InitInData%numBlades), STAT = ErrStat)
      if ( ErrStat /= 0 ) then
         call SetErrStat( ErrID_Fatal, 'Error trying to allocate InitInData%c.', ErrStat, ErrMsg, RoutineName)
         call checkError()
      end if
   
      
      ! Parse the driver input file and run the simulation based on that file
      
   if ( command_argument_count() == 1 ) then
      
      call get_command_argument(1, dvrFilename)
      call ReadDriverInputFile( dvrFilename, dvrInitInp, errStat, errMsg )
         call checkError()
      InitInData%a_s          = dvrInitInp%SpdSound
      InitInData%c(1,1)       = dvrInitInp%Chord
      InitInData%UAMod        = dvrInitInp%UAMod 
      InitInData%Flookup      = dvrInitInp%Flookup
   
   else
      
      dvrInitInp%OutRootName  = './TestingUA_Driver'
      InitInData%UAMod        = 1  
      InitInData%Flookup      = .FALSE.
      InitInData%a_s          = 340.29 ! m/s  
      InitInData%c(1,1)       = 1.0
      
      dvrInitInp%InflowVel    = 30.0 ! m/s
      dvrInitInp%Re           = 75  ! million
      dvrInitInp%AirFoil1     = './OSU075_FAST.txt'
      dvrInitInp%SimMod       = 1
      dvrInitInp%NCycles      = 3.0
      dvrInitInp%Frequency    = 1.2 ! Hz
      dvrInitInp%StepsPerCycle= 180
      dvrInitInp%Amplitude    = 10.0 ! deg
      dvrInitInp%Mean         =  2.0 ! deg
      dvrInitInp%Phase        =  0 ! steps of a cycle
      dvrInitInp%InputsFile   = ''
      
   end if
   
   if ( dvrInitInp%SimMod == 1 ) then
         ! Using the frequency and NCycles, determine how long the simulation needs to run
      simTime   = dvrInitInp%NCycles/dvrInitInp%Frequency
      nSimSteps = dvrInitInp%StepsPerCycle*dvrInitInp%NCycles  ! we could add 1 here to make this a complete cycle
      dt        = simTime / nSimSteps
      
   else
         ! Read time-series data file with a 1 line header and then each row contains time-step data with 4, white-space-separated columns
         ! time,  Angle-of-attack, Vrel, omega 
      call ReadTimeSeriesData( dvrInitInp%InputsFile, nSimSteps, timeArr, AOAarr, Uarr, OmegaArr, errStat, errMsg )
         call checkError()
      dt = (timeArr(nSimSteps) - timeArr(1)) / (nSimSteps-1)
<<<<<<< HEAD
=======
      nSimSteps = nSimSteps-NumInp + 1
>>>>>>> f611321f
      
   end if
     
    ! Initialize UnsteadyAero
   call UA_Init( InitInData, u(1), p, x, xd, OtherState, y, m, dt, InitOutData, errStat, errMsg ) 
      call checkError()

      ! Initialize the Airfoil Info Params
   afNames(1)  = dvrInitInp%AirFoil1 ! All nodes/blades are using the same 2D airfoil
   AFIndx(1,1) = 1
   call Init_AFI( p, NumAFfiles, afNames, dvrInitInp%UseCm, AFI_Params, errStat, errMsg )
      call checkError()
   
   if (p%NumOuts > 0) then
         ! Initialize the output file
         ! Open the file for output
      outFileName = trim(dvrInitInp%OutRootName)//'.out'
      call GetNewUnit( unOutFile )
   
      call OpenFOutFile ( unOutFile, outFileName, errStat, errMsg ) 
         call checkError()
      
         ! Write the output file header
      p%OutSFmt = 'A19'
      p%OutFmt  = 'ES19.5e2'
      p%Delim   =''

      Frmt = '('//trim(Int2LStr(p%NumOuts*p%numBlades*p%nNodesPerBlade))//'(:,A,'//trim( p%OutSFmt )//'))'
      
      write (unOutFile,'(/,A/)', IOSTAT=ErrStat)  'These predictions were generated by UnSteadyAero on '//CurDate()//' at '//CurTime()//'.'
      write (unOutFile,'(/,A/)', IOSTAT=ErrStat)  'Driver file name: '//trim(dvrFilename)
      
         ! Write the names of the output parameters:
      write(unOutFile, '(A15)', ADVANCE='no')  trim( 'Time' )
      write(unOutFile, Frmt, ADVANCE='no')   ( p%Delim, trim( InitOutData%WriteOutputHdr(I)   ), i=1,p%NumOuts*p%numBlades*p%nNodesPerBlade )   
      write (unOutFile,'()', IOSTAT=ErrStat)          ! write the line return
      
         ! Write the units of the output parameters:  
      write(unOutFile, '(A15)', ADVANCE='no')  trim( '(sec)' ) 
      write(unOutFile, Frmt, ADVANCE='no')   ( p%Delim, trim( InitOutData%WriteOutputUnt(I)   ), i=1,p%NumOuts*p%numBlades*p%nNodesPerBlade )
      write (unOutFile,'()', IOSTAT=ErrStat)          ! write the line return
   
      TimeFrmt = '(F15.4)'
      Frmt     = '('//trim(Int2LStr(p%NumOuts*p%numBlades*p%nNodesPerBlade))//'(:,A,'//trim( p%OutFmt )//'))'
   end if
   
   
      ! set inputs:
      DO iu = 1, NumInp
         call setUAinputs(-iu+2,  u(iu), uTimes(iu), dt, dvrInitInp, timeArr, AOAarr, Uarr, OmegaArr)
      END DO
   
      ! Set inputs which do not vary with node or time

      ! time marching loop
   do n = 1, nSimSteps

      i = 1 ! nodes per blade
      j = 1 ! number of blades
     
      ! set inputs:
      DO iu = NumInp-1, 1, -1
         u(     iu+1) = u(     iu)
         uTimes(iu+1) = uTimes(iu)
      END DO
  
      ! first value of uTimes/u contain inputs at t+dt
      call setUAinputs(n+1,  u(1), uTimes(1), dt, dvrInitInp, timeArr, AOAarr, Uarr, OmegaArr)

      t = uTimes(2)

         ! Use existing states to compute the outputs
      call UA_CalcOutput(i, j, u(2),  p, x, xd, OtherState, AFI_Params(AFIndx(i,j)), y, m, errStat, errMsg )
         call checkError()
            
         ! Generate file outputs
      if (p%NumOuts > 0) then
         write (unOutFile,TimeFrmt,ADVANCE='no')  t
         write (unOutFile,Frmt,ADVANCE='no')   ( p%Delim,  y%WriteOutput(k)  , k=1,p%NumOuts*p%numBlades*p%nNodesPerBlade )   
         write (unOutFile,'()', IOSTAT=ErrStat)          ! write the line return
      end if
      
         ! Prepare states for next time step
      call UA_UpdateStates(i, j, t, n, u, uTimes, p, x, xd, OtherState, AFI_Params(AFIndx(i,j)), m, errStat, errMsg )
         call checkError()
               
      
   end do
   
  ! write (unOutFile,'(/,A/)', IOSTAT=ErrStat)  'This output file was closed on '//CurDate()//' at '//CurTime()//'.'
   
   !-------------------------------------------------------------------------------------------------
   ! Close our output file
   !-------------------------------------------------------------------------------------------------
   

   call Cleanup()
   call NormStop()
   
   contains
   
   !====================================================================================================
   subroutine Cleanup()
   !     The routine cleans up the module echo file and resets the NWTC_Library, reattaching it to 
   !     any existing echo information
   !----------------------------------------------------------------------------------------------------  
      
      if (p%NumOuts > 0) close( unOutFile, IOSTAT = ErrStat )
      
      
   end subroutine Cleanup

   !----------------------------------------------------------------------------------------------------  
   subroutine checkError()
      
      if (ErrStat >= AbortErrLev) then
         
         call Cleanup()
         call ProgAbort(ErrMsg)
            
      elseif ( ErrStat /= ErrID_None ) then
         
         call WrScr( trim(ErrMsg) )
            
      end if
      
   end subroutine checkError
   !----------------------------------------------------------------------------------------------------  
   subroutine setUAinputs(n,u,t,dt,dvrInitInp,timeArr,AOAarr,Uarr,OmegaArr)
   
   integer,                intent(in)           :: n
   type(UA_InputType),     intent(inout)        :: u            ! System inputs
   real(DbKi),             intent(  out)        :: t
   real(DbKi),             intent(in)           :: dt
   TYPE(UA_Dvr_InitInput), intent(in)           :: dvrInitInp           ! Initialization data for the driver program
   real(DbKi),             intent(in)           :: timeArr(:)
   real(ReKi),             intent(in)           :: AOAarr(:)
   real(ReKi),             intent(in)           :: Uarr(:)
   real(ReKi),             intent(in)           :: OmegaArr(:)
   integer                                      :: indx
   real(ReKi)                                   :: phase

      u%UserProp = 0
      u%Re       = dvrInitInp%Re
   
      if ( dvrInitInp%SimMod == 1 ) then
         t       = (n-1)*dt
         phase = (n+dvrInitInp%Phase-1)*2*pi/dvrInitInp%StepsPerCycle
         u%alpha = (dvrInitInp%Amplitude * sin(phase) + dvrInitInp%Mean)*D2R   ! This needs to be in radians
 !        u%omega =  dvrInitInp%Amplitude * cos(phase) * dvrInitInp%Frequency * pi**2 / 90.0   ! This needs to be in radians derivative: d_alpha /d_t
         u%omega =  dvrInitInp%Amplitude * cos(phase) * 2*pi/dvrInitInp%StepsPerCycle / dt * D2R  ! This needs to be in radians derivative: d_alpha /d_t
         
         u%U     = dvrInitInp%InflowVel  ! m/s
      else
         indx = min(n,size(timeArr))
         
         ! Load timestep data from the time-series inputs which were previous read from input file
         t       = timeArr(indx)
         u%alpha = AOAarr(indx)*pi/180.0   ! This needs to be in radians
         u%omega = OmegaArr(indx)
         u%U     = Uarr(indx)
<<<<<<< HEAD
=======
         if (n> size(timeArr)) then
            t = t + dt*(n - size(timeArr) ) ! update for NumInp>1;
         end if
>>>>>>> f611321f
      end if
      u%v_ac(1) = sin(u%alpha)*u%U
      u%v_ac(2) = cos(u%alpha)*u%U
   
   end subroutine setUAinputs
   !----------------------------------------------------------------------------------------------------  
   
   subroutine print_help()
    print '(a)', 'usage: '
    print '(a)', ''
    print '(a)', 'UnsteadyAero_Driver.exe [driverfilename]'
    print '(a)', ''
    print '(a)', 'Where the optional argument, driverfilename, is the name of the UnsteadyAero driver input file.'
    print '(a)', ''

   end subroutine print_help
   
end program UnsteadyAero_Driver
<|MERGE_RESOLUTION|>--- conflicted
+++ resolved
@@ -164,10 +164,7 @@
       call ReadTimeSeriesData( dvrInitInp%InputsFile, nSimSteps, timeArr, AOAarr, Uarr, OmegaArr, errStat, errMsg )
          call checkError()
       dt = (timeArr(nSimSteps) - timeArr(1)) / (nSimSteps-1)
-<<<<<<< HEAD
-=======
       nSimSteps = nSimSteps-NumInp + 1
->>>>>>> f611321f
       
    end if
      
@@ -329,12 +326,9 @@
          u%alpha = AOAarr(indx)*pi/180.0   ! This needs to be in radians
          u%omega = OmegaArr(indx)
          u%U     = Uarr(indx)
-<<<<<<< HEAD
-=======
          if (n> size(timeArr)) then
             t = t + dt*(n - size(timeArr) ) ! update for NumInp>1;
          end if
->>>>>>> f611321f
       end if
       u%v_ac(1) = sin(u%alpha)*u%U
       u%v_ac(2) = cos(u%alpha)*u%U
