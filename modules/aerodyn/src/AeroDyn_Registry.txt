###################################################################################################################################
# Registry for AeroDyn 15 in the FAST Modularization Framework
# This Registry file is used to create AeroDyn_Types which contains data used in the AeroDyn module.
# It also contains copy, destroy, pack, and unpack routines associated with each defined data types.
# See the NWTC Programmer's Handbook for further information on the format/contents of this file.
#
# Entries are of the form
# <keyword>	<ModuleName/ModName>	<TypeName>	<FieldType>	<FieldName>	<Dims>	<IO>	<DNAME>	<DESCRIP>	<UNITS>
#
# Use ^ as a shortcut for the value in the same column from the previous line.
###################################################################################################################################
# ...... Include files (definitions from NWTC Library) ............................................................................
include	Registry_NWTC_Library.txt
usefrom	AirfoilInfo_Registry.txt
usefrom	BEMT_Registry.txt
usefrom  FVW_Registry.txt
usefrom	UnsteadyAero_Registry.txt
usefrom AeroAcoustics_Registry.txt

param    AeroDyn/AD     -  IntKi    ModelUnknown            - -1  -  "" -
param    ^              -  IntKi    WakeMod_none            -  0  -  "Wake model - none"                                      -
param    ^              -  IntKi    WakeMod_BEMT            -  1  -  "Wake model - BEMT (blade elememnt momentum theory)"     -
param    ^              -  IntKi    WakeMod_DBEMT           -  2  -  "Wake model - DBEMT (dynamic elememnt momentum theory)"  -
param    ^              -  IntKi    WakeMod_FVW             -  3  -  "Wake model - FVW (free vortex wake, OLAF)"              -

param    ^              -  IntKi    AFAeroMod_steady        -  1  -  "steady model"                               -
param    ^              -  IntKi    AFAeroMod_BL_unsteady   -  2  -  "Beddoes-Leishman unsteady model"            -

param    ^              -  IntKi    TwrPotent_none          -  0  -  "no tower potential flow"                    -
param    ^              -  IntKi    TwrPotent_baseline      -  1  -  "baseline tower potential flow"              -
param    ^              -  IntKi    TwrPotent_Bak           -  2  -  "tower potential flow with Bak correction"   -
 
param    ^              -  IntKi    TwrShadow_none          -  0  -  "no tower shadow"                            -
param    ^              -  IntKi    TwrShadow_Powles        -  1  -  "Powles tower shadow model"                  -
param    ^              -  IntKi    TwrShadow_Eames         -  2  -  "Eames tower shadow model"                   -
 

# ..... Initialization data .......................................................................................................
# Define inputs that the initialization routine may need here:
typedef	AeroDyn/AD	RotInitInputType	IntKi	NumBlades	-	-	-	"Number of blades on the turbine" -
typedef	^	RotInitInputType	ReKi	HubPosition	{3}	-	-	"X-Y-Z reference position of hub"	m
typedef	^	RotInitInputType	R8Ki	HubOrientation	{3}{3}	-	-	"DCM reference orientation of hub"	-
typedef	^	RotInitInputType	ReKi	BladeRootPosition	{:}{:}	-	-	"X-Y-Z reference position of each blade root (3 x NumBlades)"	m
typedef	^	RotInitInputType	R8Ki	BladeRootOrientation	{:}{:}{:}	-	-	"DCM reference orientation of blade roots (3x3 x NumBlades)"	-
typedef	^	RotInitInputType	R8Ki	NacelleOrientation	{3}{3}	-	-	"DCM reference orientation of nacelle"	-
<<<<<<< HEAD
=======
typedef	^	RotInitInputType	IntKi	AeroProjMod   	-	0	-	"Flag to switch between different projection models"	-
>>>>>>> 04e8ab97

typedef	^	InitInputType	RotInitInputType rotors	{:}	-	-	"Init Input Types for rotors"	-
typedef	^	InitInputType	CHARACTER(1024)	InputFile	-	-	-	"Name of the input file"	-
typedef	^	InitInputType	CHARACTER(1024)	RootName	-	-	-	"RootName for writing output files"	-
typedef	^	InitInputType	LOGICAL	UsePrimaryInputFile	-	.TRUE.	-	"Read input file instead of passed data"	-
typedef	^	InitInputType	FileInfoType	PassedPrimaryInputData	-	-	-	"Primary input file as FileInfoType (set by driver/glue code)"	-
typedef	^	InitInputType	Logical	Linearize	-	.FALSE.	-	"Flag that tells this module if the glue code wants to linearize."	-
typedef	^	InitInputType	ReKi	Gravity	-	-	-	"Gravity force" Nm/s^2
<<<<<<< HEAD

=======
typedef ^   InitInputType   IntKi   MHK     -   -   -   "MHK turbine type switch"   -
typedef ^   InitInputType   ReKi    WtrDpth -  -   -    "Water depth" m
typedef ^   InitInputType   ReKi    MSL2SWL -  -   -    "Offset between still-water level and mean sea level" m
>>>>>>> 04e8ab97


# This is data defined in the Input File for this module (or could otherwise be passed in)
# ..... Blade Input file data .....................................................................................................
typedef	^	AD_BladePropsType	IntKi	NumBlNds	-	-	-	"Number of blade nodes used in the analysis"	-
typedef	^	AD_BladePropsType	ReKi	BlSpn	{:}	-	-	"Span at blade node"	m
typedef	^	AD_BladePropsType	ReKi	BlCrvAC	{:}	-	-	"Curve at blade node"	m
typedef	^	AD_BladePropsType	ReKi	BlSwpAC	{:}	-	-	"Sweep at blade node"	m
typedef	^	AD_BladePropsType	ReKi	BlCrvAng	{:}	-	-	"Curve angle at blade node"	radians
typedef	^	AD_BladePropsType	ReKi	BlTwist	{:}	-	-	"Twist at blade node"	radians
typedef	^	AD_BladePropsType	ReKi	BlChord	{:}	-	-	"Chord at blade node"	m
typedef	^	AD_BladePropsType	IntKi	BlAFID	{:}	-	-	"ID of Airfoil at blade node"	-
typedef ^   AD_BladePropsType   ReKi    BlCaX   {:} -   -   "X-direction added mass coefficient at blade node"   -
typedef ^   AD_BladePropsType   ReKi    BlCaY   {:} -   -   "Y-direction added mass coefficient at blade node"   -
typedef ^   AD_BladePropsType   ReKi    BlCaZ   {:} -   -   "Z-direction added mass coefficient at blade node"   -
typedef ^   AD_BladePropsType   ReKi    BlCb    {:} -   -   "Coefficient of buoyancy at blade node"   -
typedef ^   AD_BladePropsType   ReKi    BlCenBn {:} -   -   "Center of buoyancy normal offset at blade node"   m
typedef ^   AD_BladePropsType   ReKi    BlCenBt {:} -   -   "Center of buoyancy tangential offset at blade node"   m

# Define outputs from the initialization routine here:
typedef	^	AD_BladeShape	SiKi	AirfoilCoords	{:}{:}{:}	-	-	"x-y coordinates for airfoils, relative to node"	m

# Define outputs from the initialization routine here:
typedef	^	RotInitOutputType	ReKi	AirDens	-	-	-	"Air density"	kg/m^3
typedef	^	RotInitOutputType	CHARACTER(ChanLen)	WriteOutputHdr	{:}	-	-	"Names of the output-to-file channels"	-
typedef	^	RotInitOutputType	CHARACTER(ChanLen)	WriteOutputUnt	{:}	-	-	"Units of the output-to-file channels"	-
typedef	^	RotInitOutputType	AD_BladeShape	BladeShape	{:}	-	-	"airfoil coordinates for each blade"	m
typedef	^	RotInitOutputType	CHARACTER(LinChanLen)	LinNames_y	{:}	-	-	"Names of the outputs used in linearization"	-
typedef	^	RotInitOutputType	CHARACTER(LinChanLen)	LinNames_x	{:}	-	-	"Names of the continuous states used in linearization"	-
typedef	^	RotInitOutputType	CHARACTER(LinChanLen)	LinNames_u	{:}	-	-	"Names of the inputs used in linearization"	-
typedef	^	RotInitOutputType	LOGICAL	RotFrame_y	{:}	-	-	"Flag that tells FAST/MBC3 if the outputs used in linearization are in the rotating frame"	-
typedef	^	RotInitOutputType	LOGICAL	RotFrame_x	{:}	-	-	"Flag that tells FAST/MBC3 if the continuous states used in linearization are in the rotating frame (not used for glue)"	-
typedef	^	RotInitOutputType	LOGICAL	RotFrame_u	{:}	-	-	"Flag that tells FAST/MBC3 if the inputs used in linearization are in the rotating frame"	-
typedef	^	RotInitOutputType	LOGICAL	IsLoad_u	{:}	-	-	"Flag that tells FAST if the inputs used in linearization are loads (for preconditioning matrix)"	-
typedef	^	RotInitOutputType	AD_BladePropsType	BladeProps	{:}	-	-	"blade property information from blade input files"	-
typedef	^	RotInitOutputType	IntKi	DerivOrder_x {:}	-	-	"Integer that tells FAST/MBC3 the maximum derivative order of continuous states used in linearization"	-
typedef	^	RotInitOutputType	ReKi	TwrElev	{:}	-	-	"Elevation at tower node"	m
typedef	^	RotInitOutputType	ReKi	TwrDiam	{:}	-	-	"Diameter of tower at node"	m

typedef	^	InitOutputType	RotInitOutputType	 rotors	{:}	-	-	"Rotor init output type"	-
typedef	^	InitOutputType	ProgDesc	Ver	-	-	-	"This module's name, version, and date"	-
# ..... Input file data ...........................................................................................................

# ..... Primary Input file data ...................................................................................................
typedef  ^  RotInputFile   IntKi BldNd_BladesOut - - - "The blades to output (AD_AllBldNdOuts)" -
typedef	^	RotInputFile	AD_BladePropsType	BladeProps	{:}	-	-	"blade property information from blade input files"	-
typedef	^	RotInputFile	IntKi	NumTwrNds	-	-	-	"Number of tower nodes used in the analysis"	-
typedef	^	RotInputFile	ReKi	TwrElev	{:}	-	-	"Elevation at tower node"	m
typedef	^	RotInputFile	ReKi	TwrDiam	{:}	-	-	"Diameter of tower at node"	m
typedef	^	RotInputFile	ReKi	TwrCd	{:}	-	-	"Coefficient of drag at tower node"	-
typedef	^	RotInputFile	ReKi	TwrTI	{:}	-	-	"Turbulence intensity for tower shadow at tower node"	-
<<<<<<< HEAD
=======
typedef	^	RotInputFile	ReKi	TwrCb	{:}	-	-	"Coefficient of buoyancy at tower node"	-
typedef	^	RotInputFile	ReKi	VolHub	    -	-	-	"Hub volume" m^3
typedef	^	RotInputFile	ReKi	HubCenBx    -	-	-	"Hub center of buoyancy x direction offset" m
typedef	^	RotInputFile	ReKi	VolNac	    -	-	-	"Nacelle volume" m^3
typedef	^	RotInputFile	ReKi	NacCenBx    -	-	-	"Nacelle center of buoyancy x direction offset" m
typedef	^	RotInputFile	ReKi	NacCenBy    -	-	-	"Nacelle center of buoyancy y direction offset" m
typedef	^	RotInputFile	ReKi	NacCenBz    -	-	-	"Nacelle center of buoyancy z direction offset" m
>>>>>>> 04e8ab97

typedef	^	AD_InputFile	Logical	Echo	-	-	-	"Echo input file to echo file"	-
typedef	^	AD_InputFile	DbKi	DTAero	-	-	-	"Time interval for aerodynamic calculations {or "default"}"	s
typedef	^	AD_InputFile	IntKi	WakeMod	-	-	-	"Type of wake/induction model {0=none, 1=BEMT, 2=DBEMT, 3=FVW}"	-
typedef	^	AD_InputFile	IntKi	AFAeroMod	-	-	-	"Type of blade airfoil aerodynamics model {1=steady model, 2=Beddoes-Leishman unsteady model}"	-
typedef	^	AD_InputFile	IntKi	TwrPotent	-	-	-	"Type tower influence on wind based on potential flow around the tower {0=none, 1=baseline potential flow, 2=potential flow with Bak correction}"	-
typedef	^	AD_InputFile	IntKi	TwrShadow	-	-	-	"Calculate tower influence on wind based on downstream tower shadow {0=none, 1=Powles model, 2=Eames model}"	-
typedef	^	AD_InputFile	LOGICAL	TwrAero	-	-	-	"Calculate tower aerodynamic loads?"	flag
typedef	^	AD_InputFile	Logical	FrozenWake	-	-	-	"Flag that tells this module it should assume a frozen wake during linearization."	-
typedef	^	AD_InputFile	Logical	CavitCheck	-	-	-	"Flag that tells us if we want to check for cavitation" -
typedef ^   AD_InputFile    Logical AddedMass   -   -   -   "Include added mass effects?" flag
typedef ^   AD_InputFile    Logical Buoyancy    -   -   -   "Include buoyancy effects?" flag
typedef	^	AD_InputFile	Logical	CompAA   -  -  -  "Compute AeroAcoustic noise" flag
typedef	^	AD_InputFile	CHARACTER(1024)	AA_InputFile	-	-	-	"AeroAcoustics input file name"	"quoted strings"
typedef	^	AD_InputFile	CHARACTER(1024)	ADBlFile {:}	-	-	"AD blade file (NumBl filenames)"	"quoted strings"
typedef	^	AD_InputFile	ReKi	AirDens	-	-	-	"Air density"	kg/m^3
typedef	^	AD_InputFile	ReKi	KinVisc	-	-	-	"Kinematic air viscosity"	m^2/s
typedef	^	AD_InputFile	ReKi	Patm 	-	-	-	"Atmospheric pressure" Pa
typedef	^	AD_InputFile	ReKi	Pvap 	-	-	-	"Vapour pressure" Pa
typedef	^	AD_InputFile	ReKi	SpdSound	-	-	-	"Speed of sound"	m/s
typedef	^	AD_InputFile	IntKi	SkewMod	-	-	-	"Type of skewed-wake correction model {1=uncoupled, 2=Pitt/Peters, 3=coupled} [unused when WakeMod=0]"	-
typedef	^	AD_InputFile	ReKi	SkewModFactor	-	-	-	"Constant used in Pitt/Peters skewed wake model (default is 15*pi/32)" -
typedef	^	AD_InputFile	LOGICAL	TipLoss	-	-	-	"Use the Prandtl tip-loss model? [unused when WakeMod=0]"	flag
typedef	^	AD_InputFile	LOGICAL	HubLoss	-	-	-	"Use the Prandtl hub-loss model? [unused when WakeMod=0]"	flag
typedef	^	AD_InputFile	LOGICAL	TanInd	-	-	-	"Include tangential induction in BEMT calculations? [unused when WakeMod=0]"	flag
typedef	^	AD_InputFile	LOGICAL	AIDrag	-	-	-	"Include the drag term in the axial-induction calculation? [unused when WakeMod=0]"	flag
typedef	^	AD_InputFile	LOGICAL	TIDrag	-	-	-	"Include the drag term in the tangential-induction calculation? [unused when WakeMod=0 or TanInd=FALSE]"	flag
typedef	^	AD_InputFile	ReKi	IndToler	-	-	-	"Convergence tolerance for BEM induction factors [unused when WakeMod=0]"	-
typedef	^	AD_InputFile	ReKi	MaxIter	-	-	-	"Maximum number of iteration steps [unused when WakeMod=0]"	-
typedef	^	AD_InputFile	IntKi	UAMod	-	-	-	"Unsteady Aero Model Switch (switch) {1=Baseline model (Original), 2=Gonzalez's variant (changes in Cn,Cc,Cm), 3=Minnema/Pierce variant (changes in Cc and Cm)} [used only when AFAeroMod=2]"	-
typedef	^	AD_InputFile	LOGICAL	FLookup	-	-	-	"Flag to indicate whether a lookup for f' will be calculated (TRUE) or whether best-fit exponential equations will be used (FALSE); if FALSE S1-S4 must be provided in airfoil input files [used only when AFAeroMod=2]"	flag
typedef	^	AD_InputFile	ReKi	InCol_Alfa	-	-	-	"The column in the airfoil tables that contains the angle of attack"	-
typedef	^	AD_InputFile	ReKi	InCol_Cl	-	-	-	"The column in the airfoil tables that contains the lift coefficient"	-
typedef	^	AD_InputFile	ReKi	InCol_Cd	-	-	-	"The column in the airfoil tables that contains the drag coefficient"	-
typedef	^	AD_InputFile	ReKi	InCol_Cm	-	-	-	"The column in the airfoil tables that contains the pitching-moment coefficient; use zero if there is no Cm column"	-
typedef	^	AD_InputFile	ReKi	InCol_Cpmin	-	-	-	"The column in the airfoil tables that contains the drag coefficient; use zero if there is no Cpmin column"	-
typedef	^	AD_InputFile	INTEGER	AFTabMod	-	-	-	"Interpolation method for multiple airfoil tables {1 = 1D on AoA (only first table is used); 2 = 2D on AoA and Re; 3 = 2D on AoA and UserProp}" -
typedef	^	AD_InputFile	IntKi	NumAFfiles	-	-	-	"Number of airfoil files used"	-
typedef	^	AD_InputFile	CHARACTER(1024)	FVWFileName	-	-	-	"FVW input filename"	"quoted string"
typedef	^	AD_InputFile	CHARACTER(1024)	AFNames	{:}	-	-	"Airfoil file names (NumAF lines)"	"quoted strings"
typedef	^	AD_InputFile	LOGICAL	UseBlCm	-	-	-	"Include aerodynamic pitching moment in calculations?"	flag
#typedef	^	AD_InputFile	IntKi	NumBlNds	-	-	-	"Number of blade nodes used in the analysis"	-
typedef	^	AD_InputFile	LOGICAL	SumPrint	-	-	-	"Generate a summary file listing input options and interpolated properties to "<rootname>.AD.sum"?"	flag
typedef	^	AD_InputFile	IntKi	NBlOuts	-	-	-	"Number of blade node outputs [0 - 9]"	-
typedef	^	AD_InputFile	IntKi	BlOutNd	{9}	-	-	"Blade nodes whose values will be output"	-
typedef	^	AD_InputFile	IntKi	NTwOuts	-	-	-	"Number of tower node outputs [0 - 9]"	-
typedef	^	AD_InputFile	IntKi	TwOutNd	{9}	-	-	"Tower nodes whose values will be output"	-
typedef	^	AD_InputFile	IntKi	NumOuts	-	-	-	"Number of parameters in the output list (number of outputs requested)"	-
typedef	^	AD_InputFile	CHARACTER(ChanLen)	OutList	{:}	-	-	"List of user-requested output channels"	-
typedef	^	AD_InputFile	ReKi	tau1_const	-	-	-	"time constant for DBEMT [used only when WakeMod=2 and DBEMT_Mod/=2]"	s
typedef	^	AD_InputFile	IntKi	DBEMT_Mod	-	-	-	"Type of dynamic BEMT (DBEMT) model {1=constant tau1, 2=time-dependent tau1}"	-
typedef	^	AD_InputFile	IntKi	BldNd_NumOuts	-	-	-	"Number of requested output channels per blade node (AD_AllBldNdOuts)"	-
typedef	^	AD_InputFile	CHARACTER(ChanLen)	BldNd_OutList	{:}	-	-	"List of user-requested output channels (AD_AllBldNdOuts)"	-
#typedef  ^  AD_InputFile   IntKi BldNd_BlOutNd {:} - - "The blade nodes to actually output (AD_AllBldNdOuts)" -
typedef  ^  AD_InputFile   CHARACTER(1024) BldNd_BlOutNd_Str - - - "String to parse for the blade nodes to actually output (AD_AllBldNdOuts)" -
typedef  ^  AD_InputFile   IntKi BldNd_BladesOut - - - "The blades to output (AD_AllBldNdOuts)" -
#typedef  ^  AD_InputFile   CHARACTER(1024) BldNd_BladesOut_Str - - - "String to parse for the he blades to output (AD_AllBldNdOuts)" -
typedef  ^  AD_InputFile   RotInputFile  rotors {:} - - "Rotor (blades and tower) input file data" -


# ..... States ....................................................................................................................
# Define continuous (differentiable) states here:
typedef	^	RotContinuousStateType	BEMT_ContinuousStateType	BEMT	-	-	-	"Continuous states from the BEMT module"	-
typedef	^	RotContinuousStateType	AA_ContinuousStateType	AA	-	-	-	"Continuous states from the AA module"	-

typedef	^	ContinuousStateType	RotContinuousStateType	rotors	{:}	-	-	"Continuous states for each rotor"	-
typedef	^	ContinuousStateType	FVW_ContinuousStateType	FVW	-	-	-	"Continuous states from the FVW module"	-


# Define discrete (nondifferentiable) states here:
typedef	^	RotDiscreteStateType	BEMT_DiscreteStateType	BEMT	-	-	-	"Discrete states from the BEMT module"	-
typedef	^	RotDiscreteStateType	AA_DiscreteStateType	AA	-	-	-	"Discrete states from the AA module"	-

typedef	^	DiscreteStateType	RotDiscreteStateType	rotors	{:}	-	-	"Discrete states for each rotor"	-
typedef	^	DiscreteStateType	FVW_DiscreteStateType	FVW	-	-	-	"Discrete states from the FVW module"	-

# Define constraint states here:
typedef	^	RotConstraintStateType	BEMT_ConstraintStateType	BEMT	-	-	-	"Constraint states from the BEMT module"	-
typedef	^	RotConstraintStateType	AA_ConstraintStateType	AA	-	-	-	"Constraint states from the AA module"	-

typedef	^	ConstraintStateType	RotConstraintStateType	rotors	{:}	-	-	"Constraint states for each rotor"	-
typedef	^	ConstraintStateType	FVW_ConstraintStateType	FVW	-	-	-	"Constraint states from the FVW module"	-

# Define "other" states here:
typedef	^	RotOtherStateType	BEMT_OtherStateType	BEMT	-	-	-	"OtherStates from the BEMT module"	-
typedef	^	RotOtherStateType	AA_OtherStateType	AA	-	-	-	"OtherStates from the AA module"	-

typedef	^	OtherStateType	RotOtherStateType	rotors	{:}	-	-	"OtherStates from the BEMT module"	-
typedef	^	OtherStateType	FVW_OtherStateType	FVW	-	-	-	"OtherStates from the FVW module"	-
typedef	^	OtherStateType	ReKi	WakeLocationPoints	{:}{:}	-	-	"wake points velocity"	m/s


# Define misc/optimization variables (any data that are not considered actual states) here:
typedef	^	RotMiscVarType	BEMT_MiscVarType	BEMT	-	-	-	"MiscVars from the BEMT module"	-
typedef	^	RotMiscVarType	BEMT_OutputType	BEMT_y	-	-	-	"Outputs from the BEMT module"	-
typedef	^	RotMiscVarType	BEMT_InputType	BEMT_u	2	-	-	"Inputs to the BEMT module"	-
typedef	^	RotMiscVarType	AA_MiscVarType	AA	-	-	-	"MiscVars from the AA module"	-
typedef	^	RotMiscVarType	AA_OutputType	AA_y	-	-	-	"Outputs from the AA module"	-
typedef	^	RotMiscVarType	AA_InputType	AA_u	-	-	-	"Inputs to the AA module"	-

typedef	^	RotMiscVarType	ReKi	DisturbedInflow	{:}{:}{:}	-	-	"InflowOnBlade values modified by tower influence"	m/s
typedef	^	RotMiscVarType	ReKi	WithoutSweepPitchTwist	{:}{:}{:}{:}	-	-	"Coordinate system equivalent to BladeMotion Orientation, but without live sweep, blade-pitch, and twist angles"	-
typedef	^	RotMiscVarType	ReKi	AllOuts	{:}	-	-	"An array holding the value of all of the calculated (not only selected) output channels"	-
typedef	^	RotMiscVarType	ReKi	W_Twr	{:}	-	-	"relative wind speed normal to the tower at node j"	m/s
typedef	^	RotMiscVarType	ReKi	X_Twr	{:}	-	-	"local x-component of force per unit length of the jth node in the tower"	m/s
typedef	^	RotMiscVarType	ReKi	Y_Twr	{:}	-	-	"local y-component of force per unit length of the jth node in the tower"	m/s
typedef	^	RotMiscVarType	ReKi	Curve	{:}{:}	-	-	"curvature angle, saved for possible output to file"	rad
typedef	^	RotMiscVarType	ReKi	TwrClrnc	{:}{:}	-	-	"Distance between tower (including tower radius) and blade node (not including blade width), saved for possible output to file"	m
typedef	^	RotMiscVarType	ReKi	X	{:}{:}	-	-	"normal force per unit length (normal to the plane, not chord) of the jth node in the kth blade"	N/m
typedef	^	RotMiscVarType	ReKi	Y	{:}{:}	-	-	"tangential force per unit length (tangential to the plane, not chord) of the jth node in the kth blade"	N/m
typedef	^	RotMiscVarType	ReKi	M	{:}{:}	-	-	"pitching moment per unit length of the jth node in the kth blade"	Nm/m
typedef	^	RotMiscVarType	ReKi	V_DiskAvg	{3}	-	-	"disk-average relative wind speed"	m/s
<<<<<<< HEAD
typedef	^	RotMiscVarType	ReKi	hub_theta_x_root	{3}	-	-	"angles saved for FAST.Farm"	rad
=======
typedef	^	RotMiscVarType	ReKi	hub_theta_x_root	{:}	-	-	"angles saved for FAST.Farm"	rad
>>>>>>> 04e8ab97
typedef	^	RotMiscVarType	ReKi	V_dot_x	-	-	-
typedef	^	RotMiscVarType	MeshType	HubLoad	-	-	-	"mesh at hub; used to compute an integral for mapping the output blade loads to a single point (for writing to file only)"	-
typedef	^	RotMiscVarType	MeshMapType	B_L_2_H_P	{:}	-	-	"mapping data structure to map each bladeLoad output mesh to the MiscVar%HubLoad mesh"
typedef	^	RotMiscVarType	ReKi	SigmaCavitCrit	{:}{:}	-	-	 "critical cavitation number-  inception value (above which cavit will occur)"   -
typedef	^	RotMiscVarType	ReKi	SigmaCavit	{:}{:}	-	-	  "cavitation number at node "   -
typedef	^	RotMiscVarType	Logical	CavitWarnSet {:}{:}	-	-	  "cavitation warning issued "   -
<<<<<<< HEAD
=======
typedef	^	RotMiscVarType	ReKi	BlFB	{:}{:}{:}	-	-	  "buoyant force per unit length at blade node"   N/m
typedef	^	RotMiscVarType	ReKi	BlMB	{:}{:}{:}	-	-	  "buoyant moment per unit length at blade node"   Nm/m
typedef	^	RotMiscVarType	ReKi	TwrFB	{:}{:}	    -	-	  "buoyant force per unit length at tower node"   N/m
typedef	^	RotMiscVarType	ReKi	TwrMB	{:}{:}	    -	-	  "buoyant moment per unit length at tower node"   Nm/m
typedef	^	RotMiscVarType	ReKi	HubFB	{:}	        -	-	  "buoyant force at hub node"   N
typedef	^	RotMiscVarType	ReKi	HubMB	{:}  	    -	-	  "buoyant moment at hub node"   Nm
typedef	^	RotMiscVarType	ReKi	NacFB	{:}	        -	-	  "buoyant force at nacelle (tower top) node"   N
typedef	^	RotMiscVarType	ReKi	NacMB	{:}  	    -	-	  "buoyant moment at nacelle (tower top) node"   Nm
>>>>>>> 04e8ab97
typedef	^	RotMiscVarType	MeshType	BladeRootLoad	{:}	-	-	"meshes at blade root; used to compute an integral for mapping the output blade loads to single points (for writing to file only)"	-
typedef	^	RotMiscVarType	MeshMapType	B_L_2_R_P	{:}	-	-	"mapping data structure to map each bladeLoad output mesh to corresponding MiscVar%BladeRootLoad mesh"

typedef	^	MiscVarType	RotMiscVarType	rotors	{:}-	-	-	"MiscVars for each rotor"	-
typedef	^	MiscVarType	FVW_InputType	FVW_u	:	-	-	"Inputs to the FVW module"	-
typedef	^	MiscVarType	FVW_OutputType	FVW_y	-	-	-	"Outputs from the FVW module"	-
typedef	^	MiscVarType	FVW_MiscVarType	FVW	-	-	-	"MiscVars from the FVW module"	-

# ..... Parameters ................................................................................................................
# Define parameters here:
# Parameters for each rotor
typedef	^	RotParameterType	IntKi	NumBlades	-	-	-	"Number of blades on the turbine"	-
typedef	^	RotParameterType	IntKi	NumBlNds	-	-	-	"Number of nodes on each blade"	-
typedef	^	RotParameterType	IntKi	NumTwrNds	-	-	-	"Number of nodes on the tower"	-
typedef	^	RotParameterType	ReKi	TwrDiam	{:}	-	-	"Diameter of tower at node"	m
typedef	^	RotParameterType	ReKi	TwrCd	{:}	-	-	"Coefficient of drag at tower node"	-
typedef	^	RotParameterType	ReKi	TwrTI	{:}	-	-	"Turbulence intensity for tower shadow at tower node"	-
<<<<<<< HEAD
=======
typedef	^	RotParameterType	ReKi	TwrCb	{:}	-	-	"Coefficient of buoyancy at tower node"	-
typedef	^	RotParameterType	ReKi	BlCenBn	{:}{:}	-	-	"Normal offset between aerodynamic center and center of buoyancy at blade node"	m
typedef	^	RotParameterType	ReKi	BlCenBt	{:}{:}	-	-	"Tangential offset between aerodynamic center and center of buoyancy at blade node"	m
typedef	^	RotParameterType	ReKi	VolHub	    -	-	-	"Hub volume" m^3
typedef	^	RotParameterType	ReKi	HubCenBx    -	-	-	"Hub center of buoyancy x direction offset" m
typedef	^	RotParameterType	ReKi	VolNac	    -	-	-	"Nacelle volume" m^3
typedef	^	RotParameterType	ReKi	NacCenBx    -	-	-	"Nacelle center of buoyancy x direction offset" m
typedef	^	RotParameterType	ReKi	NacCenBy    -	-	-	"Nacelle center of buoyancy y direction offset" m
typedef	^	RotParameterType	ReKi	NacCenBz    -	-	-	"Nacelle center of buoyancy z direction offset" m
typedef ^   RotParameterType	ReKi	BlRad     {:}{:}	-	-	"Matrix of equivalent blade radius at each node, used in buoyancy calculation" m
typedef ^   RotParameterType	ReKi	BlDL      {:}{:}	-	-	"Matrix of blade element length, used in buoyancy calculation" m
typedef ^   RotParameterType	ReKi	BlTaper   {:}{:}	-	-	"Matrix of blade element taper, used in buoyancy calculation" -
typedef ^   RotParameterType	ReKi	BlAxCent  {:}{:}	-	-	"Matrix of blade element axial centroid, used in buoyancy calculation" -
typedef ^   RotParameterType	ReKi	TwrRad    {:}    	-	-	"Array of equivalent tower radius at each node, used in buoyancy calculation" m
typedef ^   RotParameterType	ReKi	TwrDL     {:}   	-	-	"Array of tower element length, used in buoyancy calculation" m
typedef ^   RotParameterType	ReKi	TwrTaper  {:}   	-	-	"Array of tower element taper, used in buoyancy calculation" -
typedef ^   RotParameterType	ReKi	TwrAxCent {:}	    -	-	"Array of tower element axial centroid, used in buoyancy calculation" -
>>>>>>> 04e8ab97
typedef	^	RotParameterType	BEMT_ParameterType	BEMT	-	-	-	"Parameters for BEMT module"
typedef	^	RotParameterType	AA_ParameterType	AA	-	-	-	"Parameters for AA module"
typedef	^	RotParameterType	Integer	Jac_u_indx	{:}{:}	-	-	"matrix to help fill/pack the u vector in computing the jacobian"	-
typedef	^	RotParameterType	ReKi	du	{:}	-	-	"vector that determines size of perturbation for u (inputs)"
typedef	^	RotParameterType	ReKi	dx	{:}	-	-	"vector that determines size of perturbation for x (continuous states)"
typedef	^	RotParameterType	Integer	Jac_ny	-	-	-	"number of outputs in jacobian matrix"	-
# Time step for integration of continuous states (if a fixed-step integrator is used) and update of discrete states:
typedef	^	RotParameterType	IntKi	TwrPotent	-	-	-	"Type tower influence on wind based on potential flow around the tower {0=none, 1=baseline potential flow, 2=potential flow with Bak correction}"	-
typedef	^	RotParameterType	IntKi	TwrShadow	-	-	-	"Calculate tower influence on wind based on downstream tower shadow {0=none, 1=Powles model, 2=Eames model}"	-
typedef	^	RotParameterType	LOGICAL	TwrAero	-	-	-	"Calculate tower aerodynamic loads?"	flag
typedef	^	RotParameterType	Logical	FrozenWake	-	-	-	"Flag that tells this module it should assume a frozen wake during linearization."	-
typedef	^	RotParameterType	Logical	CavitCheck	-	-	-	"Flag that tells us if we want to check for cavitation" -
<<<<<<< HEAD
=======
typedef ^   RotParameterType    Logical AddedMass   -   -   -   "Include added mass effects?" flag
typedef ^   RotParameterType    Logical Buoyancy    -   -   -   "Include buoyancy effects?" flag
>>>>>>> 04e8ab97
typedef	^	RotParameterType	Logical	CompAA   -  -  -  "Compute AeroAcoustic noise" flag
typedef	^	RotParameterType	ReKi	AirDens	-	-	-	"Air density"	kg/m^3
typedef	^	RotParameterType	ReKi	KinVisc	-	-	-	"Kinematic air viscosity"	m^2/s
typedef	^	RotParameterType	ReKi	SpdSound	-	-	-	"Speed of sound"	m/s
typedef	^	RotParameterType	ReKi	Gravity	-	-	-	"Gravitational acceleration"	m/s^2
<<<<<<< HEAD
typedef   ^  RotParameterType  ReKi    Patm     -   -   -   "Atmospheric pressure" Pa
typedef   ^  RotParameterType  ReKi    Pvap      -   -   -  "Vapour pressure" Pa
typedef   ^  RotParameterType  ReKi    FluidDepth -  -   -    "Submerged hub height" m
=======
typedef ^   RotParameterType    ReKi    Patm     -   -   -   "Atmospheric pressure" Pa
typedef ^   RotParameterType    ReKi    Pvap      -   -   -  "Vapour pressure" Pa
typedef ^   RotParameterType    ReKi    WtrDpth -  -   -     "Water depth" m
typedef ^   RotParameterType    ReKi    MSL2SWL -  -   -     "Offset between still-water level and mean sea level" m
typedef	^	RotParameterType	IntKi	AeroProjMod   	-	0	-	"Flag to switch between different projection models"	-
>>>>>>> 04e8ab97
# parameters for output
typedef	^	RotParameterType	IntKi	NumOuts	-	-	-	"Number of parameters in the output list (number of outputs requested)"	-
typedef	^	RotParameterType	CHARACTER(1024)	RootName	-	-	-	"RootName for writing output files"	-
typedef	^	RotParameterType	OutParmType	OutParam	{:}	-	-	"Names and units (and other characteristics) of all requested output parameters"	-
typedef	^	RotParameterType	IntKi	NBlOuts	-	-	-	"Number of blade node outputs [0 - 9]"	-
typedef	^	RotParameterType	IntKi	BlOutNd	{9}	-	-	"Blade nodes whose values will be output"	-
typedef	^	RotParameterType	IntKi	NTwOuts	-	-	-	"Number of tower node outputs [0 - 9]"	-
typedef	^	RotParameterType	IntKi	TwOutNd	{9}	-	-	"Tower nodes whose values will be output"	-

typedef	^	RotParameterType	IntKi	BldNd_NumOuts	-	-	-	"Number of requested output channels per blade node (AD_AllBldNdOuts)"	-
typedef	^	RotParameterType	IntKi	BldNd_TotNumOuts	-	-	-	"Total number of requested output channels of blade node information (BldNd_NumOuts * BldNd_BlOutNd * BldNd_BladesOut -- AD_AllBldNdOuts)"	-
typedef	^	RotParameterType	OutParmType	BldNd_OutParam	{:}	-	-	"Names and units (and other characteristics) of all requested output parameters"	-
typedef  ^  RotParameterType  IntKi BldNd_BlOutNd {:} - - "The blade nodes to actually output (AD_AllBldNdOuts)" -
typedef  ^  RotParameterType  IntKi BldNd_BladesOut - - - "The blades to output (AD_AllBldNdOuts)" -

typedef  ^  ParameterType  RotParameterType rotors {:} - - "Parameter types for each rotor" -
typedef	^	ParameterType	CHARACTER(1024)	RootName	-	-	-	"RootName for writing output files"	-
typedef	^	ParameterType	AFI_ParameterType	AFI	{:}	-	-	"AirfoilInfo parameters"
typedef	^	ParameterType	IntKi	WakeMod	-	-	-	"Type of wake/induction model {0=none, 1=BEMT, 2=DBEMT, 3=FVW}"	-
typedef	^	ParameterType	FVW_ParameterType	FVW	-	-	-	"Parameters for FVW module"
typedef	^	ParameterType	DbKi	DT	-	-	-	"Time step for continuous state integration & discrete state update"	seconds


# ..... Inputs ....................................................................................................................
# Define inputs that are contained on a mesh here:
typedef	^	RotInputType	MeshType	NacelleMotion	-	-	-	"motion on the nacelle"	-
typedef	^	RotInputType	MeshType	TowerMotion	-	-	-	"motion on the tower"	-
typedef	^	RotInputType	MeshType	HubMotion	-	-	-	"motion on the hub"	-
typedef	^	RotInputType	MeshType	BladeRootMotion	{:}	-	-	"motion on each blade root"	-
typedef	^	RotInputType	MeshType	BladeMotion	{:}	-	-	"motion on each blade"	-
# Define inputs that are not on a mesh here:
typedef	^	RotInputType	ReKi	InflowOnBlade	{:}{:}{:}	-	-	"U,V,W at nodes on each blade (note if we change the requirement that NumNodes is the same for each blade, this will need to change)"	m/s
typedef	^	RotInputType	ReKi	InflowOnTower	{:}{:}	-	-	"U,V,W at nodes on the tower"	m/s
typedef	^	RotInputType	ReKi	InflowOnNacelle	{3}	-	-	"U,V,W at nacelle"	m/s
typedef	^	RotInputType	ReKi	UserProp	{:}{:}	-	-	"Optional user property for interpolating airfoils (per element per blade)" -

typedef	^	InputType	RotInputType	rotors	{:}	-	-	"Inputs for each rotor"	-
typedef	^	InputType	ReKi	InflowWakeVel	{:}{:}	-	-	"U,V,W at wake points"	m/s


# ..... Outputs ...................................................................................................................
# Define outputs that are contained on a mesh here:
typedef	^	RotOutputType	MeshType	NacelleLoad	-	-	-	"loads on the nacelle"	-
typedef	^	RotOutputType	MeshType	TowerLoad	-	-	-	"loads on the tower"	-
typedef	^	RotOutputType	MeshType	BladeLoad	{:}	-	-	"loads on each blade"	-
# Define outputs that are not on a mesh here:
typedef	^	RotOutputType	ReKi	WriteOutput	{:}	-	-	"Data to be written to an output file: see WriteOutputHdr for names of each variable"	"see WriteOutputUnt"

typedef	^	OutputType	RotOutputType	rotors	{:}	-	-	"Ouputs for each rotor"	-
<|MERGE_RESOLUTION|>--- conflicted
+++ resolved
@@ -43,10 +43,7 @@
 typedef	^	RotInitInputType	ReKi	BladeRootPosition	{:}{:}	-	-	"X-Y-Z reference position of each blade root (3 x NumBlades)"	m
 typedef	^	RotInitInputType	R8Ki	BladeRootOrientation	{:}{:}{:}	-	-	"DCM reference orientation of blade roots (3x3 x NumBlades)"	-
 typedef	^	RotInitInputType	R8Ki	NacelleOrientation	{3}{3}	-	-	"DCM reference orientation of nacelle"	-
-<<<<<<< HEAD
-=======
 typedef	^	RotInitInputType	IntKi	AeroProjMod   	-	0	-	"Flag to switch between different projection models"	-
->>>>>>> 04e8ab97
 
 typedef	^	InitInputType	RotInitInputType rotors	{:}	-	-	"Init Input Types for rotors"	-
 typedef	^	InitInputType	CHARACTER(1024)	InputFile	-	-	-	"Name of the input file"	-
@@ -55,13 +52,9 @@
 typedef	^	InitInputType	FileInfoType	PassedPrimaryInputData	-	-	-	"Primary input file as FileInfoType (set by driver/glue code)"	-
 typedef	^	InitInputType	Logical	Linearize	-	.FALSE.	-	"Flag that tells this module if the glue code wants to linearize."	-
 typedef	^	InitInputType	ReKi	Gravity	-	-	-	"Gravity force" Nm/s^2
-<<<<<<< HEAD
-
-=======
 typedef ^   InitInputType   IntKi   MHK     -   -   -   "MHK turbine type switch"   -
 typedef ^   InitInputType   ReKi    WtrDpth -  -   -    "Water depth" m
 typedef ^   InitInputType   ReKi    MSL2SWL -  -   -    "Offset between still-water level and mean sea level" m
->>>>>>> 04e8ab97
 
 
 # This is data defined in the Input File for this module (or could otherwise be passed in)
@@ -113,8 +106,6 @@
 typedef	^	RotInputFile	ReKi	TwrDiam	{:}	-	-	"Diameter of tower at node"	m
 typedef	^	RotInputFile	ReKi	TwrCd	{:}	-	-	"Coefficient of drag at tower node"	-
 typedef	^	RotInputFile	ReKi	TwrTI	{:}	-	-	"Turbulence intensity for tower shadow at tower node"	-
-<<<<<<< HEAD
-=======
 typedef	^	RotInputFile	ReKi	TwrCb	{:}	-	-	"Coefficient of buoyancy at tower node"	-
 typedef	^	RotInputFile	ReKi	VolHub	    -	-	-	"Hub volume" m^3
 typedef	^	RotInputFile	ReKi	HubCenBx    -	-	-	"Hub center of buoyancy x direction offset" m
@@ -122,7 +113,6 @@
 typedef	^	RotInputFile	ReKi	NacCenBx    -	-	-	"Nacelle center of buoyancy x direction offset" m
 typedef	^	RotInputFile	ReKi	NacCenBy    -	-	-	"Nacelle center of buoyancy y direction offset" m
 typedef	^	RotInputFile	ReKi	NacCenBz    -	-	-	"Nacelle center of buoyancy z direction offset" m
->>>>>>> 04e8ab97
 
 typedef	^	AD_InputFile	Logical	Echo	-	-	-	"Echo input file to echo file"	-
 typedef	^	AD_InputFile	DbKi	DTAero	-	-	-	"Time interval for aerodynamic calculations {or "default"}"	s
@@ -235,19 +225,13 @@
 typedef	^	RotMiscVarType	ReKi	Y	{:}{:}	-	-	"tangential force per unit length (tangential to the plane, not chord) of the jth node in the kth blade"	N/m
 typedef	^	RotMiscVarType	ReKi	M	{:}{:}	-	-	"pitching moment per unit length of the jth node in the kth blade"	Nm/m
 typedef	^	RotMiscVarType	ReKi	V_DiskAvg	{3}	-	-	"disk-average relative wind speed"	m/s
-<<<<<<< HEAD
-typedef	^	RotMiscVarType	ReKi	hub_theta_x_root	{3}	-	-	"angles saved for FAST.Farm"	rad
-=======
 typedef	^	RotMiscVarType	ReKi	hub_theta_x_root	{:}	-	-	"angles saved for FAST.Farm"	rad
->>>>>>> 04e8ab97
 typedef	^	RotMiscVarType	ReKi	V_dot_x	-	-	-
 typedef	^	RotMiscVarType	MeshType	HubLoad	-	-	-	"mesh at hub; used to compute an integral for mapping the output blade loads to a single point (for writing to file only)"	-
 typedef	^	RotMiscVarType	MeshMapType	B_L_2_H_P	{:}	-	-	"mapping data structure to map each bladeLoad output mesh to the MiscVar%HubLoad mesh"
 typedef	^	RotMiscVarType	ReKi	SigmaCavitCrit	{:}{:}	-	-	 "critical cavitation number-  inception value (above which cavit will occur)"   -
 typedef	^	RotMiscVarType	ReKi	SigmaCavit	{:}{:}	-	-	  "cavitation number at node "   -
 typedef	^	RotMiscVarType	Logical	CavitWarnSet {:}{:}	-	-	  "cavitation warning issued "   -
-<<<<<<< HEAD
-=======
 typedef	^	RotMiscVarType	ReKi	BlFB	{:}{:}{:}	-	-	  "buoyant force per unit length at blade node"   N/m
 typedef	^	RotMiscVarType	ReKi	BlMB	{:}{:}{:}	-	-	  "buoyant moment per unit length at blade node"   Nm/m
 typedef	^	RotMiscVarType	ReKi	TwrFB	{:}{:}	    -	-	  "buoyant force per unit length at tower node"   N/m
@@ -256,7 +240,6 @@
 typedef	^	RotMiscVarType	ReKi	HubMB	{:}  	    -	-	  "buoyant moment at hub node"   Nm
 typedef	^	RotMiscVarType	ReKi	NacFB	{:}	        -	-	  "buoyant force at nacelle (tower top) node"   N
 typedef	^	RotMiscVarType	ReKi	NacMB	{:}  	    -	-	  "buoyant moment at nacelle (tower top) node"   Nm
->>>>>>> 04e8ab97
 typedef	^	RotMiscVarType	MeshType	BladeRootLoad	{:}	-	-	"meshes at blade root; used to compute an integral for mapping the output blade loads to single points (for writing to file only)"	-
 typedef	^	RotMiscVarType	MeshMapType	B_L_2_R_P	{:}	-	-	"mapping data structure to map each bladeLoad output mesh to corresponding MiscVar%BladeRootLoad mesh"
 
@@ -274,8 +257,6 @@
 typedef	^	RotParameterType	ReKi	TwrDiam	{:}	-	-	"Diameter of tower at node"	m
 typedef	^	RotParameterType	ReKi	TwrCd	{:}	-	-	"Coefficient of drag at tower node"	-
 typedef	^	RotParameterType	ReKi	TwrTI	{:}	-	-	"Turbulence intensity for tower shadow at tower node"	-
-<<<<<<< HEAD
-=======
 typedef	^	RotParameterType	ReKi	TwrCb	{:}	-	-	"Coefficient of buoyancy at tower node"	-
 typedef	^	RotParameterType	ReKi	BlCenBn	{:}{:}	-	-	"Normal offset between aerodynamic center and center of buoyancy at blade node"	m
 typedef	^	RotParameterType	ReKi	BlCenBt	{:}{:}	-	-	"Tangential offset between aerodynamic center and center of buoyancy at blade node"	m
@@ -293,7 +274,6 @@
 typedef ^   RotParameterType	ReKi	TwrDL     {:}   	-	-	"Array of tower element length, used in buoyancy calculation" m
 typedef ^   RotParameterType	ReKi	TwrTaper  {:}   	-	-	"Array of tower element taper, used in buoyancy calculation" -
 typedef ^   RotParameterType	ReKi	TwrAxCent {:}	    -	-	"Array of tower element axial centroid, used in buoyancy calculation" -
->>>>>>> 04e8ab97
 typedef	^	RotParameterType	BEMT_ParameterType	BEMT	-	-	-	"Parameters for BEMT module"
 typedef	^	RotParameterType	AA_ParameterType	AA	-	-	-	"Parameters for AA module"
 typedef	^	RotParameterType	Integer	Jac_u_indx	{:}{:}	-	-	"matrix to help fill/pack the u vector in computing the jacobian"	-
@@ -306,27 +286,18 @@
 typedef	^	RotParameterType	LOGICAL	TwrAero	-	-	-	"Calculate tower aerodynamic loads?"	flag
 typedef	^	RotParameterType	Logical	FrozenWake	-	-	-	"Flag that tells this module it should assume a frozen wake during linearization."	-
 typedef	^	RotParameterType	Logical	CavitCheck	-	-	-	"Flag that tells us if we want to check for cavitation" -
-<<<<<<< HEAD
-=======
 typedef ^   RotParameterType    Logical AddedMass   -   -   -   "Include added mass effects?" flag
 typedef ^   RotParameterType    Logical Buoyancy    -   -   -   "Include buoyancy effects?" flag
->>>>>>> 04e8ab97
 typedef	^	RotParameterType	Logical	CompAA   -  -  -  "Compute AeroAcoustic noise" flag
 typedef	^	RotParameterType	ReKi	AirDens	-	-	-	"Air density"	kg/m^3
 typedef	^	RotParameterType	ReKi	KinVisc	-	-	-	"Kinematic air viscosity"	m^2/s
 typedef	^	RotParameterType	ReKi	SpdSound	-	-	-	"Speed of sound"	m/s
 typedef	^	RotParameterType	ReKi	Gravity	-	-	-	"Gravitational acceleration"	m/s^2
-<<<<<<< HEAD
-typedef   ^  RotParameterType  ReKi    Patm     -   -   -   "Atmospheric pressure" Pa
-typedef   ^  RotParameterType  ReKi    Pvap      -   -   -  "Vapour pressure" Pa
-typedef   ^  RotParameterType  ReKi    FluidDepth -  -   -    "Submerged hub height" m
-=======
 typedef ^   RotParameterType    ReKi    Patm     -   -   -   "Atmospheric pressure" Pa
 typedef ^   RotParameterType    ReKi    Pvap      -   -   -  "Vapour pressure" Pa
 typedef ^   RotParameterType    ReKi    WtrDpth -  -   -     "Water depth" m
 typedef ^   RotParameterType    ReKi    MSL2SWL -  -   -     "Offset between still-water level and mean sea level" m
 typedef	^	RotParameterType	IntKi	AeroProjMod   	-	0	-	"Flag to switch between different projection models"	-
->>>>>>> 04e8ab97
 # parameters for output
 typedef	^	RotParameterType	IntKi	NumOuts	-	-	-	"Number of parameters in the output list (number of outputs requested)"	-
 typedef	^	RotParameterType	CHARACTER(1024)	RootName	-	-	-	"RootName for writing output files"	-
