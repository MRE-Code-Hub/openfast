###################################################################################################################################
# Registry for AeroDyn 15 in the FAST Modularization Framework
# This Registry file is used to create AeroDyn_Types which contains data used in the AeroDyn module.
# It also contains copy, destroy, pack, and unpack routines associated with each defined data types.
# See the NWTC Programmer's Handbook for further information on the format/contents of this file.
#
# Entries are of the form
# <keyword>	<ModuleName/ModName>	<TypeName>	<FieldType>	<FieldName>	<Dims>	<IO>	<DNAME>	<DESCRIP>	<UNITS>
#
# Use ^ as a shortcut for the value in the same column from the previous line.
###################################################################################################################################
# ...... Include files (definitions from NWTC Library) ............................................................................
include	Registry_NWTC_Library.txt
usefrom	AirfoilInfo_Registry.txt
usefrom	BEMT_Registry.txt
usefrom  FVW_Registry.txt
usefrom	UnsteadyAero_Registry.txt
usefrom AeroAcoustics_Registry.txt

param    AeroDyn/AD     -  IntKi    ModelUnknown            - -1  -  "" -
param    ^              -  IntKi    WakeMod_none            -  0  -  "Wake model - none"                                      -
param    ^              -  IntKi    WakeMod_BEMT            -  1  -  "Wake model - BEMT (blade elememnt momentum theory)"     -
param    ^              -  IntKi    WakeMod_DBEMT           -  2  -  "Wake model - DBEMT (dynamic elememnt momentum theory)"  -
param    ^              -  IntKi    WakeMod_FVW             -  3  -  "Wake model - FVW (free vortex wake, OLAF)"              -

param    ^              -  IntKi    AFAeroMod_steady        -  1  -  "steady model"                               -
param    ^              -  IntKi    AFAeroMod_BL_unsteady   -  2  -  "Beddoes-Leishman unsteady model"            -

param    ^              -  IntKi    TwrPotent_none          -  0  -  "no tower potential flow"                    -
param    ^              -  IntKi    TwrPotent_baseline      -  1  -  "baseline tower potential flow"              -
param    ^              -  IntKi    TwrPotent_Bak           -  2  -  "tower potential flow with Bak correction"   -
 
param    ^              -  IntKi    TwrShadow_none          -  0  -  "no tower shadow"                            -
param    ^              -  IntKi    TwrShadow_Powles        -  1  -  "Powles tower shadow model"                  -
param    ^              -  IntKi    TwrShadow_Eames         -  2  -  "Eames tower shadow model"                   -
 

# ..... Initialization data .......................................................................................................
# Define inputs that the initialization routine may need here:
<<<<<<< HEAD
typedef	AeroDyn/AD	InitInputType	CHARACTER(1024)	InputFile	-	-	-	"Name of the input file"	-
typedef	^	InitInputType	IntKi	AeroProjMod   	-	0	-	"Flag to switch between different projection models"	-
typedef	^	InitInputType	Logical	Linearize	-	.FALSE.	-	"Flag that tells this module if the glue code wants to linearize."	-
typedef	^	InitInputType	IntKi	NumBlades	-	-	-	"Number of blades on the turbine" -
typedef	^	InitInputType	ReKi	Gravity	-	-	-	"Gravity force" Nm/s^2
=======
typedef	AeroDyn/AD	RotInitInputType	IntKi	NumBlades	-	-	-	"Number of blades on the turbine" -
typedef	^	RotInitInputType	ReKi	HubPosition	{3}	-	-	"X-Y-Z reference position of hub"	m
typedef	^	RotInitInputType	R8Ki	HubOrientation	{3}{3}	-	-	"DCM reference orientation of hub"	-
typedef	^	RotInitInputType	ReKi	BladeRootPosition	{:}{:}	-	-	"X-Y-Z reference position of each blade root (3 x NumBlades)"	m
typedef	^	RotInitInputType	R8Ki	BladeRootOrientation	{:}{:}{:}	-	-	"DCM reference orientation of blade roots (3x3 x NumBlades)"	-
typedef	^	RotInitInputType	R8Ki	NacelleOrientation	{3}{3}	-	-	"DCM reference orientation of nacelle"	-

typedef	^	InitInputType	RotInitInputType rotors	{:}	-	-	"Init Input Types for rotors"	-
typedef	^	InitInputType	CHARACTER(1024)	InputFile	-	-	-	"Name of the input file"	-
>>>>>>> 7286239a
typedef	^	InitInputType	CHARACTER(1024)	RootName	-	-	-	"RootName for writing output files"	-
typedef	^	InitInputType	LOGICAL	UsePrimaryInputFile	-	.TRUE.	-	"Read input file instead of passed data"	-
typedef	^	InitInputType	FileInfoType	PassedPrimaryInputData	-	-	-	"Primary input file as FileInfoType (set by driver/glue code)"	-
typedef	^	InitInputType	Logical	Linearize	-	.FALSE.	-	"Flag that tells this module if the glue code wants to linearize."	-
typedef	^	InitInputType	ReKi	Gravity	-	-	-	"Gravity force" Nm/s^2



# This is data defined in the Input File for this module (or could otherwise be passed in)
# ..... Blade Input file data .....................................................................................................
typedef	^	AD_BladePropsType	IntKi	NumBlNds	-	-	-	"Number of blade nodes used in the analysis"	-
typedef	^	AD_BladePropsType	ReKi	BlSpn	{:}	-	-	"Span at blade node"	m
typedef	^	AD_BladePropsType	ReKi	BlCrvAC	{:}	-	-	"Curve at blade node"	m
typedef	^	AD_BladePropsType	ReKi	BlSwpAC	{:}	-	-	"Sweep at blade node"	m
typedef	^	AD_BladePropsType	ReKi	BlCrvAng	{:}	-	-	"Curve angle at blade node"	radians
typedef	^	AD_BladePropsType	ReKi	BlTwist	{:}	-	-	"Twist at blade node"	radians
typedef	^	AD_BladePropsType	ReKi	BlChord	{:}	-	-	"Chord at blade node"	m
typedef	^	AD_BladePropsType	IntKi	BlAFID	{:}	-	-	"ID of Airfoil at blade node"	-

# Define outputs from the initialization routine here:
typedef	^	AD_BladeShape	SiKi	AirfoilCoords	{:}{:}{:}	-	-	"x-y coordinates for airfoils, relative to node"	m

# Define outputs from the initialization routine here:
typedef	^	RotInitOutputType	ReKi	AirDens	-	-	-	"Air density"	kg/m^3
typedef	^	RotInitOutputType	CHARACTER(ChanLen)	WriteOutputHdr	{:}	-	-	"Names of the output-to-file channels"	-
typedef	^	RotInitOutputType	CHARACTER(ChanLen)	WriteOutputUnt	{:}	-	-	"Units of the output-to-file channels"	-
typedef	^	RotInitOutputType	AD_BladeShape	BladeShape	{:}	-	-	"airfoil coordinates for each blade"	m
typedef	^	RotInitOutputType	CHARACTER(LinChanLen)	LinNames_y	{:}	-	-	"Names of the outputs used in linearization"	-
typedef	^	RotInitOutputType	CHARACTER(LinChanLen)	LinNames_x	{:}	-	-	"Names of the continuous states used in linearization"	-
typedef	^	RotInitOutputType	CHARACTER(LinChanLen)	LinNames_u	{:}	-	-	"Names of the inputs used in linearization"	-
typedef	^	RotInitOutputType	LOGICAL	RotFrame_y	{:}	-	-	"Flag that tells FAST/MBC3 if the outputs used in linearization are in the rotating frame"	-
typedef	^	RotInitOutputType	LOGICAL	RotFrame_x	{:}	-	-	"Flag that tells FAST/MBC3 if the continuous states used in linearization are in the rotating frame (not used for glue)"	-
typedef	^	RotInitOutputType	LOGICAL	RotFrame_u	{:}	-	-	"Flag that tells FAST/MBC3 if the inputs used in linearization are in the rotating frame"	-
typedef	^	RotInitOutputType	LOGICAL	IsLoad_u	{:}	-	-	"Flag that tells FAST if the inputs used in linearization are loads (for preconditioning matrix)"	-
typedef	^	RotInitOutputType	AD_BladePropsType	BladeProps	{:}	-	-	"blade property information from blade input files"	-
typedef	^	RotInitOutputType	IntKi	DerivOrder_x {:}	-	-	"Integer that tells FAST/MBC3 the maximum derivative order of continuous states used in linearization"	-
typedef	^	RotInitOutputType	ReKi	TwrElev	{:}	-	-	"Elevation at tower node"	m
typedef	^	RotInitOutputType	ReKi	TwrDiam	{:}	-	-	"Diameter of tower at node"	m

typedef	^	InitOutputType	RotInitOutputType	 rotors	{:}	-	-	"Rotor init output type"	-
typedef	^	InitOutputType	ProgDesc	Ver	-	-	-	"This module's name, version, and date"	-
# ..... Input file data ...........................................................................................................

# ..... Primary Input file data ...................................................................................................
typedef  ^  RotInputFile   IntKi BldNd_BladesOut - - - "The blades to output (AD_AllBldNdOuts)" -
typedef	^	RotInputFile	AD_BladePropsType	BladeProps	{:}	-	-	"blade property information from blade input files"	-
typedef	^	RotInputFile	IntKi	NumTwrNds	-	-	-	"Number of tower nodes used in the analysis"	-
typedef	^	RotInputFile	ReKi	TwrElev	{:}	-	-	"Elevation at tower node"	m
typedef	^	RotInputFile	ReKi	TwrDiam	{:}	-	-	"Diameter of tower at node"	m
typedef	^	RotInputFile	ReKi	TwrCd	{:}	-	-	"Coefficient of drag at tower node"	-
typedef	^	RotInputFile	ReKi	TwrTI	{:}	-	-	"Turbulence intensity for tower shadow at tower node"	-

typedef	^	AD_InputFile	Logical	Echo	-	-	-	"Echo input file to echo file"	-
typedef	^	AD_InputFile	DbKi	DTAero	-	-	-	"Time interval for aerodynamic calculations {or "default"}"	s
typedef	^	AD_InputFile	IntKi	WakeMod	-	-	-	"Type of wake/induction model {0=none, 1=BEMT, 2=DBEMT, 3=FVW}"	-
typedef	^	AD_InputFile	IntKi	AFAeroMod	-	-	-	"Type of blade airfoil aerodynamics model {1=steady model, 2=Beddoes-Leishman unsteady model}"	-
typedef	^	AD_InputFile	IntKi	TwrPotent	-	-	-	"Type tower influence on wind based on potential flow around the tower {0=none, 1=baseline potential flow, 2=potential flow with Bak correction}"	-
typedef	^	AD_InputFile	IntKi	TwrShadow	-	-	-	"Calculate tower influence on wind based on downstream tower shadow {0=none, 1=Powles model, 2=Eames model}"	-
typedef	^	AD_InputFile	LOGICAL	TwrAero	-	-	-	"Calculate tower aerodynamic loads?"	flag
typedef	^	AD_InputFile	Logical	FrozenWake	-	-	-	"Flag that tells this module it should assume a frozen wake during linearization."	-
typedef	^	AD_InputFile	Logical	CavitCheck	-	-	-	"Flag that tells us if we want to check for cavitation" -
typedef	^	AD_InputFile	Logical	CompAA   -  -  -  "Compute AeroAcoustic noise" flag
typedef	^	AD_InputFile	CHARACTER(1024)	AA_InputFile	-	-	-	"AeroAcoustics input file name"	"quoted strings"
typedef	^	AD_InputFile	CHARACTER(1024)	ADBlFile {:}	-	-	"AD blade file (NumBl filenames)"	"quoted strings"
typedef	^	AD_InputFile	ReKi	AirDens	-	-	-	"Air density"	kg/m^3
typedef	^	AD_InputFile	ReKi	KinVisc	-	-	-	"Kinematic air viscosity"	m^2/s
typedef	^	AD_InputFile	ReKi	Patm 	-	-	-	"Atmospheric pressure" Pa
typedef	^	AD_InputFile	ReKi	Pvap 	-	-	-	"Vapour pressure" Pa
typedef	^	AD_InputFile	ReKi	FluidDepth -	-	-	"Submerged hub depth" m
typedef	^	AD_InputFile	ReKi	SpdSound	-	-	-	"Speed of sound"	m/s
typedef	^	AD_InputFile	IntKi	SkewMod	-	-	-	"Type of skewed-wake correction model {1=uncoupled, 2=Pitt/Peters, 3=coupled} [unused when WakeMod=0]"	-
typedef	^	AD_InputFile	ReKi	SkewModFactor	-	-	-	"Constant used in Pitt/Peters skewed wake model (default is 15*pi/32)" -
typedef	^	AD_InputFile	LOGICAL	TipLoss	-	-	-	"Use the Prandtl tip-loss model? [unused when WakeMod=0]"	flag
typedef	^	AD_InputFile	LOGICAL	HubLoss	-	-	-	"Use the Prandtl hub-loss model? [unused when WakeMod=0]"	flag
typedef	^	AD_InputFile	LOGICAL	TanInd	-	-	-	"Include tangential induction in BEMT calculations? [unused when WakeMod=0]"	flag
typedef	^	AD_InputFile	LOGICAL	AIDrag	-	-	-	"Include the drag term in the axial-induction calculation? [unused when WakeMod=0]"	flag
typedef	^	AD_InputFile	LOGICAL	TIDrag	-	-	-	"Include the drag term in the tangential-induction calculation? [unused when WakeMod=0 or TanInd=FALSE]"	flag
typedef	^	AD_InputFile	ReKi	IndToler	-	-	-	"Convergence tolerance for BEM induction factors [unused when WakeMod=0]"	-
typedef	^	AD_InputFile	ReKi	MaxIter	-	-	-	"Maximum number of iteration steps [unused when WakeMod=0]"	-
typedef	^	AD_InputFile	IntKi	UAMod	-	-	-	"Unsteady Aero Model Switch (switch) {1=Baseline model (Original), 2=Gonzalez's variant (changes in Cn,Cc,Cm), 3=Minnema/Pierce variant (changes in Cc and Cm)} [used only when AFAeroMod=2]"	-
typedef	^	AD_InputFile	LOGICAL	FLookup	-	-	-	"Flag to indicate whether a lookup for f' will be calculated (TRUE) or whether best-fit exponential equations will be used (FALSE); if FALSE S1-S4 must be provided in airfoil input files [used only when AFAeroMod=2]"	flag
typedef	^	AD_InputFile	ReKi	InCol_Alfa	-	-	-	"The column in the airfoil tables that contains the angle of attack"	-
typedef	^	AD_InputFile	ReKi	InCol_Cl	-	-	-	"The column in the airfoil tables that contains the lift coefficient"	-
typedef	^	AD_InputFile	ReKi	InCol_Cd	-	-	-	"The column in the airfoil tables that contains the drag coefficient"	-
typedef	^	AD_InputFile	ReKi	InCol_Cm	-	-	-	"The column in the airfoil tables that contains the pitching-moment coefficient; use zero if there is no Cm column"	-
typedef	^	AD_InputFile	ReKi	InCol_Cpmin	-	-	-	"The column in the airfoil tables that contains the drag coefficient; use zero if there is no Cpmin column"	-
typedef	^	AD_InputFile	INTEGER	AFTabMod	-	-	-	"Interpolation method for multiple airfoil tables {1 = 1D on AoA (only first table is used); 2 = 2D on AoA and Re; 3 = 2D on AoA and UserProp}" -
typedef	^	AD_InputFile	IntKi	NumAFfiles	-	-	-	"Number of airfoil files used"	-
typedef	^	AD_InputFile	CHARACTER(1024)	FVWFileName	-	-	-	"FVW input filename"	"quoted string"
typedef	^	AD_InputFile	CHARACTER(1024)	AFNames	{:}	-	-	"Airfoil file names (NumAF lines)"	"quoted strings"
typedef	^	AD_InputFile	LOGICAL	UseBlCm	-	-	-	"Include aerodynamic pitching moment in calculations?"	flag
#typedef	^	AD_InputFile	IntKi	NumBlNds	-	-	-	"Number of blade nodes used in the analysis"	-
typedef	^	AD_InputFile	LOGICAL	SumPrint	-	-	-	"Generate a summary file listing input options and interpolated properties to "<rootname>.AD.sum"?"	flag
typedef	^	AD_InputFile	IntKi	NBlOuts	-	-	-	"Number of blade node outputs [0 - 9]"	-
typedef	^	AD_InputFile	IntKi	BlOutNd	{9}	-	-	"Blade nodes whose values will be output"	-
typedef	^	AD_InputFile	IntKi	NTwOuts	-	-	-	"Number of tower node outputs [0 - 9]"	-
typedef	^	AD_InputFile	IntKi	TwOutNd	{9}	-	-	"Tower nodes whose values will be output"	-
typedef	^	AD_InputFile	IntKi	NumOuts	-	-	-	"Number of parameters in the output list (number of outputs requested)"	-
typedef	^	AD_InputFile	CHARACTER(ChanLen)	OutList	{:}	-	-	"List of user-requested output channels"	-
typedef	^	AD_InputFile	ReKi	tau1_const	-	-	-	"time constant for DBEMT [used only when WakeMod=2 and DBEMT_Mod/=2]"	s
typedef	^	AD_InputFile	IntKi	DBEMT_Mod	-	-	-	"Type of dynamic BEMT (DBEMT) model {1=constant tau1, 2=time-dependent tau1}"	-
typedef	^	AD_InputFile	IntKi	BldNd_NumOuts	-	-	-	"Number of requested output channels per blade node (AD_AllBldNdOuts)"	-
typedef	^	AD_InputFile	CHARACTER(ChanLen)	BldNd_OutList	{:}	-	-	"List of user-requested output channels (AD_AllBldNdOuts)"	-
#typedef  ^  AD_InputFile   IntKi BldNd_BlOutNd {:} - - "The blade nodes to actually output (AD_AllBldNdOuts)" -
typedef  ^  AD_InputFile   CHARACTER(1024) BldNd_BlOutNd_Str - - - "String to parse for the blade nodes to actually output (AD_AllBldNdOuts)" -
typedef  ^  AD_InputFile   IntKi BldNd_BladesOut - - - "The blades to output (AD_AllBldNdOuts)" -
#typedef  ^  AD_InputFile   CHARACTER(1024) BldNd_BladesOut_Str - - - "String to parse for the he blades to output (AD_AllBldNdOuts)" -
typedef  ^  AD_InputFile   RotInputFile  rotors {:} - - "Rotor (blades and tower) input file data" -


# ..... States ....................................................................................................................
# Define continuous (differentiable) states here:
typedef	^	RotContinuousStateType	BEMT_ContinuousStateType	BEMT	-	-	-	"Continuous states from the BEMT module"	-
typedef	^	RotContinuousStateType	AA_ContinuousStateType	AA	-	-	-	"Continuous states from the AA module"	-

typedef	^	ContinuousStateType	RotContinuousStateType	rotors	{:}	-	-	"Continuous states for each rotor"	-
typedef	^	ContinuousStateType	FVW_ContinuousStateType	FVW	-	-	-	"Continuous states from the FVW module"	-


# Define discrete (nondifferentiable) states here:
typedef	^	RotDiscreteStateType	BEMT_DiscreteStateType	BEMT	-	-	-	"Discrete states from the BEMT module"	-
typedef	^	RotDiscreteStateType	AA_DiscreteStateType	AA	-	-	-	"Discrete states from the AA module"	-

typedef	^	DiscreteStateType	RotDiscreteStateType	rotors	{:}	-	-	"Discrete states for each rotor"	-
typedef	^	DiscreteStateType	FVW_DiscreteStateType	FVW	-	-	-	"Discrete states from the FVW module"	-

# Define constraint states here:
typedef	^	RotConstraintStateType	BEMT_ConstraintStateType	BEMT	-	-	-	"Constraint states from the BEMT module"	-
typedef	^	RotConstraintStateType	AA_ConstraintStateType	AA	-	-	-	"Constraint states from the AA module"	-

typedef	^	ConstraintStateType	RotConstraintStateType	rotors	{:}	-	-	"Constraint states for each rotor"	-
typedef	^	ConstraintStateType	FVW_ConstraintStateType	FVW	-	-	-	"Constraint states from the FVW module"	-

# Define "other" states here:
typedef	^	RotOtherStateType	BEMT_OtherStateType	BEMT	-	-	-	"OtherStates from the BEMT module"	-
typedef	^	RotOtherStateType	AA_OtherStateType	AA	-	-	-	"OtherStates from the AA module"	-

typedef	^	OtherStateType	RotOtherStateType	rotors	{:}	-	-	"OtherStates from the BEMT module"	-
typedef	^	OtherStateType	FVW_OtherStateType	FVW	-	-	-	"OtherStates from the FVW module"	-
typedef	^	OtherStateType	ReKi	WakeLocationPoints	{:}{:}	-	-	"wake points velocity"	m/s


# Define misc/optimization variables (any data that are not considered actual states) here:
typedef	^	RotMiscVarType	BEMT_MiscVarType	BEMT	-	-	-	"MiscVars from the BEMT module"	-
typedef	^	RotMiscVarType	BEMT_OutputType	BEMT_y	-	-	-	"Outputs from the BEMT module"	-
typedef	^	RotMiscVarType	BEMT_InputType	BEMT_u	2	-	-	"Inputs to the BEMT module"	-
typedef	^	RotMiscVarType	AA_MiscVarType	AA	-	-	-	"MiscVars from the AA module"	-
typedef	^	RotMiscVarType	AA_OutputType	AA_y	-	-	-	"Outputs from the AA module"	-
typedef	^	RotMiscVarType	AA_InputType	AA_u	-	-	-	"Inputs to the AA module"	-

typedef	^	RotMiscVarType	ReKi	DisturbedInflow	{:}{:}{:}	-	-	"InflowOnBlade values modified by tower influence"	m/s
typedef	^	RotMiscVarType	ReKi	WithoutSweepPitchTwist	{:}{:}{:}{:}	-	-	"Coordinate system equivalent to BladeMotion Orientation, but without live sweep, blade-pitch, and twist angles"	-
typedef	^	RotMiscVarType	ReKi	AllOuts	{:}	-	-	"An array holding the value of all of the calculated (not only selected) output channels"	-
typedef	^	RotMiscVarType	ReKi	W_Twr	{:}	-	-	"relative wind speed normal to the tower at node j"	m/s
typedef	^	RotMiscVarType	ReKi	X_Twr	{:}	-	-	"local x-component of force per unit length of the jth node in the tower"	m/s
typedef	^	RotMiscVarType	ReKi	Y_Twr	{:}	-	-	"local y-component of force per unit length of the jth node in the tower"	m/s
typedef	^	RotMiscVarType	ReKi	Curve	{:}{:}	-	-	"curvature angle, saved for possible output to file"	rad
typedef	^	RotMiscVarType	ReKi	TwrClrnc	{:}{:}	-	-	"Distance between tower (including tower radius) and blade node (not including blade width), saved for possible output to file"	m
typedef	^	RotMiscVarType	ReKi	X	{:}{:}	-	-	"normal force per unit length (normal to the plane, not chord) of the jth node in the kth blade"	N/m
typedef	^	RotMiscVarType	ReKi	Y	{:}{:}	-	-	"tangential force per unit length (tangential to the plane, not chord) of the jth node in the kth blade"	N/m
typedef	^	RotMiscVarType	ReKi	M	{:}{:}	-	-	"pitching moment per unit length of the jth node in the kth blade"	Nm/m
typedef	^	RotMiscVarType	ReKi	V_DiskAvg	{3}	-	-	"disk-average relative wind speed"	m/s
typedef	^	RotMiscVarType	ReKi	hub_theta_x_root	{3}	-	-	"angles saved for FAST.Farm"	rad
typedef	^	RotMiscVarType	ReKi	V_dot_x	-	-	-
typedef	^	RotMiscVarType	MeshType	HubLoad	-	-	-	"mesh at hub; used to compute an integral for mapping the output blade loads to a single point (for writing to file only)"	-
typedef	^	RotMiscVarType	MeshMapType	B_L_2_H_P	{:}	-	-	"mapping data structure to map each bladeLoad output mesh to the MiscVar%HubLoad mesh"
typedef	^	RotMiscVarType	ReKi	SigmaCavitCrit	{:}{:}	-	-	 "critical cavitation number-  inception value (above which cavit will occur)"   -
typedef	^	RotMiscVarType	ReKi	SigmaCavit	{:}{:}	-	-	  "cavitation number at node "   -
typedef	^	RotMiscVarType	Logical	CavitWarnSet {:}{:}	-	-	  "cavitation warning issued "   -
typedef	^	RotMiscVarType	MeshType	BladeRootLoad	{:}	-	-	"meshes at blade root; used to compute an integral for mapping the output blade loads to single points (for writing to file only)"	-
typedef	^	RotMiscVarType	MeshMapType	B_L_2_R_P	{:}	-	-	"mapping data structure to map each bladeLoad output mesh to corresponding MiscVar%BladeRootLoad mesh"

typedef	^	MiscVarType	RotMiscVarType	rotors	{:}-	-	-	"MiscVars for each rotor"	-
typedef	^	MiscVarType	FVW_InputType	FVW_u	:	-	-	"Inputs to the FVW module"	-
<<<<<<< HEAD
typedef	^	MiscVarType	AA_MiscVarType	AA	-	-	-	"MiscVars from the AA module"	-
typedef	^	MiscVarType	AA_OutputType	AA_y	-	-	-	"Outputs from the AA module"	-
typedef	^	MiscVarType	AA_InputType	AA_u	-	-	-	"Inputs to the AA module"	-

typedef	^	MiscVarType	ReKi	DisturbedInflow	{:}{:}{:}	-	-	"InflowOnBlade values modified by tower influence"	m/s
typedef	^	MiscVarType	ReKi	WithoutSweepPitchTwist	{:}{:}{:}{:}	-	-	"Coordinate system equivalent to BladeMotion Orientation, but without live sweep, blade-pitch, and twist angles"	-
typedef	^	MiscVarType	ReKi	AllOuts	{:}	-	-	"An array holding the value of all of the calculated (not only selected) output channels"	-
typedef	^	MiscVarType	ReKi	W_Twr	{:}	-	-	"relative wind speed normal to the tower at node j"	m/s
typedef	^	MiscVarType	ReKi	X_Twr	{:}	-	-	"local x-component of force per unit length of the jth node in the tower"	m/s
typedef	^	MiscVarType	ReKi	Y_Twr	{:}	-	-	"local y-component of force per unit length of the jth node in the tower"	m/s
typedef	^	MiscVarType	ReKi	Curve	{:}{:}	-	-	"curvature angle, saved for possible output to file"	rad
typedef	^	MiscVarType	ReKi	TwrClrnc	{:}{:}	-	-	"Distance between tower (including tower radius) and blade node (not including blade width), saved for possible output to file"	m
typedef	^	MiscVarType	ReKi	X	{:}{:}	-	-	"normal force per unit length (normal to the plane, not chord) of the jth node in the kth blade"	N/m
typedef	^	MiscVarType	ReKi	Y	{:}{:}	-	-	"tangential force per unit length (tangential to the plane, not chord) of the jth node in the kth blade"	N/m
typedef	^	MiscVarType	ReKi	M	{:}{:}	-	-	"pitching moment per unit length of the jth node in the kth blade"	Nm/m
typedef	^	MiscVarType	ReKi	V_DiskAvg	{3}	-	-	"disk-average relative wind speed"	m/s
typedef	^	MiscVarType	ReKi	hub_theta_x_root	{:}	-	-	"angles saved for FAST.Farm"	rad
typedef	^	MiscVarType	ReKi	V_dot_x	-	-	-
typedef	^	MiscVarType	MeshType	HubLoad	-	-	-	"mesh at hub; used to compute an integral for mapping the output blade loads to a single point (for writing to file only)"	-
typedef	^	MiscVarType	MeshMapType	B_L_2_H_P	{:}	-	-	"mapping data structure to map each bladeLoad output mesh to the MiscVar%HubLoad mesh"
typedef	^	MiscVarType	MeshType	BladeRootLoad	{:}	-	-	"loads on each blade (for write outputs only)"	-
typedef	^	MiscVarType	MeshMapType	B_L_2_BR_P	{:}	-	-	"mapping data structure to map each bladeLoad output to the BladeRootLoad"
typedef	^	MiscVarType	ReKi	SigmaCavitCrit	{:}{:}	-	-	 "critical cavitation number-  inception value (above which cavit will occur)"   -
typedef	^	MiscVarType	ReKi	SigmaCavit	{:}{:}	-	-	  "cavitation number at node "   -
typedef	^	MiscVarType	Logical	CavitWarnSet {:}{:}	-	-	  "cavitation warning issued "   -
=======
typedef	^	MiscVarType	FVW_OutputType	FVW_y	-	-	-	"Outputs from the FVW module"	-
typedef	^	MiscVarType	FVW_MiscVarType	FVW	-	-	-	"MiscVars from the FVW module"	-
>>>>>>> 7286239a

# ..... Parameters ................................................................................................................
# Define parameters here:
# Parameters for each rotor
typedef	^	RotParameterType	IntKi	NumBlades	-	-	-	"Number of blades on the turbine"	-
typedef	^	RotParameterType	IntKi	NumBlNds	-	-	-	"Number of nodes on each blade"	-
typedef	^	RotParameterType	IntKi	NumTwrNds	-	-	-	"Number of nodes on the tower"	-
typedef	^	RotParameterType	ReKi	TwrDiam	{:}	-	-	"Diameter of tower at node"	m
typedef	^	RotParameterType	ReKi	TwrCd	{:}	-	-	"Coefficient of drag at tower node"	-
typedef	^	RotParameterType	ReKi	TwrTI	{:}	-	-	"Turbulence intensity for tower shadow at tower node"	-
typedef	^	RotParameterType	BEMT_ParameterType	BEMT	-	-	-	"Parameters for BEMT module"
typedef	^	RotParameterType	AA_ParameterType	AA	-	-	-	"Parameters for AA module"
typedef	^	RotParameterType	Integer	Jac_u_indx	{:}{:}	-	-	"matrix to help fill/pack the u vector in computing the jacobian"	-
typedef	^	RotParameterType	ReKi	du	{:}	-	-	"vector that determines size of perturbation for u (inputs)"
typedef	^	RotParameterType	ReKi	dx	{:}	-	-	"vector that determines size of perturbation for x (continuous states)"
typedef	^	RotParameterType	Integer	Jac_ny	-	-	-	"number of outputs in jacobian matrix"	-
# Time step for integration of continuous states (if a fixed-step integrator is used) and update of discrete states:
<<<<<<< HEAD
typedef	^	ParameterType	DbKi	DT	-	-	-	"Time step for continuous state integration & discrete state update"	seconds
typedef	^	ParameterType	IntKi	WakeMod	-	-	-	"Type of wake/induction model {0=none, 1=BEMT, 2=DBEMT, 3=FVW}"	-
typedef	^	ParameterType	IntKi	TwrPotent	-	-	-	"Type tower influence on wind based on potential flow around the tower {0=none, 1=baseline potential flow, 2=potential flow with Bak correction}"	-
typedef	^	ParameterType	IntKi	TwrShadow	-	-	-	"Calculate tower influence on wind based on downstream tower shadow {0=none, 1=Powles model, 2=Eames model}"	-
typedef	^	ParameterType	LOGICAL	TwrAero	-	-	-	"Calculate tower aerodynamic loads?"	flag
typedef	^	ParameterType	Logical	FrozenWake	-	-	-	"Flag that tells this module it should assume a frozen wake during linearization."	-
typedef	^	ParameterType	Logical	CavitCheck	-	-	-	"Flag that tells us if we want to check for cavitation" -
typedef	^	ParameterType	Logical	CompAA   -  -  -  "Compute AeroAcoustic noise" flag
typedef	^	ParameterType	IntKi	NumBlades	-	-	-	"Number of blades on the turbine"	-
typedef	^	ParameterType	IntKi	NumBlNds	-	-	-	"Number of nodes on each blade"	-
typedef	^	ParameterType	IntKi	NumTwrNds	-	-	-	"Number of nodes on the tower"	-
typedef	^	ParameterType	ReKi	TwrDiam	{:}	-	-	"Diameter of tower at node"	m
typedef	^	ParameterType	ReKi	TwrCd	{:}	-	-	"Coefficient of drag at tower node"	-
typedef	^	ParameterType	ReKi	TwrTI	{:}	-	-	"Turbulence intensity for tower shadow at tower node"	-
typedef	^	ParameterType	ReKi	AirDens	-	-	-	"Air density"	kg/m^3
typedef	^	ParameterType	ReKi	KinVisc	-	-	-	"Kinematic air viscosity"	m^2/s
typedef	^	ParameterType	ReKi	SpdSound	-	-	-	"Speed of sound"	m/s
typedef	^	ParameterType	ReKi	Gravity	-	-	-	"Gravitational acceleration"	m/s^2
typedef   ^  ParameterType  ReKi    Patm     -   -   -   "Atmospheric pressure" Pa
typedef   ^  ParameterType  ReKi    Pvap      -   -   -  "Vapour pressure" Pa
typedef   ^  ParameterType  ReKi    FluidDepth -  -   -    "Submerged hub height" m
typedef	^	ParameterType	AFI_ParameterType	AFI	{:}	-	-	"AirfoilInfo parameters"
typedef	^	ParameterType	BEMT_ParameterType	BEMT	-	-	-	"Parameters for BEMT module"
typedef	^	ParameterType	FVW_ParameterType	FVW	-	-	-	"Parameters for FVW module"
typedef	^	ParameterType	AA_ParameterType	AA	-	-	-	"Parameters for AA module"
typedef	^	ParameterType	IntKi	AeroProjMod  -	0	-	"Flag to switch between different projection models"	-
=======
typedef	^	RotParameterType	IntKi	TwrPotent	-	-	-	"Type tower influence on wind based on potential flow around the tower {0=none, 1=baseline potential flow, 2=potential flow with Bak correction}"	-
typedef	^	RotParameterType	IntKi	TwrShadow	-	-	-	"Calculate tower influence on wind based on downstream tower shadow {0=none, 1=Powles model, 2=Eames model}"	-
typedef	^	RotParameterType	LOGICAL	TwrAero	-	-	-	"Calculate tower aerodynamic loads?"	flag
typedef	^	RotParameterType	Logical	FrozenWake	-	-	-	"Flag that tells this module it should assume a frozen wake during linearization."	-
typedef	^	RotParameterType	Logical	CavitCheck	-	-	-	"Flag that tells us if we want to check for cavitation" -
typedef	^	RotParameterType	Logical	CompAA   -  -  -  "Compute AeroAcoustic noise" flag
typedef	^	RotParameterType	ReKi	AirDens	-	-	-	"Air density"	kg/m^3
typedef	^	RotParameterType	ReKi	KinVisc	-	-	-	"Kinematic air viscosity"	m^2/s
typedef	^	RotParameterType	ReKi	SpdSound	-	-	-	"Speed of sound"	m/s
typedef	^	RotParameterType	ReKi	Gravity	-	-	-	"Gravitational acceleration"	m/s^2
typedef   ^  RotParameterType  ReKi    Patm     -   -   -   "Atmospheric pressure" Pa
typedef   ^  RotParameterType  ReKi    Pvap      -   -   -  "Vapour pressure" Pa
typedef   ^  RotParameterType  ReKi    FluidDepth -  -   -    "Submerged hub height" m
>>>>>>> 7286239a
# parameters for output
typedef	^	RotParameterType	IntKi	NumOuts	-	-	-	"Number of parameters in the output list (number of outputs requested)"	-
typedef	^	RotParameterType	CHARACTER(1024)	RootName	-	-	-	"RootName for writing output files"	-
typedef	^	RotParameterType	OutParmType	OutParam	{:}	-	-	"Names and units (and other characteristics) of all requested output parameters"	-
typedef	^	RotParameterType	IntKi	NBlOuts	-	-	-	"Number of blade node outputs [0 - 9]"	-
typedef	^	RotParameterType	IntKi	BlOutNd	{9}	-	-	"Blade nodes whose values will be output"	-
typedef	^	RotParameterType	IntKi	NTwOuts	-	-	-	"Number of tower node outputs [0 - 9]"	-
typedef	^	RotParameterType	IntKi	TwOutNd	{9}	-	-	"Tower nodes whose values will be output"	-

typedef	^	RotParameterType	IntKi	BldNd_NumOuts	-	-	-	"Number of requested output channels per blade node (AD_AllBldNdOuts)"	-
typedef	^	RotParameterType	IntKi	BldNd_TotNumOuts	-	-	-	"Total number of requested output channels of blade node information (BldNd_NumOuts * BldNd_BlOutNd * BldNd_BladesOut -- AD_AllBldNdOuts)"	-
typedef	^	RotParameterType	OutParmType	BldNd_OutParam	{:}	-	-	"Names and units (and other characteristics) of all requested output parameters"	-
typedef  ^  RotParameterType  IntKi BldNd_BlOutNd {:} - - "The blade nodes to actually output (AD_AllBldNdOuts)" -
typedef  ^  RotParameterType  IntKi BldNd_BladesOut - - - "The blades to output (AD_AllBldNdOuts)" -

typedef  ^  ParameterType  RotParameterType rotors {:} - - "Parameter types for each rotor" -
typedef	^	ParameterType	CHARACTER(1024)	RootName	-	-	-	"RootName for writing output files"	-
typedef	^	ParameterType	AFI_ParameterType	AFI	{:}	-	-	"AirfoilInfo parameters"
typedef	^	ParameterType	IntKi	WakeMod	-	-	-	"Type of wake/induction model {0=none, 1=BEMT, 2=DBEMT, 3=FVW}"	-
typedef	^	ParameterType	FVW_ParameterType	FVW	-	-	-	"Parameters for FVW module"
typedef	^	ParameterType	DbKi	DT	-	-	-	"Time step for continuous state integration & discrete state update"	seconds


# ..... Inputs ....................................................................................................................
# Define inputs that are contained on a mesh here:
typedef	^	RotInputType	MeshType	NacelleMotion	-	-	-	"motion on the nacelle"	-
typedef	^	RotInputType	MeshType	TowerMotion	-	-	-	"motion on the tower"	-
typedef	^	RotInputType	MeshType	HubMotion	-	-	-	"motion on the hub"	-
typedef	^	RotInputType	MeshType	BladeRootMotion	{:}	-	-	"motion on each blade root"	-
typedef	^	RotInputType	MeshType	BladeMotion	{:}	-	-	"motion on each blade"	-
# Define inputs that are not on a mesh here:
typedef	^	RotInputType	ReKi	InflowOnBlade	{:}{:}{:}	-	-	"U,V,W at nodes on each blade (note if we change the requirement that NumNodes is the same for each blade, this will need to change)"	m/s
typedef	^	RotInputType	ReKi	InflowOnTower	{:}{:}	-	-	"U,V,W at nodes on the tower"	m/s
typedef	^	RotInputType	ReKi	InflowOnNacelle	{3}	-	-	"U,V,W at nacelle"	m/s
typedef	^	RotInputType	ReKi	UserProp	{:}{:}	-	-	"Optional user property for interpolating airfoils (per element per blade)" -

typedef	^	InputType	RotInputType	rotors	{:}	-	-	"Inputs for each rotor"	-
typedef	^	InputType	ReKi	InflowWakeVel	{:}{:}	-	-	"U,V,W at wake points"	m/s


# ..... Outputs ...................................................................................................................
# Define outputs that are contained on a mesh here:
typedef	^	RotOutputType	MeshType	NacelleLoad	-	-	-	"loads on the nacelle"	-
typedef	^	RotOutputType	MeshType	TowerLoad	-	-	-	"loads on the tower"	-
typedef	^	RotOutputType	MeshType	BladeLoad	{:}	-	-	"loads on each blade"	-
# Define outputs that are not on a mesh here:
typedef	^	RotOutputType	ReKi	WriteOutput	{:}	-	-	"Data to be written to an output file: see WriteOutputHdr for names of each variable"	"see WriteOutputUnt"

typedef	^	OutputType	RotOutputType	rotors	{:}	-	-	"Ouputs for each rotor"	-
<|MERGE_RESOLUTION|>--- conflicted
+++ resolved
@@ -37,29 +37,21 @@
 
 # ..... Initialization data .......................................................................................................
 # Define inputs that the initialization routine may need here:
-<<<<<<< HEAD
-typedef	AeroDyn/AD	InitInputType	CHARACTER(1024)	InputFile	-	-	-	"Name of the input file"	-
-typedef	^	InitInputType	IntKi	AeroProjMod   	-	0	-	"Flag to switch between different projection models"	-
-typedef	^	InitInputType	Logical	Linearize	-	.FALSE.	-	"Flag that tells this module if the glue code wants to linearize."	-
-typedef	^	InitInputType	IntKi	NumBlades	-	-	-	"Number of blades on the turbine" -
-typedef	^	InitInputType	ReKi	Gravity	-	-	-	"Gravity force" Nm/s^2
-=======
 typedef	AeroDyn/AD	RotInitInputType	IntKi	NumBlades	-	-	-	"Number of blades on the turbine" -
 typedef	^	RotInitInputType	ReKi	HubPosition	{3}	-	-	"X-Y-Z reference position of hub"	m
 typedef	^	RotInitInputType	R8Ki	HubOrientation	{3}{3}	-	-	"DCM reference orientation of hub"	-
 typedef	^	RotInitInputType	ReKi	BladeRootPosition	{:}{:}	-	-	"X-Y-Z reference position of each blade root (3 x NumBlades)"	m
 typedef	^	RotInitInputType	R8Ki	BladeRootOrientation	{:}{:}{:}	-	-	"DCM reference orientation of blade roots (3x3 x NumBlades)"	-
 typedef	^	RotInitInputType	R8Ki	NacelleOrientation	{3}{3}	-	-	"DCM reference orientation of nacelle"	-
+typedef	^	RotInitInputType	IntKi	AeroProjMod   	-	0	-	"Flag to switch between different projection models"	-
 
 typedef	^	InitInputType	RotInitInputType rotors	{:}	-	-	"Init Input Types for rotors"	-
 typedef	^	InitInputType	CHARACTER(1024)	InputFile	-	-	-	"Name of the input file"	-
->>>>>>> 7286239a
 typedef	^	InitInputType	CHARACTER(1024)	RootName	-	-	-	"RootName for writing output files"	-
 typedef	^	InitInputType	LOGICAL	UsePrimaryInputFile	-	.TRUE.	-	"Read input file instead of passed data"	-
 typedef	^	InitInputType	FileInfoType	PassedPrimaryInputData	-	-	-	"Primary input file as FileInfoType (set by driver/glue code)"	-
 typedef	^	InitInputType	Logical	Linearize	-	.FALSE.	-	"Flag that tells this module if the glue code wants to linearize."	-
 typedef	^	InitInputType	ReKi	Gravity	-	-	-	"Gravity force" Nm/s^2
-
 
 
 # This is data defined in the Input File for this module (or could otherwise be passed in)
@@ -216,7 +208,7 @@
 typedef	^	RotMiscVarType	ReKi	Y	{:}{:}	-	-	"tangential force per unit length (tangential to the plane, not chord) of the jth node in the kth blade"	N/m
 typedef	^	RotMiscVarType	ReKi	M	{:}{:}	-	-	"pitching moment per unit length of the jth node in the kth blade"	Nm/m
 typedef	^	RotMiscVarType	ReKi	V_DiskAvg	{3}	-	-	"disk-average relative wind speed"	m/s
-typedef	^	RotMiscVarType	ReKi	hub_theta_x_root	{3}	-	-	"angles saved for FAST.Farm"	rad
+typedef	^	RotMiscVarType	ReKi	hub_theta_x_root	{:}	-	-	"angles saved for FAST.Farm"	rad
 typedef	^	RotMiscVarType	ReKi	V_dot_x	-	-	-
 typedef	^	RotMiscVarType	MeshType	HubLoad	-	-	-	"mesh at hub; used to compute an integral for mapping the output blade loads to a single point (for writing to file only)"	-
 typedef	^	RotMiscVarType	MeshMapType	B_L_2_H_P	{:}	-	-	"mapping data structure to map each bladeLoad output mesh to the MiscVar%HubLoad mesh"
@@ -228,36 +220,8 @@
 
 typedef	^	MiscVarType	RotMiscVarType	rotors	{:}-	-	-	"MiscVars for each rotor"	-
 typedef	^	MiscVarType	FVW_InputType	FVW_u	:	-	-	"Inputs to the FVW module"	-
-<<<<<<< HEAD
-typedef	^	MiscVarType	AA_MiscVarType	AA	-	-	-	"MiscVars from the AA module"	-
-typedef	^	MiscVarType	AA_OutputType	AA_y	-	-	-	"Outputs from the AA module"	-
-typedef	^	MiscVarType	AA_InputType	AA_u	-	-	-	"Inputs to the AA module"	-
-
-typedef	^	MiscVarType	ReKi	DisturbedInflow	{:}{:}{:}	-	-	"InflowOnBlade values modified by tower influence"	m/s
-typedef	^	MiscVarType	ReKi	WithoutSweepPitchTwist	{:}{:}{:}{:}	-	-	"Coordinate system equivalent to BladeMotion Orientation, but without live sweep, blade-pitch, and twist angles"	-
-typedef	^	MiscVarType	ReKi	AllOuts	{:}	-	-	"An array holding the value of all of the calculated (not only selected) output channels"	-
-typedef	^	MiscVarType	ReKi	W_Twr	{:}	-	-	"relative wind speed normal to the tower at node j"	m/s
-typedef	^	MiscVarType	ReKi	X_Twr	{:}	-	-	"local x-component of force per unit length of the jth node in the tower"	m/s
-typedef	^	MiscVarType	ReKi	Y_Twr	{:}	-	-	"local y-component of force per unit length of the jth node in the tower"	m/s
-typedef	^	MiscVarType	ReKi	Curve	{:}{:}	-	-	"curvature angle, saved for possible output to file"	rad
-typedef	^	MiscVarType	ReKi	TwrClrnc	{:}{:}	-	-	"Distance between tower (including tower radius) and blade node (not including blade width), saved for possible output to file"	m
-typedef	^	MiscVarType	ReKi	X	{:}{:}	-	-	"normal force per unit length (normal to the plane, not chord) of the jth node in the kth blade"	N/m
-typedef	^	MiscVarType	ReKi	Y	{:}{:}	-	-	"tangential force per unit length (tangential to the plane, not chord) of the jth node in the kth blade"	N/m
-typedef	^	MiscVarType	ReKi	M	{:}{:}	-	-	"pitching moment per unit length of the jth node in the kth blade"	Nm/m
-typedef	^	MiscVarType	ReKi	V_DiskAvg	{3}	-	-	"disk-average relative wind speed"	m/s
-typedef	^	MiscVarType	ReKi	hub_theta_x_root	{:}	-	-	"angles saved for FAST.Farm"	rad
-typedef	^	MiscVarType	ReKi	V_dot_x	-	-	-
-typedef	^	MiscVarType	MeshType	HubLoad	-	-	-	"mesh at hub; used to compute an integral for mapping the output blade loads to a single point (for writing to file only)"	-
-typedef	^	MiscVarType	MeshMapType	B_L_2_H_P	{:}	-	-	"mapping data structure to map each bladeLoad output mesh to the MiscVar%HubLoad mesh"
-typedef	^	MiscVarType	MeshType	BladeRootLoad	{:}	-	-	"loads on each blade (for write outputs only)"	-
-typedef	^	MiscVarType	MeshMapType	B_L_2_BR_P	{:}	-	-	"mapping data structure to map each bladeLoad output to the BladeRootLoad"
-typedef	^	MiscVarType	ReKi	SigmaCavitCrit	{:}{:}	-	-	 "critical cavitation number-  inception value (above which cavit will occur)"   -
-typedef	^	MiscVarType	ReKi	SigmaCavit	{:}{:}	-	-	  "cavitation number at node "   -
-typedef	^	MiscVarType	Logical	CavitWarnSet {:}{:}	-	-	  "cavitation warning issued "   -
-=======
 typedef	^	MiscVarType	FVW_OutputType	FVW_y	-	-	-	"Outputs from the FVW module"	-
 typedef	^	MiscVarType	FVW_MiscVarType	FVW	-	-	-	"MiscVars from the FVW module"	-
->>>>>>> 7286239a
 
 # ..... Parameters ................................................................................................................
 # Define parameters here:
@@ -275,34 +239,6 @@
 typedef	^	RotParameterType	ReKi	dx	{:}	-	-	"vector that determines size of perturbation for x (continuous states)"
 typedef	^	RotParameterType	Integer	Jac_ny	-	-	-	"number of outputs in jacobian matrix"	-
 # Time step for integration of continuous states (if a fixed-step integrator is used) and update of discrete states:
-<<<<<<< HEAD
-typedef	^	ParameterType	DbKi	DT	-	-	-	"Time step for continuous state integration & discrete state update"	seconds
-typedef	^	ParameterType	IntKi	WakeMod	-	-	-	"Type of wake/induction model {0=none, 1=BEMT, 2=DBEMT, 3=FVW}"	-
-typedef	^	ParameterType	IntKi	TwrPotent	-	-	-	"Type tower influence on wind based on potential flow around the tower {0=none, 1=baseline potential flow, 2=potential flow with Bak correction}"	-
-typedef	^	ParameterType	IntKi	TwrShadow	-	-	-	"Calculate tower influence on wind based on downstream tower shadow {0=none, 1=Powles model, 2=Eames model}"	-
-typedef	^	ParameterType	LOGICAL	TwrAero	-	-	-	"Calculate tower aerodynamic loads?"	flag
-typedef	^	ParameterType	Logical	FrozenWake	-	-	-	"Flag that tells this module it should assume a frozen wake during linearization."	-
-typedef	^	ParameterType	Logical	CavitCheck	-	-	-	"Flag that tells us if we want to check for cavitation" -
-typedef	^	ParameterType	Logical	CompAA   -  -  -  "Compute AeroAcoustic noise" flag
-typedef	^	ParameterType	IntKi	NumBlades	-	-	-	"Number of blades on the turbine"	-
-typedef	^	ParameterType	IntKi	NumBlNds	-	-	-	"Number of nodes on each blade"	-
-typedef	^	ParameterType	IntKi	NumTwrNds	-	-	-	"Number of nodes on the tower"	-
-typedef	^	ParameterType	ReKi	TwrDiam	{:}	-	-	"Diameter of tower at node"	m
-typedef	^	ParameterType	ReKi	TwrCd	{:}	-	-	"Coefficient of drag at tower node"	-
-typedef	^	ParameterType	ReKi	TwrTI	{:}	-	-	"Turbulence intensity for tower shadow at tower node"	-
-typedef	^	ParameterType	ReKi	AirDens	-	-	-	"Air density"	kg/m^3
-typedef	^	ParameterType	ReKi	KinVisc	-	-	-	"Kinematic air viscosity"	m^2/s
-typedef	^	ParameterType	ReKi	SpdSound	-	-	-	"Speed of sound"	m/s
-typedef	^	ParameterType	ReKi	Gravity	-	-	-	"Gravitational acceleration"	m/s^2
-typedef   ^  ParameterType  ReKi    Patm     -   -   -   "Atmospheric pressure" Pa
-typedef   ^  ParameterType  ReKi    Pvap      -   -   -  "Vapour pressure" Pa
-typedef   ^  ParameterType  ReKi    FluidDepth -  -   -    "Submerged hub height" m
-typedef	^	ParameterType	AFI_ParameterType	AFI	{:}	-	-	"AirfoilInfo parameters"
-typedef	^	ParameterType	BEMT_ParameterType	BEMT	-	-	-	"Parameters for BEMT module"
-typedef	^	ParameterType	FVW_ParameterType	FVW	-	-	-	"Parameters for FVW module"
-typedef	^	ParameterType	AA_ParameterType	AA	-	-	-	"Parameters for AA module"
-typedef	^	ParameterType	IntKi	AeroProjMod  -	0	-	"Flag to switch between different projection models"	-
-=======
 typedef	^	RotParameterType	IntKi	TwrPotent	-	-	-	"Type tower influence on wind based on potential flow around the tower {0=none, 1=baseline potential flow, 2=potential flow with Bak correction}"	-
 typedef	^	RotParameterType	IntKi	TwrShadow	-	-	-	"Calculate tower influence on wind based on downstream tower shadow {0=none, 1=Powles model, 2=Eames model}"	-
 typedef	^	RotParameterType	LOGICAL	TwrAero	-	-	-	"Calculate tower aerodynamic loads?"	flag
@@ -316,7 +252,7 @@
 typedef   ^  RotParameterType  ReKi    Patm     -   -   -   "Atmospheric pressure" Pa
 typedef   ^  RotParameterType  ReKi    Pvap      -   -   -  "Vapour pressure" Pa
 typedef   ^  RotParameterType  ReKi    FluidDepth -  -   -    "Submerged hub height" m
->>>>>>> 7286239a
+typedef	^	RotParameterType	IntKi	AeroProjMod   	-	0	-	"Flag to switch between different projection models"	-
 # parameters for output
 typedef	^	RotParameterType	IntKi	NumOuts	-	-	-	"Number of parameters in the output list (number of outputs requested)"	-
 typedef	^	RotParameterType	CHARACTER(1024)	RootName	-	-	-	"RootName for writing output files"	-
