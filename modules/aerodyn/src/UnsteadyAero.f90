!**********************************************************************************************************************************
! LICENSING
! Copyright (C) 2015-2016  National Renewable Energy Laboratory
! Copyright (C) 2016-2017  Envision Energy USA, LTD
!
!    This file is part of AeroDyn.
!
! Licensed under the Apache License, Version 2.0 (the "License");
! you may not use this file except in compliance with the License.
! You may obtain a copy of the License at
!
!     http://www.apache.org/licenses/LICENSE-2.0
!
! Unless required by applicable law or agreed to in writing, software
! distributed under the License is distributed on an "AS IS" BASIS,
! WITHOUT WARRANTIES OR CONDITIONS OF ANY KIND, either express or implied.
! See the License for the specific language governing permissions and
! limitations under the License.
!
!**********************************************************************************************************************************
! References:
!
!   [40] E. Branlard, B. Jonkman, G.R. Pirrung, K. Dixon, J. Jonkman (2022)
!        Dynamic inflow and unsteady aerodynamics models for modal and stability analyses in OpenFAST, 
!        Journal of Physics: Conference Series, doi:10.1088/1742-6596/2265/3/032044
!
!   [41] E. Branlard, J. Jonkman, B.Jonkman  (2020)
!        Development plan for the aerodynamic linearization in OpenFAST
!        Unpublished
!
!   [70] User Documentation / AeroDyn / Unsteady Aerodynamics / Boeing-Vertol model
!        https://openfast.readthedocs.io/
!
!   [other] R. Damiani and G. Hayman (2017)
!       The Unsteady Aerodynamics Module for FAST 8
!       NOTE: equations for this reference are labeled as x.y [n] where n is the number of the equation when several equations are given.

module UnsteadyAero

   ! This module uses equations defined in the document "The Unsteady Aerodynamics Module for FAST 8" by Rick Damiani and Greg Hayman, 28-Feb-2017

   use NWTC_Library
   use UnsteadyAero_Types
   use AirfoilInfo
   use NWTC_LAPACK
   
   implicit none 

private


   public :: UA_Init
   public :: UA_UpdateStates
   public :: UA_CalcOutput
   public :: UA_CalcContStateDeriv
   public :: UA_End
   public :: UA_WriteOutputToFile

   public :: UA_ReInit
   public :: UA_InitStates_AllNodes ! used for AD linearization initialization

   real(ReKi), parameter         :: Gonzalez_factor = 0.2_ReKi     ! this factor, proposed by Gonzalez (for "all" models) is used to modify Cc to account for negative values seen at f=0 (see Eqn 1.40)
   real(ReKi), parameter, public :: UA_u_min = 0.01_ReKi           ! m/s; used to provide a minimum value so UA equations don't blow up (this should be much lower than range where UA is turned off)
   real(ReKi), parameter         :: K1pos=1.0_ReKi, K1neg=0.5_ReKi ! K1 coefficients for BV model

   contains
   
! **************************************************
FUNCTION SAT( X, VAL, SLOPE )
 !  AOA saturation function 02/15/98
 ! **************************************************

IMPLICIT                      NONE


   ! Passed Variables:

REAL(ReKi)                 :: SAT
REAL(ReKi),INTENT(IN)       :: SLOPE
REAL(ReKi),INTENT(IN)       :: VAL
REAL(ReKi),INTENT(IN)       :: X


IF ( ABS(X) <= VAL )  THEN
    SAT = X
ELSEIF ( X > VAL)  THEN
    SAT = SLOPE * X + VAL * ( 1. - SLOPE )
ELSE
    SAT = SLOPE * X - VAL * ( 1. - SLOPE )
ENDIF


RETURN
END FUNCTION SAT
   


!==============================================================================
!> Compute the deficiency function:
!! \f$ Y_n = Y_{n-1} \exp \left(-\frac{\Delta t}{T}\right)+\left(x_n - x_{n-1}\right)\exp\left(-\frac{\Delta t}{2T}\right)\f$
real(ReKi) function Get_ExpEqn( dt, T, Y_minus1, x, x_minus1 )
! Called by : ComputeKelvinChain
! Calls  to : NONE
!..............................................................................

   real(ReKi), intent(in   ) :: dt                              !< numerator of the exponent, \f$\Delta t \f$
   real(ReKi), intent(in   ) :: T                               !< denominator of the exponent (time constant), \f$T\f$
   real(ReKi), intent(in   ) :: Y_minus1                        !< previous value of the computed decay function, \f$ Y_{n-1} \f$
   real(ReKi), intent(in   ) :: x                               !< current value of x, \f$x_n\f$
   real(ReKi), intent(in   ) :: x_minus1                        !< previous value of x, \f$x_{n-1}\f$
   
   real(ReKi)                :: tmp
   
   tmp = -dt/T ! tmp should always be negative... should we check this, or are there some physics that make this check unnecessary?
   
   Get_ExpEqn = Y_minus1*exp(tmp) + (x - x_minus1)*exp(0.5_ReKi*tmp)

end function Get_ExpEqn
!==============================================================================     

   
!==============================================================================
! TE Flow Separation Equations                                                !
!==============================================================================

!==============================================================================
subroutine Get_f_from_Lookup( UAMod, Re, UserProp, alpha_in, alpha0, C_nalpha_circ, AFInfo, ErrStat, ErrMsg, f, cn_fs)
! Compute either fprime or fprimeprime using an analytical equation (and eventually a table lookup)
! Called by : ComputeKelvinChain
! Calls  to : NONE
!..............................................................................
   integer,                 intent(in   ) :: UAMod
   real(ReKi),              intent(in   ) :: Re                    ! Reynolds number
   real(ReKi),              intent(in   ) :: UserProp              ! User property for interpolating AFI
   real(ReKi),              intent(in   ) :: alpha_in              ! angle of attack (radians)
   real(ReKi),              intent(in   ) :: alpha0
   real(ReKi),              intent(in   ) :: C_nalpha_circ
   type(AFI_ParameterType), intent(in   ) :: AFInfo                ! The airfoil parameter data
   integer(IntKi),          intent(  out) :: ErrStat               ! Error status of the operation
   character(*),            intent(  out) :: ErrMsg                ! Error message if ErrStat /= ErrID_None
   real(ReKi),optional,     intent(  out) :: f
   real(ReKi),optional,     intent(  out) :: cn_fs
   
   real(ReKi)                             :: f_st
   
   real(ReKi)                             :: Cn, tmpRoot, denom
   type(AFI_OutputType)                   :: AFI_Interp


   real(ReKi)                       :: alpha         ! angle of attack (radians)
   real(ReKi)                       :: alpha_minus_alpha0

   ErrStat = ErrID_None
   ErrMsg  = ''
      ! NOTE:  This subroutine call cannot live in Blade Element because BE module calls UnsteadyAero module.
    
   
   ! this routine is solving Eqn 1.32 for f:
   ! cn = C_nalpha_circ * (alpha-alpha0) * ((1+sqrt(f))/2)**2
   
   
   !bjj: if cn = 0 or c_nalpha_circ = 0 or alpha=alpha0, f has infinitely many solutions to this equation
   
      ! ensure that these angles are in appropriate ranges
   alpha  = alpha_in
   
   call AddOrSub2Pi( alpha0, alpha )
   alpha_minus_alpha0 = alpha - alpha0

   call AFI_ComputeAirfoilCoefs( alpha, Re, UserProp, AFInfo, AFI_interp, ErrStat, ErrMsg )
      if (ErrStat >= AbortErrLev ) return
   
   Cn =  AFI_interp%Cl*cos(alpha) + (AFI_interp%Cd-AFI_interp%Cd0)*sin(alpha)
   
   
   if (EqualRealNos( real(c_nalpha_circ,SiKi), 0.0_SiKi )) then
      tmpRoot = 0.0_ReKi
   else if (EqualRealNos( real(alpha,SiKi), real(alpha0,SiKi) )) then
      tmpRoot = 0.0_ReKi
   else
      
   
      if (EqualRealNos( real(cn,SiKi), 0.0_SiKi )) then
         tmpRoot = 0.0_ReKi
      else 
      
         denom = (C_nalpha_circ*alpha_minus_alpha0)
      
         !    bjj: if tmpRoot=cn/(C_nalpha_circ*(alpha-alpha0)) is negative, this whole equation is bogus....
         tmpRoot  = Cn/denom
   
         if (tmpRoot < 0.0_ReKi) then
            tmpRoot = 0.0_ReKi
         end if
                        
      end if
            
   end if
   
   if (UAMod == UA_Gonzalez) then
      f_st = ((3.0_ReKi * sqrt(tmpRoot)-1.0_ReKi)/ 2.0_ReKi )**2
   else
      f_st = ( 2.0_ReKi * sqrt( tmpRoot ) - 1.0_ReKi )**2 
   end if
   
   
   if ( f_st > 1.0 ) then
      f_st = 1.0_ReKi
   end if
   
   if (present(f)) then
      f = f_st
   end if

   if (present(cn_fs)) then
      if (equalRealNos(f_st,1.0_ReKi)) then
         cn_fs = 0.0_ReKi
      else
         cn_fs = (Cn - C_nalpha_circ * alpha_minus_alpha0 * f_st) / (1.0_ReKi-f_st); ! modification by Envision Energy
      end if   
   end if
   
end subroutine Get_f_from_Lookup      
!==============================================================================

!==============================================================================
real(ReKi) function Get_f_c_from_Lookup( UAMod, Re, UserProp, alpha_in, alpha0_in, c_nalpha_circ, eta_e, AFInfo, ErrStat, ErrMsg)
! Compute either fprime or fprimeprime using an analytical equation (and eventually a table lookup)
! Called by : ComputeKelvinChain
! Calls  to : NONE
!..............................................................................
   integer,          intent(in   ) :: UAMod
   real(ReKi),       intent(in   ) :: Re            ! Reynolds number
   real(ReKi),       intent(in   ) :: UserProp      ! User property for 2D AFI interpolation
   real(ReKi),       intent(in   ) :: alpha_in      ! angle of attack (radians)
   real(ReKi),       intent(in   ) :: alpha0_in
   real(ReKi),       intent(in   ) :: c_nalpha_circ
   real(ReKi),       intent(in   ) :: eta_e
   type(AFI_ParameterType), intent(in   ) :: AFInfo        ! The airfoil parameter data   
   integer(IntKi),   intent(  out) :: ErrStat       ! Error status of the operation
   character(*),     intent(  out) :: ErrMsg        ! Error message if ErrStat /= ErrID_None
   
   
   real(ReKi), parameter           :: fc_limit = (1.0_ReKi + Gonzalez_factor)**2    ! normally, fc is limited by 1, but we're limiting (sqrt(fc)-Gonzalez_factor) to 1, so fc is limited to 1.44 instead (when Gonzalez_factor is 0.2)
   real(ReKi)                      :: Cc, denom
   type(AFI_OutputType)            :: AFI_Interp

   real(ReKi)                      :: alpha         ! angle of attack (radians)
   real(ReKi)                      :: alpha0

   ErrStat = ErrID_None
   ErrMsg  = ''
      ! NOTE:  This subroutine call cannot live in Blade Element because BE module calls UnsteadyAero module.
   
      ! ensure that these angles are in appropriate ranges
   alpha  = alpha_in
   alpha0 = alpha0_in
   
   call MPi2Pi(alpha)
   call MPi2Pi(alpha0)

      ! in cases where denom is zero, Get_f_c_from_Lookup = min(fc_limit, inf)
   if (EqualRealNos(real(alpha,SiKi), 0.0_SiKi)) then
      
      Get_f_c_from_Lookup = fc_limit
      
   elseif (EqualRealNos(real(alpha,SiKi), real(alpha0,SiKi))) then
      
      Get_f_c_from_Lookup = fc_limit
      
   else if (EqualRealNos( real(c_nalpha_circ,SiKi), 0.0_SiKi )) then
      
      Get_f_c_from_Lookup = fc_limit

   else
         
      call AFI_ComputeAirfoilCoefs( alpha, Re, UserProp,  AFInfo, AFI_interp, ErrStat, ErrMsg)
         if (ErrStat >= AbortErrLev) return
   
      Cc =  AFI_interp%Cl*sin(alpha) - (AFI_interp%Cd-AFI_interp%Cd0)*cos(alpha)
   
      call AddOrSub2Pi( alpha0, alpha )
      if (UAMod == UA_Gonzalez) then
         denom = eta_e*c_nalpha_circ*( alpha-alpha0 )*(alpha)    !NOTE: Added back (alpha) because idling cases with alpha 90-degrees show problems with tan(alpha), the code should match steady state if the formulation in the calculation of Cc is in agreement with this formulation
      else
         denom = eta_e*c_nalpha_circ*( alpha-alpha0 )*tan(alpha)
      endif
      Get_f_c_from_Lookup =  min(fc_limit, (  Cc / denom  + Gonzalez_factor ) **2 )
   end if
      ! Apply an offset of Gonzalez_factor = 0.2 to fix cases where f_c should be negative, but we are using **2 so can only return positive values
      ! Note: because we include this offset, it must be accounted for in the final value of Cc, eqn 1.40.  This will be applied
      ! For both UA_Mod = 1,2, and 3 when using Flookup = T
   
   
end function Get_f_c_from_Lookup      

!==============================================================================
real(ReKi) function Get_f( alpha, alpha0, alpha1, alpha2, S1, S2, S3, S4 )
! Compute fprime, implements Eqn 1.33
! Called by : ComputeKelvinChain
!..............................................................................

   real(ReKi), intent(in   ) :: alpha         ! angle of attack (radians)
   real(ReKi), intent(in   ) :: alpha0        ! zero lift angle of attack (radians)
   real(ReKi), intent(in   ) :: alpha1        ! angle of attack at f = 0.7, approximately the stall angle; for alpha >= alpha0 (radians)
   real(ReKi), intent(in   ) :: alpha2        ! angle of attack at f = 0.7, approximately the stall angle; for alpha < alpha0 (radians)
   real(ReKi), intent(in   ) :: S1            ! constant in the f-curve best-fit, alpha >= alpha0  
   real(ReKi), intent(in   ) :: S2            ! constant in the f-curve best-fit, alpha >= alpha0  
   real(ReKi), intent(in   ) :: S3            ! constant in the f-curve best-fit, alpha < alpha0    
   real(ReKi), intent(in   ) :: S4            ! constant in the f-curve best-fit, alpha < alpha0   

      
      ! Implements Equation 1.33
   if (alpha > alpha1) then
      Get_f = 0.04_ReKi + 0.66_ReKi*exp((alpha1-alpha)/S2)
   else if (alpha < alpha2) then
      Get_f = 0.04_ReKi + 0.66_ReKi*exp((alpha-alpha2)/S4)
   else if (alpha>= alpha0) then !alpha0<=alpha<=alpha1
      Get_f = 1.0_ReKi - 0.3_ReKi*exp((alpha-alpha1)/S1)
   else ! alpha2<= alpha < alpha0
      Get_f = 1.0_ReKi - 0.3_ReKi*exp((alpha2-alpha)/S3)
   end if
   
end function Get_f
!==============================================================================                              
subroutine ComputeKelvinChain( i, j, u, p, xd, OtherState, misc, AFInfo, KC, BL_p, ErrStat, ErrMsg )
! 
! Called by : DRIVER
! Calls  to : Get_Beta_M_Sqrd, Get_Beta_M, AFI_ComputeUACoefs, Get_ds, Get_Pitchrate, Get_k_, Get_Kupper, Get_ExpEqn
!             Get_Cn_nc, Get_alpha_e, Get_Cm_q_circ, Get_Cm_q_nc, Get_f, Get_Cn_FS, Get_C_V, Get_Cn_v
!...............................................................................

      
   integer(IntKi),                         intent(in   ) :: i,j               ! Blade node indices
   type(UA_InputType),                     intent(in   ) :: u                 ! Inputs at utimes (out only for mesh record-keeping in ExtrapInterp routine)
   type(UA_ParameterType),                 intent(in   ) :: p                 ! Parameters   
   type(UA_DiscreteStateType),             intent(in   ) :: xd                ! Input: Discrete states at t;
   type(UA_OtherStateType),                intent(in   ) :: OtherState        ! Other states at t
   type(UA_MiscVarType),                   intent(inout) :: misc              ! Misc/optimization variables
   type(AFI_ParameterType),                intent(in   ) :: AFInfo            ! The airfoil parameter data
   
   
   type(AFI_UA_BL_Type),                   intent(  out) :: BL_p

   integer(IntKi),                         intent(  out) :: ErrStat           ! Error status of the operation
   character(*),                           intent(  out) :: ErrMsg            ! Error message if ErrStat /= ErrID_None

            
   type(UA_KelvinChainType),               intent(  out) :: KC

   real(ReKi)                :: M                                             ! Mach number (-)
   real(ReKi)                :: beta_M                                        ! Prandtl-Glauert compressibility correction factor,  sqrt(1-M**2)
   real(ReKi)                :: beta_M_Sqrd                                   ! square of the Prandtl-Glauert compressibility correction factor,  (1-M**2)
                 
   real(ReKi)                :: Cn_temp
   real(ReKi)                :: Cn_fs_temp

   type(AFI_OutputType)      :: AFI_interp                 !  Cl, Cd, Cm, Cpmin

   real(ReKi)                :: T_I                                           !
   real(ReKi)                :: Kalpha                                        !
   real(ReKi)                :: Kalpha_f_minus1                               !
   real(ReKi)                :: Kq_f_minus1                                   !
   real(ReKi)                :: alpha_minus1                                  !
   real(ReKi)                :: alpha_filt_minus1                                  !
   real(ReKi)                :: q_minus1                                      !
   real(ReKi)                :: q_f_minus1
   real(ReKi)                :: Cn_pot_minus1                                 !
   real(ReKi)                :: k_mq                                          !
   real(ReKi)                :: dynamicFilterCutoffHz                         ! find frequency based on reduced frequency of k = BL_p%filtCutOff
   real(ReKi)                :: LowPassConst
   

#ifdef TEST_THEORY
   real(ReKi)                                            :: Cn_prime_diff
#endif   
   
   integer(IntKi)            :: ErrStat2
   character(ErrMsgLen)      :: ErrMsg2
   character(*), parameter   :: RoutineName = 'ComputeKelvinChain'
   
   ErrStat = ErrID_None
   ErrMsg = ""
   
   KC%fprimeprime_m = 0

   M           = u%U / p%a_s
   call UA_CheckMachNumber(M, misc%FirstWarn_M, ErrStat2, ErrMsg2 )
      call SetErrStat(ErrStat2,ErrMsg2,ErrStat,ErrMsg,RoutineName)
      if (ErrStat >= AbortErrLev) return
      
   beta_M_Sqrd = 1.0_ReKi - M**2
   beta_M      = sqrt(beta_M_Sqrd) 
   
   ! Lookup values using Airfoil Info module
   call AFI_ComputeUACoefs( AFInfo, u%Re, u%UserProp, BL_p, ErrMsg2, ErrStat2 )
      call SetErrStat(ErrStat2,ErrMsg2,ErrStat,ErrMsg,RoutineName)
      if (ErrStat >= AbortErrLev) return
   
   KC%C_nalpha_circ  =  BL_p%C_nalpha / beta_M
      
      ! Override eta_e if we are using Flookup
   if ( p%Flookup ) then
      BL_p%eta_e = 1.0
   end if
   
   ! Kelvin chain
   KC%ds       = 2.0_ReKi*u%U*p%dt/p%c(i,j)                             ! Eqn 1.5b
   
   if (OtherState%FirstPass(i,j)) then
      alpha_minus1 = u%alpha      
      alpha_filt_minus1 = u%alpha     
   else
      alpha_minus1 = xd%alpha_minus1(i,j)     
      alpha_filt_minus1 = xd%alpha_filt_minus1(i,j)   
   end if
   
   ! Low Pass filtering of alpha, q, and Kq in order to deal with numerical issues that arise for very small values of dt
   ! See equations 1.7 and 1.8 of the manual
   ! This filter is a Simple Infinite Impulse Response Filter
   ! See https://en.wikipedia.org/wiki/Low-pass_filter#Simple_infinite_impulse_response_filter
   
   dynamicFilterCutoffHz = max( 1.0_ReKi, u%U ) * BL_p%filtCutOff / PI / p%c(i,j)
   LowPassConst  =  exp(-2.0_ReKi*PI*p%dt*dynamicFilterCutoffHz) ! from Eqn 1.8 [7]
   
   KC%alpha_filt_cur = LowPassConst*alpha_filt_minus1 + (1.0_ReKi-LowPassConst)*u%alpha ! from eq 1.8 [1: typo in documentation, though]
   
   KC%dalpha0  = KC%alpha_filt_cur - BL_p%alpha0
   
    
      ! Compute Kalpha using Eqn 1.7
  
   Kalpha        = ( KC%alpha_filt_cur - alpha_filt_minus1 ) / p%dt ! Eqn 1.7, using filtered values of alpha
   
   if (OtherState%FirstPass(i,j)) then
      Kalpha_f_minus1 = 0.0_ReKi
   else
      Kalpha_f_minus1 = xd%Kalpha_f_minus1(i,j)
   end if
   
   KC%q_cur         = Kalpha   * p%c(i,j) / u%U   ! Kalpha here uses the low-pass filtered alphas (Eqn 1.8 [2])
   
       
   if (OtherState%FirstPass(i,j)) then
      q_minus1   = KC%q_cur 
      q_f_minus1 = KC%q_cur    
   else    
      q_minus1   = xd%q_minus1(i,j) 
      q_f_minus1 = xd%q_f_minus1(i,j) 
   end if  
   
   KC%q_f_cur       = LowPassConst*q_f_minus1 + (1.0_ReKi-LowPassConst)*KC%q_cur ! (Eqn 1.8 [3])
      
      
#ifdef TEST_THEORY
      ! Change found in ADv14
   KC%q_f_cur = SAT( KC%q_f_cur, 0.03_ReKi, 0.1_ReKi )
#endif   
   
   KC%Kalpha_f      = KC%q_f_cur * u%U / p%c(i,j)  ! Kalpha_f is using the low-pass filtered q (Eqn. 1.8 [4])

   
   ! Compute Kq  using Eqn 1.8  with time-shifted q s
#ifdef TEST_THEORY
   KC%Kq            = ( KC%q_f_cur  - q_f_minus1 ) / p%dt !bjj: jmj questions if this should be the way it's implemented
#else
   
   KC%Kq            = ( KC%q_cur  - q_minus1 ) / p%dt ! Eqn. 1.8 [5]
#endif

   if (OtherState%FirstPass(i,j)) then
      Kq_f_minus1 = 0.0_ReKi
   else
      Kq_f_minus1 = xd%Kq_f_minus1(i,j)
   end if

   KC%Kq_f          =  LowPassConst*Kq_f_minus1 + (1.0_ReKi-LowPassConst)*KC%Kq !Eqn. 1.8 [6]
   
   
   !bjj: todo: should we check the denominator to make sure it doesn't go to 0?

   KC%k_alpha = 1.0_ReKi / ( (1.0_ReKi - M) + (BL_p%C_nalpha/2.0_ReKi) * M**2 * beta_M * (BL_p%A1*BL_p%b1 + BL_p%A2*BL_p%b2) )  ! Eqn 1.11a
   KC%k_q     = 1.0_ReKi / ( (1.0_ReKi - M) +  BL_p%C_nalpha           * M**2 * beta_M * (BL_p%A1*BL_p%b1 + BL_p%A2*BL_p%b2) )  ! Eqn 1.11b   
   T_I        = p%c(i,j) / p%a_s                                                                                                ! Eqn 1.11c
   
   KC%T_alpha  = T_I * KC%k_alpha * 0.75                                                                                      ! Eqn 1.10a
   KC%T_q      = T_I * KC%k_q * 0.75                                                                                          ! Eqn 1.10b
      
   KC%T_f           = BL_p%T_f0 / OtherState%sigma1(i,j)                                                                      ! Eqn 1.37          
   KC%T_fc          = BL_p%T_f0 / OtherState%sigma1c(i,j)      ! NOTE: Added equations for time constants of fc (for Cc) and fm (for Cm) with UAMod=2
   KC%T_fm          = BL_p%T_f0 / OtherState%sigma1m(i,j)
  
   KC%Kprime_alpha  = Get_ExpEqn( real(p%dt,ReKi), KC%T_alpha, xd%Kprime_alpha_minus1(i,j), KC%Kalpha_f, Kalpha_f_minus1 )    ! Eqn 1.18b
   KC%Cn_alpha_nc   = 4.0_ReKi*KC%T_alpha * ( KC%Kalpha_f - KC%Kprime_alpha ) / M                                             ! Eqn 1.18a
   
   KC%Kprime_q      = Get_ExpEqn( real(p%dt,ReKi), KC%T_q    , xd%Kprime_q_minus1(i,j)    ,  KC%Kq_f   , Kq_f_minus1     )    ! Eqn 1.19b 
   KC%Cn_q_nc       = -1.0_ReKi*KC%T_q * ( KC%Kq_f - KC%Kprime_q ) / M                                                        ! Eqn 1.19a
         
   KC%Cn_alpha_q_nc = KC%Cn_alpha_nc + KC%Cn_q_nc                                                                             ! Eqn 1.17
   
if (p%ShedEffect) then
   KC%X1            = Get_ExpEqn( KC%ds*beta_M_Sqrd*BL_p%b1, 1.0_ReKi, xd%X1_minus1(i,j), BL_p%A1*(KC%alpha_filt_cur - alpha_filt_minus1), 0.0_ReKi ) ! Eqn 1.15a
   KC%X2            = Get_ExpEqn( KC%ds*beta_M_Sqrd*BL_p%b2, 1.0_ReKi, xd%X2_minus1(i,j), BL_p%A2*(KC%alpha_filt_cur - alpha_filt_minus1), 0.0_ReKi ) ! Eqn 1.15b
else
   KC%X1  = 0.0_ReKi  ! u%alpha (and alpha_filt_cur) contains shed vorticity effect already 
   KC%X2  = 0.0_ReKi  ! so that alpha_e = u%alpha-alpha0 directly
endif
   
   KC%alpha_e       = (KC%alpha_filt_cur - BL_p%alpha0) - KC%X1 - KC%X2                                                       ! Eqn 1.14
   
   KC%Cn_alpha_q_circ = KC%C_nalpha_circ * KC%alpha_e                                                                         ! Eqn 1.13
   
   if ( p%UAMod == UA_Gonzalez ) then
         ! Compute X3 and X4 using Eqn 1.16a  and then add Cn_q_circ (Eqn 1.16) to the previously computed Cn_alpha_q_circ
if (p%ShedEffect) then
      KC%X3              = Get_ExpEqn( KC%ds*beta_M_Sqrd*BL_p%b1, 1.0_ReKi, xd%X3_minus1(i,j), BL_p%A1*(KC%q_f_cur - q_f_minus1), 0.0_ReKi ) ! Eqn 1.16a [1]
      KC%X4              = Get_ExpEqn( KC%ds*beta_M_Sqrd*BL_p%b2, 1.0_ReKi, xd%X4_minus1(i,j), BL_p%A2*(KC%q_f_cur - q_f_minus1), 0.0_ReKi ) ! Eqn 1.16a [2]
else
      KC%X3 = 0.0_ReKi ! Similar to X1 and X2, we assumed that this effect is already included
      KC%X4 = 0.0_ReKi
endif
      
      KC%Cn_q_circ       = KC%C_nalpha_circ*KC%q_f_cur/2.0 - KC%X3 - KC%X4                                                    ! Eqn 1.16

   else ! these aren't used (they are possibly output to UA output file when UA_OUTS is > 0 file, though)
      KC%X3              = 0.0_ReKi
      KC%X4              = 0.0_ReKi
      KC%Cn_q_circ       = 0.0_ReKi
   end if
   
   KC%K3prime_q       = Get_ExpEqn( BL_p%b5*beta_M_Sqrd*KC%ds, 1.0_ReKi, xd%K3prime_q_minus1(i,j),  BL_p%A5*(KC%q_f_cur - q_f_minus1), 0.0_ReKi )  ! Eqn 1.26
   KC%Cm_q_circ    = -BL_p%C_nalpha*(KC%q_f_cur - KC%K3prime_q)*p%c(i,j)/(16.0_ReKi*beta_M*u%U)                                  ! Eqn 1.25
   
   KC%Cn_pot       = KC%Cn_alpha_q_circ + KC%Cn_alpha_q_nc                                                                    ! Eqn 1.20 [2a]
   
   k_mq            = 7.0_ReKi / (15.0_ReKi*(1.0_ReKi-M) + 1.5_ReKi * BL_p%C_nalpha * BL_p%A5 * BL_p%b5 * beta_M * M**2)       ! Eqn 1.29 [2]      ! CHECK THAT DENOM ISN'T ZERO!
   KC%Kprimeprime_q   = Get_ExpEqn( real(p%dt,ReKi), k_mq**2*T_I , xd%Kprimeprime_q_minus1(i,j) ,  KC%Kq_f , Kq_f_minus1  )      ! Eqn 1.29 [3]
   
      ! Compute Cm_q_nc 
   if ( p%UAMod == UA_MinnemaPierce ) then
      KC%Cm_q_nc =  -1.0_ReKi * KC%Cn_q_nc / 4.0_ReKi - (KC%k_alpha**2) * T_I * (KC%Kq_f - KC%Kprimeprime_q) / (3.0_ReKi*M)      ! Eqn 1.31
   else  
      KC%Cm_q_nc = -7.0_ReKi * (k_mq**2) * T_I * (KC%Kq_f - KC%Kprimeprime_q) / (12.0_ReKi*M)                                    ! Eqn 1.29 [1]       
   end if
   
   if ( p%UAMod == UA_Gonzalez ) then
      KC%Cc_pot = KC%C_nalpha_circ * KC%alpha_e * u%alpha  !Added this equation with (u%alpha) instead of tan(alpha_e+alpha0). First, tangent gives problems in idling conditions at angles of attack of 90 degrees. Second, the angle there is a physical concept according to the original BL model, and u%alpha could be more suitable 
   else   
   !!! THIS IS A PROBLEM IF KC%alpha_e+BL_p%alpha0 ARE NEAR +/-PI/2
      KC%Cc_pot = KC%Cn_alpha_q_circ * tan(KC%alpha_e+BL_p%alpha0)                                                           ! Eqn 1.21 with cn_pot_circ=KC%Cn_alpha_q_circ as from Eqn 1.20 [3]  
   endif
   
   if (OtherState%FirstPass(i,j)) then
      Cn_pot_minus1 = KC%Cn_pot
   else
      Cn_pot_minus1 = xd%Cn_pot_minus1(i,j)
   end if
   
   KC%Dp            = Get_ExpEqn( KC%ds, BL_p%T_p, xd%Dp_minus1(i,j), KC%Cn_pot, Cn_pot_minus1 )                              ! Eqn 1.35b
   KC%Cn_prime      = KC%Cn_Pot - KC%Dp                                                                                       ! Eqn 1.35a
   
!++++++++++++++++++++++++++++++++++++++++++++++++++++++++++++++  
! This code is taken from ADv14 but doesn't reflect the original intent of the UA theory document
#ifdef TEST_THEORY
   if (OtherState%FirstPass(i,j)) then
      Cn_prime_diff = 0.0_ReKi
   else
      Cn_prime_diff = KC%Cn_prime - xd%Cn_prime_minus1(i,j)
   end if
      
IF ( p%UAMod /= UA_Gonzalez ) THEN
   IF ( KC%alpha_filt_cur * Cn_prime_diff < 0. ) THEN

      KC%T_f   = BL_p%T_f0*1.5
   ELSE

      KC%T_f   = BL_p%T_f0
   ENDIF
ENDIF
#endif   
!++++++++++++++++++++++++++++++++++++++++++++++++++++++++++++++ 

   KC%alpha_f       = KC%Cn_prime / KC%C_nalpha_circ + BL_p%alpha0                                                            ! Eqn 1.34
   
   if (p%flookup) then
      call Get_f_from_Lookup( p%UAMod, u%Re, u%UserProp, KC%alpha_f, BL_p%alpha0, KC%C_nalpha_circ, AFInfo, ErrStat2, ErrMsg2, f=KC%fprime)     ! Solve Eqn 1.32a for f (=KC%fprime) when alpha is replaced with alpha_f (see issue when KC%C_nalpha_circ is 0) 
      call SetErrStat(ErrStat2,ErrMsg2,ErrStat,ErrMsg,RoutineName)
      if (ErrStat >= AbortErrLev) return
   else   
      KC%fprime = Get_f( KC%alpha_f, BL_p%alpha0, BL_p%alpha1, BL_p%alpha2, BL_p%S1, BL_p%S2, BL_p%S3, BL_p%S4)               ! Eqn 1.33
   end if
   
   if (OtherState%FirstPass(i,j)) then
      KC%Df = 0.0_ReKi
   else
      KC%Df = Get_ExpEqn( KC%ds, KC%T_f, xd%Df_minus1(i,j), KC%fprime, xd%fprime_minus1(i,j) )                                ! Eqn 1.36b
   end if
      
   KC%fprimeprime   = KC%fprime - KC%Df                                                                                       ! Eqn 1.36a
   
   if (p%Flookup) then
         ! Compute fprime using Eqn 1.32 and Eqn 1.33
      KC%fprime_c   = Get_f_c_from_Lookup( p%UAMod, u%Re, u%UserProp, KC%alpha_f, BL_p%alpha0, KC%C_nalpha_circ, BL_p%eta_e, AFInfo, ErrStat2, ErrMsg2) ! Solve Eqn 1.32b for f when alpha is replaced with alpha_f
         call SetErrStat(ErrStat2,ErrMsg2,ErrStat,ErrMsg,RoutineName)
         if (ErrStat >= AbortErrLev) return

      if ( p%UAMod == UA_Gonzalez ) then   !Added this part of the code to obtain fm
         call AFI_ComputeAirfoilCoefs( KC%alpha_f, u%Re, u%UserProp, AFInfo, AFI_interp, ErrStat2, ErrMsg2)
           call SetErrStat(ErrStat2,ErrMsg2,ErrStat,ErrMsg,RoutineName)
           if (ErrStat >= AbortErrLev) return

         Cn_temp = AFI_interp%Cl*cos(KC%alpha_f) + (AFI_interp%Cd - AFI_interp%Cd0)*sin(KC%alpha_f)
         if (abs(Cn_temp) < 0.01_ReKi ) then
            KC%fprime_m = 0.0_ReKi
         else
            KC%fprime_m = (AFI_interp%Cm - AFI_interp%Cm0) / Cn_temp 
         end if
      else
         KC%fprime_m = 0.0_ReKi
      endif

     
      if (OtherState%FirstPass(i,j)) then
         KC%Df_c = 0.0_ReKi
         KC%Df_m = 0.0_ReKi
      else
         KC%Df_c = Get_ExpEqn( KC%ds, KC%T_fc, xd%Df_c_minus1(i,j), KC%fprime_c, xd%fprime_c_minus1(i,j)  )
         KC%Df_m = Get_ExpEqn( KC%ds, KC%T_fm, xd%Df_m_minus1(i,j), KC%fprime_m, xd%fprime_m_minus1(i,j)  )  ! used in UAMod=UA_Gonzalez only
      end if
   
         ! Compute Df using Eqn 1.36b   
   
         ! Compute fprimeprime using Eqn 1.36a
      KC%fprimeprime_c   = KC%fprime_c - KC%Df_c
      
      IF ( p%UAMod == UA_Gonzalez ) THEN
         KC%fprimeprime_m   = KC%fprime_m - KC%Df_m
      END IF
   else
      KC%fprime_c = KC%fprime
      KC%Df_c = KC%Df
      KC%fprimeprime_c = KC%fprimeprime

         ! variables used for UAMod=UA_Gonzalez
      KC%fprime_m = 0.0_ReKi
      KC%Df_m     = 0.0_ReKi
      KC%fprimeprime_m = KC%fprimeprime
   end if
   
   
   if ( p%UAMod == UA_Gonzalez ) then
      KC%Cn_FS   = KC%Cn_alpha_q_nc + KC%Cn_q_circ + KC%Cn_alpha_q_circ *  ( (1.0_ReKi + 2.0_ReKi*sqrt(KC%fprimeprime) ) / 3.0_ReKi )**2     ! Eqn 1.39
   else
   ! change proposed by Pariya:
     ! KC%Cn_FS   = KC%Cn_alpha_q_nc                + KC%Cn_alpha_q_circ *  ( (1.0_ReKi +          sqrt(KC%fprimeprime) ) / 2.0_ReKi )**2     ! Eqn 1.38
      call Get_f_from_Lookup( p%UAMod, u%Re, u%UserProp, KC%alpha_e+BL_p%alpha0, BL_p%alpha0, KC%C_nalpha_circ, AFInfo, ErrStat2, ErrMsg2, cn_fs=Cn_fs_temp)
      KC%Cn_FS  = KC%Cn_alpha_q_nc + KC%C_nalpha_circ * KC%alpha_e*KC%fprimeprime  + Cn_fs_temp*(1-KC%fprimeprime)
   end if
      
   if ( p%UAMod == UA_MinnemaPierce ) then
      if (OtherState%FirstPass(i,j)) then     
         KC%Dalphaf    = 0.0_ReKi
      else
         KC%Dalphaf    = Get_ExpEqn( KC%ds, 0.1_ReKi*KC%T_f, xd%Dalphaf_minus1(i,j), KC%alpha_f, xd%alphaf_minus1(i,j) )         ! Eqn 1.43
      end if
   else
      KC%Dalphaf    = 0.0_ReKi
   end if
   
   if ( p%UAMod == UA_Gonzalez ) then
      KC%C_V   = KC%Cn_alpha_q_circ * ( 1.0_ReKi - ((1.0_ReKi + 2.0_ReKi*sqrt(KC%fprimeprime) )/3.0_ReKi)**2  )               ! Eqn. 1.50
   else
      KC%C_V   = KC%Cn_alpha_q_circ *  ( 1.0_ReKi - ( 0.5_ReKi + 0.5_ReKi*sqrt(KC%fprimeprime) )**2 )                         ! Eqn. 1.49
   end if

   KC%T_V = BL_p%T_V0 / OtherState%sigma3(i,j)                                                                                ! Eqn 1.48
   
   if (OtherState%FirstPass(i,j)) then
      KC%Cn_v = 0.0_ReKi
   else
      if (xd%tau_V(i,j) > BL_p%T_VL .AND. KC%Kalpha_f * KC%dalpha0 > 0 ) then ! .AND. (.not. LESF)
         ! We no longer require that T_V will always equal T_V0/2 when this condition is satisfied as was the case in AD v13 GJH 7/20/2017
         ! If we fall into this condition, we need to require we stay here until the current vortex is shed (i.e., tauV is reset to zero)
         if ( p%UAMod == UA_Gonzalez ) then   !Added this equation from the formulation used in UAMod=UA_Gonzalez
            KC%Cn_v = xd%Cn_v_minus1(i,j)*exp(-2.0_ReKi*KC%ds/KC%T_V)
         else    
            KC%Cn_v = xd%Cn_v_minus1(i,j)*exp(-KC%ds/KC%T_V)                                                                  ! Eqn 1.52
         end if
      else      
         KC%Cn_v = Get_ExpEqn( KC%ds, KC%T_V, xd%Cn_v_minus1(i,j), KC%C_V, xd%C_V_minus1(i,j) )                               ! Eqn 1.47
      end if
   
      if ( KC%Cn_v < 0.0_ReKi ) then
         KC%Cn_v = 0.0_ReKi
      end if      
   end if

end subroutine ComputeKelvinChain


!==============================================================================   

!==============================================================================
! Framework Routines                                                          !
!==============================================================================                               
      

!==============================================================================
subroutine UA_SetParameters( dt, InitInp, p, AFInfo, AFIndx, ErrStat, ErrMsg )
! 
! Called by : UA_Init
! Calls  to : NONE
!..............................................................................
   
   real(DbKi),                   intent(in   )  :: dt          ! time step length (s)
   type(UA_InitInputType),       intent(inout)  :: InitInp     ! input data for initialization routine ; we're moving allocated data from InitInp to p so must also be intent(out)
   type(UA_ParameterType),       intent(inout)  :: p           ! parameters
   type(AFI_ParameterType),      intent(in   )  :: AFInfo(:)   !< The airfoil parameter data
   integer(IntKi),               intent(in   )  :: AFIndx(:,:)
   integer(IntKi),               intent(  out)  :: ErrStat     ! error status of the operation
   character(*),                 intent(  out)  :: ErrMsg      ! error message if ErrStat /= ErrID_None

   character(ErrMsgLen)                         :: ErrMsg2
   integer(IntKi)                               :: ErrStat2
   character(*), parameter                      :: RoutineName = 'UA_SetParameters'
   logical                                      :: IsUsed(size(AFInfo))
   INTEGER :: UA_NumLinStates                   ! potentially put in p, number of states per blade node that are linearized
   
   INTEGER(IntKi)                               :: i, j, k, n
   
   
   
      ! Initialize variables for this routine
   ErrStat = ErrID_None
   ErrMsg  = ""
   p%dt         = dt
   
   call AllocAry(p%UA_off_forGood,InitInp%nNodesPerBlade,InitInp%numBlades,'p%UA_off_forGood',ErrStat2,ErrMsg2); call SetErrStat(ErrStat2,ErrMsg2,ErrStat,ErrMsg,RoutineName)
   call AllocAry(p%c,             InitInp%nNodesPerBlade,InitInp%numBlades,'p%c',             ErrStat2,ErrMsg2); call SetErrStat(ErrStat2,ErrMsg2,ErrStat,ErrMsg,RoutineName)
      if (ErrStat >= AbortErrLev) return
   
   p%c          = InitInp%c         ! this can't be 0
   p%d_34_to_ac = InitInp%d_34_to_ac ! In the future, set this for all nodes!
   p%numBlades  = InitInp%numBlades
   p%nNodesPerBlade  = InitInp%nNodesPerBlade
   p%UAMod      = InitInp%UAMod
   p%a_s        = InitInp%a_s       ! this can't be 0
   p%Flookup    = InitInp%Flookup
   p%ShedEffect = InitInp%ShedEffect
   p%UA_OUTS    = InitInp%UA_OUTS
   
   if (p%UAMod==UA_HGM .or. p%UAMod==UA_HGMV) then
      UA_NumLinStates = 4
      ! set the maximum number of states
      ! note: we will subtract states for nodes where UA is off for good, below
      p%lin_nx = p%numBlades*p%nNodesPerBlade*UA_NumLinStates ! 4 continuous states per node per blade (5th state isn't currently linearizable)
   else if (p%UAMod==UA_OYE) then
      UA_NumLinStates = 1
      p%lin_nx = p%numBlades*p%nNodesPerBlade*UA_NumLinStates ! continuous state per node per blade, but stored at position 4
<<<<<<< HEAD
=======
   else if (p%UAMod==UA_None) then
      p%lin_nx = 0
      UA_NumLinStates = 0
>>>>>>> 00ba4949
   else
      p%lin_nx = 0
      UA_NumLinStates = 0
   end if
   
   ! Compute derivative step size
   p%dx    = 0.5_R8Ki * D2R_D
   p%dx(4) = 0.0001_R8Ki
  
   p%UA_off_forGood = .false. ! flag that determines if UA should be turned off for the whole simulation
   if (allocated(InitInp%UAOff_innerNode)) then
      do j=1,min(size(p%UA_off_forGood,2), size(InitInp%UAOff_innerNode)) !blade
         do i=1,min(InitInp%UAOff_innerNode(j),size(p%UA_off_forGood,1)) !node
!            call WrScr( 'Warning: Turning off Unsteady Aerodynamics on inner node (node '//trim(num2lstr(i))//', blade '//trim(num2lstr(j))//')' )
            p%UA_off_forGood(i,j) = .true.
            p%lin_nx = p%lin_nx - UA_NumLinStates
         end do
      end do
   end if
   
   if (allocated(InitInp%UAOff_outerNode)) then
      do j=1,min(size(p%UA_off_forGood,2), size(InitInp%UAOff_outerNode)) !blade
         do i=InitInp%UAOff_outerNode(j), size(p%UA_off_forGood,1) !node
!            call WrScr( 'Warning: Turning off Unsteady Aerodynamics on outer node (node '//trim(num2lstr(i))//', blade '//trim(num2lstr(j))//')' )
            if (.not. p%UA_off_forGood(i,j)) then
               p%UA_off_forGood(i,j) = .true.
               p%lin_nx = p%lin_nx - UA_NumLinStates
            end if
         end do
      end do
   end if
   
   do j=1,size(p%UA_off_forGood,2) !blade
      do i=1,size(p%UA_off_forGood,1) !node
      
         if (.not. p%UA_off_forGood(i,j)) then
            call UA_TurnOff_param(p, AFInfo(AFIndx(i,j)), ErrStat2, ErrMsg2)
            if (ErrStat2 > ErrID_None) then
               call WrScr( 'Warning: Turning off Unsteady Aerodynamics because '//trim(ErrMsg2)//' (node '//trim(num2lstr(i))//', blade '//trim(num2lstr(j))//')' )
               p%UA_off_forGood(i,j) = .true.
               p%lin_nx = p%lin_nx - UA_NumLinStates
            end if
         end if
         
      end do
   end do
   
   
   ! set up index array for linearization
   p%lin_nx = max(0, p%lin_nx)
   call AllocAry(p%lin_xIndx,p%lin_nx,3,'p%lin_xIndx',ErrStat2,ErrMsg2); call SetErrStat(ErrStat2,ErrMsg2,ErrStat,ErrMsg,RoutineName)
      if (ErrStat >= AbortErrLev) return
   
   if (p%lin_nx > 0) then
      n = 1
      do j=1,size(p%UA_off_forGood,2) !blade
         do i=1,size(p%UA_off_forGood,1) !node
            if (.not. p%UA_off_forGood(i,j)) then
               do k=1,UA_NumLinStates
                  p%lin_xIndx(n,1) = i ! node
                  p%lin_xIndx(n,2) = j ! blade

                  if (p%UAMod==UA_OYE) then
                     p%lin_xIndx(n,3) = 4 ! Hack for UA_Oye, state is 4 instead of 1 for now
                  else
                     p%lin_xIndx(n,3) = k ! state
                  endif
                  n = n + 1
               end do
            end if
         end do
      end do
   end if
   
      ! check that the airfoils have appropriate data for UA
   IsUsed = .false.
   do j=1,size(p%UA_off_forGood,2) !blade
      do i=1,size(p%UA_off_forGood,1) !node
         if (.not. p%UA_off_forGood(i,j)) then
            IsUsed(AFIndx(i,j)) = .true.
         end if
      end do
   end do
   
   do i=1,size(AFInfo,1)
      if (IsUsed(i)) then
         call UA_ValidateAFI(p%UAMod, p%Flookup, AFInfo(i), ErrStat2, ErrMsg2)
            call SetErrStat(ErrStat2, ErrMsg2, ErrStat, ErrMsg, RoutineName)
      end if
   end do

end subroutine UA_SetParameters
!==============================================================================   

!==============================================================================
subroutine UA_InitStates_Misc( p, x, xd, OtherState, m, ErrStat, ErrMsg )  
! Called by : UA_Init
! Calls  to : NONE
!..............................................................................

   type(UA_ParameterType),       intent(in   )  :: p           ! Parameters
   type(UA_ContinuousStateType), intent(inout)  :: x           ! Initial continuous states
   type(UA_DiscreteStateType),   intent(inout)  :: xd          ! Initial discrete states
   type(UA_OtherStateType),      intent(inout)  :: OtherState  ! Initial other states
   type(UA_MiscVarType),         intent(inout)  :: m           ! Initial misc/optimization variables
   integer(IntKi),               intent(  out)  :: ErrStat     ! Error status of the operation
   character(*),                 intent(  out)  :: ErrMsg      ! Error message if ErrStat /= ErrID_None

   integer(IntKi)            :: ErrStat2
   character(ErrMsgLen)      :: ErrMsg2
   character(*), parameter   :: RoutineName = 'UA_InitStates'
         
   ErrMsg  = ""
   ErrStat = ErrID_None
   
   
      ! allocate all the state arrays
   if (p%UAMod == UA_HGM .or. p%UAMod == UA_HGMV .or. p%UAMod == UA_OYE) then
   
      allocate( x%element( p%nNodesPerBlade, p%numBlades ), stat=ErrStat2 )
      if (ErrStat2 /= 0) call SetErrStat(ErrID_Fatal,"Cannot allocate x%x.",ErrStat,ErrMsg,RoutineName)

      allocate( OtherState%n(p%nNodesPerBlade, p%numBlades), stat=ErrStat2)
         if (ErrStat2 /= 0 ) call SetErrStat( ErrID_Fatal, " Error allocating OtherState%n.", ErrStat, ErrMsg, RoutineName)
      
      if (p%UAMod == UA_HGMV) then
         allocate( OtherState%t_vortexBegin(p%nNodesPerBlade, p%numBlades), stat=ErrStat2)
            if (ErrStat2 /= 0 ) call SetErrStat( ErrID_Fatal, " Error allocating OtherState%t_vortexBegin.", ErrStat, ErrMsg, RoutineName)

         allocate( OtherState%SignOfOmega(p%nNodesPerBlade, p%numBlades), stat=ErrStat2)
            if (ErrStat2 /= 0 ) call SetErrStat( ErrID_Fatal, " Error allocating OtherState%SignOfOmega.", ErrStat, ErrMsg, RoutineName)
         
         allocate( OtherState%PositivePressure(p%nNodesPerBlade, p%numBlades), stat=ErrStat2)
            if (ErrStat2 /= 0 ) call SetErrStat( ErrID_Fatal, " Error allocating OtherState%PositivePressure.", ErrStat, ErrMsg, RoutineName)

         allocate( OtherState%vortexOn(p%nNodesPerBlade, p%numBlades), stat=ErrStat2)
            if (ErrStat2 /= 0 ) call SetErrStat( ErrID_Fatal, " Error allocating OtherState%vortexOn.", ErrStat, ErrMsg, RoutineName)

         allocate( OtherState%BelowThreshold(p%nNodesPerBlade, p%numBlades), stat=ErrStat2)
            if (ErrStat2 /= 0 ) call SetErrStat( ErrID_Fatal, " Error allocating OtherState%BelowThreshold.", ErrStat, ErrMsg, RoutineName)
      end if
   elseif (p%UAMod == UA_BV) then
      call AllocAry( xd%alpha_minus1     ,   p%nNodesPerBlade,p%numBlades, 'xd%alpha_minus1',      ErrStat2, ErrMsg2); call SetErrStat(ErrStat2,ErrMsg2,ErrStat,ErrMsg,RoutineName)
      call AllocAry( xd%alpha_filt_minus1,   p%nNodesPerBlade,p%numBlades, 'xd%alpha_filt_minus1', ErrStat2, ErrMsg2); call SetErrStat(ErrStat2,ErrMsg2,ErrStat,ErrMsg,RoutineName)
      call AllocAry( xd%alpha_dot        ,   p%nNodesPerBlade,p%numBlades, 'xd%alpha_dot',         ErrStat2, ErrMsg2); call SetErrStat(ErrStat2,ErrMsg2,ErrStat,ErrMsg,RoutineName)
      call AllocAry( xd%alpha_dot_minus1 ,   p%nNodesPerBlade,p%numBlades, 'xd%alpha_dot_minus1',  ErrStat2, ErrMsg2); call SetErrStat(ErrStat2,ErrMsg2,ErrStat,ErrMsg,RoutineName)
      allocate     ( OtherState%activeL     (p%nNodesPerBlade,p%numBlades), stat=ErrStat2); if(ErrStat2 /= 0) call SetErrStat( ErrID_Fatal, " Error allocating OtherState%activeL.", ErrStat, ErrMsg, RoutineName)
      allocate     ( OtherState%activeD     (p%nNodesPerBlade,p%numBlades), stat=ErrStat2); if(ErrStat2 /= 0) call SetErrStat( ErrID_Fatal, " Error allocating OtherState%activeD.", ErrStat, ErrMsg, RoutineName)
      
   else
      call AllocAry( xd%alpha_minus1,        p%nNodesPerBlade,p%numBlades, 'xd%alpha_minus1', ErrStat2, ErrMsg2); call SetErrStat(ErrStat2,ErrMsg2,ErrStat,ErrMsg,RoutineName)
      call AllocAry( xd%alpha_filt_minus1,   p%nNodesPerBlade,p%numBlades, 'xd%alpha_filt_minus1', ErrStat2, ErrMsg2); call SetErrStat(ErrStat2,ErrMsg2,ErrStat,ErrMsg,RoutineName)
      call AllocAry( xd%q_minus1,            p%nNodesPerBlade,p%numBlades, 'xd%q_minus1', ErrStat2, ErrMsg2); call SetErrStat(ErrStat2,ErrMsg2,ErrStat,ErrMsg,RoutineName)
      call AllocAry( xd%q_f_minus1,          p%nNodesPerBlade,p%numBlades, 'xd%q_f_minus1', ErrStat2, ErrMsg2); call SetErrStat(ErrStat2,ErrMsg2,ErrStat,ErrMsg,RoutineName)
      call AllocAry( xd%Kq_f_minus1,         p%nNodesPerBlade,p%numBlades, 'xd%Kq_minus1', ErrStat2, ErrMsg2); call SetErrStat(ErrStat2,ErrMsg2,ErrStat,ErrMsg,RoutineName)
      call AllocAry( xd%Kalpha_f_minus1,     p%nNodesPerBlade,p%numBlades, 'xd%Kalpha_f_minus1', ErrStat2, ErrMsg2); call SetErrStat(ErrStat2,ErrMsg2,ErrStat,ErrMsg,RoutineName)
      call AllocAry( xd%X1_minus1,           p%nNodesPerBlade,p%numBlades, 'xd%X1_minus1', ErrStat2, ErrMsg2); call SetErrStat(ErrStat2,ErrMsg2,ErrStat,ErrMsg,RoutineName)
      call AllocAry( xd%X2_minus1,           p%nNodesPerBlade,p%numBlades, 'xd%X2_minus1', ErrStat2, ErrMsg2); call SetErrStat(ErrStat2,ErrMsg2,ErrStat,ErrMsg,RoutineName)
      call AllocAry( xd%X3_minus1,           p%nNodesPerBlade,p%numBlades, 'xd%X3_minus1', ErrStat2, ErrMsg2); call SetErrStat(ErrStat2,ErrMsg2,ErrStat,ErrMsg,RoutineName)
      call AllocAry( xd%X4_minus1,           p%nNodesPerBlade,p%numBlades, 'xd%X4_minus1', ErrStat2, ErrMsg2); call SetErrStat(ErrStat2,ErrMsg2,ErrStat,ErrMsg,RoutineName)
      call AllocAry( xd%Kprime_alpha_minus1, p%nNodesPerBlade,p%numBlades, 'xd%Kprime_alpha_minus1', ErrStat2, ErrMsg2); call SetErrStat(ErrStat2,ErrMsg2,ErrStat,ErrMsg,RoutineName)
      call AllocAry( xd%Kprime_q_minus1,     p%nNodesPerBlade,p%numBlades, 'xd%Kprime_q_minus1', ErrStat2, ErrMsg2); call SetErrStat(ErrStat2,ErrMsg2,ErrStat,ErrMsg,RoutineName)
      call AllocAry( xd%Kprimeprime_q_minus1,p%nNodesPerBlade,p%numBlades, 'xd%Kprimeprime_q_minus1', ErrStat2, ErrMsg2); call SetErrStat(ErrStat2,ErrMsg2,ErrStat,ErrMsg,RoutineName)
      call AllocAry( xd%K3prime_q_minus1,    p%nNodesPerBlade,p%numBlades, 'xd%K3prime_q_minus1', ErrStat2, ErrMsg2); call SetErrStat(ErrStat2,ErrMsg2,ErrStat,ErrMsg,RoutineName)
      call AllocAry( xd%Dp_minus1,           p%nNodesPerBlade,p%numBlades, 'xd%Dp_minus1', ErrStat2, ErrMsg2); call SetErrStat(ErrStat2,ErrMsg2,ErrStat,ErrMsg,RoutineName)
      
      call AllocAry(xd%Cn_prime_minus1     ,p%nNodesPerBlade,p%numBlades,'xd%Cn_prime_minus1',ErrStat2,ErrMsg2); call SetErrStat(ErrStat2,ErrMsg2,ErrStat,ErrMsg,RoutineName)
      call AllocAry(xd%Cn_pot_minus1       ,p%nNodesPerBlade,p%numBlades,'xd%Cn_pot_minus1',ErrStat2,ErrMsg2); call SetErrStat(ErrStat2,ErrMsg2,ErrStat,ErrMsg,RoutineName)
      call AllocAry(xd%fprimeprime_minus1  ,p%nNodesPerBlade,p%numBlades,'xd%fprimeprime_minus1',ErrStat2,ErrMsg2); call SetErrStat(ErrStat2,ErrMsg2,ErrStat,ErrMsg,RoutineName)
      call AllocAry(xd%fprimeprime_c_minus1,p%nNodesPerBlade,p%numBlades,'xd%fprimeprime_c_minus1',ErrStat2,ErrMsg2); call SetErrStat(ErrStat2,ErrMsg2,ErrStat,ErrMsg,RoutineName)
      call AllocAry(xd%fprimeprime_m_minus1,p%nNodesPerBlade,p%numBlades,'xd%fprimeprime_m_minus1',ErrStat2,ErrMsg2); call SetErrStat(ErrStat2,ErrMsg2,ErrStat,ErrMsg,RoutineName)
      call AllocAry(xd%Df_minus1           ,p%nNodesPerBlade,p%numBlades,'xd%Df_minus1',ErrStat2,ErrMsg2); call SetErrStat(ErrStat2,ErrMsg2,ErrStat,ErrMsg,RoutineName)
      call AllocAry(xd%Df_c_minus1         ,p%nNodesPerBlade,p%numBlades,'xd%Df_c_minus1',ErrStat2,ErrMsg2); call SetErrStat(ErrStat2,ErrMsg2,ErrStat,ErrMsg,RoutineName)
      call AllocAry(xd%Df_m_minus1         ,p%nNodesPerBlade,p%numBlades,'xd%Df_m_minus1',ErrStat2,ErrMsg2); call SetErrStat(ErrStat2,ErrMsg2,ErrStat,ErrMsg,RoutineName)
      call AllocAry(xd%Dalphaf_minus1      ,p%nNodesPerBlade,p%numBlades,'xd%Dalphaf_minus1',ErrStat2,ErrMsg2); call SetErrStat(ErrStat2,ErrMsg2,ErrStat,ErrMsg,RoutineName)
      call AllocAry(xd%alphaf_minus1       ,p%nNodesPerBlade,p%numBlades,'xd%alphaf_minus1',ErrStat2,ErrMsg2); call SetErrStat(ErrStat2,ErrMsg2,ErrStat,ErrMsg,RoutineName)
      call AllocAry(xd%fprime_minus1       ,p%nNodesPerBlade,p%numBlades,'xd%fprime_minus1',ErrStat2,ErrMsg2); call SetErrStat(ErrStat2,ErrMsg2,ErrStat,ErrMsg,RoutineName)
      call AllocAry(xd%fprime_c_minus1     ,p%nNodesPerBlade,p%numBlades,'xd%fprime_c_minus1',ErrStat2,ErrMsg2); call SetErrStat(ErrStat2,ErrMsg2,ErrStat,ErrMsg,RoutineName)
      call AllocAry(xd%fprime_m_minus1     ,p%nNodesPerBlade,p%numBlades,'xd%fprime_m_minus1',ErrStat2,ErrMsg2); call SetErrStat(ErrStat2,ErrMsg2,ErrStat,ErrMsg,RoutineName)
      call AllocAry(xd%tau_V               ,p%nNodesPerBlade,p%numBlades,'xd%tau_V',ErrStat2,ErrMsg2); call SetErrStat(ErrStat2,ErrMsg2,ErrStat,ErrMsg,RoutineName)
      call AllocAry(xd%tau_V_minus1        ,p%nNodesPerBlade,p%numBlades,'xd%tau_V_minus1',ErrStat2,ErrMsg2); call SetErrStat(ErrStat2,ErrMsg2,ErrStat,ErrMsg,RoutineName)
      call AllocAry(xd%Cn_v_minus1         ,p%nNodesPerBlade,p%numBlades,'xd%Cn_v_minus1',ErrStat2,ErrMsg2); call SetErrStat(ErrStat2,ErrMsg2,ErrStat,ErrMsg,RoutineName)
      call AllocAry(xd%C_V_minus1          ,p%nNodesPerBlade,p%numBlades,'xd%C_V_minus1',ErrStat2,ErrMsg2); call SetErrStat(ErrStat2,ErrMsg2,ErrStat,ErrMsg,RoutineName)
   
      call AllocAry(OtherState%sigma1   ,p%nNodesPerBlade,p%numBlades,'OtherState%sigma1',ErrStat2,ErrMsg2); call SetErrStat(ErrStat2,ErrMsg2,ErrStat,ErrMsg,RoutineName)
      call AllocAry(OtherState%sigma1c   ,p%nNodesPerBlade,p%numBlades,'OtherState%sigma1c',ErrStat2,ErrMsg2); call SetErrStat(ErrStat2,ErrMsg2,ErrStat,ErrMsg,RoutineName)
      call AllocAry(OtherState%sigma1m   ,p%nNodesPerBlade,p%numBlades,'OtherState%sigma1m',ErrStat2,ErrMsg2); call SetErrStat(ErrStat2,ErrMsg2,ErrStat,ErrMsg,RoutineName)
      call AllocAry(OtherState%sigma3   ,p%nNodesPerBlade,p%numBlades,'OtherState%sigma3',ErrStat2,ErrMsg2); call SetErrStat(ErrStat2,ErrMsg2,ErrStat,ErrMsg,RoutineName)

      if(p%UA_OUTS>0) then
         call AllocAry(m%TESF     ,p%nNodesPerBlade,p%numBlades,'m%TESF',ErrStat2,ErrMsg2); call SetErrStat(ErrStat2,ErrMsg2,ErrStat,ErrMsg,RoutineName)
         call AllocAry(m%LESF     ,p%nNodesPerBlade,p%numBlades,'m%LESF',ErrStat2,ErrMsg2); call SetErrStat(ErrStat2,ErrMsg2,ErrStat,ErrMsg,RoutineName)
         call AllocAry(m%VRTX     ,p%nNodesPerBlade,p%numBlades,'m%VRTX',ErrStat2,ErrMsg2); call SetErrStat(ErrStat2,ErrMsg2,ErrStat,ErrMsg,RoutineName)
         call AllocAry(m%T_Sh     ,p%nNodesPerBlade,p%numBlades,'m%T_Sh',ErrStat2,ErrMsg2); call SetErrStat(ErrStat2,ErrMsg2,ErrStat,ErrMsg,RoutineName)
      endif
   end if
   
   call AllocAry(m%weight     ,p%nNodesPerBlade,p%numBlades,'m%weight',ErrStat2,ErrMsg2); call SetErrStat(ErrStat2,ErrMsg2,ErrStat,ErrMsg,RoutineName)

   call AllocAry(OtherState%FirstPass,p%nNodesPerBlade,p%numBlades,'OtherState%FirstPass',ErrStat2,ErrMsg2); call SetErrStat(ErrStat2,ErrMsg2,ErrStat,ErrMsg,RoutineName)
   
   if (ErrStat >= AbortErrLev) return

   
   call UA_ReInit( p, x, xd, OtherState, m, ErrStat2,ErrMsg2 )   ! initializes values of states and misc vars
      call SetErrStat(ErrStat2,ErrMsg2,ErrStat,ErrMsg,RoutineName)
   
end subroutine UA_InitStates_Misc 
!==============================================================================   
subroutine UA_ReInit( p, x, xd, OtherState, m, ErrStat, ErrMsg )  
   type(UA_ParameterType),       intent(in   )  :: p           ! Parameters
   type(UA_ContinuousStateType), intent(inout)  :: x           ! Initial continuous states
   type(UA_DiscreteStateType),   intent(inout)  :: xd          ! Initial discrete states
   type(UA_OtherStateType),      intent(inout)  :: OtherState  ! Initial other states
   type(UA_MiscVarType),         intent(inout)  :: m           ! Initial misc/optimization variables

   integer(IntKi),               intent(  out)  :: ErrStat     ! Error status of the operation
   character(*),                 intent(  out)  :: ErrMsg      ! Error message if ErrStat /= ErrID_None

   integer(IntKi)                               :: ErrStat2
   character(ErrMsgLen)                         :: ErrMsg2
   character(*), parameter                      :: RoutineName = 'UA_ReInit'
   integer                                      :: i
   integer                                      :: j
   
   ErrStat = ErrID_None
   ErrMsg  = ""
   
   m%FirstWarn_M = .true.
   m%FirstWarn_UA = .true.
   m%FirstWarn_UA_off = .true.
   m%weight = 1.0
   
   OtherState%FirstPass = .true.
   
   do j=1,size(p%UA_off_forGood,2) !blade
      do i=1,size(p%UA_off_forGood,1) !node

         if (p%UA_off_forGood(i,j)) then
            m%weight(i,j) = 0.0_ReKi
         end if
         
      end do
   end do   
   
   if ( p%UAMod == UA_HGM .or. p%UAMod == UA_HGMV .or. p%UAMod == UA_OYE) then
   
      OtherState%n   = -1  ! we haven't updated OtherState%xdot, yet
      
      do j=1,size(x%element,2)
         do i=1,size(x%element,1)
            x%element(i,j)%x = 0.0_ReKi
         end do
      end do

      do i = 1, size(OtherState%xdot)
         call UA_CopyContState( x, OtherState%xdot(i), MESH_UPDATECOPY, ErrStat2, ErrMsg2) ! there are no meshes, so the control code is irrelevant
            call SetErrStat(ErrStat2,ErrMsg2,ErrStat,ErrMsg,RoutineName)
         call UA_CopyContState( x, OtherState%xHistory(i), MESH_UPDATECOPY, ErrStat2, ErrMsg2) ! there are no meshes, so the control code is irrelevant
            call SetErrStat(ErrStat2,ErrMsg2,ErrStat,ErrMsg,RoutineName)
      end do
   
      if (p%UAMod == UA_HGMV) then
         OtherState%t_vortexBegin = 0.0_ReKi
         OtherState%SignOfOmega = 1.0_ReKi
         OtherState%PositivePressure = .true.
         OtherState%vortexOn = .false.
         OtherState%BelowThreshold = .true.
      end if

   elseif (p%UAMod == UA_BV) then

      xd%alpha_minus1         = 0.0_ReKi
      xd%alpha_filt_minus1    = 0.0_ReKi
      xd%alpha_dot            = 0.0_ReKi
      xd%alpha_dot_minus1     = 0.0_ReKi
      OtherState%activeL      = .False.
      OtherState%activeD      = .False.
      
   else
      OtherState%sigma1    = 1.0_ReKi
      OtherState%sigma1c   = 1.0_ReKi
      OtherState%sigma1m   = 1.0_ReKi
      OtherState%sigma3    = 1.0_ReKi

      if (p%UA_OUTS>0) then
         m%TESF      = .FALSE.
         m%LESF      = .FALSE.
         m%VRTX      = .FALSE.
         m%T_sh      = 0.0_ReKi
      endif
   
      xd%Cn_prime_minus1      = 0.0_ReKi
      xd%alpha_minus1         = 0.0_ReKi
      xd%alpha_filt_minus1    = 0.0_ReKi
      xd%q_minus1             = 0.0_ReKi
      xd%q_f_minus1           = 0.0_ReKi
      xd%Kq_f_minus1          = 0.0_ReKi
      xd%Kalpha_f_minus1      = 0.0_ReKi
      xd%X1_minus1            = 0.0_ReKi
      xd%X2_minus1            = 0.0_ReKi
      xd%X3_minus1            = 0.0_ReKi
      xd%X4_minus1            = 0.0_ReKi
      xd%Kprime_alpha_minus1  = 0.0_ReKi
      xd%Kprime_q_minus1      = 0.0_ReKi
      xd%Dp_minus1            = 0.0_ReKi
      xd%Cn_pot_minus1        = 0.0_ReKi
      xd%K3prime_q_minus1     = 0.0_ReKi
      xd%Kprimeprime_q_minus1 = 0.0_ReKi  
      xd%fprimeprime_minus1   = 0.0_ReKi
      xd%fprimeprime_c_minus1 = 0.0_ReKi
      xd%fprimeprime_m_minus1 = 0.0_ReKi
      xd%Df_minus1            = 0.0_ReKi
      xd%Df_c_minus1          = 0.0_ReKi
      xd%Df_m_minus1          = 0.0_ReKi
      xd%Dalphaf_minus1       = 0.0_ReKi
      xd%alphaf_minus1        = 0.0_ReKi
      xd%fprime_minus1        = 0.0_ReKi
      xd%fprime_c_minus1      = 0.0_ReKi
      xd%fprime_m_minus1      = 0.0_ReKi
      xd%tau_V                = 0.0_ReKi 
      xd%tau_V_minus1         = 0.0_ReKi 
      xd%Cn_v_minus1          = 0.0_ReKi
      xd%C_V_minus1           = 0.0_ReKi  ! This probably should not be set to 0.0, but should be set 
   end if

end subroutine UA_ReInit
!==============================================================================
subroutine UA_Init( InitInp, u, p, x, xd, OtherState, y,  m, Interval, &
                    AFInfo, AFIndx, InitOut,ErrStat, ErrMsg )
! This routine is called at the start of the simulation to perform initialization steps.
! The parameters are set here and not changed during the simulation.
! The initial states and initial guess for the input are defined.
! Called by : DRIVER
! Calls  to : NWTC_Init, UA_SetParameters, UA_InitStates
!..............................................................................

   type(UA_InitInputType),       intent(inout)  :: InitInp     ! input data for initialization routine ; we're moving allocated data from InitInp to p so must also be intent(out)
   type(UA_InputType),           intent(in   )  :: u           ! An initial guess for the input; input mesh must be defined
   type(UA_ParameterType),       intent(  out)  :: p           ! Parameters
   type(UA_ContinuousStateType), intent(  out)  :: x           ! Initial continuous states
   type(UA_DiscreteStateType),   intent(  out)  :: xd          ! Initial discrete states
   type(UA_OtherStateType),      intent(  out)  :: OtherState  ! Initial other states
   type(UA_OutputType),          intent(  out)  :: y           ! Initial system outputs (outputs are not calculated;
                                                               !   only the output mesh is initialized)
   type(UA_MiscVarType),         intent(  out)  :: m           ! Initial misc/optimization variables
   real(DbKi),                   intent(in   )  :: interval    ! Coupling interval in seconds: the rate that
                                                               !   (1) BEMT_UpdateStates() is called in loose coupling &
                                                               !   (2) BEMT_UpdateDiscState() is called in tight coupling.
                                                               !   Input is the suggested time from the glue code;
                                                               !   Output is the actual coupling interval that will be used
                                                               !   by the glue code.
   type(AFI_ParameterType),      intent(in   )  :: AFInfo(:)   !< The airfoil parameter data
   integer(IntKi),               intent(in   )  :: AFIndx(:,:)
   type(UA_InitOutputType),      intent(  out)  :: InitOut     ! Output for initialization routine
   integer(IntKi),               intent(  out)  :: ErrStat     ! Error status of the operation
   character(*),                 intent(  out)  :: ErrMsg      ! Error message if ErrStat /= ErrID_None


      ! Local variables
   character(ErrMsgLen)                         :: errMsg2     ! temporary Error message if ErrStat /= ErrID_None
   integer(IntKi)                               :: errStat2    ! temporary Error status of the operation
   character(*), parameter                      :: RoutineName = 'UA_Init'
   
      ! Initialize variables for this routine
   ErrStat = ErrID_None
   ErrMsg  = ""


      ! Initialize the NWTC Subroutine Library
   call NWTC_Init( EchoLibVer=.FALSE. )

   if (InitInp%WrSum) then
      call UA_WriteAFIParamsToFile(InitInp, AFInfo, ErrStat2, ErrMsg2); if(Failed()) return
   end if

   call UA_ValidateInput(InitInp, ErrStat2, ErrMsg2); if(Failed()) return
   
      ! Allocate and set parameter data structure using initialization data
   call UA_SetParameters( interval, InitInp, p, AFInfo, AFIndx, ErrStat2, ErrMsg2 ); if(Failed()) return
   
      ! initialize the states, and misc variables
   call UA_InitStates_Misc( p, x, xd, OtherState, m, ErrStat2, ErrMsg2 ); if(Failed()) return
      
   ! --- Write Outputs
   call UA_Init_Outputs(InitInp, p, y, InitOut, errStat2, errMsg2); if(Failed()) return
   
contains
   logical function Failed()
      call SetErrStat( errStat2, errMsg2, errStat, errMsg, 'UA_Init' )
      Failed =  errStat >= AbortErrLev
   end function Failed
end subroutine UA_Init

!==============================================================================     
subroutine UA_Init_Outputs(InitInp, p, y, InitOut, errStat, errMsg)
   type(UA_InitInputType),       intent(in   )  :: InitInp     ! input data for initialization routine ; we're moving allocated data from InitInp to p so must also be intent(out)
   type(UA_ParameterType),       intent(inout)  :: p           ! Parameters
   type(UA_OutputType),          intent(inout)  :: y           ! Initial system outputs (outputs are not calculated;
   !type(UA_MiscVarType),         intent(  out)  :: m           ! Initial misc/optimization variables
   type(UA_InitOutputType),      intent(  out)  :: InitOut     ! Output for initialization routine
   integer(IntKi),               intent(  out)  :: ErrStat     ! Error status of the operation
   character(*),                 intent(  out)  :: ErrMsg      ! Error message if ErrStat /= ErrID_None
   character(6)                                 :: TmpChar                          ! Temporary char array to hold the node digits (3 places only!!!!)
   integer(IntKi)                               :: i,j, iNode, iOffset
   character(64)                                :: chanPrefix
   character(ErrMsgLen)                         :: errMsg2     ! temporary Error message if ErrStat /= ErrID_None
   integer(IntKi)                               :: errStat2    ! temporary Error status of the operation
   character(*), parameter                      :: RoutineName = 'UA_Init'
   errStat = errID_None
   errMsg = ""

   if (p%UA_OUTS==0) then 
      p%NumOuts = 0
      p%unOutFile = -1
      return
   endif

      ! Allocate and set the InitOut data
   if (p%UAMod == UA_None) then
      p%NumOuts = 11
   elseif (p%UAMod == UA_HGM .or. p%UAMod == UA_OYE) then
      p%NumOuts = 20
   elseif(p%UAMod == UA_HGMV) then
      p%NumOuts = 21
   elseif(p%UAMod == UA_BV) then
      p%NumOuts = 26
   else
      p%NumOuts = 45
   end if
      
   allocate(InitOut%WriteOutputHdr(p%NumOuts*p%numBlades*p%nNodesPerBlade),STAT=ErrStat2)
      if (ErrStat2 /= 0) call SetErrStat(ErrID_Fatal,'Error allocating WriteOutputHdr.',ErrStat,ErrMsg,RoutineName)
   allocate(InitOut%WriteOutputUnt(p%NumOuts*p%numBlades*p%nNodesPerBlade),STAT=ErrStat2)
      if (ErrStat2 /= 0) call SetErrStat(ErrID_Fatal,'Error allocating WriteOutputUnt.',ErrStat,ErrMsg,RoutineName)
   allocate(y%WriteOutput(p%NumOuts*p%numBlades*p%nNodesPerBlade),STAT=ErrStat2)
      if (ErrStat2 /= 0) call SetErrStat(ErrID_Fatal,'Error allocating y%WriteOutput.',ErrStat,ErrMsg,RoutineName)
   if (ErrStat >= AbortErrLev) return
   y%WriteOutput = 0.0_ReKi
         
   iNode = 0
   do j = 1,p%numBlades
      do i = 1,p%nNodesPerBlade
         
         iOffset = (i-1)*p%NumOuts + (j-1)*p%nNodesPerBlade*p%NumOuts 
                  
         !chanPrefix = "B"//trim(num2lstr(j))//"N"//trim(num2lstr(i))
         if ((p%numBlades==1) .and. (p%nNodesPerBlade==1) .and. p%UA_OUTS==1) then
            chanPrefix='' ! UA_Driver
         else
            write (TmpChar,'(I3.3)') i          ! 3 digit number
            chanPrefix = 'AB' // TRIM(Num2LStr(j)) // 'N' // TRIM(TmpChar) 
         endif
         
         InitOut%WriteOutputHdr(iOffset+ 1)  = trim(chanPrefix)//'Alpha'
         InitOut%WriteOutputHdr(iOffset+ 2)  = trim(chanPrefix)//'Vrel'
         InitOut%WriteOutputHdr(iOffset+ 3)  = trim(chanPrefix)//'Cn'
         InitOut%WriteOutputHdr(iOffset+ 4)  = trim(chanPrefix)//'Cc'
         InitOut%WriteOutputHdr(iOffset+ 5)  = trim(chanPrefix)//'Cl'
         InitOut%WriteOutputHdr(iOffset+ 6)  = trim(chanPrefix)//'Cd'
         InitOut%WriteOutputHdr(iOffset+ 7)  = trim(chanPrefix)//'Cm'
         
         InitOut%WriteOutputUnt(iOffset+ 1)  ='(deg)'
         InitOut%WriteOutputUnt(iOffset+ 2)  ='(m/s)'
         InitOut%WriteOutputUnt(iOffset+ 3)  ='(-)'
         InitOut%WriteOutputUnt(iOffset+ 4)  ='(-)'
         InitOut%WriteOutputUnt(iOffset+ 5)  ='(-)'
         InitOut%WriteOutputUnt(iOffset+ 6)  ='(-)'
         InitOut%WriteOutputUnt(iOffset+ 7)  ='(-)'
         
         if (p%UAmod == UA_None) then
            
            InitOut%WriteOutputHdr(iOffset+ 8)  = trim(chanPrefix)//'omega'
            InitOut%WriteOutputHdr(iOffset+ 9)  = trim(chanPrefix)//'alphaE'
            InitOut%WriteOutputHdr(iOffset+10)  = trim(chanPrefix)//'Tu'
            InitOut%WriteOutputHdr(iOffset+11)  = trim(chanPrefix)//'alpha_34'

            InitOut%WriteOutputUnt(iOffset+ 8)  = '(deg/sec)'
            InitOut%WriteOutputUnt(iOffset+ 9)  = '(deg)'
            InitOut%WriteOutputUnt(iOffset+10)  = '(s)'
            InitOut%WriteOutputUnt(iOffset+11)  = '(deg)'


         elseif (p%UAmod == UA_HGM .or. p%UAMod == UA_HGMV .or. p%UAMod == UA_OYE) then
            
            InitOut%WriteOutputHdr(iOffset+ 8)  = trim(chanPrefix)//'omega'
            InitOut%WriteOutputHdr(iOffset+ 9)  = trim(chanPrefix)//'alphaE'
            InitOut%WriteOutputHdr(iOffset+10)  = trim(chanPrefix)//'Tu'
            InitOut%WriteOutputHdr(iOffset+11)  = trim(chanPrefix)//'alpha_34'
            InitOut%WriteOutputHdr(iOffset+12)  = trim(chanPrefix)//'cl_fs'
            InitOut%WriteOutputHdr(iOffset+13)  = trim(chanPrefix)//'fs_aE'
         
            InitOut%WriteOutputHdr(iOffset+14)  = trim(chanPrefix)//'x1'
            InitOut%WriteOutputHdr(iOffset+15)  = trim(chanPrefix)//'x2'
            InitOut%WriteOutputHdr(iOffset+16)  = trim(chanPrefix)//'x3'
            InitOut%WriteOutputHdr(iOffset+17)  = trim(chanPrefix)//'x4'
            InitOut%WriteOutputHdr(iOffset+18)  = trim(chanPrefix)//'k'
            InitOut%WriteOutputHdr(iOffset+19)  = trim(chanPrefix)//'weight'
            InitOut%WriteOutputHdr(iOffset+20)  = trim(chanPrefix)//'cl_fa'

            InitOut%WriteOutputUnt(iOffset+ 8)  = '(deg/sec)'
            InitOut%WriteOutputUnt(iOffset+ 9)  = '(deg)'
            InitOut%WriteOutputUnt(iOffset+10)  = '(s)'
            InitOut%WriteOutputUnt(iOffset+11)  = '(deg)'
            InitOut%WriteOutputUnt(iOffset+12)  = '(-)'
            InitOut%WriteOutputUnt(iOffset+13)  = '(-)'
         
            InitOut%WriteOutputUnt(iOffset+14)  = '(rad)'
            InitOut%WriteOutputUnt(iOffset+15)  = '(rad)'
            InitOut%WriteOutputUnt(iOffset+16)  = '(-)'
            InitOut%WriteOutputUnt(iOffset+17)  = '(-)'
            InitOut%WriteOutputUnt(iOffset+18)  = '(-)'
            InitOut%WriteOutputUnt(iOffset+19)  = '(-)'
            InitOut%WriteOutputUnt(iOffset+20)  = '(-)'

            
            if (p%UAmod == UA_HGMV) then
               InitOut%WriteOutputHdr(iOffset+21)  = trim(chanPrefix)//'x5'
               InitOut%WriteOutputUnt(iOffset+21)  = '(-)'
            end if

         elseif(p%UAMod == UA_BV) then
            InitOut%WriteOutputHdr(iOffset+ 8)  = trim(chanPrefix)//'omega'
            InitOut%WriteOutputHdr(iOffset+ 9)  = trim(chanPrefix)//'alphaE'
            InitOut%WriteOutputHdr(iOffset+10)  = trim(chanPrefix)//'alphaED'
            InitOut%WriteOutputHdr(iOffset+11)  = trim(chanPrefix)//'Tu'
            InitOut%WriteOutputHdr(iOffset+12)  = trim(chanPrefix)//'alpha_34'
            InitOut%WriteOutputHdr(iOffset+13)  = trim(chanPrefix)//'alphaDot'
            InitOut%WriteOutputHdr(iOffset+14)  = trim(chanPrefix)//'adotnorm'
            InitOut%WriteOutputHdr(iOffset+15)  = trim(chanPrefix)//'dalphaL'
            InitOut%WriteOutputHdr(iOffset+16)  = trim(chanPrefix)//'dalphaD'
            InitOut%WriteOutputHdr(iOffset+17)  = trim(chanPrefix)//'activeL'
            InitOut%WriteOutputHdr(iOffset+18)  = trim(chanPrefix)//'activeD'
            InitOut%WriteOutputHdr(iOffset+19)  = trim(chanPrefix)//'alphaLagD'
            InitOut%WriteOutputHdr(iOffset+20)  = trim(chanPrefix)//'gammaL'
            InitOut%WriteOutputHdr(iOffset+21)  = trim(chanPrefix)//'gammaD'
            InitOut%WriteOutputHdr(iOffset+22)  = trim(chanPrefix)//'transA'
            InitOut%WriteOutputHdr(iOffset+23)  = trim(chanPrefix)//'delP'
            InitOut%WriteOutputHdr(iOffset+24)  = trim(chanPrefix)//'delN'
            InitOut%WriteOutputHdr(iOffset+25)  = trim(chanPrefix)//'Vx'
            InitOut%WriteOutputHdr(iOffset+26)  = trim(chanPrefix)//'Vy'

            InitOut%WriteOutputUnt(iOffset+ 8)  = '(rad/s)'
            InitOut%WriteOutputUnt(iOffset+ 9)  = '(deg)'
            InitOut%WriteOutputUnt(iOffset+10)  = '(deg)'
            InitOut%WriteOutputUnt(iOffset+11)  = '(s)'
            InitOut%WriteOutputUnt(iOffset+12)  = '(deg)'
            InitOut%WriteOutputUnt(iOffset+13)  = '(deg/s)'
            InitOut%WriteOutputUnt(iOffset+14)  = '(-)'
            InitOut%WriteOutputUnt(iOffset+15)  = '(deg)'
            InitOut%WriteOutputUnt(iOffset+16)  = '(deg)'
            InitOut%WriteOutputUnt(iOffset+17)  = '(-)'
            InitOut%WriteOutputUnt(iOffset+18)  = '(-)'
            InitOut%WriteOutputUnt(iOffset+19)  = '(deg)'
            InitOut%WriteOutputUnt(iOffset+20)  = '(-)'
            InitOut%WriteOutputUnt(iOffset+21)  = '(-)'
            InitOut%WriteOutputUnt(iOffset+22)  = '(-)'
            InitOut%WriteOutputUnt(iOffset+23)  = '(-)'
            InitOut%WriteOutputUnt(iOffset+24)  = '(-)'
            InitOut%WriteOutputUnt(iOffset+25)  = '(m/s)'
            InitOut%WriteOutputUnt(iOffset+26)  = '(m/s)'
            
         else if (p%UAmod == UA_Baseline .or. p%UAMod == UA_Gonzalez .or. p%UAMod == UA_MinnemaPierce) then

            InitOut%WriteOutputHdr(iOffset+ 8)  = trim(chanPrefix)//'Cn_aq_circ'
            InitOut%WriteOutputHdr(iOffset+ 9)  = trim(chanPrefix)//'Cn_aq_nc'
            InitOut%WriteOutputHdr(iOffset+10)  = trim(chanPrefix)//'Cn_pot'
            InitOut%WriteOutputHdr(iOffset+11)  = trim(chanPrefix)//'Dp'
            InitOut%WriteOutputHdr(iOffset+12)  = trim(chanPrefix)//'Cn_prime'
            InitOut%WriteOutputHdr(iOffset+13)  = trim(chanPrefix)//'fprime'
            InitOut%WriteOutputHdr(iOffset+14)  = trim(chanPrefix)//'Df'
            InitOut%WriteOutputHdr(iOffset+15)  = trim(chanPrefix)//'Cn_v'
            InitOut%WriteOutputHdr(iOffset+16)  = trim(chanPrefix)//'Tau_V'
            InitOut%WriteOutputHdr(iOffset+17)  = trim(chanPrefix)//'LESF'
            InitOut%WriteOutputHdr(iOffset+18)  = trim(chanPrefix)//'TESF' 
            InitOut%WriteOutputHdr(iOffset+19)  = trim(chanPrefix)//'VRTX'
            InitOut%WriteOutputHdr(iOffset+20)  = trim(chanPrefix)//'C_v'
            InitOut%WriteOutputHdr(iOffset+21)  = trim(chanPrefix)//'Cm_a_nc'
            InitOut%WriteOutputHdr(iOffset+22)  = trim(chanPrefix)//'Cm_q_nc'
            InitOut%WriteOutputHdr(iOffset+23)  = trim(chanPrefix)//'Cm_v'
            InitOut%WriteOutputHdr(iOffset+24)  = trim(chanPrefix)//'alpha_p_f'
            InitOut%WriteOutputHdr(iOffset+25)  = trim(chanPrefix)//'Dalphaf'
            InitOut%WriteOutputHdr(iOffset+26)  = trim(chanPrefix)//'PMC'
            InitOut%WriteOutputHdr(iOffset+27)  = trim(chanPrefix)//'T_f'
            InitOut%WriteOutputHdr(iOffset+28)  = trim(chanPrefix)//'T_V'
            InitOut%WriteOutputHdr(iOffset+29)  = trim(chanPrefix)//'dS'
            InitOut%WriteOutputHdr(iOffset+30)  = trim(chanPrefix)//'T_alpha'
            InitOut%WriteOutputHdr(iOffset+31)  = trim(chanPrefix)//'T_q'
            InitOut%WriteOutputHdr(iOffset+32)  = trim(chanPrefix)//'k_alpha'
            InitOut%WriteOutputHdr(iOffset+33)  = trim(chanPrefix)//'k_q'
            InitOut%WriteOutputHdr(iOffset+34)  = trim(chanPrefix)//'alpha_e'
            InitOut%WriteOutputHdr(iOffset+35)  = trim(chanPrefix)//'X1'
            InitOut%WriteOutputHdr(iOffset+36)  = trim(chanPrefix)//'X2'
            InitOut%WriteOutputHdr(iOffset+37)  = trim(chanPrefix)//'cn_q_nc'
            InitOut%WriteOutputHdr(iOffset+38)  = trim(chanPrefix)//'alpha_f'
            InitOut%WriteOutputHdr(iOffset+39)  = trim(chanPrefix)//'fprimeprime'
            InitOut%WriteOutputHdr(iOffset+40)  = trim(chanPrefix)//'sigma1'
            InitOut%WriteOutputHdr(iOffset+41)  = trim(chanPrefix)//'sigma3'
            InitOut%WriteOutputHdr(iOffset+42)  = trim(chanPrefix)//'T_sh'
            InitOut%WriteOutputHdr(iOffset+43)  = trim(chanPrefix)//'k'
            InitOut%WriteOutputHdr(iOffset+44)  = trim(chanPrefix)//'weight'
            InitOut%WriteOutputHdr(iOffset+45)  = trim(chanPrefix)//'ALPHA_filt'

            
            InitOut%WriteOutputUnt(iOffset+8)  ='(-)'
            InitOut%WriteOutputUnt(iOffset+9)  ='(-)'
            InitOut%WriteOutputUnt(iOffset+10) ='(-)'
            InitOut%WriteOutputUnt(iOffset+11) ='(-)'
            InitOut%WriteOutputUnt(iOffset+12) ='(-)'
            InitOut%WriteOutputUnt(iOffset+13) ='(-)'
            InitOut%WriteOutputUnt(iOffset+14) ='(-)'
            InitOut%WriteOutputUnt(iOffset+15) ='(-)'
            InitOut%WriteOutputUnt(iOffset+16) ='(-)'
            InitOut%WriteOutputUnt(iOffset+17) ='(-)'
            InitOut%WriteOutputUnt(iOffset+18) ='(-)'
            InitOut%WriteOutputUnt(iOffset+19) ='(-)'
            InitOut%WriteOutputUnt(iOffset+20) ='(-)'
            InitOut%WriteOutputUnt(iOffset+21) ='(-)'
            InitOut%WriteOutputUnt(iOffset+22) ='(-)'
            InitOut%WriteOutputUnt(iOffset+23) ='(-)'
            InitOut%WriteOutputUnt(iOffset+24) ='(rad)'
            InitOut%WriteOutputUnt(iOffset+25) ='(-)'
            InitOut%WriteOutputUnt(iOffset+26) ='(-)'
            InitOut%WriteOutputUnt(iOffset+27) ='(-)'
            InitOut%WriteOutputUnt(iOffset+28) ='(-)'
            InitOut%WriteOutputUnt(iOffset+29) ='(-)'
            InitOut%WriteOutputUnt(iOffset+30) ='(-)'
            InitOut%WriteOutputUnt(iOffset+31) ='(-)'
            InitOut%WriteOutputUnt(iOffset+32) ='(-)'
            InitOut%WriteOutputUnt(iOffset+33) ='(-)'
            InitOut%WriteOutputUnt(iOffset+34) ='(rad)'
            InitOut%WriteOutputUnt(iOffset+35) ='(-)'
            InitOut%WriteOutputUnt(iOffset+36) ='(-)'
            InitOut%WriteOutputUnt(iOffset+37) ='(-)'
            InitOut%WriteOutputUnt(iOffset+38) ='(rad)'
            InitOut%WriteOutputUnt(iOffset+39) ='(-)'
            InitOut%WriteOutputUnt(iOffset+40) ='(-)'
            InitOut%WriteOutputUnt(iOffset+41) ='(-)'
            InitOut%WriteOutputUnt(iOffset+42) ='(-)'
            InitOut%WriteOutputUnt(iOffset+43) ='(-)'
            InitOut%WriteOutputUnt(iOffset+44) ='(-)'
            InitOut%WriteOutputUnt(iOffset+45)  ='(deg)'

         else
            call SetErrStat( ErrID_Fatal, 'Programming error UAmod case not accounted for.', ErrStat, ErrMsg, RoutineName ); return
         end if
         
      end do
   end do
   
   p%OutSFmt = 'A19'
   p%OutFmt  = 'ES19.5e3'
   p%Delim   =''
   
   ! --- Write to File
   if ((p%NumOuts > 0) .and. p%UA_OUTS==2) then
      call WrScr('   UA: Writing separate output file: '//trim((InitInp%OutRootName)//'.out'))
      CALL GetNewUnit( p%unOutFile, ErrStat2, ErrMsg2 )
         call SetErrStat(ErrStat2, ErrMsg2, ErrStat, ErrMsg, RoutineName)
         if (ErrStat >= AbortErrLev) return
      CALL OpenFOutFile ( p%unOutFile, trim(InitInp%OutRootName)//'.out', ErrStat2, ErrMsg2 )
         call SetErrStat(ErrStat2, ErrMsg2, ErrStat, ErrMsg, RoutineName)
         if (ErrStat >= AbortErrLev) return

         ! Heading:
      WRITE (p%unOutFile,'(/,A/)')  'These predictions were generated by UnsteadyAero on '//CurDate()//' at '//CurTime()//'.'
      WRITE (p%unOutFile,'(/,A/)', IOSTAT=ErrStat2)  ' '
         
      ! Write the names of the output parameters:
      WRITE (p%unOutFile,'('//p%OutSFmt//')', ADVANCE='no' ) 'Time'
      do i=1,size(InitOut%WriteOutputHdr)
         WRITE (p%unOutFile,'(:,A,'//trim( p%OutSFmt )//')', ADVANCE='no' )  p%Delim, trim(InitOut%WriteOutputHdr(i))
      end do  
      WRITE (p%unOutFile,'()', IOSTAT=ErrStat2)          ! write the line return
   
      WRITE (p%unOutFile,'('//p%OutSFmt//')', ADVANCE='no' ) '(s)'
      do i=1,size(InitOut%WriteOutputUnt)
         WRITE (p%unOutFile,'(:,A,'//trim( p%OutSFmt )//')', ADVANCE='no' )  p%Delim, trim(InitOut%WriteOutputUnt(i))
      end do
      WRITE (p%unOutFile,'()', IOSTAT=ErrStat2)          ! write the line return
   else

      call WrScr('   UA: saving write outputs')

   end if
end subroutine UA_Init_Outputs
!==============================================================================     
subroutine UA_ValidateInput(InitInp, ErrStat, ErrMsg)
   type(UA_InitInputType),       intent(in   )  :: InitInp     ! Input data for initialization routine
   integer(IntKi),               intent(  out)  :: ErrStat     ! Error status of the operation
   character(*),                 intent(  out)  :: ErrMsg      ! Error message if ErrStat /= ErrID_None
   integer, parameter :: UA_VALID(7) = (/UA_None, UA_Gonzalez, UA_MinnemaPierce, UA_HGM ,UA_HGMV, UA_Oye, UA_BV/)

   character(*), parameter                      :: RoutineName = 'UA_ValidateInput'
   
   ErrStat = ErrID_None
   ErrMsg  = ""

<<<<<<< HEAD
   if (InitInp%UAMod < UA_Gonzalez .or. InitInp%UAMod > UA_BV ) call SetErrStat( ErrID_Fatal, &
      "In this version, UAMod must be 2 (Gonzalez's variant), 3 (Minnema/Pierce variant), 4 (continuous HGM model), 5 (HGM with vortex), &
      &6 (Oye), 7 (Boeing-Vertol)", ErrStat, ErrMsg, RoutineName )  ! NOTE: for later-  1 (baseline/original) 
=======
   if (.not.(any(InitInp%UAMod==UA_VALID))) call SetErrStat( ErrID_Fatal, &
      "In this version, UAMod must be 0 (None), 2 (Gonzalez's variant), 3 (Minnema/Pierce variant), 4 (continuous HGM model), 5 (HGM with vortex), &
      &6 (Oye), 7 (Boing-Vertol)", ErrStat, ErrMsg, RoutineName )  ! NOTE: for later-  1 (baseline/original) 
>>>>>>> 00ba4949
      
   if (.not. InitInp%FLookUp ) call SetErrStat( ErrID_Fatal, 'FLookUp must be TRUE for this version.', ErrStat, ErrMsg, RoutineName )
   
   if (InitInp%a_s <= 0.0) call SetErrStat ( ErrID_Fatal, 'The speed of sound (SpdSound) must be greater than zero.', ErrStat, ErrMsg, RoutineName )

   
end subroutine UA_ValidateInput
!==============================================================================     
subroutine UA_ValidateAFI(UAMod, FLookup, AFInfo, ErrStat, ErrMsg)
   integer(IntKi),                  intent(in   )  :: UAMod       ! which UA model we are using
   logical,                         intent(in   )  :: FLookup     ! lookup table
   type(AFI_ParameterType), target, intent(in   )  :: AFInfo      ! The airfoil parameter data
   integer(IntKi),                  intent(  out)  :: ErrStat     ! Error status of the operation
   character(*),                    intent(  out)  :: ErrMsg      ! Error message if ErrStat /= ErrID_None

   integer(IntKi)                               :: j
   integer(IntKi)                               :: indx
   real(ReKi)                                   :: cl_fs, vmax
   character(*), parameter                      :: RoutineName = 'UA_ValidateAFI'
   type(AFI_Table_Type), pointer :: tab !< Alias
   
   ErrStat = ErrID_None
   ErrMsg  = ""
   
   if (.not. allocated(AFInfo%Table)) then
      call SetErrStat(ErrID_Fatal, 'Airfoil table not allocated in "'//trim(AFInfo%FileName)//'".', ErrStat, ErrMsg, RoutineName )
   else

      do j=1, AFInfo%NumTabs
         tab => AFInfo%Table(j)

         if ( AFInfo%Table(j)%InclUAdata ) then
            ! parameters used only for UAMod/=UA_HGM)
            if (UAMod == UA_Baseline .or. UAMod == UA_Gonzalez .or. UAMod == UA_MinnemaPierce .or. UAMod == UA_HGMV) then
            
               if (UAMod /= UA_HGMV) then
                  if ( EqualRealNos(AFInfo%Table(j)%UA_BL%St_sh, 0.0_ReKi) ) then
                     call SetErrStat(ErrID_Fatal, 'UA St_sh parameter must not be 0 in "'//trim(AFInfo%FileName)//'".', ErrStat, ErrMsg, RoutineName )
                  end if

                  ! we won't check alpha1 or alph2 validity if we aren't using them for the lookup (curve fit)
                  if (.not. Flookup) then
                  if ( AFInfo%Table(j)%UA_BL%alpha1 > pi .or. AFInfo%Table(j)%UA_BL%alpha1 < -pi ) then
                     call SetErrStat(ErrID_Fatal, 'UA alpha1 parameter must be between -180 and 180 degrees in "'//trim(AFInfo%FileName)//'".', ErrStat, ErrMsg, RoutineName )
                  end if

                  if ( AFInfo%Table(j)%UA_BL%alpha2 > pi .or. AFInfo%Table(j)%UA_BL%alpha2 < -pi ) then
                     call SetErrStat(ErrID_Fatal, 'UA alpha2 parameter must be between -180 and 180 degrees in "'//trim(AFInfo%FileName)//'".', ErrStat, ErrMsg, RoutineName )
                  end if

                  if ( AFInfo%Table(j)%UA_BL%alpha1 < AFInfo%Table(j)%UA_BL%alpha2 ) then
                     call SetErrStat(ErrID_Fatal, 'UA alpha2 parameter must be less than alpha1 in "'//trim(AFInfo%FileName)//'".', ErrStat, ErrMsg, RoutineName )
                  end if
               
                  if ( AFInfo%Table(j)%UA_BL%alpha0 > AFInfo%Table(j)%UA_BL%alpha1 ) then
                     call SetErrStat(ErrID_Fatal, 'UA alpha0 parameter must be less than alpha1 in "'//trim(AFInfo%FileName)//'".', ErrStat, ErrMsg, RoutineName )
                  end if
               
                  if ( AFInfo%Table(j)%UA_BL%alpha2 > AFInfo%Table(j)%UA_BL%alpha0 ) then
                     call SetErrStat(ErrID_Fatal, 'UA alpha0 parameter must be greater than alpha2 in "'//trim(AFInfo%FileName)//'".', ErrStat, ErrMsg, RoutineName )
                  end if
                  end if ! don't check alpha1 and alpha2 unless they are going to be used
                  if ( AFInfo%Table(j)%UA_BL%filtCutOff < 0.0_ReKi ) then
                     call SetErrStat(ErrID_Fatal, 'UA filtCutOff parameter must be greater than 0 in "'//trim(AFInfo%FileName)//'".', ErrStat, ErrMsg, RoutineName )
                  end if
               end if ! not UA_HGMV
               
               if ( AFInfo%Table(j)%UA_BL%T_VL <= 0.0_ReKi ) then
                  call SetErrStat(ErrID_Fatal, 'UA T_VL parameter must be greater than 0 in "'//trim(AFInfo%FileName)//'".', ErrStat, ErrMsg, RoutineName )
               end if
               
               if ( AFInfo%Table(j)%UA_BL%T_V0 <= 0.0_ReKi ) then
                  call SetErrStat(ErrID_Fatal, 'UA T_V0 parameter must be greater than 0 in "'//trim(AFInfo%FileName)//'".', ErrStat, ErrMsg, RoutineName )
               end if
            
               if (AFInfo%Table(j)%UA_BL%Cn2 >= AFInfo%Table(j)%UA_BL%Cn1) call SetErrStat(ErrID_Fatal, 'Cn2 must be less than Cn1 in "'//trim(AFInfo%FileName)//'".', ErrStat, ErrMsg, RoutineName )
               
            end if
            
            if (UAMod /= UA_HGMV) then
               if ( AFInfo%Table(j)%UA_BL%alpha0 > pi .or. AFInfo%Table(j)%UA_BL%alpha0 < -pi ) then
                  call SetErrStat(ErrID_Fatal, 'UA alpha0 parameter must be between -180 and 180 degrees in "'//trim(AFInfo%FileName)//'".', ErrStat, ErrMsg, RoutineName )
               end if
            end if ! Not UA_HGM

            if (UAMod == UA_HGM .or. UAMod == UA_HGMV .or. UAMod == UA_OYE) then
               cl_fs = InterpStp( AFInfo%Table(j)%UA_BL%UACutout, AFInfo%Table(j)%alpha, AFInfo%Table(j)%Coefs(:,AFInfo%ColUAf), indx, AFInfo%Table(j)%NumAlf )
               if (.not. EqualRealNos( cl_fs, 0.0_ReKi ) ) then
                  call SetErrStat(ErrID_Severe, 'UA cutout parameter should be at a value where the separation function is 0 in "'//trim(AFInfo%FileName)//'".'// &
                                 " Separation function is "//trim(num2lstr(cl_fs)), ErrStat, ErrMsg, RoutineName )
               end if
               ! C_alpha should have a reasonable value
               if (abs(tab%UA_BL%C_lalpha)>9.11_ReKi) then ! 45% above 2*pi, arbitrary..
                  call SetErrStat(ErrID_Severe, 'Large value of C_lalpha in "'//trim(AFInfo%FileName)//'".'// &
                                 " C_lalpha="//trim(num2lstr(tab%UA_BL%C_lalpha))//&
                                 ". We advise to check this value or provide it in the input file.", ErrStat, ErrMsg, RoutineName )
               endif
               ! NOTE: check if C_nalpha is alwasy defined
               ! C_lalpha and C_nalpha should be in the same ballpark
               if (abs(tab%UA_BL%C_nalpha-tab%UA_BL%C_lalpha)>3.0_ReKi) then ! arbitrary criteria..
                  call SetErrStat(ErrID_Severe, 'Large difference between C_lalpha and C_nalpha in "'//trim(AFInfo%FileName)//'".'// &
                                 " C_lalpha="//trim(num2lstr(tab%UA_BL%C_lalpha))//&
                                 " C_nalpha="//trim(num2lstr(tab%UA_BL%C_nalpha))//&
                                 ". We advise to check these value or provide them in the input file.", ErrStat, ErrMsg, RoutineName )
               endif
               vmax = maxval(tab%Coefs(:,AFInfo%ColUAf))
               if (vmax>1.00_ReKi) then
                  call SetErrStat(ErrID_Severe, 'The separation function f_st exceed 1 in "'//trim(AFInfo%FileName)//'".'// &
                                 " max(f_st)="//trim(num2lstr(vmax))//&
                                 ". Check the calculation or provide f_st in the input file.", ErrStat, ErrMsg, RoutineName )
               endif
               if (vmax<0.70_ReKi) then
                  call SetErrStat(ErrID_Severe, 'The separation function f_st does not reach 1 in "'//trim(AFInfo%FileName)//'".'// &
                                 " max(f_st)="//trim(num2lstr(vmax))//&
                                 ". Check the calculation or provide f_st in the input file.", ErrStat, ErrMsg, RoutineName )
               endif
            end if

            if (UAMod == UA_BV) then
               ! TODO
            endif
            
               ! variables used in all UA models:
            if ( AFInfo%Table(j)%UA_BL%T_f0 <= 0.0_ReKi ) then
               call SetErrStat(ErrID_Fatal, 'UA T_f0 parameter must be greater than 0 in "'//trim(AFInfo%FileName)//'".', ErrStat, ErrMsg, RoutineName )
            end if
            
            if ( AFInfo%Table(j)%UA_BL%T_p <= 0.0_ReKi ) then
               call SetErrStat(ErrID_Fatal, 'UA T_p parameter must be greater than 0 in "'//trim(AFInfo%FileName)//'".', ErrStat, ErrMsg, RoutineName )
            end if
            
         end if ! UAtable included
            
         if ( AFInfo%Table(j)%UA_BL%UACutout < 0.0_ReKi ) then
            call SetErrStat(ErrID_Fatal, 'UA UACutout parameter must not be negative in "'//trim(AFInfo%FileName)//'".', ErrStat, ErrMsg, RoutineName )
         end if
            
            ! this should never occur (if it does, check how it is set in AirfoilInfo)
         if ( AFInfo%Table(j)%UA_BL%UACutout_blend > AFInfo%Table(j)%UA_BL%UACutout ) then
            call SetErrStat(ErrID_Fatal, 'UA UACutout parameter must not be smaller than than UACutout_blend in "'//trim(AFInfo%FileName)//'".', ErrStat, ErrMsg, RoutineName )
         end if
         
      end do

      if (ErrStat >= AbortErrLev) return

      if (UAMod == UA_Baseline .or. UAMod == UA_Gonzalez .or. UAMod == UA_MinnemaPierce) then
         ! check interpolated values:
      
         do j=2, AFInfo%NumTabs
            if ( sign( 1.0_ReKi, AFInfo%Table(j)%UA_BL%St_sh) /= &
                 sign( 1.0_ReKi, AFInfo%Table(1)%UA_BL%St_sh) ) then
               call SetErrStat(ErrID_Fatal, 'UA St_sh parameter (interpolated value) must not be 0 in "'//trim(AFInfo%FileName)//'".', ErrStat, ErrMsg, RoutineName )
               exit
            end if
         end do
      end if
      
   end if
   

end subroutine UA_ValidateAFI
!==============================================================================
!> This routine checks if the UA parameters indicate that UA should not be used. (i.e., if C_nalpha = 0)
!! This should be called at initialization.
subroutine UA_TurnOff_param(p, AFInfo, ErrStat, ErrMsg)
   type(UA_ParameterType),       intent(in   )  :: p           ! The UA parameter data
   type(AFI_ParameterType),      intent(in   )  :: AFInfo      ! The airfoil parameter data
   integer(IntKi),               intent(  out)  :: ErrStat     ! Error status of the operation
   character(*),                 intent(  out)  :: ErrMsg      ! Error message if ErrStat /= ErrID_None

   integer(IntKi)                               :: j

   ErrStat = ErrID_None
   ErrMsg  = ""

   do j=1, AFInfo%NumTabs
      if ( AFInfo%Table(j)%ConstData ) then
         ErrStat = ErrID_Fatal
         ErrMsg  = 'polar has constant data.'
         return
      else if ( .not. AFInfo%Table(j)%InclUAdata ) then
         ErrStat = ErrID_Fatal
         ErrMsg  = 'UA parameters are not included in airfoil.'
         return
      end if
   end do
      
   if (p%UAMod == UA_None) then
      ! pass
   
   else if (p%UAMod == UA_HGM .or. p%UAMod == UA_OYE) then
      ! unsteady aerodynamics will be turned off if Cl,alpha = 0
      do j=1, AFInfo%NumTabs
         if ( EqualRealNos(AFInfo%Table(j)%UA_BL%C_lalpha, 0.0_ReKi) ) then
            ErrStat = ErrID_Fatal
            ErrMsg  = 'C_lalpha is 0.'
            return
         end if
      end do
      
         ! now check about interpolated values:
      do j=2, AFInfo%NumTabs
         if ( sign( 1.0_ReKi, AFInfo%Table(j)%UA_BL%C_lalpha) /= &
              sign( 1.0_ReKi, AFInfo%Table(1)%UA_BL%C_lalpha) ) then
            ErrStat = ErrID_Fatal
            ErrMsg  = 'C_lalpha (interpolated value) could be 0.'
            return
         end if
      end do

   elseif (p%UAMod == UA_HGMV) then
      ! pass
      
   elseif (p%UAMod == UA_Baseline .or. p%UAMod == UA_Gonzalez .or. p%UAMod == UA_MinnemaPierce) then
         ! unsteady aerodynamics will be turned off is Cn,alpha =0
      do j=1, AFInfo%NumTabs
         if ( EqualRealNos(AFInfo%Table(j)%UA_BL%C_nalpha, 0.0_ReKi) ) then
            ErrStat = ErrID_Fatal
            ErrMsg  = 'C_nalpha is 0.'
            return
         end if
      end do

         ! now check about interpolated values:
      do j=2, AFInfo%NumTabs
         if ( sign( 1.0_ReKi, AFInfo%Table(j)%UA_BL%C_nalpha) /= &
              sign( 1.0_ReKi, AFInfo%Table(1)%UA_BL%C_nalpha) ) then
            ErrStat = ErrID_Fatal
            ErrMsg  = 'C_nalpha (interpolated value) could be 0.'
            return
         end if
      end do
      
   elseif (p%UAMod == UA_BV) then
      ! pass

   end if

end subroutine UA_TurnOff_param
!============================================================================== 
!> Update discrete states for Boeing Vertol model
subroutine UA_UpdateDiscOtherState_BV( i, j, u, p, xd, OtherState, AFInfo, m, ErrStat, ErrMsg )   
   integer   ,                   intent(in   )  :: i           !< node index within a blade
   integer   ,                   intent(in   )  :: j           !< blade index    
   type(UA_InputType),           intent(in   )  :: u           !< Inputs at Time                       
   type(UA_ParameterType),       intent(in   )  :: p           !< Parameters                                 
   type(UA_DiscreteStateType),   intent(inout)  :: xd          !< In: Discrete states at Time; Out: Discrete states at Time + Interval
   type(UA_OtherStateType),      intent(inout)  :: OtherState  !< Other states  
   type(UA_MiscVarType),         intent(inout)  :: m           !< Misc/optimization variables
   type(AFI_ParameterType),      intent(in   )  :: AFInfo      !< The airfoil parameter data
   integer(IntKi),               intent(  out)  :: ErrStat     !< Error status of the operation
   character(*),                 intent(  out)  :: ErrMsg      !< Error message if ErrStat /= ErrID_None
   real(ReKi), parameter :: filtCutOff = 0.5_ReKi                        !< CutOff used to filter angle of attack. Alternative, use BL_p (see KelvinChain)
   logical,  parameter   :: filterAlpha =.False.                         !< Parameter to filter the angle of attack before computing finite differences
   real(ReKi)            :: alpha_34                                     !< angle of attack at 3/4 point
   real(ReKi)            :: alpha_minus1                                 !< 3/4 chord angle of attack at
   real(ReKi)            :: alpha_filt_cur                               !< 
   real(ReKi)            :: alpha_filt_minus1                            !< 
   real(ReKi)            :: dynamicFilterCutoffHz                        !< find frequency based on reduced frequency of k = BL_p%filtCutOff
   real(ReKi)            :: LowPassConst                                 !< 
   !
   type(AFI_UA_BL_Type) :: BL_p       !< Unsteady airfoil parameters
   real(ReKi)           :: adotnorm   !< alphadot * Tu
   real(ReKi)           :: alphaLag_D !< lagged angle of attack for drag calculation
   real(ReKi)           :: alphaE_L   !< effective angle of attack for lift and drag
   real(ReKi)           :: alpha_dot  !< rate of change of angle of attack
   integer(IntKi)       :: ErrStat2
   character(ErrMsgLen) :: ErrMsg2
   
   ErrStat = ErrID_None
   ErrMsg = ""
   
   ! --- Filter angle of attack
   ! Using angle of attack at AC or 3/4 point
   alpha_34 = Get_Alpha34(u%v_ac, u%omega, p%d_34_to_ac*p%c(i,j))
   ! Angle of attack at previous time
   if (OtherState%FirstPass(i,j)) then
      alpha_minus1      = alpha_34
      alpha_filt_minus1 = alpha_34
   else
      alpha_minus1      = xd%alpha_minus1(i,j)
      alpha_filt_minus1 = xd%alpha_filt_minus1(i,j)
   end if
   if (filterAlpha) then
      ! Using a simple Infinite Impulse Response Filter (same a K_alpha in UnsteadyAero manual)
      dynamicFilterCutoffHz = max( 1.0_ReKi, u%U ) * filtCutOff / PI / p%c(i,j)
      LowPassConst          = exp(-2.0_ReKi*PI*p%dt*dynamicFilterCutoffHz)
      alpha_filt_cur        = LowPassConst*alpha_filt_minus1 + (1.0_ReKi-LowPassConst)*alpha_34 
   else
      alpha_filt_cur        = alpha_34 ! #noFilter 
   endif

   ! --- Update states to t+dt
   alpha_dot = ( alpha_filt_cur - alpha_filt_minus1 ) / p%dt
   if (abs(alpha_dot*p%dt)>PI*0.8) then 
      ! Sudden jump of alpha happens for vertical axes turbines, e.g. for lambda<=1, jumps from -90 to +90 or -180 to +180
      ! In that case we keep the alpha_dot from previous time step and we don't filter
      alpha_dot       = xd%alpha_dot(i,j) ! using previous alpha_dot
      alpha_filt_cur  = alpha_34 ! #noFilter 
   endif
   xd%alpha_minus1(i,j)      = alpha_34
   xd%alpha_filt_minus1(i,j) = alpha_filt_cur
   xd%alpha_dot_minus1(i,j)  = xd%alpha_dot(i,j)
   xd%alpha_dot              = alpha_dot

   ! --- Compute Unsteady aero params for this airfoil (alpha0, alpha1, alpha2)
   call AFI_ComputeUACoefs( AFInfo, u%Re, u%UserProp, BL_p, ErrMsg2, ErrStat2); if(Failed()) return

   ! --- Compute effective angle of attack and lagged angle of attack (needed to update active states)
   call BV_getAlphas(i, j, u, p, xd, BL_p, AFInfo%RelThickness, alpha_34, alphaE_L, alphaLag_D, adotnorm)

   ! --- Update dynamic stall activation states
   call BV_UpdateActiveStates(adotnorm, alpha_34, alphaLag_D, alphaE_L, BL_p, OtherState%activeL(i,j), OtherState%activeD(i,j))

contains
   logical function Failed()
      call SetErrStat(ErrStat2, ErrMsg2, ErrStat, ErrMsg, 'UA_UpdateDiscOtherState_BV')
      Failed = ErrStat>=ErrID_Fatal
   end function Failed
end subroutine UA_UpdateDiscOtherState_BV

!==============================================================================   
!> Calculate angle of attacks using Boeing-Vertol model, see [70]
!! Drag effective angle of attack needs extra computation
subroutine BV_getAlphas(i, j, u, p, xd, BL_p, tc, alpha_34, alphaE_L, alphaLag_D, adotnorm)
   integer,                    intent(in   ) :: i          !< node index within a blade
   integer,                    intent(in   ) :: j          !< blade index
   type(UA_InputType),         intent(in   ) :: u          !< Inputs at t
   type(UA_ParameterType),     intent(in   ) :: p          !< Parameters
   type(UA_DiscreteStateType), intent(in   ) :: xd         !< Discrete states at t 
   type(AFI_UA_BL_Type),       intent(in   ) :: BL_p       !< 
   real(ReKi),                 intent(in   ) :: tc         !< Thickness ratio of airfoil
   real(ReKi),                 intent(out  ) :: alpha_34   !< alpha at 3/4 chord point
   real(ReKi),                 intent(out  ) :: alphaE_L   !< effective angle of attack for lift
   real(ReKi),                 intent(out  ) :: alphaLag_D !< Lagged angle of attack for drag
   real(ReKi),                 intent(out  ) :: adotnorm   !< alphadot * Tu
   real(ReKi)            :: gammaL, gammaD   !< gamma coefficients for lift and drag respectively
   real(ReKi)            :: dalphaMax        !< Maximum change of angle of attack
   real(ReKi)            :: dalphaL, dalphaD
   real(ReKi)            :: isgn                                         !< sign of alphadot Norm
   real(ReKi), parameter :: umach = 0.0_ReKi !< Mach number umach=Urel*Minf, Minf (freestrem Mach) for incompressible

   ! Angle of attack at 3/4 chord point 
   alpha_34 = Get_Alpha34(u%v_ac, u%omega, p%d_34_to_ac*p%c(i,j))

   ! --- Intermediate variables, using CACTUS notations
   adotnorm = xd%alpha_dot(i,j) * Get_Tu(u%u, p%c(i,j))

   ! --- Limits
   ! Limit reference dalpha to a maximum to keep sign of CL the same for
   ! alpha and lagged alpha (considered a reasonable lag...). Note:
   ! magnitude increasing and decreasing effect ratios are maintained.
   dalphaMax = 2._ReKi * BV_TransA(BL_p) ! TODO TODO

   ! --- Calculate gamma for lift and drag based rel thickness
   call BV_getGammas(tc, umach, gammaL, gammaD) !NOTE: only function of tc 

   ! --- Delta alpha
   !dalpha = - K1 * Gamma * sqrt( abs(xd%alpha_dot(i,j) * Tu) ) ! Formula from paper
   dalphaL = gammaL * sqrt(abs(adotnorm))
   dalphaD = gammaD * sqrt(abs(adotnorm))
   !print*,'dalpha         ', dalphaL,dalphaD
   ! Plateau 
   dalphaL = min(dalphaL, dalphaMax)
   dalphaD = min(dalphaD, dalphaMax)
   !print*,'dalpha         ', dalphaL,dalphaD, dalphaMax
   if ((adotnorm*(alpha_34-BL_p%alpha0)) < 0.0_ReKi) then
       dalphaL = dalphaL*K1neg
       dalphaD = dalphaD*K1neg
   else
       dalphaL = dalphaL*K1pos
       dalphaD = dalphaD*K1pos
   endif
   !print*,'dalpha         ', dalphaL,dalphaD

   ! --- Alpha dynamic
   isgn       = sign(1.0_ReKi,adotnorm)
   alphaE_L   = alpha_34 - dalphaL*isgn
   alphaLag_D = alpha_34 - dalphaD*isgn ! NOTE: not effective alpha yet for drag
end subroutine BV_getAlphas
!==============================================================================   
!> Calculate gamma for lift and drag based rel thickness. See CACTUS BV_DynStall.f95
subroutine BV_getGammas(tc, umach, gammaL, gammaD)
   real(ReKi), intent(in)  :: tc     !< Relative thickness of airfoil
   real(ReKi), intent(in)  :: umach  !< Mach number of Urel, = Urel*MinfMinf (freestrem Mach), 0 for incompressible
   real(ReKi), intent(out) :: gammaL !< gamma coefficient
   real(ReKi), intent(out) :: gammaD !< gamma coefficient
   real(ReKi) :: smachL, hmachL , smachD, hmachD, diff
   real(ReKi) :: gammaxL, gammaxD, dgammaL, dgammaD  ! intermediate variables for gamma
   diff    = 0.06-tc ! tc: thickness to chord ratio
   smachL  = 0.4+5.0*diff
   hmachL  = 0.9+2.5*diff
   smachD  = 0.2
   hmachD  = 0.7+2.5*diff
   gammaxL = 1.4-6.0*diff
   gammaxD = 1.0-2.5*diff
   dgammaL = gammaxL/(hmachL-smachL)
   dgammaD = gammaxD/(hmachD-smachD)
   gammaL  = gammaxL-(umach-smachL)*dgammaL  ! For lift
   gammaD  = gammaxD-(umach-smachD)*dgammaD  ! For drag
   if (umach < smachD) then
      gammaD=gammaxD
   end if
end subroutine BV_getGammas
!==============================================================================   
!> Compute Transition region length
!! Note from CACTUS: 
!! Limit reference dalpha to a maximum to keep sign of CL the same for
!! alpha and lagged alpha (considered a reasonable lag...)
!! NOTE: magnitude increasing and decreasing effect ratios are maintained.
real(ReKi) function BV_TransA(BL_p)
   type(AFI_UA_BL_Type), intent(in) :: BL_p
   real(ReKi), parameter :: Fac= .9_ReKi  !< Margin to ensure that dalphaRef is never large enough to make alrefL    =  = AOA0 (blows up linear expansion model)
   real(ReKi) :: AOA0      !< angle of attack of zero lift
   real(ReKi) :: alssP     !< Static Stall angle positive
   real(ReKi) :: alssN     !< Static Stall angle negative
   real(ReKi) :: dalphaMax !< Maximum change of angle of attack
   AOA0     = BL_p%alpha0
   alssP    = BL_p%alpha1
   alssN    = BL_p%alpha2
   dalphaMax = Fac*min(abs(alssP-AOA0),abs(alssN-AOA0))/max(K1pos,K1neg)
   BV_TransA = .5_ReKi*dalphaMax ! transition region for fairing lagged AOA in pure lag model
end function BV_TransA
!==============================================================================   
!> Calculate deltas to negative and postivive stall angle, see [70]
subroutine BV_delNP(adotnorm, alpha, alphaLag_D, BL_p, activeD, delN, delP)
   real(ReKi),           intent(in)  :: adotnorm   !< alphadot * Tu
   real(ReKi),           intent(in)  :: alpha      !< alpha (3/4)
   real(ReKi),           intent(in)  :: alphaLag_D !< lagged alpha for drag
   type(AFI_UA_BL_Type), intent(in)  :: BL_p       !< 
   logical,              intent(in)  :: activeD    !< flag to activate drag
   real(ReKi),           intent(out) :: delN   !< Difference between lagged alpha and negative stall
   real(ReKi),           intent(out) :: delP   !< Difference between lagged alpha and positive stall
   real(ReKi) :: AOA0      !< angle of attack of zero lift
   real(ReKi) :: alssP     !< Static Stall angle positive
   real(ReKi) :: alssN     !< Static Stall angle negative
   ! Cactus notations
   AOA0     = BL_p%alpha0
   alssP    = BL_p%alpha1
   alssN    = BL_p%alpha2
   if ((adotnorm*(alpha-AOA0)) < 0.0) then
       ! Only switch DS off using lagged alpha
       if (activeD) then
           delN = alssN      - alphaLag_D
           delP = alphaLag_D - alssP
       else
           delN = 0.0_ReKi
           delP = 0.0_ReKi
       end if
   else
       ! switch DS on or off using alpha
       delN = alssN - alpha
       delP = alpha - alssP
   end if
end subroutine BV_delNP
!==============================================================================   
!> Calculate effective angle of attack for drag coefficient, based on lagged angle of attack, see [70]
real(ReKi) function BV_alphaE_D(adotnorm, alpha, alphaLag_D, BL_p, activeD)
   real(ReKi),           intent(in) :: adotnorm   !< alphadot * Tu
   real(ReKi),           intent(in) :: alpha      !< alpha (3/4)
   real(ReKi),           intent(in) :: alphaLag_D !< lagged alpha for drag
   type(AFI_UA_BL_Type), intent(in) :: BL_p       !< 
   logical,              intent(in) :: activeD    !< flag to activate drag
   real(ReKi) :: TransA !< Transition region for fairing lagged AOA in pure lag model
   real(ReKi) :: delN   !< Difference between lagged alpha and negative stall
   real(ReKi) :: delP   !< Difference between lagged alpha and positive stall

   ! Calculate deltas to negative and postivive stall angle (delN, and delP)
   call BV_delNP(adotnorm, alpha, alphaLag_D, BL_p, activeD, delN, delP)

   ! --- Alpha dyn for drag and flag
   TransA = BV_TransA(BL_p)
   if (delN > TransA .OR. delP > TransA) then
       BV_alphaE_D  = alphaLag_D
   elseif (delN > 0 .AND. delN < TransA) then
       ! Transition region (fairing effect...)
       BV_alphaE_D  = alpha+(alphaLag_D-alpha)*delN/TransA
   elseif (delP > 0 .AND. delP < TransA) then
       ! Transition region (fairing effect...)
       BV_alphaE_D  = alpha+(alphaLag_D-alpha)*delP/TransA
   else
       BV_alphaE_D = alpha ! 3/4
   end if
end function BV_alphaE_D
!============================================================================== 
!> Activate dynamic stall for lift or drag, see [70]
subroutine BV_UpdateActiveStates(adotnorm, alpha, alphaLag_D, alphaE_L, BL_p, activeL, activeD)
   real(ReKi),           intent(in)    :: adotnorm   !< alphadot * Tu
   real(ReKi),           intent(in)    :: alpha      !< alpha (3/4)
   real(ReKi),           intent(in)    :: alphaLag_D !< lagged alpha for drag
   real(ReKi),           intent(in)    :: alphaE_L   !< Effective angle of attack for lifr
   type(AFI_UA_BL_Type), intent(in)    :: BL_p       !< 
   logical,              intent(inout) :: activeL    !< flag to activate lift
   logical,              intent(inout) :: activeD    !< flag to activate drag
   real(ReKi) :: TransA     !< Transition region for fairing lagged AOA in pure lag model
   real(ReKi) :: delN   !< Difference between lagged alpha and negative stall
   real(ReKi) :: delP   !< Difference between lagged alpha and positive stall
   real(ReKi) :: AOA0      !< angle of attack of zero lift
   real(ReKi) :: alssP     !< Static Stall angle positive
   real(ReKi) :: alssN     !< Static Stall angle negative
   ! Cactus notations
   AOA0     = BL_p%alpha0
   alssP    = BL_p%alpha1
   alssN    = BL_p%alpha2
   
   ! --- Activate lift dynamic stall
   if ((adotnorm*(alpha-AOA0)) < 0.0) then
       ! Only switch DS off using lagged alpha
       if (activeL .and. (alphaE_L > alssN .AND. alphaE_L < alssP)) then
           activeL=.false.
       end if
   else
       ! switch DS on or off using alpha
       activeL =  (alpha <= alssN .OR. alpha >= alssP)
   end if

   ! --- Activate drag dynamic stall
   ! Calculate deltas to negative and postivive stall angle (delN, and delP)
   call BV_delNP(adotnorm, alpha, alphaLag_D, BL_p, activeD, delN, delP)
   TransA = BV_TransA(BL_p)
   if (delN > TransA .OR. delP > TransA) then
       activeD = .true.
   elseif (delN > 0 .AND. delN < TransA) then
       ! Transition region (fairing effect...)
       activeD = .true.
   elseif (delP > 0 .AND. delP < TransA) then
       ! Transition region (fairing effect...)
       activeD = .true.
   else
       activeD = .false.
   end if
end subroutine BV_UpdateActiveStates
!============================================================================== 
!> Routine for updating discrete states and other states for Beddoes-Leishman types models (note it breaks the framework)
subroutine UA_UpdateDiscOtherState( i, j, u, p, xd, OtherState, AFInfo, m, ErrStat, ErrMsg )   
   integer   ,                   intent(in   )  :: i           ! node index within a blade
   integer   ,                   intent(in   )  :: j           ! blade index    
   type(UA_InputType),           intent(in   )  :: u           ! Inputs at Time                       
   type(UA_ParameterType),       intent(in   )  :: p           ! Parameters                                 
   type(UA_DiscreteStateType),   intent(inout)  :: xd          ! Input: Discrete states at Time; 
                                                               ! Output: Discrete states at Time + Interval
   type(UA_OtherStateType),      intent(inout)  :: OtherState  ! Other states  
   type(UA_MiscVarType),         intent(inout)  :: m           ! Misc/optimization variables
   type(AFI_ParameterType),      intent(in   )  :: AFInfo      ! The airfoil parameter data
   integer(IntKi),               intent(  out)  :: ErrStat     ! Error status of the operation
   character(*),                 intent(  out)  :: ErrMsg      ! Error message if ErrStat /= ErrID_None

         ! Local Variables
  
   LOGICAL                                     :: LESF      ! logical flag indicating if leading edge separation is possible [-]
   LOGICAL                                     :: VRTX      ! logical flag indicating if a vortex is being processed [-]
   LOGICAL                                     :: TESF      ! logical flag indicating if trailing edge separation is possible [-]
      
   real(ReKi)                                   :: Kafactor
   real(ReKi)                                   :: T_sh
      
   type(AFI_UA_BL_Type)                         :: BL_p  ! airfoil UA parameters retrieved in Kelvin Chain 
   type(UA_KelvinChainType)                     :: KC    ! values computed in Kelvin Chain
   
   
   character(ErrMsgLen)                         :: errMsg2
   integer(IntKi)                               :: errStat2
   character(*), parameter                      :: RoutineName = 'UA_UpdateDiscOtherState'
   
   
      ! Initialize ErrStat
         
   ErrStat = ErrID_None         
   ErrMsg  = ""               

!bjj: use sigma1 and sigma3 states values from t      
   
      call ComputeKelvinChain(i, j, u, p, xd, OtherState, m, AFInfo, KC, BL_p, ErrStat2, ErrMsg2 )
      call SetErrStat(ErrStat2, ErrMsg2, ErrStat, ErrMsg, RoutineName)
      if (ErrStat>= AbortErrLev) return
            
      
      T_sh = 2.0_ReKi*(1.0_ReKi-KC%fprimeprime) / BL_p%St_sh                      ! Eq 1.54
      
      !---------------------------------------------------------
      ! Update the OtherStates
      !---------------------------------------------------------
   
      LESF = (KC%Cn_prime > BL_p%Cn1) .or. ( KC%Cn_prime < BL_p%Cn2 ) ! LE separation can occur when this is .true.; assumption is that Cn2 <  0.0 and Cn1 > 0
      if (p%UAMod == UA_Gonzalez) then   !Added specific logic for UAMod=UA_Gonzalez
         TESF = ABS( KC%Cn_prime ) > ABS( xd%Cn_prime_minus1(i,j) )
      else
         TESF = KC%fprimeprime < xd%fprimeprime_minus1(i,j) ! Separation point is moving towards the Leading Edge when .true.; otherwise separation point is moving toward trailing edge   
      end if
   
       
      VRTX =  (xd%tau_V(i,j) <= BL_p%T_VL) .and. (xd%tau_V(i,j) > 0.0_ReKi) ! Is the vortex over the chord? 
      
      
   !---------------------------------------------------------
   ! Update the OtherStates
   !---------------------------------------------------------

!bjj: update sigma1 to value at t + dt 
   
      ! Set sigma1 to the default value.  T_f = T_f0 / sigma1
   OtherState%sigma1( i,j) = 1.0_ReKi
   OtherState%sigma1c(i,j) = 1.0_ReKi
   OtherState%sigma1m(i,j) = 1.0_ReKi

   Kafactor      = KC%Kalpha_f*KC%dalpha0  ! indicates if the airfoil is moving towards alpha0 [ Kafactor < 0.0 ] or away [ Kafactor > 0.0]
   
if (p%UAMod == UA_Gonzalez) then   !Added modifiers for Tfn, Tfc and Tfm depending on the aerodynamic state, this set of values can be optimized for different airfoils or wind conditions
      if ( TESF .AND. .NOT.LESF .AND. .NOT.VRTX ) then
         if ( KC%fprimeprime>0.7 ) then
            OtherState%sigma1( i,j)=1.0!0.2
            OtherState%sigma1c(i,j)=1.0!0.2
            OtherState%sigma1m(i,j)=1.0!0.1
         else !if ((KC%fprimeprime<=0.7).AND.(TESF).AND.(.NOT.LESF).AND. NOT.VRTX ) then
            OtherState%sigma1( i,j)=1.0!0.5
            OtherState%sigma1c(i,j)=1.0!0.8
            OtherState%sigma1m(i,j)=1.0!0.3
         endif
      elseif ((xd%tau_V(i,j) < BL_p%T_VL).AND.(xd%tau_V(i,j)>0.001).AND.(TESF)) then
         OtherState%sigma1( i,j)=2.0!4.0
         OtherState%sigma1c(i,j)=1.0!1.0
         OtherState%sigma1m(i,j)=1.0!0.2
      elseif ( LESF ) then
         if (TESF) then
            OtherState%sigma1( i,j)=2.0!4.0
            OtherState%sigma1c(i,j)=1.0!1.0
            OtherState%sigma1m(i,j)=1.0!0.3
         else !if ((LESF).AND.(.NOT.TESF)) then
            OtherState%sigma1( i,j)=1.0!0.2
            OtherState%sigma1c(i,j)=1.0!0.2
            OtherState%sigma1m(i,j)=1.0!0.2
         endif
      elseif ( .NOT.TESF ) then
         if (KC%fprimeprime<=0.7) then
            OtherState%sigma1( i,j)=0.5!0.5
            OtherState%sigma1c(i,j)=1.0!0.5
            OtherState%sigma1m(i,j)=1.0!2.0
          else !if ((KC%fprimeprime>0.7).AND.(.NOT.TESF)) then
            OtherState%sigma1( i,j)=0.5!4.0
            OtherState%sigma1c(i,j)=1.0!0.4
            OtherState%sigma1m(i,j)=1.0!2.0
         endif
      else
         OtherState%sigma1( i,j)=1.0_ReKi
         OtherState%sigma1c(i,j)=1.0_ReKi
         OtherState%sigma1m(i,j)=1.0_ReKi
      endif
else
   if ( TESF ) then  ! Flow is continuing or starting to separate
      if (Kafactor < 0.0_ReKi) then
            ! We are moving towards alpha0
         OtherState%sigma1(i,j) = 2.0_ReKi  ! This must be the first check
      else if (.not. LESF ) then
         OtherState%sigma1(i,j) = 1.0_ReKi                  ! Leading edge separation has not occurred and we are moving away from alpha0
      else if (xd%fprimeprime_minus1(i,j) <= 0.7_ReKi) then ! For this else, LESF = True and we are moving away from alpha0
         OtherState%sigma1(i,j) = 2.0_ReKi 
      else
         OtherState%sigma1(i,j) = 1.75_ReKi
      end if
   else ! Reattaching flow 
        
      if (.not. LESF ) then
         OtherState%sigma1(i,j) = 0.5_ReKi
      end if

      if ( VRTX ) then  ! Still shedding a vortex, i.e., the current vortex is still over the chord?
         OtherState%sigma1(i,j) = 0.25_ReKi
      end if
      
      if (Kafactor > 0.0_ReKi) then
         OtherState%sigma1(i,j) = 0.75_ReKi
      end if
            
   end if

end if
      
      

!bjj: update sigma3 to value at t + dt   
   
      ! This is the default value for sigma3 which effects T_V = T_V0 / sigma3
   OtherState%sigma3(i,j) = 1.0_ReKi
   
if (p%UAMod /= UA_Gonzalez) then  !this is not applied for UAMod=UZ_Gonzalez, Tv has always the same value
      ! Identify where the vortex is located relative to the chord 
   
      ! 1) Is the vortex past the trailing edge, but less than 2 chords?
   if ( (xd%tau_V(i,j) <= 2.0_ReKi*BL_p%T_VL) .and. (xd%tau_V(i,j) >= BL_p%T_VL) ) then
         ! We want to diminish the effects of this vortex on Cn by setting a high value of sigma3
      OtherState%sigma3(i,j) = 3.0_ReKi
      if (.not. TESF) then
            ! If we are reattaching the flow, then we when to diminish the current vortex's effects on Cn further

         OtherState%sigma3(i,j) = 4.0_ReKi
         
      end if
      
      ! 2) Is the vortex over the chord
   else if ( VRTX ) then
      if (Kafactor < 0.0_ReKi) then
            ! If we are moving towards alpha0, then we want to reduce the contribution of the vortex to Cn
         OtherState%sigma3(i,j) = 2.0_ReKi
      else
         OtherState%sigma3(i,j) = 1.0_ReKi
      end if
   
      ! 3) Is the vortex ((past 2 chords or at the leading edge), and is the airfoil moving away from the stall region (towards alpha0).
      ! NOTE: We could also end up here if tau_V = 0.0
   else if (Kafactor < 0 ) then 
         ! In this case, we want to diminish the effects of this vortex on Cn by setting a high value of sigma3
      OtherState%sigma3(i,j) = 4.0_ReKi
   end if
      

     
      ! Finally, we will override all the previous values of sigma1 if we are reattaching flow and the rate of change of the of the angle of attack is slowing down
      ! In this case we want to enhance the contribute of the vortex and set sigma3 = 1.0
   if ((.not. TESF) .and. (KC%Kq_f*KC%dalpha0 < 0.0_ReKi)) then
      OtherState%sigma3(i,j) = 1.0_ReKi
   end if
endif  
   
      
#ifdef TEST_UA_SIGMA
   OtherState%sigma3(i,j) = 1.0_ReKi
   OtherState%sigma1(i,j) = 1.0_ReKi
#endif
   
      !---------------------------------------------------------
      ! Update the Discrete States, xd
      !---------------------------------------------------------
     
           
      xd%alpha_minus1(i,j)        = u%alpha
      xd%alpha_filt_minus1(i,j)   = KC%alpha_filt_cur
      xd%Kalpha_f_minus1(i,j)     = KC%Kalpha_f
      xd%Kq_f_minus1(i,j)         = KC%Kq_f     
      xd%q_f_minus1(i,j)          = KC%q_f_cur    
      xd%q_minus1(i,j)            = KC%q_cur
      xd%X1_minus1(i,j)           = KC%X1
      xd%X2_minus1(i,j)           = KC%X2
      xd%X3_minus1(i,j)           = KC%X3
      xd%X4_minus1(i,j)           = KC%X4
      xd%Kprime_alpha_minus1(i,j) = KC%Kprime_alpha
      xd%Kprime_q_minus1(i,j)     = KC%Kprime_q
      xd%K3prime_q_minus1(i,j)    = KC%K3prime_q
      xd%Kprimeprime_q_minus1(i,j)= KC%Kprimeprime_q
      xd%Dp_minus1(i,j)           = KC%Dp
      xd%Cn_pot_minus1(i,j)       = KC%Cn_pot
      xd%Cn_prime_minus1(i,j)     = KC%Cn_prime
      xd%fprimeprime_minus1(i,j)  = KC%fprimeprime
      xd%Df_minus1(i,j)           = KC%Df
      if (p%Flookup) then
         xd%Df_c_minus1(i,j)           = KC%Df_c
         xd%Df_m_minus1(i,j)           = KC%Df_m
         xd%fprimeprime_c_minus1(i,j)  = KC%fprimeprime_c
         xd%fprimeprime_m_minus1(i,j)  = KC%fprimeprime_m
         xd%fprime_c_minus1(i,j)       = KC%fprime_c
         xd%fprime_m_minus1(i,j)       = KC%fprime_m
      end if
      
      xd%Dalphaf_minus1(i,j)      = KC%Dalphaf
      xd%fprime_minus1(i,j)       = KC%fprime
      xd%alphaf_minus1(i,j)       = KC%alpha_f
      xd%Cn_v_minus1(i,j)         = KC%Cn_v
      xd%C_V_minus1(i,j)          = KC%C_V
 
         ! If we are currently tracking a vortex, or we are in the stall region, increment tau_V
      if (p%UAMod == UA_Gonzalez) then    !Added specific logic for UAMod=UA_Gonzalez
         if ( (.NOT.LESF .AND. .NOT.VRTX) .OR. & 
              (.NOT.TESF .AND. xd%tau_V(i,j)<0.0001_ReKi) .OR.& 
              (.NOT.TESF .AND. xd%tau_V(i,j) + KC%ds > 2.*BL_p%T_VL) ) then 
            xd%tau_V(i,j)=0.0 
         else
            xd%tau_V(i,j) = xd%tau_V(i,j) + KC%ds
            if (( xd%tau_V(i,j) >= (BL_p%T_VL + T_sh) ) .and. TESF)  then !.and. (TESF) RRD added  
               xd%tau_V(i,j) = xd%tau_V(i,j)-(BL_p%T_VL + T_sh) 
               ! LESF=.FALSE. !also added this 
            end if 
         endif 
         
      else
         if ( xd%tau_V(i,j) > 0.0 .or. LESF ) then
            xd%tau_V(i,j) = xd%tau_V(i,j) + KC%ds     ! Eqn 1.51
         end if

            ! If we a have been tracking a vortex and 1) it is now past the chord [T_VL] and 2) we have gone beyond the next shedding period [T_sh], and 
            !   3) we are continuing the flow serparation, we will shed the existing vortex so that we can create a new one at the leading edge
         if (( xd%tau_V(i,j) >= (BL_p%T_VL + T_sh) ) .and. TESF)  then !.and. (TESF) RRD added
            xd%tau_V(i,j) = 0.0_ReKi
         end if
      end if
      
   if (p%UA_OUTS>0) then
   m%TESF(i,j) = TESF  
   m%LESF(i,j) = LESF   
   m%VRTX(i,j) = VRTX 
   m%T_sh(i,j) = T_sh
   endif
      
      
end subroutine UA_UpdateDiscOtherState
!==============================================================================   

!============================================================================== 
subroutine UA_UpdateStates( i, j, t, n, u, uTimes, p, x, xd, OtherState, AFInfo, m, ErrStat, ErrMsg )
! Loose coupling routine for solving constraint states, integrating continuous states, and updating discrete states.
! Continuous, constraint, discrete, and other states are updated to values at t + Interval.
!..............................................................................

   integer(IntKi),                intent(in   ) :: i               ! node index within a blade
   integer(IntKi),                intent(in   ) :: j               ! blade index 
   REAL(DbKi),                    INTENT(IN   ) :: t               ! Current simulation time in seconds
   integer(IntKi),                intent(in   ) :: n               !< Current simulation time step n = 0,1,...
   type(UA_InputType),            intent(in   ) :: u(:)            ! Input at current timestep, t and t+dt
   real(DbKi),                    intent(in   ) :: utimes(:)       !< Times associated with u(:), in seconds
   type(UA_ParameterType),        intent(in   ) :: p               ! Parameters
   type(UA_ContinuousStateType),  intent(inout) :: x               ! Input: Continuous states at t;
                                                                   !   Output: Continuous states at t + Interval
   type(UA_DiscreteStateType),    intent(inout) :: xd              ! Input: Discrete states at t;
                                                                   !   Output: Discrete states at t + Interval
   type(UA_OtherStateType),       intent(inout) :: OtherState      ! Input: Other states at t;
                                                                   !   Output: Other states at t + Interval
   type(UA_MiscVarType),          intent(inout) :: m               ! Misc/optimization variables
   type(AFI_ParameterType),       intent(in   ) :: AFInfo          ! The airfoil parameter data
   integer(IntKi),                intent(  out) :: ErrStat         ! Error status of the operation
   character(*),                  intent(  out) :: ErrMsg          ! Error message if ErrStat /= ErrID_None

      ! Local variables  
      
   character(ErrMsgLen)                         :: errMsg2
   integer(IntKi)                               :: errStat2
   character(*), parameter                      :: RoutineName = 'UA_UpdateStates'
   type(UA_InputType)                           :: u_interp_raw    ! Input at current timestep, t and t+dt
   type(UA_InputType)                           :: u_interp        ! Input at current timestep, t and t+dt
   type(AFI_UA_BL_Type)                         :: BL_p  ! airfoil UA parameters retrieved in Kelvin Chain
   real(R8Ki)                                   :: Tu

      ! Initialize variables

   ErrStat   = ErrID_None           ! no error has occurred
   ErrMsg    = ""
         
   !BJJ: u%u == 0 seems to be the root cause of all sorts of numerical problems....

   if (p%UAMod == UA_None) return ! we don't have any states to update here
      
   if (p%UA_off_forGood(i,j)) return   ! we don't have any states to update here
   
   CALL UA_Input_ExtrapInterp( u, utimes, u_interp_raw, t, ErrStat2, ErrMsg2 )
      CALL SetErrStat(ErrStat2,ErrMsg2,ErrStat,ErrMsg,RoutineName)
      IF ( ErrStat >= AbortErrLev ) RETURN

      ! make sure that u%u is not zero (this previously turned off UA for the entire simulation. 
      ! Now, we keep it on, but we don't want the math to blow up when we divide by u%u)
   call UA_fixInputs(u_interp_raw, u_interp, ErrStat2, ErrMsg2)
      call SetErrStat(ErrStat2, ErrMsg2, ErrStat, ErrMsg, RoutineName)
         
         
   if (p%UAMod == UA_HGM .or. p%UAMod == UA_HGMV) then
   
               
         ! initialize states to steady-state values:
      if (OtherState%FirstPass(i,j)) then
         call HGM_Steady( i, j, u_interp, p, x%element(i,j), AFInfo, ErrStat2, ErrMsg2 )
      end if

      ! get inputs at t+dt
      CALL UA_Input_ExtrapInterp( u, utimes, u_interp_raw, t+p%dt, ErrStat2, ErrMsg2 )
         CALL SetErrStat(ErrStat2,ErrMsg2,ErrStat,ErrMsg,RoutineName)
         IF ( ErrStat >= AbortErrLev ) RETURN

         ! make sure that u%u is not zero (this previously turned off UA for the entire simulation. 
         ! Now, we keep it on, but we don't want the math to blow up when we divide by u%u)
      call UA_fixInputs(u_interp_raw, u_interp, ErrStat2, ErrMsg2)
         call SetErrStat(ErrStat2, ErrMsg2, ErrStat, ErrMsg, RoutineName)

      ! update states to value at t+dt:
      call UA_ABM4( i, j, t, n, u, utimes, p, x, OtherState, AFInfo, m, ErrStat2, ErrMsg2 )
      !call UA_BDF2( i, j, t, n, u_interp, p, x, OtherState, AFInfo, m, ErrStat2, ErrMsg2 )
         call SetErrStat(ErrStat2, ErrMsg2, ErrStat, ErrMsg, RoutineName)

      if (.not. p%ShedEffect) then
         ! Safety
         x%element(i,j)%x(1) = 0.0_R8Ki
         x%element(i,j)%x(2) = 0.0_R8Ki
      endif

      x%element(i,j)%x(4) = max( min( x%element(i,j)%x(4), 1.0_R8Ki ), 0.0_R8Ki )
      
          ! let's make sure the states aren't getting out of control when we are supposed to be turning off UA anyway.
      call UA_BlendSteadyStates( i, j, u_interp, p, AFInfo, x%element(i,j), m%FirstWarn_UA_off, m%weight(i,j), ErrStat2, ErrMsg2 )
         CALL SetErrStat(ErrStat2,ErrMsg2,ErrStat,ErrMsg,RoutineName)

         ! these are angles that should not get too large, so I am fixing them here (should turn off UA if this exceeds reasonable numbers)
      if (abs(x%element(i,j)%x(1)) > TwoPi .or. abs(x%element(i,j)%x(2)) > TwoPi) then
         if (m%FirstWarn_UA) then
            call SetErrStat(ErrID_Severe, "Divergent states in UA HGM model", ErrStat, ErrMsg, RoutineName )
            m%FirstWarn_UA = .false.
         end if
         
         call Mpi2pi(x%element(i,j)%x(1))
         call Mpi2pi(x%element(i,j)%x(2))
      end if
      
      
      if (p%UAMod == UA_HGMV) then

         ! Lookup values using Airfoil Info module
         call AFI_ComputeUACoefs( AFInfo, u_interp%Re, u_interp%UserProp, BL_p, ErrMsg2, ErrStat2 )
            call SetErrStat(ErrStat2,ErrMsg2,ErrStat,ErrMsg,RoutineName)
            if (ErrStat >= AbortErrLev) return
            
         call Get_HGM_constants(i, j, p, u_interp, x%element(i,j), BL_p, Tu)
            
         if (OtherState%VortexOn(i,j)) then
         
            ! check if the vortex ceases to accumulate:
            if ( (t - OtherState%t_vortexBegin(i,j) > BL_p%T_VL*Tu) .or. &
                  (u_interp%omega * OtherState%SignOfOmega(i,j) < 0.0_ReKi)  ) then
                  
               OtherState%VortexOn(i,j) = .false.
               
            end if
            
         else
         
            ! we aren't going to turn on a vortex when turning UA is not fully on
            if (EqualRealNos(m%weight(i,j),1.0_ReKi) ) then
            
               if (OtherState%BelowThreshold(i,j) .and. &
                 (x%element(i,j)%x(3) > BL_p%Cn1 .or. x%element(i,j)%x(3) < BL_p%Cn2) ) then
                  OtherState%BelowThreshold(i,j) = .false.
                  OtherState%VortexOn(i,j)       = .true.
                  OtherState%t_vortexBegin(i,j) = t
                  OtherState%PositivePressure(i,j) = x%element(i,j)%x(3) > BL_p%Cn1 ! whether we have the Cn1 (positive) or Cn2 (negative) condition to check

                  if (u_interp%omega < 0 ) then
                     OtherState%SignOfOmega(i,j) = -1.0
                  else
                     OtherState%SignOfOmega(i,j) = 1.0
                  end if
                  
               else
                  if (.not. OtherState%BelowThreshold(i,j)) then
                     if (OtherState%PositivePressure(i,j)) then
                        OtherState%BelowThreshold(i,j) = x%element(i,j)%x(3) < BL_p%Cn1
                     else
                        OtherState%BelowThreshold(i,j) = x%element(i,j)%x(3) > BL_p%Cn2
                     end if
                  end if
               
               end if ! Below/above threshold
               
            end if ! UA is fully on
            
         end if ! Vortex on/off
         
      end if ! p%UAMod == UA_HGMV

   elseif (p%UAMod == UA_OYE) then

      ! First time, initialize states to steady-state values:
      if (OtherState%FirstPass(i,j)) then
         call HGM_Steady( i, j, u_interp, p, x%element(i,j), AFInfo, ErrStat2, ErrMsg2 )
      end if
      ! Time integrate
      call UA_ABM4(i, j, t, n, u, utimes, p, x, OtherState, AFInfo, m, ErrStat2, ErrMsg2); call SetErrStat(ErrStat2, ErrMsg2, ErrStat, ErrMsg, RoutineName)
      ! Make sure the states aren't getting out of control
      x%element(i,j)%x(4) = max( min( x%element(i,j)%x(4), 1.0_R8Ki ), 0.0_R8Ki )
      call UA_BlendSteadyStates(i, j, u_interp, p, AFInfo, x%element(i,j), m%FirstWarn_UA_off, m%weight(i,j), ErrStat2, ErrMsg2); CALL SetErrStat(ErrStat2,ErrMsg2,ErrStat,ErrMsg,RoutineName)

   elseif (p%UAMod == UA_BV) then
      ! Integrate discrete states (alpha_dot, alpha_filt_minus1)
      call UA_UpdateDiscOtherState_BV( i, j, u_interp, p, xd, OtherState, AFInfo, m, ErrStat2, ErrMsg2 )

   elseif (p%UAMod == UA_Baseline .or. p%UAMod == UA_Gonzalez .or. p%UAMod == UA_MinnemaPierce) then
      if (n<=0) return ! previous logic (before adding UA_HGM required n > 0 before UA_UpdateStates was called)
      
         ! Update discrete states:
#     ifdef DEBUG_v14
         call UA_UpdateDiscOtherState2( i, j, u_interp, p, xd, OtherState, AFInfo, m, ErrStat2, ErrMsg2 )
#     else
         call UA_UpdateDiscOtherState( i, j, u_interp, p, xd, OtherState, AFInfo, m, ErrStat2, ErrMsg2 )
#     endif
      call SetErrStat(ErrStat2, ErrMsg2, ErrStat, ErrMsg, RoutineName)
      
   end if

   OtherState%FirstPass(i,j)   = .false.
   
end subroutine UA_UpdateStates
!==============================================================================
!!----------------------------------------------------------------------------------------------------------------------------------
!> routine to initialize the states based on inputs at t=0
!! used to obtain initial values in linearization so that they don't change with each call to calcOutput (or other routines)
subroutine UA_InitStates_AllNodes( u, p, x, OtherState, AFInfo, AFIndx )
   type(UA_InputType),           intent(in   ) :: u(:,:)     !< Inputs at t
   type(UA_ParameterType),       intent(in   ) :: p          !< Parameters
   type(UA_ContinuousStateType), intent(inout) :: x          !< Input: Continuous states at t;
   type(UA_OtherStateType),      intent(inout) :: OtherState !< Other/logical states at t on input; at t+dt on output
   type(AFI_ParameterType),      intent(in   ) :: AFInfo(:)  !< The airfoil parameter data
   INTEGER(IntKi),               intent(in)    :: AFIndx(:,:)
   
   INTEGER(IntKi)                              :: i          !< blade node counter
   INTEGER(IntKi)                              :: j          !< blade counter
               
   INTEGER(IntKi)                              :: ErrStat2
   CHARACTER(ErrMsgLen)                        :: ErrMsg2
   
   
      !...............................................................................................................................
      !  compute UA states at t=0 (with known inputs)
      !...............................................................................................................................
      if (p%UAMod == UA_HGM .or. p%UAMod == UA_HGMV .or. p%UAMod == UA_OYE) then
      
         do j = 1,size(p%UA_off_forGood,2) ! blades
            do i = 1,size(p%UA_off_forGood,1) ! nodes

               ! We only update the UnsteadyAero states if we have unsteady aero turned on for this node
               if ( .not. p%UA_off_forGood(i,j) .and. OtherState%FirstPass(i,j) ) then
               
                  ! initialize states to steady-state values:
                  call HGM_Steady( i, j, u(i,j), p, x%element(i,j), AFInfo(AFIndx(i,j)), ErrStat2, ErrMsg2 )
                     !call SetErrStat(ErrStat2,ErrMsg2,ErrStat,ErrMsg,RoutineName)
                     
                  OtherState%FirstPass(i,j) = .false.
               end if

            end do
         end do
         
      end if

end subroutine UA_InitStates_AllNodes
!==============================================================================
SUBROUTINE HGM_Steady( i, j, u, p, x, AFInfo, ErrStat, ErrMsg )
! Routine to initialize the continuous states of the HGM model
!..................................................................................................................................

   INTEGER(IntKi),                      INTENT(IN   )  :: i           !< blade node counter
   INTEGER(IntKi),                      INTENT(IN   )  :: j           !< blade counter
   TYPE(UA_InputType),                  INTENT(IN   )  :: u           ! Inputs at t
   TYPE(UA_ParameterType),              INTENT(IN   )  :: p           ! Parameters
   TYPE(UA_ElementContinuousStateType), INTENT(INOUT)  :: x           ! Continuous states at t
   type(AFI_ParameterType),             intent(in   )  :: AFInfo      ! The airfoil parameter data
   INTEGER(IntKi),                      INTENT(  OUT)  :: ErrStat     ! Error status of the operation
   CHARACTER(*),                        INTENT(  OUT)  :: ErrMsg      ! Error message if ErrStat /= ErrID_None

      ! Local variables  
      
   type(AFI_UA_BL_Type)                         :: BL_p        ! potentially interpolated UA parameters
   type(AFI_OutputType)                         :: AFI_Interp
   character(ErrMsgLen)                         :: errMsg2
   integer(IntKi)                               :: errStat2
   character(*), parameter                      :: RoutineName = 'HGM_Steady'
   
   real(R8Ki)                                   :: Tu
   real(ReKi)                                   :: alphaE
   real(ReKi)                                   :: alphaF
   real(ReKi)                                   :: alpha_34
  

      ! Initialize ErrStat

   ErrStat = ErrID_None
   ErrMsg  = ""

   ! Lookup values using Airfoil Info module
   call AFI_ComputeUACoefs( AFInfo, u%Re, u%UserProp, BL_p, ErrMsg2, ErrStat2 )
      call SetErrStat(ErrStat2,ErrMsg2,ErrStat,ErrMsg,RoutineName)
      if (ErrStat >= AbortErrLev) return
   
   call Get_HGM_constants(i, j, p, u, x, BL_p, Tu, alpha_34, alphaE) ! compute Tu, alpha_34, and alphaE
    
      
   ! States
   !x1: Downwash memory term 1 (rad)
   !x2: Downwash memory term 2 (rad)
   !x3: Clp', Lift coefficient with a time lag to the attached lift coeff
   !x4: f'' , Final separation point function


   ! Steady states
   if (p%UAMod==UA_OYE .or. (.not.p%ShedEffect)) then
      x%x(1)     = 0.0_R8Ki
      x%x(2)     = 0.0_R8Ki
   else
      x%x(1)     = BL_p%A1 * alpha_34
      x%x(2)     = BL_p%A2 * alpha_34
   endif
    
   alphaE   = alpha_34                                                    ! Eq. 12 (after substitute of x1 and x2 initializations)
   alphaF   = alphaE
   call AFI_ComputeAirfoilCoefs( alphaF, u%Re, u%UserProp, AFInfo, AFI_interp, ErrStat2, ErrMsg2)
      call SetErrStat(ErrStat2,ErrMsg2,ErrStat,ErrMsg,RoutineName)

   if (p%UAMod==UA_OYE) then
      x%x(3)   = AFI_interp%Cl ! Not used

   elseif (p%UAMod==UA_HGM) then
      x%x(3)   = BL_p%c_lalpha * (alphaE-BL_p%alpha0)      ! Clp
      
         ! calculate x%x(4) = fs_aF = f_st(alphaF):
      !alphaF  = x%x(3)/BL_p%c_lalpha + BL_p%alpha0                           ! p. 13
      !this simplifies to alphaF = alphaE
      
      !call AFI_ComputeAirfoilCoefs( alphaF, u%Re, u%UserProp, AFInfo, AFI_interp, ErrStat, ErrMsg)
      !x%x(4) = AFI_interp%f_st
      
   elseif (p%UAMod==UA_HGMV) then
      !call AFI_ComputeAirfoilCoefs( alphaE, u%Re, u%UserProp, AFInfo, AFI_interp, ErrStat, ErrMsg)
      x%x(3)   = AFI_interp%FullyAttached ! ~ (alpha-alphaLower)*c_Rate + c_alphaLower
      
          ! find alphaF where cn_FullyAttached(alphaF) = x(3)
          ! and note that we just set x(3) = cn_FullyAttached(alphaE)
      ! alphaF   = alphaE
      
         ! calculate x%x(4) = fs_aF = f_st(alphaF):
      !call AFI_ComputeAirfoilCoefs( alphaF, u%Re, u%UserProp, AFInfo, AFI_interp, ErrStat, ErrMsg)
      !x%x(4) = AFI_interp%f_st
   else 
      call WrScr('>>> HGM_steady logic error: should never happen.')
      call SetErrStat(ErrID_FATAL,"Programming error.",ErrStat,ErrMsg,RoutineName)
      return
   end if
   
   ! calculate x%x(4) = fs_aF = f_st(alphaF):
   x%x(4) = AFI_interp%f_st
   x%x(5) = 0.0_R8Ki
   
end subroutine HGM_Steady
!----------------------------------------------------------------------------------------------------------------------------------
subroutine UA_CalcContStateDeriv( i, j, t, u_in, p, x, OtherState, AFInfo, m, dxdt, ErrStat, ErrMsg )
! Tight coupling routine for computing derivatives of continuous states
!..................................................................................................................................

   INTEGER(IntKi),                      INTENT(IN   )  :: i           !< blade node counter
   INTEGER(IntKi),                      INTENT(IN   )  :: j           !< blade counter
   REAL(DbKi),                          INTENT(IN   )  :: t           ! Current simulation time in seconds
   TYPE(UA_InputType),                  INTENT(IN   )  :: u_in        ! Inputs at t
   TYPE(UA_ParameterType),              INTENT(IN   )  :: p           ! Parameters
   TYPE(UA_ElementContinuousStateType), INTENT(IN   )  :: x           ! Continuous states at t
   TYPE(UA_OtherStateType),             INTENT(IN   )  :: OtherState  ! Other states at t
   type(UA_MiscVarType),                intent(inout)  :: m           ! Misc/optimization variables
   type(AFI_ParameterType),             intent(in   )  :: AFInfo      ! The airfoil parameter data
   TYPE(UA_ElementContinuousStateType), INTENT(  OUT)  :: dxdt        ! Continuous state derivatives at t
   INTEGER(IntKi),                      INTENT(  OUT)  :: ErrStat     ! Error status of the operation
   CHARACTER(*),                        INTENT(  OUT)  :: ErrMsg      ! Error message if ErrStat /= ErrID_None

      ! Local variables  
      
   type(AFI_UA_BL_Type)                         :: BL_p        ! potentially interpolated UA parameters
   type(AFI_OutputType)                         :: AFI_AlphaE  ! interploated values at alphaE
   type(AFI_OutputType)                         :: AFI_AlphaF  ! interpolated values at alphaF
   character(ErrMsgLen)                         :: errMsg2
   integer(IntKi)                               :: errStat2
   character(*), parameter                      :: RoutineName = 'UA_CalcContStateDeriv'
   
   real(R8Ki)                                   :: Tu
   real(ReKi)                                   :: alphaE
   real(ReKi)                                   :: alphaF
   real(R8Ki)                                   :: Clp
   real(ReKi)                                   :: cRate ! slope of the piecewise linear region of fully attached polar
   real(R8Ki)                                   :: x4
   real(ReKi)                                   :: alpha_34
   real(R8Ki), parameter                        :: U_dot = 0.0_R8Ki ! at some point we may add this term
   TYPE(UA_InputType)                           :: u        ! Inputs at t
   real(R8Ki)                                   :: CnC_dot, One_Plus_Sqrt_x4, cv_dot, CnC

      ! Initialize ErrStat

   ErrStat = ErrID_None
   ErrMsg  = ""

   if (p%UA_off_forGood(i,j)) then
      dxdt%x = 0.0_R8Ki
      return
   end if
   
      ! make sure that u%u is not zero (this previously turned off UA for the entire simulation. 
      ! Now, we keep it on, but we don't want the math to blow up when we divide by u%u)
   call UA_fixInputs(u_in, u, ErrStat2, ErrMsg2)
      call SetErrStat(ErrStat2, ErrMsg2, ErrStat, ErrMsg, RoutineName)   
   
   
   ! Lookup values using Airfoil Info module
   call AFI_ComputeUACoefs( AFInfo, u%Re, u%UserProp, BL_p, ErrMsg2, ErrStat2 )
      call SetErrStat(ErrStat2,ErrMsg2,ErrStat,ErrMsg,RoutineName)
      if (ErrStat >= AbortErrLev) return
   
      
   call Get_HGM_constants(i, j, p, u, x, BL_p, Tu, alpha_34, alphaE) ! compute Tu, alpha_34, and alphaE
    
      ! fix definitions of T_f0 and T_p (based on email from Emmanuel 12-28-20 regarding HAWC2 default values)
   BL_p%T_f0 = BL_p%T_f0 * Tu ! Emmanuel wants a factor of 2 here to match HAWC2, but we don't want that factor for Bladed comparisons
   BL_p%T_p  = BL_p%T_p  * Tu

      ! calculate fs_aF (stored in AFI_interp%f_st):
    ! find alphaF where FullyAttached(alphaF) = x(3)
   if (p%UAMod == UA_HGM) then
      !note: BL_p%c_lalpha cannot be zero. UA is turned off at initialization if this occurs.
      alphaF  = x%x(3)/BL_p%c_lalpha + BL_p%alpha0                           ! Eq. 15 [40]

   else if (p%UAMod == UA_OYE) then
      alphaF = alpha_34

   else if (p%UAMod == UA_HGMV) then
      if (x%x(3) < BL_p%c_alphaLowerWrap) then
         alphaF  = (x%x(3) - BL_p%c_alphaLowerWrap) / BL_p%c_RateWrap + BL_p%alphaLowerWrap
      elseif (x%x(3) < BL_p%c_alphaLower) then
         alphaF  = (x%x(3) - BL_p%c_alphaLower) / BL_p%c_RateLower + BL_p%alphaLower
      elseif(x%x(3) < BL_p%c_alphaUpper) then
         ! this alphaF might be slightly different for alphaLower < x(3) < alphaUpper (it's not quite linear there)
         ! however, the separation function is 1 there, so it doesn't matter if we're off a little bit
         alphaF  = (x%x(3) - BL_p%c_alphaLower) / BL_p%c_Rate + BL_p%alphaLower
      elseif(x%x(3) < BL_p%c_alphaUpperWrap) then
         alphaF  = (x%x(3) - BL_p%c_alphaUpper) / BL_p%c_RateUpper + BL_p%alphaUpper
      else
         alphaF  = (x%x(3) - BL_p%c_alphaUpperWrap) / BL_p%c_RateWrap + BL_p%alphaUpperWrap
      end if
   end if
   
   call AFI_ComputeAirfoilCoefs( alphaF, u%Re, u%UserProp, AFInfo, AFI_AlphaF, ErrStat2, ErrMsg2)
      call SetErrStat(ErrStat2,ErrMsg2,ErrStat,ErrMsg,RoutineName)
      if (ErrStat >= AbortErrLev) return
   
      
   ! States
   !x1: Downwash memory term 1 (rad)
   !x2: Downwash memory term 2 (rad)
   !x3: Clp', Lift coefficient with a time lag to the attached lift coeff
   !x4: f'' , Final separation point function
   
      ! Constraining x4 between 0 and 1 increases numerical stability (should be done elsewhere, but we'll double check here in case there were perturbations on the state value)
   x4 = max( min( x%x(4), 1.0_R8Ki ), 0.0_R8Ki )
   
   call AddOrSub2Pi(real(x%x(1),ReKi), alpha_34) ! make sure we use the same alpha_34 for both x1 and x2 equations.
   if (p%ShedEffect) then
       dxdt%x(1) = -1.0_R8Ki / Tu * (BL_p%b1 + p%c(i,j) * U_dot/(2*u%u**2)) * x%x(1) + BL_p%b1 * BL_p%A1 / Tu * alpha_34           ! Eq. 8 [40]
       dxdt%x(2) = -1.0_R8Ki / Tu * (BL_p%b2 + p%c(i,j) * U_dot/(2*u%u**2)) * x%x(2) + BL_p%b2 * BL_p%A2 / Tu * alpha_34           ! Eq. 9 [40]
   else
       dxdt%x(1) = 0.0_ReKi
       dxdt%x(2) = 0.0_ReKi
   endif
   
   if (p%UAMod == UA_HGM) then
      call AddOrSub2Pi(BL_p%alpha0, alphaE)
      Clp = BL_p%c_lalpha * (alphaE - BL_p%alpha0) + pi * Tu * u%omega   ! Eq. 13
      dxdt%x(3) = -1.0_R8Ki / BL_p%T_p                                  * x%x(3) +         1.0_ReKi / BL_p%T_p  * Clp              ! Eq. 10 [40]
      dxdt%x(4) = -1.0_R8Ki / BL_p%T_f0                                 *    x4  +         1.0_ReKi / BL_p%T_f0 * AFI_AlphaF%f_st  ! Eq. 11 [40]
      dxdt%x(5) = 0.0_R8Ki

   elseif (p%UAMod == UA_OYE) then
      dxdt%x(4) = -1.0_R8Ki / BL_p%T_f0                                 *    x4  +         1.0_ReKi / BL_p%T_f0 * AFI_AlphaF%f_st
      dxdt%x(1) = 0.0_R8Ki
      dxdt%x(2) = 0.0_R8Ki
      dxdt%x(3) = 0.0_R8Ki
      dxdt%x(5) = 0.0_R8Ki

   elseif (p%UAMod == UA_HGMV) then

      call AFI_ComputeAirfoilCoefs( alphaE, u%Re, u%UserProp, AFInfo, AFI_AlphaE, ErrStat2, ErrMsg2)
         call SetErrStat(ErrStat2,ErrMsg2,ErrStat,ErrMsg,RoutineName)
         if (ErrStat >= AbortErrLev) return

      Clp = AFI_AlphaE%FullyAttached + pi * Tu * u%omega                                       ! Eq. 13 (this is really Cnp)
      dxdt%x(3) = -1.0_R8Ki / BL_p%T_p                                  * x%x(3) +         1.0_ReKi / BL_p%T_p  * Clp
         
      dxdt%x(4) = -1.0_R8Ki / BL_p%T_f0                                 *    x4  +         1.0_ReKi / BL_p%T_f0 * AFI_AlphaF%f_st
      
      if (OtherState%VortexOn(i,j)) then
         One_Plus_Sqrt_x4 =1.0_R8Ki + sqrt(x4)
         
         if (alphaE < BL_p%alphaLower) then
            cRate = BL_p%c_RateLower
         elseif(alphaE < BL_p%alphaUpper) then
            cRate = BL_p%c_Rate
         else
            cRate = BL_p%c_RateUpper
         end if
         CnC_dot = cRate * u%omega * (1.0_R8Ki - BL_p%A1 - BL_p%A2) + dxdt%x(1) + dxdt%x(2)
         cv_dot = CnC_dot*(1.0_R8Ki - 0.25_R8Ki*(One_Plus_Sqrt_x4)**2)
      
         CnC    = AFI_AlphaE%FullyAttached
         cv_dot = cv_dot - CnC*0.25_R8Ki*One_Plus_Sqrt_x4/sqrt(max(0.0001_R8Ki,x4))*dxdt%x(4)
      else
         cv_dot = 0.0_R8Ki
      end if
      
      dxdt%x(5) = cv_dot - x%x(5)/(BL_p%T_V0 * Tu)
   else
      call WrScr('>>> UA_CalcContStateDeriv logic error: should never happen.')
      call SetErrStat(ErrID_FATAL,"Programming error.",ErrStat,ErrMsg,RoutineName)
      return
   end if
   
END SUBROUTINE UA_CalcContStateDeriv
!----------------------------------------------------------------------------------------------------------------------------------
SUBROUTINE Get_HGM_constants(i, j, p, u, x, BL_p, Tu, alpha_34, alphaE)
   INTEGER(IntKi),                      INTENT(IN   )  :: i           !< blade node counter
   INTEGER(IntKi),                      INTENT(IN   )  :: j           !< blade counter
   TYPE(UA_InputType),                  INTENT(IN   )  :: u           ! Inputs at t
   TYPE(UA_ParameterType),              INTENT(IN   )  :: p           ! Parameters
   TYPE(UA_ElementContinuousStateType), INTENT(IN   )  :: x           ! Continuous states at t
   TYPE(AFI_UA_BL_Type),                INTENT(IN   )  :: BL_p        ! potentially interpolated UA parameters
   
   REAL(R8Ki),                          INTENT(  OUT)  :: Tu
   REAL(ReKi), optional,                INTENT(  OUT)  :: alpha_34
   REAL(ReKi), optional,                INTENT(  OUT)  :: alphaE

   ! Variables derived from inputs
   !u%u = U_ac = TwoNorm(u%v_ac)                                                 ! page 4 definitions
   Tu = Get_Tu(u%u, p%c(i,j))

   if (present(alpha_34)) then
      alpha_34 = Get_Alpha34(u%v_ac, u%omega, p%d_34_to_ac*p%c(i,j))
    
      if (present(alphaE)) then
         ! Variables derived from states
         if (p%UAMod == UA_OYE .or. .not. p%ShedEffect) then
            alphaE  = alpha_34
         else
            alphaE  = alpha_34*(1.0_ReKi - BL_p%A1 - BL_p%A2) + x%x(1) + x%x(2)    ! Eq. 12
         endif
         call MPi2Pi(alphaE)
      end if
   end if

END SUBROUTINE Get_HGM_constants

!> Compute angle of attack at 3/4 chord point based on values at Aerodynamic center
real(ReKi) function Get_Alpha34(v_ac, omega, d_34_to_ac)
   real(ReKi), intent(in) :: v_ac(2)    !< Velocity at aerodynamic center (AC)
   real(ReKi), intent(in) :: omega      !< pitching rate of airfoil
   real(ReKi), intent(in) :: d_34_to_ac !< distance from 3/4 chord to AC point, assumed >0, e.g. =0.5c
   Get_Alpha34 = atan2(v_ac(1) + omega * d_34_to_ac, v_ac(2) )  ! Uaero - Uelast
end function Get_Alpha34

!> Compute angle of attack at 2/4 chord point based on values at Aerodynamic center
real(ReKi) function Get_Alpha24(v_ac, omega, d_24_to_ac)
   real(ReKi), intent(in) :: v_ac(2)    !< Velocity at aerodynamic center (AC)
   real(ReKi), intent(in) :: omega      !< pitching rate of airfoil
   real(ReKi), intent(in) :: d_24_to_ac !< distance from 2/4 chord to AC point, assumed >0, e.g. =0.25c
   Get_Alpha24 = atan2(v_ac(1) + omega * d_24_to_ac, v_ac(2) )  ! Uaero - Uelast
end function Get_Alpha24

!> Compute time constant based on relative velocity u_rel
real(ReKi) function Get_Tu(u_rel, chord)
   real(ReKi), intent(in) :: u_rel !< relative velocity of airfoil
   real(ReKi), intent(in) :: chord !< airfoil chord
   Get_Tu = chord / (2.0_ReKi* max(u_rel, UA_u_min)) 
   Get_Tu = min(Get_Tu, 50.0_ReKi)  ! ensure the time constant doesn't exceed 50 s.
   Get_Tu = max(Get_Tu, 0.001_ReKi) ! ensure the time constant doesn't get too small, either.
end function Get_Tu



!----------------------------------------------------------------------------------------------------------------------------------
!> This subroutine implements the fourth-order Runge-Kutta Method (RK4) for numerically integrating ordinary differential equations:
!!
!!   Let f(t, x) = xdot denote the time (t) derivative of the continuous states (x). 
!!   Define constants k1, k2, k3, and k4 as 
!!        k1 = dt * f(t        , x_t        )
!!        k2 = dt * f(t + dt/2 , x_t + k1/2 )
!!        k3 = dt * f(t + dt/2 , x_t + k2/2 ), and
!!        k4 = dt * f(t + dt   , x_t + k3   ).
!!   Then the continuous states at t = t + dt are
!!        x_(t+dt) = x_t + k1/6 + k2/3 + k3/3 + k4/6 + O(dt^5)
!!
!! For details, see:
!! Press, W. H.; Flannery, B. P.; Teukolsky, S. A.; and Vetterling, W. T. "Runge-Kutta Method" and "Adaptive Step Size Control for 
!!   Runge-Kutta." Sections 16.1 and 16.2 in Numerical Recipes in FORTRAN: The Art of Scientific Computing, 2nd ed. Cambridge, England: 
!!   Cambridge University Press, pp. 704-716, 1992.
SUBROUTINE UA_RK4( i, j, t, n, u, utimes, p, x, OtherState, AFInfo, m, ErrStat, ErrMsg )
!..................................................................................................................................

   integer(IntKi),                  INTENT(IN   )  :: i           !< blade node counter
   integer(IntKi),                  INTENT(IN   )  :: j           !< blade counter
   REAL(DbKi),                      INTENT(IN   )  :: t           !< Current simulation time in seconds
   INTEGER(IntKi),                  INTENT(IN   )  :: n           !< time step number
   TYPE(UA_InputType),              INTENT(IN   )  :: u(:)        !< Inputs at utimes
   REAL(DbKi),                      INTENT(IN   )  :: utimes(:)   !< times of input
   TYPE(UA_ParameterType),          INTENT(IN   )  :: p           !< Parameters
   TYPE(UA_ContinuousStateType),    INTENT(INOUT)  :: x           !< Continuous states at t on input at t + dt on output
   TYPE(UA_OtherStateType),         INTENT(INOUT)  :: OtherState  !< Other states
   TYPE(AFI_ParameterType),         INTENT(IN   )  :: AFInfo      ! The airfoil parameter data
   TYPE(UA_MiscVarType),            INTENT(INOUT)  :: m           !< misc/optimization variables
   INTEGER(IntKi),                  INTENT(  OUT)  :: ErrStat     !< Error status of the operation
   CHARACTER(*),                    INTENT(  OUT)  :: ErrMsg      !< Error message if ErrStat /= ErrID_None

   ! local variables
         
   TYPE(UA_ElementContinuousStateType)             :: k1          ! RK4 constant; see above
   TYPE(UA_ElementContinuousStateType)             :: k2          ! RK4 constant; see above 
   TYPE(UA_ElementContinuousStateType)             :: k3          ! RK4 constant; see above 
   TYPE(UA_ElementContinuousStateType)             :: k4          ! RK4 constant; see above 
   TYPE(UA_ElementContinuousStateType)             :: x_tmp       ! Holds temporary modification to x
   TYPE(UA_InputType)                              :: u_interp    ! interpolated value of inputs
   
   REAL(DbKi)                                      :: TPlusHalfDt
   REAL(DbKi)                                      :: TPlusDt
   INTEGER(IntKi)                                  :: ErrStat2    ! local error status
   CHARACTER(ErrMsgLen)                            :: ErrMsg2     ! local error message (ErrMsg)
   CHARACTER(*), PARAMETER                         :: RoutineName = 'UA_RK4'
      
      
   !NOTE: the error handling here assumes that we do not have any allocatable data in the inputs (u_interp) to be concerned with.
   !      Also, We assume that if there is going to be an error in UA_CalcContStateDeriv, it will happen only on the first call 
   !      to the routine.
   
      ! Initialize ErrStat

      ErrStat = ErrID_None
      ErrMsg  = "" 

      ! interpolate u to find u_interp = u(t)
      CALL UA_Input_ExtrapInterp( u, utimes, u_interp, t, ErrStat2, ErrMsg2 )
         CALL SetErrStat(ErrStat2,ErrMsg2,ErrStat,ErrMsg,RoutineName)
         IF ( ErrStat >= AbortErrLev ) RETURN

      x_tmp     = x%element(i,j)
      
      ! find xdot at t
      CALL UA_CalcContStateDeriv( i, j, t, u_interp, p, x_tmp, OtherState, AFInfo, m, k1, ErrStat2, ErrMsg2 )
         CALL SetErrStat(ErrStat2,ErrMsg2,ErrStat,ErrMsg,RoutineName)
         IF ( ErrStat >= AbortErrLev ) RETURN

      k1%x     = p%dt * k1%x
  
      x_tmp%x  = x%element(i,j)%x + 0.5_R8Ki * k1%x

      ! interpolate u to find u_interp = u(t + dt/2)
      TPlusHalfDt = t + 0.5_DbKi*p%dt
      CALL UA_Input_ExtrapInterp(u, utimes, u_interp, TPlusHalfDt, ErrStat2, ErrMsg2)
         CALL SetErrStat(ErrStat2,ErrMsg2,ErrStat,ErrMsg,RoutineName)
         IF ( ErrStat >= AbortErrLev ) RETURN

      ! find xdot at t + dt/2
      CALL UA_CalcContStateDeriv( i, j, TPlusHalfDt, u_interp, p, x_tmp, OtherState, AFInfo, m, k2, ErrStat2, ErrMsg2 )

      k2%x     = p%dt * k2%x

      x_tmp%x  = x%element(i,j)%x + 0.5_R8Ki * k2%x

      ! find xdot at t + dt/2 (note x_tmp has changed)
      CALL UA_CalcContStateDeriv( i, j, TPlusHalfDt, u_interp, p, x_tmp, OtherState, AFInfo, m, k3, ErrStat2, ErrMsg2 )

      k3%x     = p%dt * k3%x

      x_tmp%x  = x%element(i,j)%x + k3%x

      ! interpolate u to find u_interp = u(t + dt)
      TPlusDt = t + p%dt
      CALL UA_Input_ExtrapInterp(u, utimes, u_interp, TPlusDt, ErrStat2, ErrMsg2)
         CALL SetErrStat(ErrStat2,ErrMsg2,ErrStat,ErrMsg,RoutineName)
         IF ( ErrStat >= AbortErrLev ) RETURN

      ! find xdot at t + dt
      CALL UA_CalcContStateDeriv( i, j, TPlusDt, u_interp, p, x_tmp, OtherState, AFInfo, m, k4, ErrStat2, ErrMsg2 )

      k4%x     = p%dt * k4%x

      x%element(i,j)%x = x%element(i,j)%x + ( k1%x + 2.0_R8Ki * k2%x + 2.0_R8Ki * k3%x + k4%x ) / 6.0_R8Ki

END SUBROUTINE UA_RK4
!----------------------------------------------------------------------------------------------------------------------------------
!> This subroutine implements the fourth-order Adams-Bashforth Method (RK4) for numerically integrating ordinary differential 
!! equations:
!!
!!   Let f(t, x) = xdot denote the time (t) derivative of the continuous states (x). 
!!
!!   x(t+dt) = x(t)  + (dt / 24.) * ( 55.*f(t,x) - 59.*f(t-dt,x) + 37.*f(t-2.*dt,x) - 9.*f(t-3.*dt,x) )
!!
!!  See, e.g.,
!!  http://en.wikipedia.org/wiki/Linear_multistep_method
!!
!!  or
!!
!!  K. E. Atkinson, "An Introduction to Numerical Analysis", 1989, John Wiley & Sons, Inc, Second Edition.
SUBROUTINE UA_AB4( i, j, t, n, u, utimes, p, x, OtherState, AFInfo, m, ErrStat, ErrMsg )
!..................................................................................................................................

   integer(IntKi),               INTENT(IN   )  :: i           !< blade node counter
   integer(IntKi),               INTENT(IN   )  :: j           !< blade counter
   REAL(DbKi),                   INTENT(IN   )  :: t           !< Current simulation time in seconds
   INTEGER(IntKi),               INTENT(IN   )  :: n           !< time step number
   TYPE(UA_InputType),           INTENT(IN   )  :: u(:)        !< Inputs at utimes
   REAL(DbKi),                   INTENT(IN   )  :: utimes(:)   !< times of input
   TYPE(UA_ParameterType),       INTENT(IN   )  :: p           !< Parameters
   TYPE(UA_ContinuousStateType), INTENT(INOUT)  :: x           !< Continuous states at t on input at t + dt on output
   TYPE(UA_OtherStateType),      INTENT(INOUT)  :: OtherState  !< Other states
   TYPE(AFI_ParameterType),      INTENT(IN   )  :: AFInfo      ! The airfoil parameter data
   TYPE(UA_MiscVarType),         INTENT(INOUT)  :: m           !< misc/optimization variables
   INTEGER(IntKi),               INTENT(  OUT)  :: ErrStat     !< Error status of the operation
   CHARACTER(*),                 INTENT(  OUT)  :: ErrMsg      !< Error message if ErrStat /= ErrID_None


   ! local variables
   TYPE(UA_InputType)                           :: u_interp
   TYPE(UA_ElementContinuousStateType)          :: x_tmp
   TYPE(UA_ElementContinuousStateType)          :: xdot
         
   INTEGER(IntKi)                               :: ErrStat2    ! local error status
   CHARACTER(ErrMsgLen)                         :: ErrMsg2     ! local error message (ErrMsg)
   CHARACTER(*), PARAMETER                      :: RoutineName = 'UA_AB4'


      ! Initialize ErrStat

      ErrStat = ErrID_None
      ErrMsg  = "" 
      
      if (OtherState%n(i,j) < n) then

         OtherState%n(i,j) = n
            
         OtherState%xdot(4)%element(i,j) = OtherState%xdot(3)%element(i,j)
         OtherState%xdot(3)%element(i,j) = OtherState%xdot(2)%element(i,j)
         OtherState%xdot(2)%element(i,j) = OtherState%xdot(1)%element(i,j)

      elseif (OtherState%n(i,j) > n) then

         CALL SetErrStat(ErrID_Fatal,'Backing up in time is not supported with a multistep method.',ErrStat,ErrMsg,RoutineName)
         RETURN

      endif
      

      ! need xdot at t, get inputs at t
      CALL UA_Input_ExtrapInterp(u, utimes, u_interp, t, ErrStat2, ErrMsg2)
         CALL SetErrStat(ErrStat2,ErrMsg2,ErrStat,ErrMsg,RoutineName)
         IF ( ErrStat >= AbortErrLev ) RETURN
         
      x_tmp     = x%element(i,j)
      
      CALL UA_CalcContStateDeriv( i, j, t, u_interp, p, x_tmp, OtherState, AFInfo, m, xdot, ErrStat2, ErrMsg2 )
         CALL SetErrStat(ErrStat2,ErrMsg2,ErrStat,ErrMsg,RoutineName)
         IF ( ErrStat >= AbortErrLev ) RETURN
         
        ! make sure OtherState%xdot( 1 ) is most up to date:
      OtherState%xdot( 1 )%element(i,j) = xdot

      if (n <= 2) then

         CALL UA_RK4(i, j, t, n, u, utimes, p, x, OtherState, AFInfo, m, ErrStat2, ErrMsg2 )
            CALL SetErrStat(ErrStat2,ErrMsg2,ErrStat,ErrMsg,RoutineName)
            IF ( ErrStat >= AbortErrLev ) RETURN

      else
         x%element(i,j)%x =  x%element(i,j)%x + p%DT/24.0_R8Ki * ( 55.0_R8Ki*OtherState%xdot(1)%element(i,j)%x - 59.0_R8Ki*OtherState%xdot(2)%element(i,j)%x   &
                                                                 + 37.0_R8Ki*OtherState%xdot(3)%element(i,j)%x -  9.0_R8Ki*OtherState%xdot(4)%element(i,j)%x )

      endif

      
END SUBROUTINE UA_AB4
!----------------------------------------------------------------------------------------------------------------------------------
!> This subroutine implements the fourth-order Adams-Bashforth-Moulton Method (RK4) for numerically integrating ordinary 
!! differential equations:
!!
!!   Let f(t, x) = xdot denote the time (t) derivative of the continuous states (x). 
!!
!!   Adams-Bashforth Predictor: \n
!!   x^p(t+dt) = x(t)  + (dt / 24.) * ( 55.*f(t,x) - 59.*f(t-dt,x) + 37.*f(t-2.*dt,x) - 9.*f(t-3.*dt,x) )
!!
!!   Adams-Moulton Corrector: \n
!!   x(t+dt) = x(t)  + (dt / 24.) * ( 9.*f(t+dt,x^p) + 19.*f(t,x) - 5.*f(t-dt,x) + 1.*f(t-2.*dt,x) )
!!
!!  See, e.g.,
!!  http://en.wikipedia.org/wiki/Linear_multistep_method
!!
!!  or
!!
!!  K. E. Atkinson, "An Introduction to Numerical Analysis", 1989, John Wiley & Sons, Inc, Second Edition.
SUBROUTINE UA_ABM4( i, j, t, n, u, utimes, p, x, OtherState, AFInfo, m, ErrStat, ErrMsg )
!..................................................................................................................................

   integer(IntKi),               INTENT(IN   )  :: i           !< blade node counter
   integer(IntKi),               INTENT(IN   )  :: j           !< blade counter
   REAL(DbKi),                   INTENT(IN   )  :: t           !< Current simulation time in seconds
   INTEGER(IntKi),               INTENT(IN   )  :: n           !< time step number
   TYPE(UA_InputType),           INTENT(IN   )  :: u(:)        !< Inputs at utimes
   REAL(DbKi),                   INTENT(IN   )  :: utimes(:)   !< times of input
   TYPE(UA_ParameterType),       INTENT(IN   )  :: p           !< Parameters
   TYPE(UA_ContinuousStateType), INTENT(INOUT)  :: x           !< Continuous states at t on input at t + dt on output
   TYPE(UA_OtherStateType),      INTENT(INOUT)  :: OtherState  !< Other states
   TYPE(AFI_ParameterType),      INTENT(IN   )  :: AFInfo      ! The airfoil parameter data
   TYPE(UA_MiscVarType),         INTENT(INOUT)  :: m           !< misc/optimization variables
   INTEGER(IntKi),               INTENT(  OUT)  :: ErrStat     !< Error status of the operation
   CHARACTER(*),                 INTENT(  OUT)  :: ErrMsg      !< Error message if ErrStat /= ErrID_None

   ! local variables

   TYPE(UA_InputType)                           :: u_interp    ! Inputs at t
   TYPE(UA_ElementContinuousStateType)          :: x_in        ! Continuous states at t
   TYPE(UA_ElementContinuousStateType)          :: xdot_pred   ! Derivative of continuous states at t

   INTEGER(IntKi)                               :: ErrStat2    ! local error status
   CHARACTER(ErrMsgLen)                         :: ErrMsg2     ! local error message (ErrMsg)
   CHARACTER(*), PARAMETER                      :: RoutineName = 'UA_ABM4'
      
      
      ! Initialize ErrStat

      ErrStat = ErrID_None
      ErrMsg  = "" 

      ! save copy of x(t):
      x_in     = x%element(i,j)
      
         ! predict: (note that we are overwritting x%element(i,j) here):
      CALL UA_AB4( i, j, t, n, u, utimes, p, x, OtherState, AFInfo, m, ErrStat2, ErrMsg2 )
         CALL SetErrStat(ErrStat2,ErrMsg2,ErrStat,ErrMsg,RoutineName)
         IF ( ErrStat >= AbortErrLev ) RETURN

      if (n > 2_IntKi) then
         
            ! correct:
         
         CALL UA_Input_ExtrapInterp(u, utimes, u_interp, t + p%dt, ErrStat2, ErrMsg2)
            CALL SetErrStat(ErrStat2,ErrMsg2,ErrStat,ErrMsg,RoutineName)
            IF ( ErrStat >= AbortErrLev ) RETURN

         CALL UA_CalcContStateDeriv( i, j, t + p%dt, u_interp, p, x%element(i,j), OtherState, AFInfo, m, xdot_pred, ErrStat2, ErrMsg2 )
            CALL SetErrStat(ErrStat2,ErrMsg2,ErrStat,ErrMsg,RoutineName)
            IF ( ErrStat >= AbortErrLev ) RETURN

         
         x%element(i,j)%x = x_in%x     + p%DT/24.0_R8Ki * ( 9.0_R8Ki * xdot_pred%x     + 19.0_R8Ki * OtherState%xdot(1)%element(i,j)%x &
                                                                                       -  5.0_R8Ki * OtherState%xdot(2)%element(i,j)%x &
                                                                                       +  1.0_R8Ki * OtherState%xdot(3)%element(i,j)%x )

      endif
      
END SUBROUTINE UA_ABM4
!----------------------------------------------------------------------------------------------------------------------------------
!----------------------------------------------------------------------------------------------------------------------------------
!> This subroutine implements a Newton solve of the 2nd-order BDF system for numerically integrating ordinary differential equations:
SUBROUTINE UA_BDF2( i, j, t, n, u_interp, p, x, OtherState, AFInfo, m, ErrStat, ErrMsg )
!..................................................................................................................................

   integer(IntKi),                  INTENT(IN   )  :: i           !< blade node counter
   integer(IntKi),                  INTENT(IN   )  :: j           !< blade counter
   REAL(DbKi),                      INTENT(IN   )  :: t           !< Current simulation time in seconds
   INTEGER(IntKi),                  INTENT(IN   )  :: n           !< time step number
   TYPE(UA_InputType),              INTENT(IN   )  :: u_interp    !< Inputs at t + dt
   TYPE(UA_ParameterType),          INTENT(IN   )  :: p           !< Parameters
   TYPE(UA_ContinuousStateType),    INTENT(INOUT)  :: x           !< Continuous states at t on input at t + dt on output
   TYPE(UA_OtherStateType),         INTENT(INOUT)  :: OtherState  !< Other states
   TYPE(AFI_ParameterType),         INTENT(IN   )  :: AFInfo      ! The airfoil parameter data
   TYPE(UA_MiscVarType),            INTENT(INOUT)  :: m           !< misc/optimization variables
   INTEGER(IntKi),                  INTENT(  OUT)  :: ErrStat     !< Error status of the operation
   CHARACTER(*),                    INTENT(  OUT)  :: ErrMsg      !< Error message if ErrStat /= ErrID_None

   ! local variables

   INTEGER(IntKi)                                  :: k
   INTEGER(IntKi), parameter                       :: KMax = 10
   REAL(R8Ki), parameter                           :: TolerSquared = (1D-6)**2
   
   INTEGER(IntKi)                                  :: ErrStat2    ! local error status
   CHARACTER(ErrMsgLen)                            :: ErrMsg2     ! local error message (ErrMsg)
   CHARACTER(*), PARAMETER                         :: RoutineName = 'UA_BDF2'
   REAL(R8Ki)                                      :: JMat(size(x%element(i,j)%x), size(x%element(i,j)%x))
   INTEGER                                         :: iPivot(size(JMat,1))
   REAL(R8Ki)                                      :: x_delta(size(JMat,1))
   REAL(R8Ki)                                      :: x_constant(size(JMat,1))
   REAL(R8Ki)                                      :: err
   TYPE(UA_ElementContinuousStateType)             :: xdot_pred   ! Derivative of continuous states at t
   
   REAL(R8Ki), parameter                           :: Beta   =  2.0_R8Ki/3.0_R8Ki
   REAL(R8Ki), parameter                           :: Alpha0 =  4.0_R8Ki/3.0_R8Ki
   REAL(R8Ki), parameter                           :: Alpha1 = -1.0_R8Ki/3.0_R8Ki
   
   !!!! for p=0, we get backward Euler:
   !!!REAL(R8Ki), parameter                           :: Beta   =  1.0_R8Ki
   !!!REAL(R8Ki), parameter                           :: Alpha0 =  1.0_R8Ki
   !!!REAL(R8Ki), parameter                           :: Alpha1 =  0.0_R8Ki
   
      
   !NOTE: the error handling here assumes that we do not have any allocatable data in the inputs (u_interp) to be concerned with.
   !      Also, We assume that if there is going to be an error in UA_CalcContStateDeriv, it will happen only on the first call 
   !      to the routine.
   
   ! Initialize ErrStat

   ErrStat = ErrID_None
   ErrMsg  = "" 
   
   if (OtherState%n(i,j) < n) then

      OtherState%n(i,j) = n

      OtherState%xHistory(4)%element(i,j) = OtherState%xHistory(3)%element(i,j)
      OtherState%xHistory(3)%element(i,j) = OtherState%xHistory(2)%element(i,j)
      OtherState%xHistory(2)%element(i,j) = OtherState%xHistory(1)%element(i,j)
<<<<<<< HEAD
=======

      if (n <= 1) then
         OtherState%xHistory(2)%element(i,j) = x%element(i,j)
      end if
      
   elseif (OtherState%n(i,j) > n) then

      CALL SetErrStat(ErrID_Fatal,'Backing up in time is not supported with a multistep method.',ErrStat,ErrMsg,RoutineName)
      RETURN

   endif
   
   OtherState%xHistory(1)%element(i,j) = x%element(i,j)
   
   !!if (n<=1) then ! initialize because we don't have values for x
   !!   CALL UA_RK4(i, j, t, n, u, utimes, p, x, OtherState, AFInfo, m, ErrStat2, ErrMsg2 )
   !!      CALL SetErrStat(ErrStat2,ErrMsg2,ErrStat,ErrMsg,RoutineName)
   !!      RETURN
   !!end if
   
   
   x_constant = Alpha0 * x%element(i,j)%x + Alpha1 * OtherState%xHistory(2)%element(i,j)%x
   
   err = HUGE(err)
   k = 0
   DO
         
      IF (K >= KMax) EXIT

      IF (K==0) THEN
         ! This Jacobian will change when x changes, only if the values of x1, x2, or x3 are near boundaries of slope changes in
         ! the FullyAttached function of the airfoil. At that point, it should be okay if the derivative is computed
         ! on a slightly different region anyway.
         CALL UA_Jacobian( i, j, t, n, u_interp, p, x, OtherState, AFInfo, m, Beta, JMat, ErrStat2, ErrMsg2 )
            CALL SetErrStat( ErrStat2, ErrMsg2, ErrStat, ErrMsg, RoutineName  )
         
            ! Get the LU decomposition of this matrix using a LAPACK routine: 
            ! The result is of the form JMat = P * L * U 

         CALL LAPACK_getrf( M=size(JMat,1), N=size(JMat,2), A=JMat, IPIV=iPivot, ErrStat=ErrStat2, ErrMsg=ErrMsg2 )
            CALL SetErrStat( ErrStat2, ErrMsg2, ErrStat, ErrMsg, RoutineName  )
            IF ( ErrStat >= AbortErrLev ) RETURN
      END IF

      !-------------------------------------------------------------------------------------------------
      ! Solve for delta x: JMat * x_delta = - F = - ( x(t+dt)  - x(t) - dt * X(t+dt)
      !  using the LAPACK routine 
      !-------------------------------------------------------------------------------------------------
      CALL UA_CalcContStateDeriv( i, j, t, u_interp, p, x%element(i,j), OtherState, AFInfo, m, xdot_pred, ErrStat=ErrStat2, ErrMsg=ErrMsg2 )
         CALL SetErrStat( ErrStat2, ErrMsg2, ErrStat, ErrMsg, RoutineName  )
         IF ( ErrStat >= AbortErrLev ) RETURN
         
      x_delta = - x%element(i,j)%x + x_constant + p%dt * Beta * xdot_pred%x
      CALL LAPACK_getrs( TRANS="N", N=SIZE(JMat,1), A=JMat, &
                           IPIV=iPivot, B=x_delta, ErrStat=ErrStat2, ErrMsg=ErrMsg2 )
         CALL SetErrStat( ErrStat2, ErrMsg2, ErrStat, ErrMsg, RoutineName  )
         IF ( ErrStat >= AbortErrLev ) RETURN

      !-------------------------------------------------------------------------------------------------
      ! check for error, update inputs if necessary, and iterate again
      !-------------------------------------------------------------------------------------------------
      !err_prev = err
      err = DOT_PRODUCT(x_delta, x_delta)
      IF ( err <= TolerSquared) EXIT
      IF (K >= KMax ) EXIT
      
      !!-------------------------------------------------------------------------------------------------
      !! modify states for next iteration
      !!-------------------------------------------------------------------------------------------------
      !if (err > err_prev ) then
      !   u_delta  = u_delta  * reduction_factor ! don't take a full step if we're getting farther from the solution!
      !   err_prev = err_prev * reduction_factor
      !end if
      
      x%element(i,j)%x = x%element(i,j)%x + x_delta
         

      K = K + 1
         
   END DO ! K

END SUBROUTINE UA_BDF2
!----------------------------------------------------------------------------------------------------------------------------------
SUBROUTINE UA_Jacobian( i, j, t, n, u_interp, p, x, OtherState, AFInfo, m, Beta, JMat, ErrStat, ErrMsg )
   integer(IntKi),                  INTENT(IN   )  :: i           !< blade node counter
   integer(IntKi),                  INTENT(IN   )  :: j           !< blade counter
   REAL(DbKi),                      INTENT(IN   )  :: t           !< Current simulation time in seconds
   INTEGER(IntKi),                  INTENT(IN   )  :: n           !< time step number
   TYPE(UA_InputType),              INTENT(IN   )  :: u_interp    !< Inputs at utimes
   TYPE(UA_ParameterType),          INTENT(IN   )  :: p           !< Parameters
   TYPE(UA_ContinuousStateType),    INTENT(INOUT)  :: x           !< Continuous states at t on input at t + dt on output
   TYPE(UA_OtherStateType),         INTENT(INOUT)  :: OtherState  !< Other states
   TYPE(AFI_ParameterType),         INTENT(IN   )  :: AFInfo      ! The airfoil parameter data
   TYPE(UA_MiscVarType),            INTENT(INOUT)  :: m           !< misc/optimization variables
   REAL(R8Ki),                      INTENT(IN   )  :: Beta        !< Value of Beta for p-th order BDF method
   REAL(R8Ki),                      INTENT(  OUT)  :: JMat(:,:)   !< Jacobian matrix
   INTEGER(IntKi),                  INTENT(  OUT)  :: ErrStat     !< Error status of the operation
   CHARACTER(*),                    INTENT(  OUT)  :: ErrMsg      !< Error message if ErrStat /= ErrID_None

   TYPE(UA_ElementContinuousStateType)             :: x_tmp       ! Holds temporary modification to x
   TYPE(UA_ElementContinuousStateType)             :: X_p         ! Holds derivative of X
   TYPE(UA_ElementContinuousStateType)             :: X_m         ! Holds derivative of X
   
   INTEGER                                         :: k
   
   ! Initialize ErrStat

   ErrStat = ErrID_None
   ErrMsg  = "" 
>>>>>>> 00ba4949

      if (n <= 1) then
         OtherState%xHistory(2)%element(i,j) = x%element(i,j)
      end if
      
   elseif (OtherState%n(i,j) > n) then

      CALL SetErrStat(ErrID_Fatal,'Backing up in time is not supported with a multistep method.',ErrStat,ErrMsg,RoutineName)
      RETURN

   endif
   
   OtherState%xHistory(1)%element(i,j) = x%element(i,j)
   
   !!if (n<=1) then ! initialize because we don't have values for x
   !!   CALL UA_RK4(i, j, t, n, u, utimes, p, x, OtherState, AFInfo, m, ErrStat2, ErrMsg2 )
   !!      CALL SetErrStat(ErrStat2,ErrMsg2,ErrStat,ErrMsg,RoutineName)
   !!      RETURN
   !!end if
   
   
   x_constant = Alpha0 * x%element(i,j)%x + Alpha1 * OtherState%xHistory(2)%element(i,j)%x
   
   err = HUGE(err)
   k = 0
   DO
         
      IF (K >= KMax) EXIT

      IF (K==0) THEN
         ! This Jacobian will change when x changes, only if the values of x1, x2, or x3 are near boundaries of slope changes in
         ! the FullyAttached function of the airfoil. At that point, it should be okay if the derivative is computed
         ! on a slightly different region anyway.
         CALL UA_Jacobian( i, j, t, n, u_interp, p, x, OtherState, AFInfo, m, Beta, JMat, ErrStat2, ErrMsg2 )
            CALL SetErrStat( ErrStat2, ErrMsg2, ErrStat, ErrMsg, RoutineName  )
         
            ! Get the LU decomposition of this matrix using a LAPACK routine: 
            ! The result is of the form JMat = P * L * U 

         CALL LAPACK_getrf( M=size(JMat,1), N=size(JMat,2), A=JMat, IPIV=iPivot, ErrStat=ErrStat2, ErrMsg=ErrMsg2 )
            CALL SetErrStat( ErrStat2, ErrMsg2, ErrStat, ErrMsg, RoutineName  )
            IF ( ErrStat >= AbortErrLev ) RETURN
      END IF

      !-------------------------------------------------------------------------------------------------
      ! Solve for delta x: JMat * x_delta = - F = - ( x(t+dt)  - x(t) - dt * X(t+dt)
      !  using the LAPACK routine 
      !-------------------------------------------------------------------------------------------------
      CALL UA_CalcContStateDeriv( i, j, t, u_interp, p, x%element(i,j), OtherState, AFInfo, m, xdot_pred, ErrStat=ErrStat2, ErrMsg=ErrMsg2 )
         CALL SetErrStat( ErrStat2, ErrMsg2, ErrStat, ErrMsg, RoutineName  )
         IF ( ErrStat >= AbortErrLev ) RETURN
         
      x_delta = - x%element(i,j)%x + x_constant + p%dt * Beta * xdot_pred%x
      CALL LAPACK_getrs( TRANS="N", N=SIZE(JMat,1), A=JMat, &
                           IPIV=iPivot, B=x_delta, ErrStat=ErrStat2, ErrMsg=ErrMsg2 )
         CALL SetErrStat( ErrStat2, ErrMsg2, ErrStat, ErrMsg, RoutineName  )
         IF ( ErrStat >= AbortErrLev ) RETURN

      !-------------------------------------------------------------------------------------------------
      ! check for error, update inputs if necessary, and iterate again
      !-------------------------------------------------------------------------------------------------
      !err_prev = err
      err = DOT_PRODUCT(x_delta, x_delta)
      IF ( err <= TolerSquared) EXIT
      IF (K >= KMax ) EXIT
      
      !!-------------------------------------------------------------------------------------------------
      !! modify states for next iteration
      !!-------------------------------------------------------------------------------------------------
      !if (err > err_prev ) then
      !   u_delta  = u_delta  * reduction_factor ! don't take a full step if we're getting farther from the solution!
      !   err_prev = err_prev * reduction_factor
      !end if
      
      x%element(i,j)%x = x%element(i,j)%x + x_delta
         

      K = K + 1
         
   END DO ! K

END SUBROUTINE UA_BDF2
!----------------------------------------------------------------------------------------------------------------------------------
SUBROUTINE UA_Jacobian( i, j, t, n, u_interp, p, x, OtherState, AFInfo, m, Beta, JMat, ErrStat, ErrMsg )
   integer(IntKi),                  INTENT(IN   )  :: i           !< blade node counter
   integer(IntKi),                  INTENT(IN   )  :: j           !< blade counter
   REAL(DbKi),                      INTENT(IN   )  :: t           !< Current simulation time in seconds
   INTEGER(IntKi),                  INTENT(IN   )  :: n           !< time step number
   TYPE(UA_InputType),              INTENT(IN   )  :: u_interp    !< Inputs at utimes
   TYPE(UA_ParameterType),          INTENT(IN   )  :: p           !< Parameters
   TYPE(UA_ContinuousStateType),    INTENT(INOUT)  :: x           !< Continuous states at t on input at t + dt on output
   TYPE(UA_OtherStateType),         INTENT(INOUT)  :: OtherState  !< Other states
   TYPE(AFI_ParameterType),         INTENT(IN   )  :: AFInfo      ! The airfoil parameter data
   TYPE(UA_MiscVarType),            INTENT(INOUT)  :: m           !< misc/optimization variables
   REAL(R8Ki),                      INTENT(IN   )  :: Beta        !< Value of Beta for p-th order BDF method
   REAL(R8Ki),                      INTENT(  OUT)  :: JMat(:,:)   !< Jacobian matrix
   INTEGER(IntKi),                  INTENT(  OUT)  :: ErrStat     !< Error status of the operation
   CHARACTER(*),                    INTENT(  OUT)  :: ErrMsg      !< Error message if ErrStat /= ErrID_None

   TYPE(UA_ElementContinuousStateType)             :: x_tmp       ! Holds temporary modification to x
   TYPE(UA_ElementContinuousStateType)             :: X_p         ! Holds derivative of X
   TYPE(UA_ElementContinuousStateType)             :: X_m         ! Holds derivative of X
   
   INTEGER                                         :: k
   
   ! Initialize ErrStat

   ErrStat = ErrID_None
   ErrMsg  = "" 


   ! compute JMat = I - dt*dXdx
   
   call eye(JMat, ErrStat, ErrMsg)
   
   x_tmp%x = x%element(i,j)%x
   do k=1,size(p%dx)
      x_tmp%x(k) = x%element(i,j)%x(k) + p%dx(k)
      CALL UA_CalcContStateDeriv( i, j, t, u_interp, p, x_tmp, OtherState, AFInfo, m, X_p, ErrStat, ErrMsg )
      if (ErrStat >= AbortErrLev) return

      x_tmp%x(k) = x%element(i,j)%x(k) - p%dx(k)
      CALL UA_CalcContStateDeriv( i, j, t, u_interp, p, x_tmp, OtherState, AFInfo, m, X_m, ErrStat, ErrMsg )
      if (ErrStat >= AbortErrLev) return
      
      ! reset
      x_tmp%x(k) = x%element(i,j)%x(k)
      
      ! compute    I(:,k) - dt * dXdx(:,k)
      JMat(:,k) = JMat(:,k) - p%dt*Beta*(X_p%x - X_m%x) / (2.0_R8Ki * p%dx(k))
   end do
   
END SUBROUTINE UA_Jacobian
!----------------------------------------------------------------------------------------------------------------------------------

   ! compute JMat = I - dt*dXdx
   
   call eye(JMat, ErrStat, ErrMsg)
   
   x_tmp%x = x%element(i,j)%x
   do k=1,size(p%dx)
      x_tmp%x(k) = x%element(i,j)%x(k) + p%dx(k)
      CALL UA_CalcContStateDeriv( i, j, t, u_interp, p, x_tmp, OtherState, AFInfo, m, X_p, ErrStat, ErrMsg )
      if (ErrStat >= AbortErrLev) return

      x_tmp%x(k) = x%element(i,j)%x(k) - p%dx(k)
      CALL UA_CalcContStateDeriv( i, j, t, u_interp, p, x_tmp, OtherState, AFInfo, m, X_m, ErrStat, ErrMsg )
      if (ErrStat >= AbortErrLev) return
      
      ! reset
      x_tmp%x(k) = x%element(i,j)%x(k)
      
      ! compute    I(:,k) - dt * dXdx(:,k)
      JMat(:,k) = JMat(:,k) - p%dt*Beta*(X_p%x - X_m%x) / (2.0_R8Ki * p%dx(k))
   end do
   
END SUBROUTINE UA_Jacobian
!----------------------------------------------------------------------------------------------------------------------------------


!============================================================================== 
subroutine UA_CalcOutput( i, j, t, u_in, p, x, xd, OtherState, AFInfo, y, misc, ErrStat, ErrMsg )   
! Routine for computing outputs, used in both loose and tight coupling.
!..............................................................................
   
   integer(IntKi),               intent(in   )  :: i           ! node index within a blade
   integer(IntKi),               intent(in   )  :: j           ! blade index 
   REAL(DbKi),                   INTENT(IN   )  :: t           ! Current simulation time in seconds
   type(UA_InputType),           intent(in   )  :: u_in        ! Inputs at Time
   type(UA_ParameterType),       intent(in   )  :: p           ! Parameters
   type(UA_ContinuousStateType), intent(in   )  :: x           ! Continuous states at Time
   type(UA_DiscreteStateType),   intent(in   )  :: xd          ! Discrete states at Time
   type(UA_OtherStateType),      intent(in   )  :: OtherState  ! Other states at Time
   type(AFI_ParameterType),      intent(in   )  :: AFInfo      ! The airfoil parameter data
   type(UA_OutputType),          intent(inout)  :: y           ! Outputs computed at Time (Input only so that mesh con-
                                                               !   nectivity information does not have to be recalculated)
   type(UA_MiscVarType),         intent(inout)  :: misc        ! Misc/optimization variables
   integer(IntKi),               intent(  out)  :: ErrStat     ! Error status of the operation
   character(*),                 intent(  out)  :: ErrMsg      ! Error message if ErrStat /= ErrID_None

   
   integer(IntKi)                               :: errStat2        ! Error status of the operation (secondary error)
   character(ErrMsgLen)                         :: errMsg2         ! Error message if ErrStat2 /= ErrID_None
   character(*), parameter                      :: RoutineName = 'UA_CalcOutput'
   
   type(AFI_UA_BL_Type)                         :: BL_p        ! airfoil values computed in Kelvin Chain
   type(UA_KelvinChainType)                     :: KC          ! values computed in Kelvin Chain
   
   type(UA_InputType)                           :: u           ! Inputs at Time (with u%u set to appropriate value)
   
   
   real(ReKi)                                   :: Cm_FS
   real(ReKi)                                   :: Cc_FS
   real(ReKi)                                   :: Cl_FA
   real(ReKi)                                   :: Cm_alpha_nc
   real(ReKi)                                   :: M, f, k2_hat
   real(ReKi)                                   :: Cm_v, alpha_prime_f
   real(ReKi)                                   :: x_cp_hat                      ! center-of-pressure distance from LE in chord fraction
   real(ReKi)                                   :: Cm_common                     ! 
   real(ReKi)                                   :: k ! reduced frequency
   
   ! for UA_HGM
   real(ReKi)                                   :: alphaE
   real(R8Ki)                                   :: Tu
   real(ReKi)                                   :: alpha_34
   real(ReKi)                                   :: fs_aE
   real(ReKi)                                   :: cl_fs
   real(ReKi)                                   :: x4
   real(ReKi)                                   :: x5
   real(ReKi)                                   :: cn_circ, tau_vl, tV_ratio
   real(ReKi)                                   :: delta_c_df_primeprime
   real(ReKi), parameter                        :: delta_c_mf_primeprime = 0.0_ReKi
   real(ReKi)                                   :: cl_circ, cd_tors
   TYPE(UA_ElementContinuousStateType)          :: x_in        ! Continuous states at t
   ! for BV
   real(ReKi)                                   :: alphaE_L, alphaE_D  ! effective angle of attack for lift and drag
   real(ReKi)                                   :: alphaLag_D          ! lagged angle of attack for drag calculation
   real(ReKi)                                   :: adotnorm
   real(ReKi)                                   :: delN
   real(ReKi)                                   :: delP
   real(ReKi)                                   :: gammaL
   real(ReKi)                                   :: gammaD
   real(ReKi)                                   :: TransA

   type(AFI_OutputType)                         :: AFI_interp
   
   
   ErrStat   = ErrID_None           ! no error has occurred
   ErrMsg    = ""
   
   Cm_alpha_nc = 0.0_ReKi

   AFI_interp%Cm = 0.0_ReKi ! value will be output if not computed below
   alpha_prime_f = 0.0_ReKi ! value will be output if not computed below
   
      ! make sure that u%u is not zero (this previously turned off UA for the entire simulation. 
      ! Now, we keep it on, but we don't want the math to blow up when we divide by u%u)
   call UA_fixInputs(u_in, u, ErrStat2, ErrMsg2)
      call SetErrStat(ErrStat2, ErrMsg2, ErrStat, ErrMsg, RoutineName)   
   k = abs(u%omega * p%c(i, j) / (2.0_ReKi* u%u))

   if ( p%UAMod == UA_None)  then

      ! Compute steady aero using alpha 34 to be consistent with most UA models
      Tu = Get_Tu(u%u, p%c(i,j))
      alpha_34 = Get_Alpha34(u%v_ac, u%omega, p%d_34_to_ac*p%c(i,j))
      call AFI_ComputeAirfoilCoefs( alpha_34, u%Re, u%UserProp, AFInfo, AFI_interp, ErrStat2, ErrMsg2); call SetErrStat(ErrStat2, ErrMsg2, ErrStat, ErrMsg, RoutineName)   
      y%Cl = AFI_interp%Cl
      y%Cd = AFI_interp%Cd
      y%Cm = AFI_interp%Cm
      y%Cn = y%Cl*cos(u%alpha) + y%Cd*sin(u%alpha)
      y%Cc = y%Cl*sin(u%alpha) - y%Cd*cos(u%alpha)
      if (AFInfo%ColCm == 0) y%Cm = 0.0_ReKi

   else if (  p%UA_off_forGood(i,j) .or. (OtherState%FirstPass(i, j) .and. p%UAMod < UA_HGM) ) then ! note: if u%U isn't zero because we've called UA_fixInputs
        
      misc%weight(i,j) = 0.0
      
      call AFI_ComputeAirfoilCoefs( u%alpha, u%Re, u%UserProp, AFInfo, AFI_interp, ErrStat2, ErrMsg2 )
         call SetErrStat(ErrStat2, ErrMsg2, ErrStat, ErrMsg, RoutineName)   
      y%Cl = AFI_interp%Cl
      y%Cd = AFI_interp%Cd
      y%Cm = AFI_interp%Cm
      
      
      y%Cn = y%Cl*cos(u%alpha) + (y%Cd-AFI_interp%Cd0)*sin(u%alpha)
      y%Cc = y%Cl*sin(u%alpha) - (y%Cd-AFI_interp%Cd0)*cos(u%alpha)
      
         Cm_v              = 0.0_ReKi
      KC%Cn_alpha_q_circ   = 0.0_ReKi
      KC%Cn_alpha_q_nc     = 0.0_ReKi
      KC%Cn_pot            = 0.0_ReKi
      KC%Dp                = 0.0_ReKi
      KC%Cn_prime          = 0.0_ReKi
      KC%fprime            = 0.0_ReKi
      KC%Df                = 0.0_ReKi
      KC%Cn_V              = 0.0_ReKi
      KC%C_V               = 0.0_ReKi
      KC%Cm_q_circ         = 0.0_ReKi
      KC%Cm_q_nc           = 0.0_ReKi
      KC%Dalphaf           = 0.0_ReKi
      KC%T_f               = 0.0_ReKi
      KC%T_V               = 0.0_ReKi
      KC%alpha_filt_cur    = u%alpha
      KC%ds                = 2.0_ReKi*u%U*p%dt/p%c(i, j)
      
      alphaE   = u%alpha ! NOTE: no omega for UA<UA_HGM
      Tu       = 0.0
      alpha_34 = u%alpha ! NOTE: no omega for UA<UA_HGM
      cl_fs    = AFI_interp%FullySeparate
      cl_fa    = AFI_interp%FullyAttached
      fs_aE    = AFI_interp%f_st

      x_in%x = 0.0_R8Ki

   elseif (p%UAMod == UA_BV) then
      ! --- CalcOutput Boeing-Vertol
      if (AFInfo%RelThickness<0) then
         ErrStat2 = ErrID_Fatal
         ErrMsg2  = 'Relative thickness should be provided in the profile file to use the Boeing-Vertol model.'
         call SetErrStat(ErrStat2,ErrMsg2,ErrStat,ErrMsg,RoutineName)
         return
      endif
      call BV_CalcOutput()
      if (ErrStat >= AbortErrLev) return

   elseif (p%UAMod == UA_HGM .or. p%UAMod == UA_HGMV .or. p%UAMod == UA_OYE) then
      ! --- CalcOutput State Space models
      x_in = x%element(i,j)
      
      if (OtherState%FirstPass(i,j)) then
         call HGM_Steady( i, j, u, p, x_in, AFInfo, ErrStat2, ErrMsg2 )
         call SetErrStat(ErrStat2,ErrMsg2,ErrStat,ErrMsg,RoutineName)
      end if
      
      call AFI_ComputeUACoefs( AFInfo, u%Re, u%UserProp, BL_p, ErrMsg2, ErrStat2 )
         call SetErrStat(ErrStat2,ErrMsg2,ErrStat,ErrMsg,RoutineName)
         if (ErrStat >= AbortErrLev) return
      
      call Get_HGM_constants(i, j, p, u, x_in, BL_p, Tu, alpha_34, alphaE) ! compute Tu, alpha_34, and alphaE

      call AFI_ComputeAirfoilCoefs( alphaE,   u%Re, u%UserProp, AFInfo, AFI_interp, ErrStat2, ErrMsg2 )
         call SetErrStat(ErrStat2, ErrMsg2, ErrStat, ErrMsg, RoutineName)
         
       ! Constraining x4 between 0 and 1 increases numerical stability (should be done elsewhere, but we'll double check here in case there were perturbations on the state value)
      x4 = max( min( x_in%x(4), 1.0_R8Ki ), 0.0_R8Ki )

         ! calculate values for output:
      cl_fs = AFI_interp%FullySeparate
      cl_fa = AFI_interp%FullyAttached
      fs_aE = AFI_interp%f_st

      if (p%UAMod == UA_OYE) then
         ! calculate fully attached value:
         call AddOrSub2Pi(BL_p%alpha0, alphaE)
         cl_fa = (alphaE - BL_p%alpha0) * BL_p%c_lalpha ! Cl fully attached
         y%Cl = x4 * cl_fa  + (1.0_ReKi - x4) * cl_fs   ! TODO consider adding simple corrections + pi * Tu * u%omega
         y%Cd = AFI_interp%Cd                           ! TODO consider adding simple corrections 
         if (AFInfo%ColCm == 0) then ! we don't have a cm column, so make everything 0
            y%Cm = 0.0_ReKi
         else
            y%Cm = AFI_interp%Cm                        ! TODO consider adding simple corrections + y%Cl * delta_c_mf_primeprime - piBy2 * Tu * u%omega  
         endif
         y%Cn = y%Cl*cos(u%alpha) + y%Cd*sin(u%alpha)
         y%Cc = y%Cl*sin(u%alpha) - y%Cd*cos(u%alpha)
      
      elseif (p%UAMod == UA_HGM) then
            ! calculate fully attached value:
         call AddOrSub2Pi(BL_p%alpha0, alphaE)
         cl_fa = (alphaE - BL_p%alpha0) * BL_p%c_lalpha
    
         delta_c_df_primeprime = 0.5_ReKi * (sqrt(fs_aE) - sqrt(x4)) - 0.25_ReKi * (fs_aE - x4)                   ! Eq. 20 [40]
      
   ! bjj: do we need to check that u%alpha is between -pi and + pi?
         cl_circ = x4 * cl_fa  + (1.0_ReKi - x4) * cl_fs                                                          ! Eq. 19 [40]
         y%Cl = cl_circ  + pi * Tu * u%omega                                                                      ! Eq. 16 [40]

         call AddOrSub2Pi(u%alpha, alphaE)
         cd_tors = cl_circ * Tu  * u%omega
         y%Cd = AFI_interp%Cd + (alpha_34 - alphaE) * cl_circ + (AFI_interp%Cd - BL_p%Cd0) * delta_c_df_primeprime  + cd_tors  ! Eq. 17 [40]
      
         if (AFInfo%ColCm == 0) then ! we don't have a cm column, so make everything 0
            y%Cm          = 0.0_ReKi
         else
            y%Cm = AFI_interp%Cm + y%Cl * delta_c_mf_primeprime - piBy2 * Tu * u%omega                            ! Eq. 18 [40]
         end if

         y%Cn = y%Cl*cos(u%alpha) + y%Cd*sin(u%alpha)
         y%Cc = y%Cl*sin(u%alpha) - y%Cd*cos(u%alpha)

      elseif (p%UAMod == UA_HGMV) then
      
         ! limit x5?:
         x5 = x_in%x(5)
            
         cn_circ = x4 * AFI_interp%FullyAttached  + (1.0_ReKi - x4) * AFI_interp%FullySeparate + x5
         y%Cn = cn_circ  + pi * Tu * u%omega
         y%Cc = AFI_interp%Cl*sin(alphaE) - AFI_interp%Cd*cos(alphaE) ! static value at alphaE
         
         y%Cl = y%Cn*cos(u%alpha) + y%Cc*sin(u%alpha)

         ! for cm:
         tau_vl = t - OtherState%t_vortexBegin(i,j)
         tau_vl = tau_vl / Tu ! make this non-dimensional (to compare with T_VL)
         tV_ratio = min(1.5_ReKi, tau_vl/BL_p%T_VL)
            
         delta_c_df_primeprime = 0.5_ReKi * (sqrt(fs_aE) - sqrt(x4)) - 0.25_ReKi * (fs_aE - x4)                   ! Eq. 20 [40]
         
         call AddOrSub2Pi(u%alpha, alphaE)
         y%Cd = AFI_interp%Cd + (u%alpha - alphaE) * y%Cn + (AFI_interp%Cd - BL_p%Cd0) * delta_c_df_primeprime    ! Eq. 79 [41]
         
         
         if (AFInfo%ColCm == 0) then ! we don't have a cm column, so make everything 0
            y%Cm          = 0.0_ReKi
         else
!            alphaF = x_in%x(3) / BL_p%c_lalpha + BL_p%alpha0
            y%Cm = AFI_interp%Cm + cn_circ * delta_c_mf_primeprime - 0.0_ReKi * piBy2 * Tu * u%omega - 0.25_ReKi*(1.0_ReKi - cos(pi * tV_ratio ))*x5
         end if

      else
         call SetErrStat(ErrID_Fatal, "Programming error, UAMod continuous model not accounted for", ErrStat, ErrMsg, RoutineName)
      
      end if
      
         ! now check if we should have turned off UA, and modify outputs accordingly (with linear combination of steady outputs)
      call UA_BlendSteady(u, p, AFInfo, y, misc%FirstWarn_UA_off, misc%weight(i,j), ErrStat2, ErrMsg2)
         call SetErrStat(ErrStat2, ErrMsg2, ErrStat, ErrMsg, RoutineName)
         
   elseif (p%UAMod == UA_Baseline .or. p%UAMod == UA_Gonzalez .or. p%UAMod == UA_MinnemaPierce) then
      ! --- CalcOutput Beddoes-Leishman type models
      
      M           = u%U / p%a_s
      
      call UA_CheckMachNumber(M, misc%FirstWarn_M, ErrStat2, ErrMsg2 )
         call SetErrStat(ErrStat2,ErrMsg2,ErrStat,ErrMsg,RoutineName)
         if (ErrStat >= AbortErrLev) return
            
      call ComputeKelvinChain( i, j, u, p, xd, OtherState, misc, AFInfo, KC, BL_p, ErrStat2, ErrMsg2 )
         call SetErrStat(ErrStat2,ErrMsg2,ErrStat,ErrMsg,RoutineName)
      

      !.............................
      ! Cn
      !.............................
         ! Eqn 1.53 or 1.53b depending on UAMod
      if (xd%tau_v(i, j) > 0.0) then
         y%Cn= KC%Cn_FS + KC%Cn_v                                                                                                                  ! Eqn 1.53
      else
         y%Cn= KC%Cn_FS
      end if

      !.............................
      ! Cc
      !.............................
      
      
      if ( p%flookup ) then 
      !if ( p%UAMod == UA_Gonzalez ) then
         Cc_FS = BL_p%eta_e*KC%Cc_pot *(sqrt(KC%fprimeprime_c) - Gonzalez_factor)                                                                  ! Eqn 1.40  
      else
         Cc_FS = BL_p%eta_e*KC%Cc_pot * sqrt(KC%fprimeprime_c)                                                                                     ! Eqn 1.40 without Gonzalez's modification for negative Cc
      end if
      
            
      if ( p%UAMod == UA_MinnemaPierce ) then
#ifdef TEST_THEORY
            y%Cc = Cc_FS + KC%Cn_v*tan(KC%alpha_e)*(1-xd%tau_v(i, j)/(BL_p%T_VL))                                          ! Eqn 1.55 with Eqn. 1.40
#else            
            y%Cc = Cc_FS + KC%Cn_v*    KC%alpha_e *(1.0_ReKi-xd%tau_v(i, j)/(BL_p%T_VL))                                   ! Eqn 1.55 with approximation of tan(KC%alpha_e)=KC%alpha_e and Eqn. 1.40 substitution
#endif            
                 
      elseif ( p%UAMod == UA_Gonzalez ) then
         y%Cc = Cc_FS                                                                                                                              ! Eqn. 1.55b
      else
         ! TODO: This is UAMod = 1 and we still need to verify these equations!!!  GJH Dec 20 2015
         if ( KC%Cn_prime <= BL_p%Cn1 ) then
            !y%Cc = BL_p%eta_e*KC%Cc_pot*(sqrt(KC%fprimeprime_c) - f_c_offset) !*sin(KC%alpha_e + BL_p%alpha0)
            y%Cc = Cc_FS * sin(KC%alpha_e + BL_p%alpha0)                                                                                           ! Eqn 1.56a [1]
         else
            if ( p%flookup ) then 
              ! if (p%UAMod == UA_Baseline) then
              !    call Get_f_from_Lookup( p%UAMod, u%Re, u%UserProp, KC%alpha_filt_cur, BL_p%alpha0, KC%C_nalpha_circ, AFInfo, ErrStat2, ErrMsg2, f=f)
              ! else   
               ! TODO: Need to understand the effect of the offset on this f in the following equations and fprimeprime_c.
                  !bjj: fprimeprime_c is computed with the Gonzalez offset in the Kelvin Chain, so it's not just f that could be a problem.
                  f      = Get_f_c_from_Lookup( p%UAMod, u%Re, u%UserProp, KC%alpha_filt_cur, BL_p%alpha0, KC%C_nalpha_circ, BL_p%eta_e, AFInfo, ErrStat2, ErrMsg2)
                  call SetErrStat(ErrStat2,ErrMsg2,ErrStat,ErrMsg,RoutineName)
              ! endif
               
            else
               f      = Get_f( KC%alpha_filt_cur, BL_p%alpha0, BL_p%alpha1, BL_p%alpha2, BL_p%S1, BL_p%S2, BL_p%S3, BL_p%S4 )
            end if
            
            k2_hat = 2.0_ReKi*(KC%Cn_prime - BL_p%Cn1) + KC%fprimeprime_c - f                                                                      ! Eqn 1.56b
            ! TODO: why did we comment out the sin() term below?  GJH 2/28/2017
            y%Cc   = BL_p%k1_hat + KC%Cc_pot*sqrt(KC%fprimeprime_c)*KC%fprimeprime_c**k2_hat *sin(KC%alpha_e + BL_p%alpha0)                        ! Eqn 1.56a [2]
            
         end if
         
      end if
      
      !.............................
      ! convert cc and cn to cl and cd
      !.............................
            
      y%Cl = y%Cn*cos(u%alpha) + y%Cc*sin(u%alpha)                                                                                                 ! Eqn 1.2a
      y%Cd = y%Cn*sin(u%alpha) - y%Cc*cos(u%alpha) + BL_p%Cd0                                                                                      ! Eqn 1.2b 

         ! Make Cn and CC consistent with the added contribution of Cd0 in Cd:
      y%Cn = y%Cl*cos(u%alpha) + y%Cd*sin(u%alpha)    !Added the contribution of Cd0 in Cn and Cc
      y%Cc = y%Cl*sin(u%alpha) - y%Cd*cos(u%alpha)
      
      !.............................
      ! convert cm
      !.............................
      
      alpha_prime_f = 0.0_ReKi ! initialize for output purposes
      
         ! Check for Cm column in AFInfo data
      if (AFInfo%ColCm == 0) then ! we don't have a cm column, so make everything 0
         
         y%Cm          = 0.0_ReKi
         Cm_v          = 0.0_ReKi
     
      else
            
         if ( p%UAMod == UA_Gonzalez ) then !bjj: what is this doing?
            
            if (abs(KC%alpha_f - BL_p%alpha0) < .01) then
               if (KC%alpha_f < BL_p%alpha0) then
                  KC%alpha_f = KC%alpha_f - .01
               else
                  KC%alpha_f = KC%alpha_f + .01
               end if
            end if       ! Removed part of the code related to fprimeprime_m, which has been added in other part of the code        
         
         end if
      
         !...........
         ! compute Cm_FS
         !...........
         
         Cm_alpha_nc = - KC%Cn_alpha_nc / 4.0_ReKi                                                                                                 ! Eqn 1.27
         Cm_common   = KC%Cm_q_circ + Cm_alpha_nc + KC%Cm_q_nc                                                                                     ! second parts of Eqn 1.41, Eqn 1.44, and Eqn 1.45
   
         if ( p%UAMod == UA_Baseline ) then
            
            x_cp_hat = BL_p%k0 + BL_p%k1*(1.0_ReKi-KC%fprimeprime) + BL_p%k2*sin(pi*KC%fprimeprime**BL_p%k3)                                       ! Eqn 1.42
            Cm_FS  = BL_p%Cm0 - KC%Cn_alpha_q_circ*(x_cp_hat - 0.25_ReKi) + Cm_common                                                              ! Eqn 1.41

         elseif ( p%UAMod == UA_MinnemaPierce ) then
      
               ! Look up Cm using alpha_prime_f
            alpha_prime_f = KC%alpha_f - KC%Dalphaf                                                                                                ! Eqn 1.43a

            call AFI_ComputeAirfoilCoefs( alpha_prime_f, u%Re, u%UserProp, AFInfo, AFI_interp, ErrStat2, ErrMsg2)
               call SetErrStat(ErrStat2,ErrMsg2,ErrStat,ErrMsg,RoutineName)            
            Cm_FS = AFI_interp%Cm + Cm_common                                                                                                      ! Eqn 1.44
         else ! UAMod == UA_Gonzalez
            Cm_FS = BL_p%Cm0 + KC%Cn_FS*KC%fprimeprime_m + Cm_common                                                                               ! Eqn 1.45

         end if   
      
         Cm_v     = -BL_p%x_cp_bar*( 1.0_ReKi - cos( pi*xd%tau_v(i, j)/BL_p%T_VL ) )*KC%Cn_v                               ! Eqn 1.57
         if (p%UAMod == UA_Gonzalez .and. xd%tau_v(i, j) <= 0.0 ) then !Added specific logic for UAMod=UA_Gonzalez
            y%Cm   = Cm_FS
         else
            y%Cm   = Cm_FS + Cm_v                                                                                                                  ! Eqn 1.58, Eqn 1.59, and Eqn 1.60
         end if

      end if
      
         ! now check if we should have turned off UA, and modify outputs accordingly (with linear combination of steady outputs)
      call UA_BlendSteady(u, p, AFInfo, y, misc%FirstWarn_UA_off, misc%weight(i,j), ErrStat2, ErrMsg2)
         call SetErrStat(ErrStat2, ErrMsg2, ErrStat, ErrMsg, RoutineName)

   else
      call SetErrStat(ErrID_Fatal, "Programming error, UAMod not accounted for", ErrStat, ErrMsg, RoutineName)

   end if ! Switch on UAMod

   if (p%UA_OUTS>0) then
      if (allocated(y%WriteOutput)) then  !bjj: because BEMT uses local variables for UA output, y%WriteOutput is not necessarially allocated. Need to figure out a better solution.
         call CalcWriteOutputs()
      endif
   endif
   
contains 

   subroutine CalcWriteOutputs()
      integer :: iOffset
      iOffset = (i-1)*p%NumOuts + (j-1)*p%nNodesPerBlade*p%NumOuts
   
      y%WriteOutput(iOffset+ 1)    = u%alpha*R2D
      y%WriteOutput(iOffset+ 2)    = u%U
      y%WriteOutput(iOffset+ 3)    = y%Cn
      y%WriteOutput(iOffset+ 4)    = y%Cc
      y%WriteOutput(iOffset+ 5)    = y%Cl
      y%WriteOutput(iOffset+ 6)    = y%Cd
      y%WriteOutput(iOffset+ 7)    = y%Cm

      if (p%UAMod == UA_None) then
         y%WriteOutput(iOffset+ 8)    = u%omega*R2D
         y%WriteOutput(iOffset+ 9)    = alpha_34*R2D
         y%WriteOutput(iOffset+10)    = Tu
         y%WriteOutput(iOffset+11)    = alpha_34*R2D
   
      elseif (p%UAMod == UA_HGM .or. p%UAMod == UA_HGMV .or. p%UAMod == UA_OYE) then
         y%WriteOutput(iOffset+ 8)    = u%omega*R2D
         y%WriteOutput(iOffset+ 9)    = alphaE*R2D
         y%WriteOutput(iOffset+10)    = Tu
         y%WriteOutput(iOffset+11)    = alpha_34*R2D
         y%WriteOutput(iOffset+12)    = cl_fs
         y%WriteOutput(iOffset+13)    = fs_aE
         
         y%WriteOutput(iOffset+14)    = x_in%x(1) !x%element(i,j)%x(1)
         y%WriteOutput(iOffset+15)    = x_in%x(2) !x%element(i,j)%x(2)
         y%WriteOutput(iOffset+16)    = x_in%x(3) !x%element(i,j)%x(3)
         y%WriteOutput(iOffset+17)    = x_in%x(4) !x%element(i,j)%x(4)
         y%WriteOutput(iOffset+18)    = k
         y%WriteOutput(iOffset+19)    = misc%weight(i,j)
         y%WriteOutput(iOffset+20)    = cl_fa

         if (p%UAMod == UA_HGMV) then
            y%WriteOutput(iOffset+21)    = x_in%x(5) !x%element(i,j)%x(5)
         end if

      elseif(p%UAMod == UA_BV) then
         y%WriteOutput(iOffset+ 8)    = u%omega 
         y%WriteOutput(iOffset+ 9)    = alphaE_L*R2D
         y%WriteOutput(iOffset+10)    = alphaE_D*R2D
         y%WriteOutput(iOffset+11)    = Get_Tu(u%u, p%c(i,j))
         y%WriteOutput(iOffset+12)    = alpha_34*R2D
         y%WriteOutput(iOffset+13)    = xd%alpha_dot(i,j)*R2D*p%dt
         y%WriteOutput(iOffset+14)    = adotnorm
         y%WriteOutput(iOffset+15)    = (alpha_34-alphaE_L)*R2D
         y%WriteOutput(iOffset+16)    = (alpha_34-alphaE_D)*R2D
         y%WriteOutput(iOffset+17)    = transfer(OtherState%activeL(i,j), ReKi) ! logical to float
         y%WriteOutput(iOffset+18)    = transfer(OtherState%activeD(i,j), ReKi)
         y%WriteOutput(iOffset+19)    = alphaLag_D*R2D
         y%WriteOutput(iOffset+20)    = gammaL
         y%WriteOutput(iOffset+21)    = gammaD
         y%WriteOutput(iOffset+22)    = TransA
         y%WriteOutput(iOffset+23)    = delP
         y%WriteOutput(iOffset+24)    = delN
         y%WriteOutput(iOffset+25)    = u%v_ac(1)
         y%WriteOutput(iOffset+26)    = u%v_ac(2)
         
      else
         ! Baseline, Gonzales, MinnemaPierce
         y%WriteOutput(iOffset+ 8)    = KC%Cn_alpha_q_circ               ! CNCP in ADv14
         y%WriteOutput(iOffset+ 9)    = KC%Cn_alpha_q_nc                 ! CNIQ in ADv14
         y%WriteOutput(iOffset+10)    = KC%Cn_pot
         y%WriteOutput(iOffset+11)    = KC%Dp
         y%WriteOutput(iOffset+12)    = KC%Cn_prime
         y%WriteOutput(iOffset+13)    = KC%fprime
         y%WriteOutput(iOffset+14)    = KC%Df
         y%WriteOutput(iOffset+15)    = KC%Cn_V
         y%WriteOutput(iOffset+16)    = xd%tau_v(i, j)

         if ( misc%LESF(i, j) ) then  ! BEDSEP in v14 !bjj: note that this output is calculated in UpdateDiscState, so it may be out of sync here.
            y%WriteOutput(iOffset+17) = 1.0_ReKi
         else
            y%WriteOutput(iOffset+17) = 0.0_ReKi
         end if

         if ( misc%TESF(i, j) ) then  !SHIFT in v14   !bjj: note that this output is calculated in UpdateDiscState, so it may be out of sync here.
            y%WriteOutput(iOffset+18) = 1.0_ReKi
         else
            y%WriteOutput(iOffset+18) = 0.0_ReKi
         end if
         if ( misc%VRTX(i, j) ) then  ! VOR in v14    !bjj: note that this output is calculated in UpdateDiscState, so it may be out of sync here.
            y%WriteOutput(iOffset+19) = 1.0_ReKi
         else
            y%WriteOutput(iOffset+19) = 0.0_ReKi
         end if
         y%WriteOutput(iOffset+20)    = KC%C_V
         y%WriteOutput(iOffset+21)    = Cm_alpha_nc
         y%WriteOutput(iOffset+22)    = KC%Cm_q_nc
         y%WriteOutput(iOffset+23)    = Cm_v
         y%WriteOutput(iOffset+24)    = alpha_prime_f
         y%WriteOutput(iOffset+25)    = KC%Dalphaf
         y%WriteOutput(iOffset+26)    = AFI_interp%Cm
         y%WriteOutput(iOffset+27)    = KC%T_f
         y%WriteOutput(iOffset+28)    = KC%T_V
         y%WriteOutput(iOffset+29)    = KC%ds  ! Eqn 1.51 (tau_v) 
         y%WriteOutput(iOffset+30)    = KC%T_alpha
         y%WriteOutput(iOffset+31)    = KC%T_q
         y%WriteOutput(iOffset+32)    = KC%k_alpha
         y%WriteOutput(iOffset+33)    = KC%k_q
         y%WriteOutput(iOffset+34)    = KC%alpha_e
         y%WriteOutput(iOffset+35)    = KC%X1
         y%WriteOutput(iOffset+36)    = KC%X2
         y%WriteOutput(iOffset+37)    = KC%cn_q_nc
         y%WriteOutput(iOffset+38)    = KC%alpha_f
         y%WriteOutput(iOffset+39)    = KC%fprimeprime
         y%WriteOutput(iOffset+40)    = OtherState%sigma1(i, j)
         y%WriteOutput(iOffset+41)    = OtherState%sigma3(i, j)
         y%WriteOutput(iOffset+42)    = misc%T_sh(i, j)
         y%WriteOutput(iOffset+43)    = k
         y%WriteOutput(iOffset+44)    = misc%weight(i,j)
         y%WriteOutput(iOffset+45)    = KC%alpha_filt_cur*R2D
         
      end if
   end subroutine CalcWriteOutputs

<<<<<<< HEAD
contains 
   !> Calc Outputs for Boeing-Vertol dynamic stall
=======
   !> Calc Outputs for Boieng-Vertol dynamic stall
>>>>>>> 00ba4949
   !! See BV_DynStall.f95 of CACTUS, and [70], notations kept more or less consistent
   subroutine BV_CalcOutput()
      real(ReKi) :: alpha_50
      real(ReKi) :: Cm25_stat
      real(ReKi) :: Cl75_stat
      real(ReKi) :: Cl50_stat

      ! --- Compute Unsteady aero params (BL_p) for this airfoil (alpha0, alpha1, alpha2)
      call AFI_ComputeUACoefs( AFInfo, u%Re, u%UserProp, BL_p, ErrMsg2, ErrStat2); call SetErrStat(ErrStat2, ErrMsg2, ErrStat, ErrMsg, RoutineName)
      if (ErrStat >= AbortErrLev) return

      ! --- Compute effective angle of attack and lagged angle of attack (needed to update active states)
      call BV_getAlphas(i, j, u, p, xd, BL_p, AFInfo%RelThickness, alpha_34, alphaE_L, alphaLag_D, adotnorm)
      alphaE_D = BV_alphaE_D(adotnorm, alpha_34, alphaLag_D, BL_p, OtherState%activeD(i,j))

      ! --- Recompute variables, for temporary output to file only
      ! Calculate deltas to negative and positive stall angle (delN, and delP)
      if (p%UA_OUTS>0) then
         call BV_delNP(adotnorm, alpha_34, alphaLag_D, BL_p, OtherState%activeD(i,j), delN, delP)
         call BV_getGammas(tc=AFInfo%RelThickness, umach=0.0_ReKi, gammaL=gammaL, gammaD=gammaD)
         TransA = BV_TransA(BL_p)
      endif

      ! --- Cl, _,  at effective angle of attack alphaE
      if (OtherState%activeL(i,j)) then
         ! Dynamic Cl (scaled)
         call AFI_ComputeAirfoilCoefs(alphaE_L, u%Re, u%UserProp, AFInfo, AFI_interp, ErrStat2, ErrMsg2); call SetErrStat(ErrStat2, ErrMsg2, ErrStat, ErrMsg, RoutineName)
         y%Cl = AFI_interp%Cl/(alphaE_L-BL_P%alpha0) * (alpha_34-BL_p%alpha0)
      else
         ! Static Cl
         call AFI_ComputeAirfoilCoefs(alpha_34, u%Re, u%UserProp, AFInfo, AFI_interp, ErrStat2, ErrMsg2); call SetErrStat(ErrStat2, ErrMsg2, ErrStat, ErrMsg, RoutineName)
         y%Cl = AFI_interp%Cl
      endif

      ! --- Cd at effective angle of attack alphaE (alphaE might be alpha34 if no drag model)
      call AFI_ComputeAirfoilCoefs(alphaE_D, u%Re, u%UserProp, AFInfo, AFI_interp, ErrStat2, ErrMsg2); call SetErrStat(ErrStat2, ErrMsg2, ErrStat, ErrMsg, RoutineName)
      y%Cd = AFI_interp%Cd

      ! --- Cm using pitch rate effects by analogy to pitching flat plate potential flow theory (SAND report)
      ! As Done in CACTUS
      ! Static coeffs at 1/4 chord
      if (AFInfo%ColCm == 0) then ! we don't have a cm column, so make everything 0
         Cm25_stat = 0.0_ReKi
      else
         ! Static coeffs at 1/4 chord (u%Alpha)
         call AFI_ComputeAirfoilCoefs(u%Alpha, u%Re, u%UserProp, AFInfo, AFI_interp, ErrStat2, ErrMsg2); call SetErrStat(ErrStat2, ErrMsg2, ErrStat, ErrMsg, RoutineName)
         Cm25_stat = AFI_interp%Cm
      endif
      ! Static coeffs at 1/2 chord (alpha_50)
      alpha_50 = Get_Alpha24(u%v_ac, u%omega, (p%d_34_to_ac-0.25)*p%c(i,j)) ! NOTE: d_24_to_ac = (d_34_to_ac - 1/4)
      call AFI_ComputeAirfoilCoefs(alpha_50, u%Re, u%UserProp, AFInfo, AFI_interp, ErrStat2, ErrMsg2); call SetErrStat(ErrStat2, ErrMsg2, ErrStat, ErrMsg, RoutineName)
      Cl50_stat = AFI_interp%Cl
      ! Static coeffs at 3/4 chord (alpha_34)
      call AFI_ComputeAirfoilCoefs(alpha_34, u%Re, u%UserProp, AFInfo, AFI_interp, ErrStat2, ErrMsg2); call SetErrStat(ErrStat2, ErrMsg2, ErrStat, ErrMsg, RoutineName)
      Cl75_stat = AFI_interp%Cl
      y%Cm = Cm25_stat + cos(alpha_50) * (Cl75_stat - Cl50_stat)*0.25_ReKi

      ! TODO projection using alpha 5 and back for added mass
      !y%Cn = y%Cl*cos(u%alpha) + y%Cd*sin(u%alpha)
      !y%Cc = y%Cl*sin(u%alpha) - y%Cd*cos(u%alpha)
      y%Cn = y%Cl*cos(alpha_50) + y%Cd*sin(alpha_50)
      y%Cc = y%Cl*sin(alpha_50) - y%Cd*cos(alpha_50)

   end subroutine BV_CalcOutput
   
end subroutine UA_CalcOutput



!==============================================================================   
subroutine UA_WriteOutputToFile(t, p, y)
   real(DbKi),                   intent(in   )  :: t           ! current time (s)
   type(UA_ParameterType),       intent(in   )  :: p           ! Parameters
   type(UA_OutputType),          intent(in   )  :: y           ! Outputs computed at Time (Input only so that mesh con-
                                                               !   nectivity information does not have to be recalculated)
!   type(UA_ContinuousStateType), intent(in   )  :: x           ! Continuous states at Time
!   type(UA_DiscreteStateType),   intent(in   )  :: xd          ! Discrete states at Time
!   type(UA_OtherStateType),      intent(in   )  :: OtherState  ! Other states at Time
!   type(AFI_ParameterType),      intent(in   )  :: AFInfo      ! The airfoil parameter data
!   type(UA_MiscVarType),         intent(inout)  :: misc        ! Misc/optimization variables
!   integer(IntKi),               intent(  out)  :: ErrStat     ! Error status of the operation
!   character(*),                 intent(  out)  :: ErrMsg      ! Error message if ErrStat /= ErrID_None

   integer                                   :: k
      
      ! Generate file outputs
   if (p%UA_OUTS==2 .and. p%unOutFile > 0 .and. allocated(y%WriteOutput)) then
   
      write (p%unOutFile,"(F19.6)",ADVANCE='no')  t
      do k=1,size(y%WriteOutput)
         WRITE (p%unOutFile,'(:,A,'//trim( p%OutFmt )//')', ADVANCE='no' )  p%Delim, y%WriteOutput(k)
      end do  
      WRITE (p%unOutFile,'()')          ! write the line return

   end if

end subroutine UA_WriteOutputToFile
!==============================================================================   
! TODO Somehow merge this content with the unsteady aero driver summary file?
subroutine UA_WriteAFIParamsToFile(InitInp, AFInfo, ErrStat, ErrMsg)
   type(AFI_ParameterType),      intent(in   )  :: AFInfo(:)   ! The airfoil parameter data (for all airfoils)
   type(UA_InitInputType),       intent(in   )  :: InitInp     ! input data for initialization routine

   integer(IntKi),               intent(  out)  :: ErrStat     ! Error status of the operation
   character(*),                 intent(  out)  :: ErrMsg      ! Error message if ErrStat /= ErrID_None

   integer                                      :: k
   integer(IntKi)                               :: i
   integer(IntKi)                               :: unOutFile
   integer(IntKi)                               :: ErrStat2
   character(ErrMsgLen)                         :: ErrMsg2
   character(*), parameter                      :: RoutineName = 'UA_WriteAFIParamsToFile'
   character(*), parameter                      :: delim = ' '
   
   integer, parameter                           :: MaxLen = 16
   integer, parameter                           :: NumChans = 49
   character(MaxLen)                            :: ChanName( NumChans)
   character(MaxLen)                            :: ChanUnit( NumChans)
   real(ReKi)                                   :: TmpValues(NumChans)
   character(3)                                 :: MaxLenStr
   character(80)                                :: Fmt
   
   MaxLenStr = trim(num2lstr(MaxLen))
   
   i=1
   ChanName(i) = 'AirfoilNumber';    ChanUnit(i) = '(-)';        i = i+1;
   ChanName(i) = 'TableNumber';      ChanUnit(i) = '(-)';        i = i+1;
   ChanName(i) = 'alpha0';           ChanUnit(i) = '(deg)';      i = i+1;
   ChanName(i) = 'alpha1';           ChanUnit(i) = '(deg)';      i = i+1;
   ChanName(i) = 'alpha2';           ChanUnit(i) = '(deg)';      i = i+1;
   ChanName(i) = 'eta_e';            ChanUnit(i) = '(-)';        i = i+1;
   ChanName(i) = 'C_nalpha';         ChanUnit(i) = '(-/rad)';    i = i+1;
   ChanName(i) = 'C_lalpha';         ChanUnit(i) = '(-/rad)';    i = i+1;
   ChanName(i) = 'T_f0';             ChanUnit(i) = '(-)';        i = i+1;
   ChanName(i) = 'T_V0';             ChanUnit(i) = '(-)';        i = i+1;
   ChanName(i) = 'T_p';              ChanUnit(i) = '(-)';        i = i+1;
   ChanName(i) = 'T_VL';             ChanUnit(i) = '(-)';        i = i+1;
   ChanName(i) = 'b1';               ChanUnit(i) = '(-)';        i = i+1;
   ChanName(i) = 'b2';               ChanUnit(i) = '(-)';        i = i+1;
   ChanName(i) = 'b5';               ChanUnit(i) = '(-)';        i = i+1;
   ChanName(i) = 'A1';               ChanUnit(i) = '(-)';        i = i+1;
   ChanName(i) = 'A2';               ChanUnit(i) = '(-)';        i = i+1;
   ChanName(i) = 'A5';               ChanUnit(i) = '(-)';        i = i+1;
   ChanName(i) = 'S1';               ChanUnit(i) = '(-)';        i = i+1;
   ChanName(i) = 'S2';               ChanUnit(i) = '(-)';        i = i+1;
   ChanName(i) = 'S3';               ChanUnit(i) = '(-)';        i = i+1;
   ChanName(i) = 'S4';               ChanUnit(i) = '(-)';        i = i+1;
   ChanName(i) = 'Cn1';              ChanUnit(i) = '(-)';        i = i+1;
   ChanName(i) = 'Cn2';              ChanUnit(i) = '(-)';        i = i+1;
   ChanName(i) = 'St_sh';            ChanUnit(i) = '(-)';        i = i+1;
   ChanName(i) = 'Cd0';              ChanUnit(i) = '(-)';        i = i+1;
   ChanName(i) = 'Cm0';              ChanUnit(i) = '(-)';        i = i+1;
   ChanName(i) = 'k0';               ChanUnit(i) = '(-)';        i = i+1;
   ChanName(i) = 'k1';               ChanUnit(i) = '(-)';        i = i+1;
   ChanName(i) = 'k2';               ChanUnit(i) = '(-)';        i = i+1;
   ChanName(i) = 'k3';               ChanUnit(i) = '(-)';        i = i+1;
   ChanName(i) = 'k1_hat';           ChanUnit(i) = '(-)';        i = i+1;
   ChanName(i) = 'x_cp_bar';         ChanUnit(i) = '(-)';        i = i+1;
   ChanName(i) = 'UACutout';         ChanUnit(i) = '(deg)';      i = i+1;
   ChanName(i) = 'UACutout_delta';   ChanUnit(i) = '(deg)';      i = i+1;
   ChanName(i) = 'UACutout_blend';   ChanUnit(i) = '(deg)';      i = i+1;
   ChanName(i) = 'filtCutOff';       ChanUnit(i) = '(-)';        i = i+1;
   ChanName(i) = 'alphaLowerWrap';   ChanUnit(i) = '(deg)';      i = i+1;
   ChanName(i) = 'alphaLower';       ChanUnit(i) = '(deg)';      i = i+1;
   ChanName(i) = 'alphaUpper';       ChanUnit(i) = '(deg)';      i = i+1;
   ChanName(i) = 'alphaUpperWrap';   ChanUnit(i) = '(deg)';      i = i+1;
   ChanName(i) = 'c_alphaLowerWrap'; ChanUnit(i) = '(-)';        i = i+1;
   ChanName(i) = 'c_alphaLower';     ChanUnit(i) = '(-)';        i = i+1;
   ChanName(i) = 'c_alphaUpper';     ChanUnit(i) = '(-)';        i = i+1;
   ChanName(i) = 'c_alphaUpperWrap'; ChanUnit(i) = '(-)';        i = i+1;
   ChanName(i) = 'c_RateWrap';       ChanUnit(i) = '(-/rad)';    i = i+1;
   ChanName(i) = 'c_RateLower';      ChanUnit(i) = '(-/rad)';    i = i+1;
   ChanName(i) = 'c_Rate';           ChanUnit(i) = '(-/rad)';    i = i+1;
   ChanName(i) = 'c_RateUpper';      ChanUnit(i) = '(-/rad)';    i = i+1;
      
   CALL GetNewUnit( unOutFile, ErrStat, ErrMsg )
   IF ( ErrStat /= ErrID_None ) RETURN

   CALL OpenFOutFile ( unOutFile, trim(InitInp%OutRootName)//'.sum', ErrStat2, ErrMsg2 )
      call SetErrStat(ErrStat2, ErrMsg2, ErrStat, ErrMsg, RoutineName)
      if (ErrStat >= AbortErrLev) return
      
         
   ! Generate file outputs

   write (unOutFile,'(/,A)')  'Predictions were generated on '//CurDate()//' at '//CurTime() !//' using '//trim(GetNVD(version))
   write (unOutFile,'(1X,A)') trim(ProgName)
   write (unOutFile,'()' )    !print a blank line
   write (unOutFile,'()' )    !print a blank line
   write (unOutFile,'()' )    !print a blank line
              

      !......................................................
      ! Write the names of the output parameters on one line:
      !......................................................
   call WrFileNR ( unOutFile, ChanName(1) )
   do i=2,size(ChanName)
      call WrFileNR ( unOutFile, delim//ChanName(i) )
   end do
   write (unOutFile,'()')

      !......................................................
      ! Write the units of the output parameters on one line:
      !......................................................
   call WrFileNR ( unOutFile, ChanUnit(1) )
   do i=2,size(ChanName)
      call WrFileNR ( unOutFile, delim//ChanUnit(i) )
   end do
   write (unOutFile,'()')

   TmpValues = 0.0_ReKi ! initialize in case UAdata is not included in the airfoil table
      !......................................................
      ! Write the data for each table in each file
      !......................................................
   Fmt = '(I'//MaxLenStr//',"'//delim//'",I'//MaxLenStr//','//trim(num2lstr(NumChans))//'("'//delim//'",F'//MaxLenStr//'.5))'
   do k=1,size(AFInfo)
      do i=1,size(AFInfo(k)%Table)
         IF (AFInfo(k)%Table(i)%InclUAdata) then
            WRITE(unOutFile, Fmt) k, i, &
                                       AFInfo(k)%Table(i)%UA_BL%alpha0*R2D        , &
                                       AFInfo(k)%Table(i)%UA_BL%alpha1*R2D        , &
                                       AFInfo(k)%Table(i)%UA_BL%alpha2*R2D        , &
                                       AFInfo(k)%Table(i)%UA_BL%eta_e             , &
                                       AFInfo(k)%Table(i)%UA_BL%C_nalpha          , &
                                       AFInfo(k)%Table(i)%UA_BL%C_lalpha          , &
                                       AFInfo(k)%Table(i)%UA_BL%T_f0              , &
                                       AFInfo(k)%Table(i)%UA_BL%T_V0              , &
                                       AFInfo(k)%Table(i)%UA_BL%T_p               , &
                                       AFInfo(k)%Table(i)%UA_BL%T_VL              , &
                                       AFInfo(k)%Table(i)%UA_BL%b1                , &
                                       AFInfo(k)%Table(i)%UA_BL%b2                , &
                                       AFInfo(k)%Table(i)%UA_BL%b5                , &
                                       AFInfo(k)%Table(i)%UA_BL%A1                , &
                                       AFInfo(k)%Table(i)%UA_BL%A2                , &
                                       AFInfo(k)%Table(i)%UA_BL%A5                , &
                                       AFInfo(k)%Table(i)%UA_BL%S1                , &
                                       AFInfo(k)%Table(i)%UA_BL%S2                , &
                                       AFInfo(k)%Table(i)%UA_BL%S3                , &
                                       AFInfo(k)%Table(i)%UA_BL%S4                , &
                                       AFInfo(k)%Table(i)%UA_BL%Cn1               , &
                                       AFInfo(k)%Table(i)%UA_BL%Cn2               , &
                                       AFInfo(k)%Table(i)%UA_BL%St_sh             , &
                                       AFInfo(k)%Table(i)%UA_BL%Cd0               , &
                                       AFInfo(k)%Table(i)%UA_BL%Cm0               , &
                                       AFInfo(k)%Table(i)%UA_BL%k0                , &
                                       AFInfo(k)%Table(i)%UA_BL%k1                , &
                                       AFInfo(k)%Table(i)%UA_BL%k2                , &
                                       AFInfo(k)%Table(i)%UA_BL%k3                , &
                                       AFInfo(k)%Table(i)%UA_BL%k1_hat            , &
                                       AFInfo(k)%Table(i)%UA_BL%x_cp_bar          , &
                                       AFInfo(k)%Table(i)%UA_BL%UACutout*R2D      , &
                                       AFInfo(k)%Table(i)%UA_BL%UACutout_delta*R2D, &
                                       AFInfo(k)%Table(i)%UA_BL%UACutout_blend*R2D, &
                                       AFInfo(k)%Table(i)%UA_BL%filtCutOff        , &
                                       AFInfo(k)%Table(i)%UA_BL%alphaLowerWrap*R2D, &
                                       AFInfo(k)%Table(i)%UA_BL%alphaLower*R2D    , &
                                       AFInfo(k)%Table(i)%UA_BL%alphaUpper*R2D    , &
                                       AFInfo(k)%Table(i)%UA_BL%alphaUpperWrap*R2D, &
                                       AFInfo(k)%Table(i)%UA_BL%c_alphaLowerWrap  , &
                                       AFInfo(k)%Table(i)%UA_BL%c_alphaLower      , &
                                       AFInfo(k)%Table(i)%UA_BL%c_alphaUpper      , &
                                       AFInfo(k)%Table(i)%UA_BL%c_alphaUpperWrap  , &
                                       AFInfo(k)%Table(i)%UA_BL%c_RateWrap        , &
                                       AFInfo(k)%Table(i)%UA_BL%c_RateLower       , &
                                       AFInfo(k)%Table(i)%UA_BL%c_Rate            , &
                                       AFInfo(k)%Table(i)%UA_BL%c_RateUpper
         ELSE
            WRITE(unOutFile, Fmt) k, i, TmpValues(3:)
         END IF
      end do
   end do

   close(unOutFile)
      
end subroutine UA_WriteAFIParamsToFile
!==============================================================================
subroutine UA_End(p)
   type(UA_ParameterType),       intent(inout)  :: p           ! Parameters
!   type(UA_ContinuousStateType), intent(in   )  :: x           ! Continuous states at Time
!   type(UA_DiscreteStateType),   intent(in   )  :: xd          ! Discrete states at Time
!   type(UA_OtherStateType),      intent(in   )  :: OtherState  ! Other states at Time
!   type(AFI_ParameterType),      intent(in   )  :: AFInfo      ! The airfoil parameter data
!   type(UA_OutputType),          intent(inout)  :: y           ! Outputs computed at Time (Input only so that mesh con-
!                                                               !   nectivity information does not have to be recalculated)
!   type(UA_MiscVarType),         intent(inout)  :: misc        ! Misc/optimization variables
!   integer(IntKi),               intent(  out)  :: ErrStat     ! Error status of the operation
!   character(*),                 intent(  out)  :: ErrMsg      ! Error message if ErrStat /= ErrID_None

   if (p%NumOuts > 0 .and. p%UnOutFile > 0) CLOSE(p%UnOutFile)
   p%unOutFile = -1
end subroutine UA_End
!==============================================================================   
!>This subroutine blends the steady outputs with the unsteady-outputs so that
!! UA can turn back on if the angle of attack goes back into a reasonable range.
subroutine UA_BlendSteady(u, p, AFInfo, y, FirstWarn_UA_off, weight, ErrStat, ErrMsg)
   type(UA_InputType),           intent(in   )  :: u           ! "Fixed" Inputs at Time
   type(UA_ParameterType),       intent(in   )  :: p           ! Parameters
   type(AFI_ParameterType),      intent(in   )  :: AFInfo      ! The airfoil parameter data
   type(UA_OutputType),          intent(inout)  :: y           ! Outputs computed at Time (Input only so that mesh con-
   LOGICAL,                      intent(inout)  :: FirstWarn_UA_off      ! flag to determine if warning message should be displayed
   REAL(ReKi),                   intent(  out)  :: weight      ! scaling weight for UA vs steady outputs
   integer(IntKi),               intent(  out)  :: ErrStat     ! Error status of the operation
   character(*),                 intent(  out)  :: ErrMsg      ! Error message if ErrStat /= ErrID_None

   type(AFI_OutputType)                         :: AFI_steady
   REAL(ReKi)                                   :: W1,W2         ! Weights for turning off UA temporarily
   REAL(ReKi)                                   :: AFI_steady_Cn ! Cn from steady coefficients
   REAL(ReKi)                                   :: AFI_steady_Cc ! Cc from steady coefficients
   TYPE(AFI_UA_BL_Type)                         :: UA_BL         ! The tables of Leishman-Beddoes unsteady-aero data for given Re and control setting [-]
   INTEGER(IntKi)                               :: ErrStat2
   CHARACTER(ErrMsgLen)                         :: ErrMsg2
   CHARACTER(*), PARAMETER                      :: RoutineName = 'UA_BlendSteady'
   
   ErrStat = ErrID_None
   ErrMsg  = ""
   
   weight = 1.0_ReKi ! default in case of error
   
      ! Determine what the cutout angle of attack is
   call AFI_ComputeUACoefs( AFInfo, u%Re, u%UserProp, UA_BL, ErrMsg, ErrStat )
   if (ErrStat >= AbortErrLev) return ! would only have error if there is a memory problem
      
      ! put alpha in [-pi,pi] before checking its value
   
   W1 = 1.0_ReKi - BlendCosine( abs(u%alpha), UA_BL%UACutout_blend, UA_BL%UACutout ) ! shut off when AoA reaches UACutout, but blend it off 5 degrees before (5 degrees is set in AFI to avoid that math each time)
   W2 =            BlendCosine( abs(u%U),                 UA_u_min, 1.0_ReKi       ) ! turn off UA when inflow velocity is 0 m/s, but start blend it off 1 m/s before (make sure it is greater than u_min)
   weight = W1*W2

   if (weight < 1.0_ReKi) then
   
      if (FirstWarn_UA_off) then
         CALL SetErrStat(ErrID_Warn,"Temporarily turning off UA due to high angle of attack or low relative velocity. This warning will not be repeated though the condition may persist.", ErrStat, ErrMsg, RoutineName)
         FirstWarn_UA_off = .false.
      end if

      ! calculate the steady coefficients
      call AFI_ComputeAirfoilCoefs( u%alpha, u%Re, u%UserProp, AFInfo, AFI_steady, ErrStat2, ErrMsg2 )
         call SetErrStat(ErrStat2, ErrMsg2, ErrStat, ErrMsg, RoutineName)
      
      AFI_steady_Cn = AFI_steady%Cl*cos(u%alpha) + (AFI_steady%Cd-AFI_steady%Cd0)*sin(u%alpha)
      AFI_steady_Cc = AFI_steady%Cl*sin(u%alpha) - (AFI_steady%Cd-AFI_steady%Cd0)*cos(u%alpha)
         
      y%Cn = y%Cn*weight + (1.0_ReKi - weight)*AFI_steady_Cn
      y%Cc = y%Cc*weight + (1.0_ReKi - weight)*AFI_steady_Cc
      y%Cm = y%Cm*weight + (1.0_ReKi - weight)*AFI_steady%Cm
      y%Cl = y%Cl*weight + (1.0_ReKi - weight)*AFI_steady%Cl
      y%Cd = y%Cd*weight + (1.0_ReKi - weight)*AFI_steady%Cd
         
      
   end if


end subroutine UA_BlendSteady
!==============================================================================   
!>This subroutine blends the steady outputs with the unsteady-states so that
!! UA can turn back on if the angle of attack goes back into a reasonable range.
subroutine UA_BlendSteadyStates(i, j, u, p, AFInfo, x, FirstWarn_UA_off, weight, ErrStat, ErrMsg)
   integer(IntKi),               intent(in   )  :: i           ! node index within a blade
   integer(IntKi),               intent(in   )  :: j           ! blade index 
   type(UA_InputType),           intent(in   )  :: u           ! "Fixed" Inputs at Time
   type(UA_ParameterType),       intent(in   )  :: p           ! Parameters
   type(AFI_ParameterType),      intent(in   )  :: AFInfo      ! The airfoil parameter data
   TYPE(UA_ElementContinuousStateType), INTENT(INOUT)  :: x           ! Continuous states at t
   LOGICAL,                      intent(inout)  :: FirstWarn_UA_off      ! flag to determine if warning message should be displayed
   REAL(ReKi),                   intent(inout)  :: weight      ! scaling weight for UA vs steady outputs
   integer(IntKi),               intent(  out)  :: ErrStat     ! Error status of the operation
   character(*),                 intent(  out)  :: ErrMsg      ! Error message if ErrStat /= ErrID_None

   type(UA_ElementContinuousStateType)          :: x_steady
   REAL(ReKi)                                   :: W1,W2         ! Weights for turning off UA temporarily
   TYPE(AFI_UA_BL_Type)                         :: UA_BL         ! The tables of Leishman-Beddoes unsteady-aero data for given Re and control setting [-]
   INTEGER(IntKi)                               :: ErrStat2
   CHARACTER(ErrMsgLen)                         :: ErrMsg2
   CHARACTER(*), PARAMETER                      :: RoutineName = 'UA_BlendSteadyStates'
   
   ErrStat = ErrID_None
   ErrMsg  = ""
   
   weight = 1.0_ReKi ! default in case of error
   
      ! Determine what the cutout angle of attack is
   call AFI_ComputeUACoefs( AFInfo, u%Re, u%UserProp, UA_BL, ErrMsg, ErrStat )
   if (ErrStat >= AbortErrLev) return ! would only have error if there is a memory problem
      
      ! put alpha in [-pi,pi] before checking its value

   W1 = 1.0_ReKi - BlendCosine( abs(u%alpha), UA_BL%UACutout_blend, UA_BL%UACutout ) ! shut off when AoA reaches UACutout, but blend it off 5 degrees before (5 degrees is set in AFI to avoid that math each time)
   W2 =            BlendCosine( abs(u%U),                 UA_u_min, 1.0_ReKi       ) ! turn off UA when inflow velocity is 0 m/s, but start blend it off 1 m/s before (make sure it is greater than u_min)
   weight = W1*W2

   if (weight < 1.0_ReKi) then
   
      if (FirstWarn_UA_off) then
         CALL SetErrStat(ErrID_Warn,"Temporarily turning off UA due to high angle of attack or low relative velocity. This warning will not be repeated though the condition may persist.", ErrStat, ErrMsg, RoutineName)
         FirstWarn_UA_off = .false.
      end if

      ! calculate the states when at steady state
      call HGM_Steady( i, j, u, p, x_steady, AFInfo, ErrStat2, ErrMsg2 )
         CALL SetErrStat(ErrStat2, ErrMsg2, ErrStat, ErrMsg, RoutineName)
         
      x%x = weight * x%x + (1.0_ReKi - weight) * x_steady%x
   end if


end subroutine UA_BlendSteadyStates
!==============================================================================   
!> This subroutine checks that the Mach number is valid. If M > 0.3, the theory 
!! is invalid. If M > 1, numerical issues result in the code.
subroutine UA_CheckMachNumber(M, FirstWarn_M, ErrStat, ErrMsg )

   real(ReKi),                   intent(in   )  :: M           !< Mach number (-)
   logical,                      intent(inout)  :: FirstWarn_M !< is this the first warning about Mach number?
   integer(IntKi),               intent(  out)  :: ErrStat     !< Error status of the operation
   character(*),                 intent(  out)  :: ErrMsg      !< Error message if ErrStat /= ErrID_None

   if (abs(M) > 0.3_ReKi) then
      if (abs(M) >= 1.0_ReKi) then
         ErrStat = ErrID_Fatal
         ErrMsg  = 'Mach number exceeds 1.0. Equations cannot be evaluated.'
      else         
         if ( FirstWarn_M ) then
            ErrStat = ErrID_Warn
            ErrMsg  = 'Mach number exceeds 0.3. Theory is invalid. This warning will not be repeated though the condition may persist.'
            FirstWarn_M = .false.
         else
            ErrStat = ErrID_None
            ErrMsg = "" 
         end if         
      end if      
   else
      ErrStat = ErrID_None
      ErrMsg = ""
   end if
   
   
end subroutine UA_CheckMachNumber


subroutine UA_fixInputs(u_in, u, errStat, errMsg)
   type(UA_InputType),           intent(in   )  :: u_in        ! Inputs at Time
   type(UA_InputType),           intent(inout)  :: u           ! Inputs at Time

   integer(IntKi)                               :: errStat        ! Error status of the operation (secondary error)
   character(ErrMsgLen)                         :: errMsg         ! Error message if ErrStat2 /= ErrID_None
   
      ! make sure that u%u is not zero (this previously turned off UA for the entire simulation. 
      ! Now, we keep it on, but we don't want the math to blow up when we divide by u%u)
   call UA_CopyInput(u_in, u, MESH_UPDATECOPY, errStat, errMsg)
   
   call mPi2Pi(u%alpha) ! make sure alpha is in a good range
   
   if (abs(u%u) < UA_u_min) then
      u%u = sign(UA_u_min, u%u)
      
      u%v_ac(1) = sin(u%alpha)*u%U
      u%v_ac(2) = cos(u%alpha)*u%U
   end if
   
end subroutine UA_fixInputs
   
   
end module UnsteadyAero<|MERGE_RESOLUTION|>--- conflicted
+++ resolved
@@ -757,12 +757,9 @@
    else if (p%UAMod==UA_OYE) then
       UA_NumLinStates = 1
       p%lin_nx = p%numBlades*p%nNodesPerBlade*UA_NumLinStates ! continuous state per node per blade, but stored at position 4
-<<<<<<< HEAD
-=======
    else if (p%UAMod==UA_None) then
       p%lin_nx = 0
       UA_NumLinStates = 0
->>>>>>> 00ba4949
    else
       p%lin_nx = 0
       UA_NumLinStates = 0
@@ -1461,15 +1458,9 @@
    ErrStat = ErrID_None
    ErrMsg  = ""
 
-<<<<<<< HEAD
-   if (InitInp%UAMod < UA_Gonzalez .or. InitInp%UAMod > UA_BV ) call SetErrStat( ErrID_Fatal, &
-      "In this version, UAMod must be 2 (Gonzalez's variant), 3 (Minnema/Pierce variant), 4 (continuous HGM model), 5 (HGM with vortex), &
-      &6 (Oye), 7 (Boeing-Vertol)", ErrStat, ErrMsg, RoutineName )  ! NOTE: for later-  1 (baseline/original) 
-=======
    if (.not.(any(InitInp%UAMod==UA_VALID))) call SetErrStat( ErrID_Fatal, &
       "In this version, UAMod must be 0 (None), 2 (Gonzalez's variant), 3 (Minnema/Pierce variant), 4 (continuous HGM model), 5 (HGM with vortex), &
       &6 (Oye), 7 (Boing-Vertol)", ErrStat, ErrMsg, RoutineName )  ! NOTE: for later-  1 (baseline/original) 
->>>>>>> 00ba4949
       
    if (.not. InitInp%FLookUp ) call SetErrStat( ErrID_Fatal, 'FLookUp must be TRUE for this version.', ErrStat, ErrMsg, RoutineName )
    
@@ -3169,8 +3160,6 @@
       OtherState%xHistory(4)%element(i,j) = OtherState%xHistory(3)%element(i,j)
       OtherState%xHistory(3)%element(i,j) = OtherState%xHistory(2)%element(i,j)
       OtherState%xHistory(2)%element(i,j) = OtherState%xHistory(1)%element(i,j)
-<<<<<<< HEAD
-=======
 
       if (n <= 1) then
          OtherState%xHistory(2)%element(i,j) = x%element(i,j)
@@ -3280,141 +3269,7 @@
 
    ErrStat = ErrID_None
    ErrMsg  = "" 
->>>>>>> 00ba4949
-
-      if (n <= 1) then
-         OtherState%xHistory(2)%element(i,j) = x%element(i,j)
-      end if
-      
-   elseif (OtherState%n(i,j) > n) then
-
-      CALL SetErrStat(ErrID_Fatal,'Backing up in time is not supported with a multistep method.',ErrStat,ErrMsg,RoutineName)
-      RETURN
-
-   endif
-   
-   OtherState%xHistory(1)%element(i,j) = x%element(i,j)
-   
-   !!if (n<=1) then ! initialize because we don't have values for x
-   !!   CALL UA_RK4(i, j, t, n, u, utimes, p, x, OtherState, AFInfo, m, ErrStat2, ErrMsg2 )
-   !!      CALL SetErrStat(ErrStat2,ErrMsg2,ErrStat,ErrMsg,RoutineName)
-   !!      RETURN
-   !!end if
-   
-   
-   x_constant = Alpha0 * x%element(i,j)%x + Alpha1 * OtherState%xHistory(2)%element(i,j)%x
-   
-   err = HUGE(err)
-   k = 0
-   DO
-         
-      IF (K >= KMax) EXIT
-
-      IF (K==0) THEN
-         ! This Jacobian will change when x changes, only if the values of x1, x2, or x3 are near boundaries of slope changes in
-         ! the FullyAttached function of the airfoil. At that point, it should be okay if the derivative is computed
-         ! on a slightly different region anyway.
-         CALL UA_Jacobian( i, j, t, n, u_interp, p, x, OtherState, AFInfo, m, Beta, JMat, ErrStat2, ErrMsg2 )
-            CALL SetErrStat( ErrStat2, ErrMsg2, ErrStat, ErrMsg, RoutineName  )
-         
-            ! Get the LU decomposition of this matrix using a LAPACK routine: 
-            ! The result is of the form JMat = P * L * U 
-
-         CALL LAPACK_getrf( M=size(JMat,1), N=size(JMat,2), A=JMat, IPIV=iPivot, ErrStat=ErrStat2, ErrMsg=ErrMsg2 )
-            CALL SetErrStat( ErrStat2, ErrMsg2, ErrStat, ErrMsg, RoutineName  )
-            IF ( ErrStat >= AbortErrLev ) RETURN
-      END IF
-
-      !-------------------------------------------------------------------------------------------------
-      ! Solve for delta x: JMat * x_delta = - F = - ( x(t+dt)  - x(t) - dt * X(t+dt)
-      !  using the LAPACK routine 
-      !-------------------------------------------------------------------------------------------------
-      CALL UA_CalcContStateDeriv( i, j, t, u_interp, p, x%element(i,j), OtherState, AFInfo, m, xdot_pred, ErrStat=ErrStat2, ErrMsg=ErrMsg2 )
-         CALL SetErrStat( ErrStat2, ErrMsg2, ErrStat, ErrMsg, RoutineName  )
-         IF ( ErrStat >= AbortErrLev ) RETURN
-         
-      x_delta = - x%element(i,j)%x + x_constant + p%dt * Beta * xdot_pred%x
-      CALL LAPACK_getrs( TRANS="N", N=SIZE(JMat,1), A=JMat, &
-                           IPIV=iPivot, B=x_delta, ErrStat=ErrStat2, ErrMsg=ErrMsg2 )
-         CALL SetErrStat( ErrStat2, ErrMsg2, ErrStat, ErrMsg, RoutineName  )
-         IF ( ErrStat >= AbortErrLev ) RETURN
-
-      !-------------------------------------------------------------------------------------------------
-      ! check for error, update inputs if necessary, and iterate again
-      !-------------------------------------------------------------------------------------------------
-      !err_prev = err
-      err = DOT_PRODUCT(x_delta, x_delta)
-      IF ( err <= TolerSquared) EXIT
-      IF (K >= KMax ) EXIT
-      
-      !!-------------------------------------------------------------------------------------------------
-      !! modify states for next iteration
-      !!-------------------------------------------------------------------------------------------------
-      !if (err > err_prev ) then
-      !   u_delta  = u_delta  * reduction_factor ! don't take a full step if we're getting farther from the solution!
-      !   err_prev = err_prev * reduction_factor
-      !end if
-      
-      x%element(i,j)%x = x%element(i,j)%x + x_delta
-         
-
-      K = K + 1
-         
-   END DO ! K
-
-END SUBROUTINE UA_BDF2
-!----------------------------------------------------------------------------------------------------------------------------------
-SUBROUTINE UA_Jacobian( i, j, t, n, u_interp, p, x, OtherState, AFInfo, m, Beta, JMat, ErrStat, ErrMsg )
-   integer(IntKi),                  INTENT(IN   )  :: i           !< blade node counter
-   integer(IntKi),                  INTENT(IN   )  :: j           !< blade counter
-   REAL(DbKi),                      INTENT(IN   )  :: t           !< Current simulation time in seconds
-   INTEGER(IntKi),                  INTENT(IN   )  :: n           !< time step number
-   TYPE(UA_InputType),              INTENT(IN   )  :: u_interp    !< Inputs at utimes
-   TYPE(UA_ParameterType),          INTENT(IN   )  :: p           !< Parameters
-   TYPE(UA_ContinuousStateType),    INTENT(INOUT)  :: x           !< Continuous states at t on input at t + dt on output
-   TYPE(UA_OtherStateType),         INTENT(INOUT)  :: OtherState  !< Other states
-   TYPE(AFI_ParameterType),         INTENT(IN   )  :: AFInfo      ! The airfoil parameter data
-   TYPE(UA_MiscVarType),            INTENT(INOUT)  :: m           !< misc/optimization variables
-   REAL(R8Ki),                      INTENT(IN   )  :: Beta        !< Value of Beta for p-th order BDF method
-   REAL(R8Ki),                      INTENT(  OUT)  :: JMat(:,:)   !< Jacobian matrix
-   INTEGER(IntKi),                  INTENT(  OUT)  :: ErrStat     !< Error status of the operation
-   CHARACTER(*),                    INTENT(  OUT)  :: ErrMsg      !< Error message if ErrStat /= ErrID_None
-
-   TYPE(UA_ElementContinuousStateType)             :: x_tmp       ! Holds temporary modification to x
-   TYPE(UA_ElementContinuousStateType)             :: X_p         ! Holds derivative of X
-   TYPE(UA_ElementContinuousStateType)             :: X_m         ! Holds derivative of X
-   
-   INTEGER                                         :: k
-   
-   ! Initialize ErrStat
-
-   ErrStat = ErrID_None
-   ErrMsg  = "" 
-
-
-   ! compute JMat = I - dt*dXdx
-   
-   call eye(JMat, ErrStat, ErrMsg)
-   
-   x_tmp%x = x%element(i,j)%x
-   do k=1,size(p%dx)
-      x_tmp%x(k) = x%element(i,j)%x(k) + p%dx(k)
-      CALL UA_CalcContStateDeriv( i, j, t, u_interp, p, x_tmp, OtherState, AFInfo, m, X_p, ErrStat, ErrMsg )
-      if (ErrStat >= AbortErrLev) return
-
-      x_tmp%x(k) = x%element(i,j)%x(k) - p%dx(k)
-      CALL UA_CalcContStateDeriv( i, j, t, u_interp, p, x_tmp, OtherState, AFInfo, m, X_m, ErrStat, ErrMsg )
-      if (ErrStat >= AbortErrLev) return
-      
-      ! reset
-      x_tmp%x(k) = x%element(i,j)%x(k)
-      
-      ! compute    I(:,k) - dt * dXdx(:,k)
-      JMat(:,k) = JMat(:,k) - p%dt*Beta*(X_p%x - X_m%x) / (2.0_R8Ki * p%dx(k))
-   end do
-   
-END SUBROUTINE UA_Jacobian
-!----------------------------------------------------------------------------------------------------------------------------------
+
 
    ! compute JMat = I - dt*dXdx
    
@@ -3967,12 +3822,7 @@
       end if
    end subroutine CalcWriteOutputs
 
-<<<<<<< HEAD
-contains 
-   !> Calc Outputs for Boeing-Vertol dynamic stall
-=======
    !> Calc Outputs for Boieng-Vertol dynamic stall
->>>>>>> 00ba4949
    !! See BV_DynStall.f95 of CACTUS, and [70], notations kept more or less consistent
    subroutine BV_CalcOutput()
       real(ReKi) :: alpha_50
