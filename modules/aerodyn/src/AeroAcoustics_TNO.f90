MODULE TNO


   use NWTC_Library  ! ReKi, DBKi, R8Ki
   use NWTC_SLATEC   ! slatec_qk61 -- which is all that is in that library right now.

   implicit none
   PUBLIC :: SPL_integrate

   INTEGER,       PARAMETER :: TNOKi = ReKi

   REAL (TNOKi),  PARAMETER :: Cnuk = 5.5
   REAL (TNOKi),  PARAMETER :: kappa = 0.41
   REAL (TNOKi),  PARAMETER :: Cmu = 0.09
!   INTEGER(IntKi),PARAMETER :: limit = 5000

   !TNO variables
   REAL (TNOKi) :: Omega_TNO ! NOTE: not a constant and used by function f_int1 and f_int2

   !atmosphere variables
   REAL (TNOKi)  :: nu
   REAL (TNOKi)  :: co
   REAL (TNOKi)  :: rho

   ! Wavenumber variables
   REAL (TNOKi)  :: k
   REAL (TNOKi)  :: k1
   REAL (TNOKi)  :: k3

   ! Blade params
   REAL (TNOKi)  :: d99(2)
   REAL (TNOKi)  :: Cf(2)
   REAL (TNOKi)  :: edgevel(2)

   ! Airfoil
    REAL(TNOKi)  :: Mach_TNO
    LOGICAL      :: ISSUCTION_TNO


contains

!> Solve the spl generated at this location and frequency
function SPL_integrate(Omega,limits,ISSUCTION,   &
               Mach,SpdSound,AirDens,KinVisc,      &
               Cfall,d99all,EdgeVelAll) result(integrand)
   real(ReKi), intent(in   ) :: Omega              !< frequency
   real(ReKi), intent(in   ) :: limits(2)          !< integration limits
   logical,    intent(in   ) :: ISSUCTION          !< Is it the suction edge
   real(ReKi), intent(in   ) :: Mach               !< Mach number
   real(ReKi), intent(in   ) :: SpdSound           !< Speed of sound
   real(ReKi), intent(in   ) :: AirDens            !< Air density
   real(ReKi), intent(in   ) :: KinVisc            !< Kinetic air viscosity
   real(ReKi), intent(in   ) :: Cfall(2)           !< Skin friction coefficient   (-)
   real(ReKi), intent(in   ) :: d99all(2)          !< 
   real(ReKi), intent(in   ) :: EdgeVelAll(2)      !< 
   real(ReKi)                :: integrand          !< integrand result
   
   real(TNOKi)               :: answer             !< value returned from qk61, NOTE the typing

   ! local variables that are ignored
   real(TNOKi) :: abserr,resabs,resasc             !< accuracy estimates and residuals. Currently ignored

   ! Set module values from input
   ISSUCTION_TNO  = ISSUCTION
   Omega_TNO      = real(Omega,TNOKi)
   ! Mach number of segment
   Mach_TNO       = real(Mach,TNOKi)
   ! Atmospheric values
   co       = real(SpdSound,  TNOKi)
   rho      = real(AirDens,   TNOKi)
   nu       = real(KinVisc,   TNOKi)
   ! Blade node values
   Cf       = real(Cfall,     TNOKi)
   d99      = real(d99all,    TNOKi)
   edgevel  = real(ABS(EdgeVelAll),TNOKi)

   call slatec_qk61(f_int2,limits(1),limits(2),answer,abserr,resabs,resasc)
   integrand = real( answer, ReKi )

end function SPL_integrate



FUNCTION f_int1(x2)
   REAL(TNOKi):: alpha
   REAL(TNOKi):: alpha_gauss
   REAL(TNOKi):: Cfin
   REAL(TNOKi):: delta 
   REAL(TNOKi):: dudx
   REAL(TNOKi):: ke
   REAL(TNOKi):: k1_hat
   REAL(TNOKi):: k3_hat
   REAL(TNOKi):: kT
   REAL(TNOKi):: L
   REAL(TNOKi):: Nut
   REAL(TNOKi):: phi22
   REAL(TNOKi):: phim
   REAL(TNOKi):: ums
   REAL(TNOKi):: u_star
   REAL(TNOKi):: U
   REAL(TNOKi):: Uc
   REAL(TNOKi):: Uo
   REAL(TNOKi):: W
   REAL(TNOKi), intent(in) :: x2
   REAL(TNOKi):: f_int1
   
   ! changed and being multiplied with edge velocity taken from xfoil output
   ! Uo=Mach_TNO*co ISSUCTION_TNO use edgevel(1) 
   
   !constants from xfoil
   if (ISSUCTION_TNO) then
      alpha = 0.45 ! = 0.3 pressure, = 0.45 suction
      Cfin = Cf(1)
      delta = d99(1)
      Uo=Mach_TNO*co*edgevel(1)
   else
      alpha = 0.30
      Cfin = Cf(2)
      delta = d99(2)
      Uo=Mach_TNO*co*edgevel(2)
   endif
   if (Cfin .le. 0.) then
      write(*,*) 'Cf is less than zero, Cf = ',Cfin
      stop
   endif
   u_star = Uo*sqrt(Cfin/2.)
   
   L = 0.085*delta*tanh(kappa*x2/(0.085*delta))
   
   if (x2 .gt. delta)then
      U = Uo
      dudx = 0.
      f_int1 = 0.
      RETURN
   else
      W = 1.-cos(pi*x2/delta);
      U = u_star*(1./kappa*log(u_star*x2/nu) +Cnuk+ (Uo/u_star-1./kappa*log(u_star*delta/nu)-Cnuk)*0.5*W)
      dudx = u_star*(1./(kappa*x2)+(Uo/u_star-1./kappa*log(u_star*delta/nu)-Cnuk)* &
             0.5*(pi/delta)*sin(pi*x2/delta))
   endif
          
   ke=sqrt(pi)/L*0.4213560764 !gamma(5./6.)/gamma(1./3.)
   k1_hat = k1/ke
   k3_hat = k3/ke
   
   Nut = (L*kappa)**2.*abs(dudx)
   kT = sqrt((Nut*dudx)**2./Cmu)
   ums = alpha*kT
   
   Uc = 0.7*U
   alpha_gauss = 0.05*Uc/L
   
   phim = 1./(alpha_gauss*sqrt(pi))*exp(-((Omega_TNO-Uc*k1)/alpha_gauss)**2.)
   phi22 = 4./9./pi*1/ke**2.*(k1_hat**2.+k3_hat**2.)/(1.+k1_hat**2.+k3_hat**2.)**(7./3.)
   f_int1 = L*ums*(dudx)**2*phi22*phim*exp(-2*abs(k)*x2)
   
   RETURN
END FUNCTION f_int1


FUNCTION f_int2(k1)  ! changed name from 'int2' to avoid conflicts with intrinsic of same name
   REAL (TNOKi), intent(in)  :: k1
   REAL (TNOKi) :: f_int2
   f_int2 = Omega_TNO/co/k1*Pressure(k1)
   RETURN 
END FUNCTION f_int2


FUNCTION Pressure(k1_in)
    ! Variables
   REAL(TNOKi)  :: a,b,answer
<<<<<<< HEAD
!  REAL(TNOKi)  :: omega
=======
>>>>>>> 35a28725
   REAL(TNOKi)  :: abserr,resabs,resasc
   REAL(TNOKi)  :: k1_in
   real(TNOKi)  :: Pressure

   ! Set variables used in f_int1
   k1 = k1_in

    a = 0.0_TNOKi !1e-4*d99(1)
    IF (ISSUCTION_TNO)THEN
        b = d99(1)
    ELSE
        b = d99(2)
    ENDIF

    k3 = 0.
    k= sqrt(k1**2+k3**2)

    CALL slatec_qk61(f_int1,a,b,answer,abserr,resabs,resasc)
               
    Pressure = 4.0_TNOKi*rho**2 * k1**2 / (k1**2 + k3**2)*answer
               
   RETURN
END FUNCTION Pressure


END MODULE TNO<|MERGE_RESOLUTION|>--- conflicted
+++ resolved
@@ -169,10 +169,6 @@
 FUNCTION Pressure(k1_in)
     ! Variables
    REAL(TNOKi)  :: a,b,answer
-<<<<<<< HEAD
-!  REAL(TNOKi)  :: omega
-=======
->>>>>>> 35a28725
    REAL(TNOKi)  :: abserr,resabs,resasc
    REAL(TNOKi)  :: k1_in
    real(TNOKi)  :: Pressure
