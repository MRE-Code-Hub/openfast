###################################################################################################################################
# Registry for ServoDyn in the FAST Modularization Framework
# This Registry file is used to create MODULE ServoDyn_Types  which contains all of the user-defined types needed in ServoDyn.
# It also contains copy, destroy, pack, and unpack routines associated with each defined data types.
# See the NWTC Programmer's Handbook for further information on the format/contents of this file.
#
# Entries are of the form
# <keyword>	<ModuleName/ModName>	<TypeName>	<FieldType>	<FieldName>	<Dims>	<IO>	<DNAME>	<DESCRIP>	<UNITS>
#
# Use ^ as a shortcut for the value in the same column from the previous line.
###################################################################################################################################

# ...... Include files (definitions from NWTC Library) ............................................................................
include	Registry_NWTC_Library.txt
usefrom	TMD_Registry.txt

# ..... Initialization data .......................................................................................................
# Define inputs that the initialization routine may need here:
typedef	ServoDyn/SrvD	InitInputType	CHARACTER(1024)	InputFile	-	-	-	"Name of the input file"	-
typedef	^	InitInputType	Logical	Linearize	-	.FALSE.	-	"Flag that tells this module if the glue code wants to linearize."	-
typedef	^	InitInputType	IntKi	NumBl	-	-	-	"Number of blades on the turbine"	-
typedef	^	InitInputType	CHARACTER(1024)	RootName	-	-	-	"RootName for writing output files"	-
typedef	^	InitInputType	ReKi	BlPitchInit	{:}	-	-	"Initial blade pitch"	-
typedef	^	InitInputType	ReKi	Gravity	-	-	-	"Gravitational acceleration"	m/s^2
typedef	^	InitInputType	ReKi	r_N_O_G	{3}	-	-	"nacelle origin for setting up mesh"	m
typedef	^	InitInputType	ReKi	r_TwrBase	{3}	-	-	"tower base origin for setting up mesh"	m
typedef	^	InitInputType	DbKi	Tmax	-	-	-	"max time from glue code"	s
typedef	^	InitInputType	ReKi	AvgWindSpeed	-	-	-	"average wind speed for the simulation"	m/s
typedef	^	InitInputType	ReKi	AirDens	-	-	-	"air density"	kg/m^3
typedef	^	InitInputType	IntKi	NumSC2CtrlGlob	-	-	-	"number of global controller inputs [from supercontroller]"	-
typedef	^	InitInputType	IntKi	NumSC2Ctrl	-	-	-	"number of turbine specific controller inputs [from supercontroller]"	-
typedef	^	InitInputType	IntKi	NumCtrl2SC	-	-	-	"number of controller outputs [to supercontroller]"	-
<<<<<<< HEAD
typedef	^	InitInputType	ReKi	fromSCGlob	{:}	-	-	"Initial global inputs to the controller [from the supercontroller]"	-
typedef	^	InitInputType	ReKi	fromSC	{:}	-	-	"Initial turbine specific inputs to the controller [from the supercontroller]"	-
=======
typedef	^	InitInputType	IntKi	TrimCase	-	-	-	"Controller parameter to be trimmed {1:yaw; 2:torque; 3:pitch} [used only if CalcSteady=True]"	-
typedef	^	InitInputType	ReKi	TrimGain	-	-	-	"Proportional gain for the rotational speed error (>0) [used only if TrimCase>0]"	"rad/(rad/s) for yaw or pitch; Nm/(rad/s) for torque"
typedef	^	InitInputType	ReKi	RotSpeedRef	-	-	-	"Reference rotor speed"	"rad/s"
typedef	^	InitInputType	ReKi	InitScOutputsGlob	{:}	-	-	"Initial global inputs to the controller [from the supercontroller]"	-
typedef	^	InitInputType	ReKi	InitScOutputsTurbine	{:}	-	-	"Initial turbine specific inputs to the controller [from the supercontroller]"	-
>>>>>>> 26b3433e


# Define outputs from the initialization routine here:
typedef	^	InitOutputType	CHARACTER(ChanLen)	WriteOutputHdr	{:}	-	-	"Names of the output-to-file channels"	-
typedef	^	InitOutputType	CHARACTER(ChanLen)	WriteOutputUnt	{:}	-	-	"Units of the output-to-file channels"	-
typedef	^	InitOutputType	ProgDesc	Ver	-	-	-	"This module's name, version, and date"	-
typedef	^	InitOutputType	IntKi	CouplingScheme	-	-	-	"Switch that indicates if a particular coupling scheme is required"	-
typedef	^	InitOutputType	Logical	UseHSSBrake	-	-	-	"flag to determine if high-speed shaft brake is potentially used (true=yes)"	-
typedef	^	InitOutputType	CHARACTER(LinChanLen)	LinNames_y	{:}	-	-	"Names of the outputs used in linearization"	-
typedef	^	InitOutputType	CHARACTER(LinChanLen)	LinNames_u	{:}	-	-	"Names of the inputs used in linearization"	-
typedef	^	InitOutputType	LOGICAL	RotFrame_y	{:}	-	-	"Flag that tells FAST/MBC3 if the outputs used in linearization are in the rotating frame"	-
typedef	^	InitOutputType	LOGICAL	RotFrame_u	{:}	-	-	"Flag that tells FAST/MBC3 if the inputs used in linearization are in the rotating frame"	-
typedef   ^        InitOutputType LOGICAL               IsLoad_u     {:}  -   -   "Flag that tells FAST if the inputs used in linearization are loads (for preconditioning matrix)" -

# ..... Input file data ...........................................................................................................
# This is data defined in the Input File for this module (or could otherwise be passed in)
# ..... Primary Input file data ...........................................................................................................
typedef	ServoDyn/SrvD	SrvD_InputFile	DbKi	DT	-	-	-	"Communication interval for controllers"	s
typedef	^	SrvD_InputFile	IntKi	PCMode	-	-	-	"Pitch control mode"	-
typedef	^	SrvD_InputFile	DbKi	TPCOn	-	-	-	"Time to enable active pitch control [unused when PCMode=0]"	s
typedef	^	SrvD_InputFile	DbKi	TPitManS	3	-	-	"Time to start override pitch maneuver for blade (K) and end standard pitch control"	s
typedef	^	SrvD_InputFile	ReKi	PitManRat	3	-	-	"Pitch rates at which override pitch maneuvers head toward final pitch angles"	rad/s
typedef	^	SrvD_InputFile	ReKi	BlPitchF	3	-	-	"Blade (K) final pitch for pitch maneuvers"	radians
typedef	^	SrvD_InputFile	IntKi	VSContrl	-	-	-	"Variable-speed control mode"	-
typedef	^	SrvD_InputFile	IntKi	GenModel	-	-	-	"Generator model [used only when VSContrl=0]"	-
typedef	^	SrvD_InputFile	ReKi	GenEff	-	-	-	"Generator efficiency [ignored by the Thevenin and user-defined generator models]"	-
typedef	^	SrvD_InputFile	LOGICAL	GenTiStr	-	-	-	"Method to start the generator {T: timed using TimGenOn, F: generator speed using SpdGenOn}"	-
typedef	^	SrvD_InputFile	LOGICAL	GenTiStp	-	-	-	"Method to stop the generator {T: timed using TimGenOf, F: when generator power = 0}"	-
typedef	^	SrvD_InputFile	ReKi	SpdGenOn	-	-	-	"Generator speed to turn on the generator for a startup (HSS speed) [used only when GenTiStr=False]"	rad/s
typedef	^	SrvD_InputFile	DbKi	TimGenOn	-	-	-	"Time to turn on the generator for a startup [used only when GenTiStr=True]"	s
typedef	^	SrvD_InputFile	DbKi	TimGenOf	-	-	-	"Time to turn off the generator [used only when GenTiStp=True]"	s
typedef	^	SrvD_InputFile	ReKi	VS_RtGnSp	-	-	-	"Rated generator speed for simple variable-speed generator control (HSS side) [used only when VSContrl=1]"	rad/s
typedef	^	SrvD_InputFile	ReKi	VS_RtTq	-	-	-	"Rated generator torque/constant generator torque in Region 3 for simple variable-speed generator control (HSS side) [used only when VSContrl=1]"	N-m
typedef	^	SrvD_InputFile	ReKi	VS_Rgn2K	-	-	-	"Generator torque constant in Region 2 for simple variable-speed generator control (HSS side) [used only when VSContrl=1]"	N-m/(rad/s)^2
typedef	^	SrvD_InputFile	ReKi	VS_SlPc	-	-	-	"Rated generator slip percentage in Region 2 1/2 for simple variable-speed generator control [used only when VSContrl=1]"	-
typedef	^	SrvD_InputFile	ReKi	SIG_SlPc	-	-	-	"Rated generator slip percentage [used only when VSContrl=0 and GenModel=1]"	-
typedef	^	SrvD_InputFile	ReKi	SIG_SySp	-	-	-	"Synchronous (zero-torque) generator speed [used only when VSContrl=0 and GenModel=1]"	rad/s
typedef	^	SrvD_InputFile	ReKi	SIG_RtTq	-	-	-	"Rated torque [used only when VSContrl=0 and GenModel=1]"	N-m
typedef	^	SrvD_InputFile	ReKi	SIG_PORt	-	-	-	"Pull-out ratio (Tpullout/Trated) [used only when VSContrl=0 and GenModel=1]"	-
typedef	^	SrvD_InputFile	ReKi	TEC_Freq	-	-	-	"Line frequency [50 or 60] [used only when VSContrl=0 and GenModel=2]"	Hz
typedef	^	SrvD_InputFile	IntKi	TEC_NPol	-	-	-	"Number of poles [even integer > 0] [used only when VSContrl=0 and GenModel=2]"	-
typedef	^	SrvD_InputFile	ReKi	TEC_SRes	-	-	-	"Stator resistance [used only when VSContrl=0 and GenModel=2]"	ohms
typedef	^	SrvD_InputFile	ReKi	TEC_RRes	-	-	-	"Rotor resistance [used only when VSContrl=0 and GenModel=2]"	ohms
typedef	^	SrvD_InputFile	ReKi	TEC_VLL	-	-	-	"Line-to-line RMS voltage [used only when VSContrl=0 and GenModel=2]"	volts
typedef	^	SrvD_InputFile	ReKi	TEC_SLR	-	-	-	"Stator leakage reactance [used only when VSContrl=0 and GenModel=2]"	ohms
typedef	^	SrvD_InputFile	ReKi	TEC_RLR	-	-	-	"Rotor leakage reactance [used only when VSContrl=0 and GenModel=2]"	ohms
typedef	^	SrvD_InputFile	ReKi	TEC_MR	-	-	-	"Magnetizing reactance [used only when VSContrl=0 and GenModel=2]"	ohms
typedef	^	SrvD_InputFile	IntKi	HSSBrMode	-	-	-	"HSS brake model"	-
typedef	^	SrvD_InputFile	DbKi	THSSBrDp	-	-	-	"Time to initiate deployment of the HSS brake"	s
typedef	^	SrvD_InputFile	DbKi	HSSBrDT	-	-	-	"Time for HSS-brake to reach full deployment once initiated [used only when HSSBrMode=1]"	s
typedef	^	SrvD_InputFile	ReKi	HSSBrTqF	-	-	-	"Fully deployed HSS-brake torque"	N-m
typedef	^	SrvD_InputFile	IntKi	YCMode	-	-	-	"Yaw control mode"	-
typedef	^	SrvD_InputFile	DbKi	TYCOn	-	-	-	"Time to enable active yaw control [unused when YCMode=0]"	s
typedef	^	SrvD_InputFile	ReKi	YawNeut	-	-	-	"Neutral yaw position--yaw spring force is zero at this yaw"	radians
typedef	^	SrvD_InputFile	ReKi	YawSpr	-	-	-	"Nacelle-yaw spring constant"	N-m/rad
typedef	^	SrvD_InputFile	ReKi	YawDamp	-	-	-	"Nacelle-yaw constant"	N-m/(rad/s)
typedef	^	SrvD_InputFile	DbKi	TYawManS	-	-	-	"Time to start override yaw maneuver and end standard yaw control"	s
typedef	^	SrvD_InputFile	ReKi	YawManRat	-	-	-	"Yaw maneuver rate (in absolute value)"	rad/s
typedef	^	SrvD_InputFile	ReKi	NacYawF	-	-	-	"Final yaw angle for override yaw maneuvers"	radians
typedef	^	SrvD_InputFile	LOGICAL	SumPrint	-	-	-	"Print summary data to <RootName>.sum"	-
typedef	^	SrvD_InputFile	IntKi	OutFile	-	-	-	"Switch to determine where output will be placed: (1: in module output file only; 2: in glue code output file only; 3: both)"	-
typedef	^	SrvD_InputFile	LOGICAL	TabDelim	-	-	-	"Use tab delimiters in text tabular output file?"	-
typedef	^	SrvD_InputFile	CHARACTER(20)	OutFmt	-	-	-	"Format used for text tabular output (except time)"	-
#typedef	^	SrvD_InputFile	IntKi	OutFileFmt	-	-	-	"Format for module tabular (time-marching) output: {1: text file [<RootName>.out], 2: binary file [<RootName>.outb], 3: both}"	-
typedef	^	SrvD_InputFile	DbKi	Tstart	-	-	-	"Time to start module's tabular output"	s
typedef	^	SrvD_InputFile	IntKi	NumOuts	-	-	-	"Number of parameters in the output list (number of outputs requested)"	-
typedef	^	SrvD_InputFile	CHARACTER(ChanLen)	OutList	{:}	-	-	"List of user-requested output channels"	-

typedef	^	SrvD_InputFile	CHARACTER(1024)	DLL_FileName	-	-	-	"Name of the DLL file including the full path"	-
typedef	^	SrvD_InputFile	CHARACTER(1024)	DLL_ProcName	-	-	-	"Name of the procedure in the DLL that will be called"	-
typedef	^	SrvD_InputFile	CHARACTER(1024)	DLL_InFile	-	-	-	"Name of input file used in DLL"	-
typedef	^	SrvD_InputFile	DbKi	DLL_DT	-	-	-	"interval for calling DLL (must be integer multiple number of DT steps)"	s
typedef	^	SrvD_InputFile	LOGICAL	DLL_Ramp	-	-	-	"whether the DLL pitch should be a ramp (true) or step change (false) when DLL_DT <> DT. If true, introduces a time delay."	-
typedef	^	SrvD_InputFile	ReKi	BPCutoff	-	-	-	"The cutoff frequency for the blade pitch low-pass filter. Large values => no filter."	Hz
typedef	^	SrvD_InputFile	ReKi	NacYaw_North	-	-	-	"Reference yaw angle of the nacelle when the upwind end points due North [used only with DLL Interface]"	radians
typedef	^	SrvD_InputFile	IntKi	Ptch_Cntrl	-	-	-	"Record 28: Use individual pitch control {0: collective pitch; 1: individual pitch control} [used only with DLL Interface]"	-
typedef	^	SrvD_InputFile	ReKi	Ptch_SetPnt	-	-	-	"Record  5: Below-rated pitch angle set-point [used only with DLL Interface]"	radians
typedef	^	SrvD_InputFile	ReKi	Ptch_Min	-	-	-	"Record  6: Minimum pitch angle [used only with DLL Interface]"	radians
typedef	^	SrvD_InputFile	ReKi	Ptch_Max	-	-	-	"Record  7: Maximum pitch angle [used only with DLL Interface]"	radians
typedef	^	SrvD_InputFile	ReKi	PtchRate_Min	-	-	-	"Record  8: Minimum pitch rate (most negative value allowed) [used only with DLL Interface]"	rad/s
typedef	^	SrvD_InputFile	ReKi	PtchRate_Max	-	-	-	"Record  9: Maximum pitch rate [used only with DLL Interface]"	rad/s
typedef	^	SrvD_InputFile	ReKi	Gain_OM	-	-	-	"Record 16: Optimal mode gain [used only with DLL Interface]"	Nm/(rad/s)^2
typedef	^	SrvD_InputFile	ReKi	GenSpd_MinOM	-	-	-	"Record 17: Minimum generator speed [used only with DLL Interface]"	rad/s
typedef	^	SrvD_InputFile	ReKi	GenSpd_MaxOM	-	-	-	"Record 18: Optimal mode maximum speed [used only with DLL Interface]"	rad/s
typedef	^	SrvD_InputFile	ReKi	GenSpd_Dem	-	-	-	"Record 19: Demanded generator speed above rated [used only with DLL Interface]"	rad/s
typedef	^	SrvD_InputFile	ReKi	GenTrq_Dem	-	-	-	"Record 22: Demanded generator torque above rated [used only with DLL Interface]"	Nm
typedef	^	SrvD_InputFile	ReKi	GenPwr_Dem	-	-	-	"Record 13: Demanded power [used only with DLL Interface]"	W
typedef	^	SrvD_InputFile	IntKi	DLL_NumTrq	-	-	-	"Record 26: No. of points in torque-speed look-up table {0 = none and use the optimal mode PARAMETERs instead, nonzero = ignore the optimal mode PARAMETERs by setting Gain_OM (Record 16) to 0.0} [used only with DLL Interface]"	-
typedef	^	SrvD_InputFile	ReKi	GenSpd_TLU	{:}	-	-	"Records R:2:R+2*DLL_NumTrq-2: Generator speed values in look-up table [used only with DLL Interface]"	rad/s
typedef	^	SrvD_InputFile	ReKi	GenTrq_TLU	{:}	-	-	"Records R+1:2:R+2*DLL_NumTrq-1: Generator torque values in look-up table [used only with DLL Interface]"	Nm
typedef	^	SrvD_InputFile	LOGICAL	UseLegacyInterface	-	-	-	"Flag that determines if the legacy Bladed interface is (legacy=DISCON with avrSWAP instead of CONTROLLER)"	-
typedef	^	SrvD_InputFile	LOGICAL	CompNTMD	-	-	-	"Compute nacelle tuned mass damper {true/false}"	-
typedef	^	SrvD_InputFile	CHARACTER(1024)	NTMDfile	-	-	-	"File for nacelle tuned mass damper (quoted string)"	-
typedef	^	SrvD_InputFile	LOGICAL	CompTTMD	-	-	-	"Compute tower tuned mass damper {true/false}"	-
typedef	^	SrvD_InputFile	CHARACTER(1024)	TTMDfile	-	-	-	"File for tower tuned mass damper (quoted string)"	-
typedef ^       SrvD_InputFile  SiKi    ScInCutOff	-	-	-	"Cuttoff frequency for low-pass filter on Supercontroller inputs"	Hz

# ..... Data for using Bladed DLLs .......................................................................................................
typedef	^	BladedDLLType	SiKi	avrSWAP	{:}	-	-	"The swap array: used to pass data to and from the DLL controller"	"see Bladed DLL documentation"
typedef	^	BladedDLLType	ReKi	HSSBrTrqDemand	-	-	-	"Demanded braking torque - from Bladed DLL"	-
typedef	^	BladedDLLType	ReKi	YawRateCom	-	-	-	"Nacelle yaw rate demanded from Bladed DLL"	rad/s
typedef	^	BladedDLLType	ReKi	GenTrq	-	-	-	"Electrical generator torque from Bladed DLL"	N-m
typedef	^	BladedDLLType	IntKi	GenState	-	-	-	"Generator state from Bladed DLL"	-
typedef	^	BladedDLLType	ReKi	BlPitchCom	3	-	-	"Commanded blade pitch angles"	radians
typedef	^	BladedDLLType	ReKi	PrevBlPitch	3	-	-	"Previously commanded blade pitch angles"	radians
typedef	^	BladedDLLType	ReKi	BlAirfoilCom	3	-	-	"Commanded Airfoil UserProp for blade.  Passed to AD15 for airfoil interpolation (must be same units as given in AD15 airfoil tables)"	-
<<<<<<< HEAD
typedef	^	BladedDLLType	SiKi	toSC	{:}	-	-	"controller output to supercontroller"	-
=======
typedef	^	BladedDLLType	ReKi	ElecPwr_prev	-	-	-	"Electrical power (from previous step), sent to Bladed DLL"	W
typedef	^	BladedDLLType	ReKi	GenTrq_prev	-	-	-	"Electrical generator torque (from previous step), sent to Bladed DLL"	N-m
typedef	^	BladedDLLType	SiKi	SCoutput	{:}	-	-	"controller output to supercontroller"	-
typedef	^	BladedDLLType	logical	initialized	-	-	-	"flag that determines if DLL has been called (for difference between CalcOutput and UpdateStates)"	-
typedef	^	BladedDLLType	INTEGER	NumLogChannels	-	-	-	"number of log channels from controller"	-
typedef	^	BladedDLLType	OutParmType	LogChannels_OutParam	{:}	-	-	"Names and units (and other characteristics) of logging outputs from DLL"	-
typedef	^	BladedDLLType	ReKi	LogChannels	{:}	-	-	"logging outputs from controller"	-
typedef	^	BladedDLLType	IntKi	ErrStat	-	-	-	"error message from external controller API"	-
typedef	^	BladedDLLType	CHARACTER(ErrMsgLen)	ErrMsg	-	-	-	"error message from external controller API"	-
typedef	^	BladedDLLType	R8Ki	CurrentTime	-	-	-	"Current Simulation Time"	s
typedef	^	BladedDLLType	IntKi	SimStatus	-	-	-	"simulation status (see avrSWAP(1): Status flag set as follows: 0 if this is the first call, 1 for all subsequent time steps, -1 if this is the final call at the end of the simulation)"	-
typedef	^	BladedDLLType	IntKi	ShaftBrakeStatusBinaryFlag	-	-	-	"binary flag indicating (on/off) status for shaft brake 1, shaft brake 2, generator brake, shaft brake 3, or brake torque set separately (0, 1, or 16 allowed in FAST)"-
typedef	^	BladedDLLType	LOGICAL	HSSBrDeployed	-	-	-	"Whether the HSS brake has been deployed" -
typedef	^	BladedDLLType	R8Ki	TimeHSSBrFullyDeployed	-	-	-	"Time at which the controller high-speed shaft is fully deployed" s
typedef	^	BladedDLLType	R8Ki	TimeHSSBrDeployed	-	-	-	"Time at which the controller high-speed shaft is first deployed" s
typedef	^	BladedDLLType	LOGICAL	OverrideYawRateWithTorque	-	-	-	"acts similiar to Yaw_Cntrl"	-
typedef	^	BladedDLLType	ReKi	YawTorqueDemand	-	-	-	"Demanded yaw actuator torque (override of yaw rate control)"	Nm
## these are INPUTS copied to the DLL:
typedef	^	BladedDLLType	ReKi	BlPitchInput	{:}	-	-	"Input blade pitch angles"	radians
typedef	^	BladedDLLType	ReKi	YawAngleFromNorth	-	-	-	"Yaw angle of the nacelle relative to North (see NacYaw_North)"	rad
typedef	^	BladedDLLType	ReKi	HorWindV	-	-	-	"Horizontal hub-height wind velocity magnitude"	m/s
typedef	^	BladedDLLType	ReKi	HSS_Spd	-	-	-	"High-speed shaft (HSS) speed"	rad/s
typedef	^	BladedDLLType	ReKi	YawErr	-	-	-	"Yaw error"	radians
typedef	^	BladedDLLType	ReKi	RotSpeed	-	-	-	"Rotor azimuth angular speed"	rad/s
typedef	^	BladedDLLType	ReKi	YawBrTAxp	-	-	-	"Tower-top / yaw bearing fore-aft (translational) acceleration (absolute)"	m/s^2
typedef	^	BladedDLLType	ReKi	YawBrTAyp	-	-	-	"Tower-top / yaw bearing side-to-side (translational) acceleration (absolute)"	m/s^2
typedef	^	BladedDLLType	ReKi	LSSTipMys	-	-	-	"Nonrotating low-speed shaft bending moment at the shaft tip (teeter pin for 2-blader, apex of rotation for 3-blader)"	N-m
typedef	^	BladedDLLType	ReKi	LSSTipMzs	-	-	-	"Nonrotating low-speed shaft bending moment at the shaft tip (teeter pin for 2-blader, apex of rotation for 3-blader)"	N-m
typedef	^	BladedDLLType	ReKi	LSSTipMya	-	-	-	"Rotating low-speed shaft bending moment at the shaft tip (teeter pin for 2-blader, apex of rotation for 3-blader)"	N-m
typedef	^	BladedDLLType	ReKi	LSSTipMza	-	-	-	"Rotating low-speed shaft bending moment at the shaft tip (teeter pin for 2-blader, apex of rotation for 3-blader)"	N-m
typedef	^	BladedDLLType	ReKi	LSSTipPxa	-	-	-	"Rotor azimuth angle (position)"	radians
typedef	^	BladedDLLType	ReKi	Yaw	-	-	-	"Current nacelle yaw"	radians
typedef	^	BladedDLLType	ReKi	YawRate	-	-	-	"Current nacelle yaw rate"	rad/s
typedef	^	BladedDLLType	ReKi	YawBrMyn	-	-	-	"Rotating (with nacelle) tower-top / yaw bearing pitch moment"	N-m
typedef	^	BladedDLLType	ReKi	YawBrMzn	-	-	-	"Tower-top / yaw bearing yaw moment"	N-m
typedef	^	BladedDLLType	ReKi	NcIMURAxs	-	-	-	"Nacelle inertial measurement unit angular (rotational) acceleration (absolute)"	rad/s^2
typedef	^	BladedDLLType	ReKi	NcIMURAys	-	-	-	"Nacelle inertial measurement unit angular (rotational) acceleration (absolute)"	rad/s^2
typedef	^	BladedDLLType	ReKi	NcIMURAzs	-	-	-	"Nacelle inertial measurement unit angular (rotational) acceleration (absolute)"	rad/s^2
typedef	^	BladedDLLType	ReKi	RotPwr	-	-	-	"Rotor power (this is equivalent to the low-speed shaft power)"	W
typedef	^	BladedDLLType	ReKi	LSSTipMxa	-	-	-	"Rotating low-speed shaft bending moment at the shaft tip (teeter pin for 2-blader, apex of rotation for 3-blader)"	N-m
typedef	^	BladedDLLType	ReKi	RootMyc	3	-	-	"Out-of-plane moment (i.e., the moment caused by out-of-plane forces) at the blade root for each of the blades (max 3)"	N-m
typedef	^	BladedDLLType	ReKi	RootMxc	3	-	-	"In-plane moment (i.e., the moment caused by in-plane forces) at the blade root"	N-m
## these are PARAMETERS sent to the DLL (THEIR VALUES SHOULD NOT CHANGE DURING SIMULATION):
typedef	^	BladedDLLType	DbKi	DLL_DT	-	-	-	"interval for calling DLL (integer multiple number of DT)"	s
typedef	^	BladedDLLType	CHARACTER(1024)	DLL_InFile	-	-	-	"Name of input file used in DLL"	-
typedef	^	BladedDLLType	CHARACTER(1024)	RootName	-	-	-	"RootName for writing output files"	-
typedef	^	BladedDLLType	ReKi	GenTrq_Dem	-	-	-	"Demanded generator torque above rated"	Nm
typedef	^	BladedDLLType	ReKi	GenSpd_Dem	-	-	-	"Demanded generator speed above rated"	rad/s
typedef	^	BladedDLLType	ReKi	Ptch_Max	-	-	-	"Maximum pitch angle"	rad
typedef	^	BladedDLLType	ReKi	Ptch_Min	-	-	-	"Minimum pitch angle"	rad
typedef	^	BladedDLLType	ReKi	Ptch_SetPnt	-	-	-	"Below-rated pitch angle set-point"	rad
typedef	^	BladedDLLType	ReKi	PtchRate_Max	-	-	-	"Maximum pitch rate"	rad/s
typedef	^	BladedDLLType	ReKi	PtchRate_Min	-	-	-	"Minimum pitch rate (most negative value allowed)"	rad/s
typedef	^	BladedDLLType	ReKi	GenPwr_Dem	-	-	-	"Demanded power (This is not valid for variable-speed, pitch-regulated controllers.)"	W
typedef	^	BladedDLLType	ReKi	Gain_OM	-	-	-	"Optimal mode gain"	Nm/(rad/s)^2
typedef	^	BladedDLLType	ReKi	GenSpd_MaxOM	-	-	-	"Optimal mode maximum speed"	rad/s
typedef	^	BladedDLLType	ReKi	GenSpd_MinOM	-	-	-	"Minimum generator speed"	rad/s
typedef	^	BladedDLLType	IntKi	Ptch_Cntrl	-	-	-	"Pitch control: 0 = collective;  1 = individual"	-
typedef	^	BladedDLLType	IntKi	DLL_NumTrq	-	-	-	"No. of points in torque-speed look-up table, 0 = none and use the optimal mode PARAMETERs instead;  nonzero = ignore the optimal mode PARAMETERs by setting Record 16 to 0.0"	-
typedef	^	BladedDLLType	ReKi	GenSpd_TLU	{:}	-	-	"Table (array) containing DLL_NumTrq generator speeds  for the torque-speed table look-up (TLU) -- this should be defined using an array constructor; for example,  if DLL_NumTrq = 3,  GenSpd_TLU(DLL_NumTrq)    = (/ 0.0, 99.9,  999.9 /)"	rad/s
typedef	^	BladedDLLType	ReKi	GenTrq_TLU	{:}	-	-	"Table (array) containing DLL_NumTrq generator torques for the torque-speed table look-up (TLU) -- this should be defined using an array constructor, for example,  if DLL_NumTrq = 3,  GenTrq_TLU(DLL_NumTrq)    = (/ 0.0, 10,  200.0 /)"	Nm
typedef	^	BladedDLLType	IntKi	Yaw_Cntrl	-	-	-	"Yaw control: 0 = rate;  1 = torque"	-
>>>>>>> 26b3433e

# ..... States ....................................................................................................................
# Define continuous (differentiable) states here:
typedef	^	ContinuousStateType	ReKi	DummyContState	-	-	-	"Remove this variable if you have continuous states"	-
typedef	^	ContinuousStateType	TMD_ContinuousStateType	NTMD	-	-	-	"TMD module states - nacelle"	-
typedef	^	ContinuousStateType	TMD_ContinuousStateType	TTMD	-	-	-	"TMD module states - tower"	-

# Define discrete (nondifferentiable) states here:
typedef	^	DiscreteStateType	ReKi	CtrlOffset	-	-	-	"Controller offset parameter" N-m
#typedef	^	DiscreteStateType	ReKi	BlPitchFilter	{:}	-	-	"blade pitch filter"	-
typedef	^	DiscreteStateType	TMD_DiscreteStateType	NTMD	-	-	-	"TMD module states - nacelle"	-
typedef	^	DiscreteStateType	TMD_DiscreteStateType	TTMD	-	-	-	"TMD module states - tower"	-
typedef ^       DiscreteStateType       SiKi                    filt_fromSC    {:}     -       -       "Filtered turbine specific inputs from supercontroller" -
typedef ^       DiscreteStateType       SiKi                    filt_fromSCglob    {:}     -       -       "Filtered global inputs from supercontroller" -

# Define constraint states here:
typedef	^	ConstraintStateType	ReKi	DummyConstrState	-	-	-	"Remove this variable if you have constraint states"	-
typedef	^	ConstraintStateType	TMD_ConstraintStateType	NTMD	-	-	-	"TMD module states - nacelle"	-
typedef	^	ConstraintStateType	TMD_ConstraintStateType	TTMD	-	-	-	"TMD module states - tower"	-

# Define "other" states (e.g. logical states) here:
# other states for pitch maneuver:
typedef	^	OtherStateType	Logical	BegPitMan	{:}	-	-	"Whether the override pitch maneuver actually began"	-
typedef	^	OtherStateType	ReKi	BlPitchI	{:}	-	-	"Initial blade pitch angles at the start of the override pitch maneuver"	radians
typedef	^	OtherStateType	DbKi	TPitManE	{:}	-	-	"Time to end pitch maneuvers for each blade"	s
# other states for yaw maneuver:
typedef	^	OtherStateType	Logical	BegYawMan	-	-	-	"Whether the yaw maneuver actually began"	-
typedef	^	OtherStateType	ReKi	NacYawI	-	-	-	"Initial yaw angle at the start of the override yaw maneuver"	radians
typedef	^	OtherStateType	DbKi	TYawManE	-	-	-	"Time to end override yaw maneuver"	s
typedef	^	OtherStateType	ReKi	YawPosComInt	-	-	-	"Internal variable that integrates the commanded yaw rate and passes it to YawPosCom"	radians
# other states for tip-brake deployment:
typedef	^	OtherStateType	Logical	BegTpBr	{:}	-	-	"Whether the tip brakes actually deployed"	-
typedef	^	OtherStateType	DbKi	TTpBrDp	{:}	-	-	"Times to initiate deployment of tip brakes"	s
typedef	^	OtherStateType	DbKi	TTpBrFl	{:}	-	-	"Times at which tip brakes are fully deployed"	s
# other states for generator on/off:
typedef	^	OtherStateType	Logical	Off4Good	-	-	-	"Is the generator offline for rest of simulation?"	-
typedef	^	OtherStateType	Logical	GenOnLine	-	-	-	"Is the generator online?"	-
# other states for TMD sub-module:
typedef	^	OtherStateType	TMD_OtherStateType	NTMD	-	-	-	"TMD module states - nacelle"	-
typedef	^	OtherStateType	TMD_OtherStateType	TTMD	-	-	-	"TMD module states - tower"	-

# ..... Misc Variables ................................................................................................................
typedef	^	MiscVarType	DbKi	LastTimeCalled	-	-	-	"last time the CalcOutput/Bladed DLL was called"	s
typedef	^	MiscVarType	BladedDLLType	dll_data	-	-	-	"data used for Bladed DLL"	-
typedef	^	MiscVarType	logical	FirstWarn	-	-	-	"Whether or not this is the first warning about the DLL being called without Explicit-Loose coupling."	-
typedef	^	MiscVarType	DbKi	LastTimeFiltered	-	-	-	"last time the CalcOutput/Bladed DLL was filtered"	s
typedef	^	MiscVarType	ReKi	xd_BlPitchFilter	{:}	-	-	"blade pitch filter"	-
typedef	^	MiscVarType	TMD_MiscVarType	NTMD	-	-	-	"TMD module misc vars - nacelle"	-
typedef	^	MiscVarType	TMD_MiscVarType	TTMD	-	-	-	"TMD module misc vars - tower"	-

# ..... Parameters ................................................................................................................
# Define parameters here:
# Time step for integration of continuous states (if a fixed-step integrator is used) and update of discrete states:
typedef	^	ParameterType	DbKi	DT	-	-	-	"Time step for continuous state integration & discrete state update"	seconds
typedef	^	ParameterType	DbKi	HSSBrDT	-	-	-	"Time it takes for HSS brake to reach full deployment once deployed"	seconds
typedef	^	ParameterType	ReKi	HSSBrTqF	-	-	-	"Fully deployed HSS brake torque"
typedef	^	ParameterType	ReKi	SIG_POSl	-	-	-	"Pullout slip"
typedef	^	ParameterType	ReKi	SIG_POTq	-	-	-	"Pullout torque"
typedef	^	ParameterType	ReKi	SIG_SlPc	-	-	-	"Rated generator slip percentage"
typedef	^	ParameterType	ReKi	SIG_Slop	-	-	-	"Torque/Speed slope for simple induction generator"
typedef	^	ParameterType	ReKi	SIG_SySp	-	-	-	"Synchronous (zero-torque) generator speed"	rad/s
typedef	^	ParameterType	ReKi	TEC_A0	-	-	-	"A0 term for Thevenin-equivalent circuit"
typedef	^	ParameterType	ReKi	TEC_C0	-	-	-	"C0 term for Thevenin-equivalent circuit"
typedef	^	ParameterType	ReKi	TEC_C1	-	-	-	"C1 term for Thevenin-equivalent circuit"
typedef	^	ParameterType	ReKi	TEC_C2	-	-	-	"C2 term for Thevenin-equivalent circuit"
typedef	^	ParameterType	ReKi	TEC_K2	-	-	-	"K2 term for Thevenin-equivalent circuit"
typedef	^	ParameterType	ReKi	TEC_MR	-	-	-	"Magnetizing reactance for Thevenin-equivalent circuit"	ohms
typedef	^	ParameterType	ReKi	TEC_Re1	-	-	-	"Thevenin's equivalent stator resistance (ohms)"	ohms
typedef	^	ParameterType	ReKi	TEC_RLR	-	-	-	"Rotor leakage reactance for Thevenin-equivalent circuit"
typedef	^	ParameterType	ReKi	TEC_RRes	-	-	-	"Rotor resistance for Thevenin-equivalent circuit"
typedef	^	ParameterType	ReKi	TEC_SRes	-	-	-	"Stator resistance for Thevenin-equivalent circuit"
typedef	^	ParameterType	ReKi	TEC_SySp	-	-	-	"Synchronous speed for Thevenin-equivalent circuit"
typedef	^	ParameterType	ReKi	TEC_V1a	-	-	-	"Source voltage for Thevenin-equivalent circuit"
typedef	^	ParameterType	ReKi	TEC_VLL	-	-	-	"Line-to-line RMS voltage for Thevenin-equivalent circuit"
typedef	^	ParameterType	ReKi	TEC_Xe1	-	-	-	"Thevenin's equivalent stator leakage reactance (ohms)"	ohms
typedef	^	ParameterType	ReKi	GenEff	-	-	-	"Generator efficiency"
typedef	^	ParameterType	ReKi	BlPitchInit	{:}	-	-	"Initial blade pitch angles"	radians
typedef	^	ParameterType	ReKi	BlPitchF	{:}	-	-	"Final blade pitch"
typedef	^	ParameterType	ReKi	PitManRat	{:}	-	-	"Pitch rates at which override pitch maneuvers head toward final pitch angles (does not include sign)"	rad/s
typedef	^	ParameterType	ReKi	YawManRat	-	-	-	"Yaw rate at which override yaw maneuver head toward for final yaw angle (does not include sign)"	rad/s
typedef	^	ParameterType	ReKi	NacYawF	-	-	-	"Final yaw angle after override yaw maneuver"
typedef	^	ParameterType	ReKi	SpdGenOn	-	-	-	"Generator speed to turn on the generator for a startup"
typedef	^	ParameterType	DbKi	THSSBrDp	-	-	-	"Time to initiate deployment of the shaft brake"	s
typedef	^	ParameterType	DbKi	THSSBrFl	-	-	-	"Time at which shaft brake is fully deployed"	s
typedef	^	ParameterType	DbKi	TimGenOf	-	-	-	"Time to turn off generator for braking or modeling a run-away"	s
typedef	^	ParameterType	DbKi	TimGenOn	-	-	-	"Time to turn on generator for startup"	s
typedef	^	ParameterType	DbKi	TPCOn	-	-	-	"Time to enable active pitch control"	s
typedef	^	ParameterType	DbKi	TPitManS	{:}	-	-	"Time to start pitch maneuvers for each blade"	s
typedef	^	ParameterType	DbKi	TYawManS	-	-	-	"Time to start override yaw maneuver"	s
typedef	^	ParameterType	DbKi	TYCOn	-	-	-	"Time to enable active yaw control"	s
typedef	^	ParameterType	ReKi	VS_RtGnSp	-	-	-	"Rated generator speed (HSS side)"	rad/s
typedef	^	ParameterType	ReKi	VS_RtTq	-	-	-	"Rated generator torque/constant generator torque in Region 3 (HSS side)"	N-m
typedef	^	ParameterType	ReKi	VS_Slope	-	-	-	"Torque/speed slope of region 2 1/2 induction generator"
typedef	^	ParameterType	ReKi	VS_SlPc	-	-	-	"Rated generator slip percentage in Region 2 1/2"	-
typedef	^	ParameterType	ReKi	VS_SySp	-	-	-	"Synchronous speed of region 2 1/2 induction generator"
typedef	^	ParameterType	ReKi	VS_TrGnSp	-	-	-	"Transitional generator speed between regions 2 and 2 1/2"
typedef	^	ParameterType	ReKi	YawPosCom	-	-	-	"Commanded yaw angle from user-defined routines"	rad
typedef	^	ParameterType	ReKi	YawRateCom	-	-	-	"Commanded yaw rate  from user-defined routines"	rad/s
typedef	^	ParameterType	IntKi	GenModel	-	-	-	"Generator model"	-
typedef	^	ParameterType	IntKi	HSSBrMode	-	-	-	"HSS brake model"	-
typedef	^	ParameterType	IntKi	PCMode	-	-	-	"Pitch control mode"	-
typedef	^	ParameterType	IntKi	VSContrl	-	-	-	"Variable-speed-generator control switch"	-
typedef	^	ParameterType	IntKi	YCMode	-	-	-	"Yaw control mode"	-
typedef	^	ParameterType	LOGICAL	GenTiStp	-	-	-	"Stop generator based upon T: time or F: generator power = 0"
typedef	^	ParameterType	LOGICAL	GenTiStr	-	-	-	"Start generator based upon T: time or F: generator speed"
typedef	^	ParameterType	ReKi	VS_Rgn2K	-	-	-	"Generator torque constant in Region 2 for simple variable-speed generator control (HSS side) [used only when VSContrl=1]"	N-m/(rad/s)^2
typedef	^	ParameterType	ReKi	YawNeut	-	-	-	"Neutral yaw position--yaw spring force is zero at this yaw"	radians
typedef	^	ParameterType	ReKi	YawSpr	-	-	-	"Nacelle-yaw spring constant"	N-m/rad
typedef	^	ParameterType	ReKi	YawDamp	-	-	-	"Nacelle-yaw constant"	N-m/(rad/s)
typedef	^	ParameterType	DbKi	TpBrDT	-	-	-	"Time for tip-brake to reach full deployment once released"	s
typedef	^	ParameterType	ReKi	TBDepISp	{:}	-	-	"Deployment-initiation speed for the tip brakes"	rad/s
typedef	^	ParameterType	ReKi	TBDrConN	-	-	-	"Tip-brake drag constant during normal operation, Cd*Area"
typedef	^	ParameterType	ReKi	TBDrConD	-	-	-	"Tip-brake drag constant during fully-deployed operation, Cd*Area"
typedef	^	ParameterType	IntKi	NumBl	-	-	-	"Number of blades on the turbine"	-
typedef	^	ParameterType	LOGICAL	CompNTMD	-	-	-	"Compute nacelle tuned mass damper {true/false}"	-
typedef	^	ParameterType	LOGICAL	CompTTMD	-	-	-	"Compute tower tuned mass damper {true/false}"	-
# parameters for output
typedef	^	ParameterType	IntKi	NumOuts	-	-	-	"Number of parameters in the output list (number of outputs requested)"	-
typedef	^	ParameterType	IntKi	NumOuts_DLL	-	-	-	"Number of logging channels output from the DLL (set at initialization)"	-
typedef	^	ParameterType	CHARACTER(1024)	RootName	-	-	-	"RootName for writing output files"	-
typedef	^	ParameterType	OutParmType	OutParam	{:}	-	-	"Names and units (and other characteristics) of all requested output parameters"	-
typedef	^	ParameterType	CHARACTER(1)	Delim	-	-	-	"Column delimiter for output text files"	-
# parameters for Bladed Interface (dynamic-link library)
typedef	^	ParameterType	LOGICAL	UseBladedInterface	-	-	-	"Flag that determines if BladedInterface was used"	-
typedef	^	ParameterType	LOGICAL	UseLegacyInterface	-	-	-	"Flag that determines if the legacy Bladed interface is (legacy=DISCON with avrSWAP instead of CONTROLLER)"	-
typedef	^	ParameterType	DLL_Type	DLL_Trgt	-	-	-	"The addresses and names of the Bladed DLL and its procedure"	-
typedef	^	ParameterType	LOGICAL	DLL_Ramp	-	-	-	"determines if there is a DLL_DT-ramp time delay (true only when DLL_DT /= DT)"	-
typedef	^	ParameterType	ReKi	BlAlpha	-	-	-	"parameter for low-pass filter of blade pitch commands from the controller DLL"	-
typedef	^	ParameterType	IntKi	DLL_n	-	-	-	"number of steps between the controller being called and SrvD being called"	-
typedef	^	ParameterType	IntKi	avcOUTNAME_LEN	-	-	-	"Length of the avcOUTNAME character array passed to/from the DLL"	-
typedef	^	ParameterType	ReKi	NacYaw_North	-	-	-	"Reference yaw angle of the nacelle when the upwind end points due North"	rad
typedef	^	ParameterType	ReKi	AvgWindSpeed	-	-	-	"average wind speed for the simulation"	m/s
typedef	^	ParameterType	ReKi	AirDens	-	-	-	"air density"	kg/m^3
<<<<<<< HEAD
typedef ^       ParameterType   LOGICAL UseSC   -       -       -       "Supercontroller on/off flag" -
=======
# parameters for trim-case (linearization):
typedef	^	ParameterType	IntKi	TrimCase	-	-	-	"Controller parameter to be trimmed {1:yaw; 2:torque; 3:pitch} [used only if CalcSteady=True]"	-
typedef	^	ParameterType	ReKi	TrimGain	-	-	-	"Proportional gain for the rotational speed error (>0) [used only if TrimCase>0]"	"rad/(rad/s) for yaw or pitch; Nm/(rad/s) for torque"
typedef	^	ParameterType	ReKi	RotSpeedRef	-	-	-	"Reference rotor speed"	"rad/s"
# parameters for other modules:
typedef	^	ParameterType	TMD_ParameterType	NTMD	-	-	-	"TMD module parameters - nacelle"	-
typedef	^	ParameterType	TMD_ParameterType	TTMD	-	-	-	"TMD module parameters - tower"	-
typedef ^       ParameterType   LOGICAL ScOn    -       -       -       "Supercontroller on/off flag" -
>>>>>>> 26b3433e
typedef	^	ParameterType	SiKi	ScInAlpha       -       -       -  "Low pass filter cutoff parameter for Supercontroller inputs to ServoDyn" -

# ..... Inputs ....................................................................................................................
# Define inputs that are not on this mesh here:
typedef	^	InputType	ReKi	BlPitch	{:}	-	2pi	"Current blade pitch angles"	radians
typedef	^	InputType	ReKi	Yaw	-	-	2pi	"Current nacelle yaw"	radians
typedef	^	InputType	ReKi	YawRate	-	-	-	"Current nacelle yaw rate"	rad/s
typedef	^	InputType	ReKi	LSS_Spd	-	-	-	"Low-speed shaft (LSS) speed at entrance to gearbox"	rad/s
typedef	^	InputType	ReKi	HSS_Spd	-	-	-	"High-speed shaft (HSS) speed"	rad/s
typedef	^	InputType	ReKi	RotSpeed	-	-	-	"Rotor azimuth angular speed"	rad/s
typedef	^	InputType	ReKi	ExternalYawPosCom	-	-	2pi	"Commanded nacelle yaw position from Simulink or Labview"	radians
typedef	^	InputType	ReKi	ExternalYawRateCom	-	-	-	"Commanded nacelle yaw rate from Simulink or Labview"	rad/s
typedef	^	InputType	ReKi	ExternalBlPitchCom	{:}	-	2pi	"Commanded blade pitch from Simulink or LabVIEW"	radians
typedef	^	InputType	ReKi	ExternalGenTrq	-	-	-	"Electrical generator torque from Simulink or LabVIEW"	N-m
typedef	^	InputType	ReKi	ExternalElecPwr	-	-	-	"Electrical power from Simulink or LabVIEW"	W
typedef	^	InputType	ReKi	ExternalHSSBrFrac	-	-	-	"Fraction of full braking torque: 0 (off) <= HSSBrFrac <= 1 (full) from Simulink or LabVIEW"	-
typedef	^	InputType	ReKi	TwrAccel	-	-	-	"Tower acceleration for tower feedback control (user routine only)"	m/s^2
typedef	^	InputType	ReKi	YawErr	-	-	2pi	"Yaw error"	radians
typedef	^	InputType	ReKi	WindDir	-	-	2pi	"Wind direction"	radians
typedef	^	InputType	ReKi	RootMyc	3	-	-	"Out-of-plane moment (i.e., the moment caused by out-of-plane forces) at the blade root for each of the blades (max 3)"	N-m
typedef	^	InputType	ReKi	YawBrTAxp	-	-	-	"Tower-top / yaw bearing fore-aft (translational) acceleration (absolute)"	m/s^2
typedef	^	InputType	ReKi	YawBrTAyp	-	-	-	"Tower-top / yaw bearing side-to-side (translational) acceleration (absolute)"	m/s^2
typedef	^	InputType	ReKi	LSSTipPxa	-	-	-	"Rotor azimuth angle (position)"	radians
typedef	^	InputType	ReKi	RootMxc	3	-	-	"In-plane moment (i.e., the moment caused by in-plane forces) at the blade root"	N-m
typedef	^	InputType	ReKi	LSSTipMxa	-	-	-	"Rotating low-speed shaft bending moment at the shaft tip (teeter pin for 2-blader, apex of rotation for 3-blader)"	N-m
typedef	^	InputType	ReKi	LSSTipMya	-	-	-	"Rotating low-speed shaft bending moment at the shaft tip (teeter pin for 2-blader, apex of rotation for 3-blader)"	N-m
typedef	^	InputType	ReKi	LSSTipMza	-	-	-	"Rotating low-speed shaft bending moment at the shaft tip (teeter pin for 2-blader, apex of rotation for 3-blader)"	N-m
typedef	^	InputType	ReKi	LSSTipMys	-	-	-	"Nonrotating low-speed shaft bending moment at the shaft tip (teeter pin for 2-blader, apex of rotation for 3-blader)"	N-m
typedef	^	InputType	ReKi	LSSTipMzs	-	-	-	"Nonrotating low-speed shaft bending moment at the shaft tip (teeter pin for 2-blader, apex of rotation for 3-blader)"	N-m
typedef	^	InputType	ReKi	YawBrMyn	-	-	-	"Rotating (with nacelle) tower-top / yaw bearing pitch moment"	N-m
typedef	^	InputType	ReKi	YawBrMzn	-	-	-	"Tower-top / yaw bearing yaw moment"	N-m
typedef	^	InputType	ReKi	NcIMURAxs	-	-	-	"Nacelle inertial measurement unit angular (rotational) acceleration (absolute)"	rad/s^2
typedef	^	InputType	ReKi	NcIMURAys	-	-	-	"Nacelle inertial measurement unit angular (rotational) acceleration (absolute)"	rad/s^2
typedef	^	InputType	ReKi	NcIMURAzs	-	-	-	"Nacelle inertial measurement unit angular (rotational) acceleration (absolute)"	rad/s^2
typedef	^	InputType	ReKi	RotPwr	-	-	-	"Rotor power (this is equivalent to the low-speed shaft power)"	W
typedef	^	InputType	ReKi	HorWindV	-	-	-	"Horizontal hub-height wind velocity magnitude"	m/s
typedef	^	InputType	ReKi	YawAngle	-	-	2pi	"Estimate of yaw (nacelle + platform)"	radians
typedef	^	InputType	TMD_InputType	NTMD	-	-	-	"TMD module inputs - nacelle"	-
typedef	^	InputType	TMD_InputType	TTMD	-	-	-	"TMD module inputs - tower"	-
typedef	^	InputType	SiKi	fromSC	{:}	-	-	"A swap array: used to pass turbine specific input data to the DLL controller from the supercontroller"	-
typedef	^	InputType	SiKi	fromSCglob	{:}	-	-	"A swap array: used to pass global input data to the DLL controller from the supercontroller"	-

# ..... Outputs ...................................................................................................................
# Define outputs that are contained on the mesh here:
#typedef	^	OutputType	MeshType	MeshedOutput	-	-	-	"Meshed output data"	-
# Define outputs that are not on this mesh here:
typedef	^	OutputType	ReKi	WriteOutput	{:}	-	-	"Data to be written to an output file: see WriteOutputHdr for names of each variable"	"see WriteOutputUnt"
typedef	^	OutputType	ReKi	BlPitchCom	{:}	-	2pi	"Commanded blade pitch angles"	radians
typedef	^	OutputType	ReKi	BlAirfoilCom	{:}	-	-	"Commanded Airfoil UserProp for blade.  Passed to AD15 for airfoil interpolation (must be same units as given in AD15 airfoil tables)"	-
typedef	^	OutputType	ReKi	YawMom	-	-	-	"Torque transmitted through the yaw bearing"	N-m
typedef	^	OutputType	ReKi	GenTrq	-	-	-	"Electrical generator torque"	N-m
typedef	^	OutputType	ReKi	HSSBrTrqC	-	-	-	"Commanded HSS brake torque"	N-m
typedef	^	OutputType	ReKi	ElecPwr	-	-	-	"Electrical power"	W
typedef	^	OutputType	ReKi	TBDrCon	{:}	-	-	"Instantaneous tip-brake drag constant, Cd*Area"
typedef	^	OutputType	TMD_OutputType	NTMD	-	-	-	"TMD module outputs - nacelle"	-
typedef	^	OutputType	TMD_OutputType	TTMD	-	-	-	"TMD module outputs - tower"	-
typedef	^	OutputType	SiKi	toSC	{:}	-	-	"A swap array: used to pass output data from the DLL controller to the supercontroller"	-
<|MERGE_RESOLUTION|>--- conflicted
+++ resolved
@@ -30,16 +30,11 @@
 typedef	^	InitInputType	IntKi	NumSC2CtrlGlob	-	-	-	"number of global controller inputs [from supercontroller]"	-
 typedef	^	InitInputType	IntKi	NumSC2Ctrl	-	-	-	"number of turbine specific controller inputs [from supercontroller]"	-
 typedef	^	InitInputType	IntKi	NumCtrl2SC	-	-	-	"number of controller outputs [to supercontroller]"	-
-<<<<<<< HEAD
-typedef	^	InitInputType	ReKi	fromSCGlob	{:}	-	-	"Initial global inputs to the controller [from the supercontroller]"	-
-typedef	^	InitInputType	ReKi	fromSC	{:}	-	-	"Initial turbine specific inputs to the controller [from the supercontroller]"	-
-=======
 typedef	^	InitInputType	IntKi	TrimCase	-	-	-	"Controller parameter to be trimmed {1:yaw; 2:torque; 3:pitch} [used only if CalcSteady=True]"	-
 typedef	^	InitInputType	ReKi	TrimGain	-	-	-	"Proportional gain for the rotational speed error (>0) [used only if TrimCase>0]"	"rad/(rad/s) for yaw or pitch; Nm/(rad/s) for torque"
 typedef	^	InitInputType	ReKi	RotSpeedRef	-	-	-	"Reference rotor speed"	"rad/s"
-typedef	^	InitInputType	ReKi	InitScOutputsGlob	{:}	-	-	"Initial global inputs to the controller [from the supercontroller]"	-
-typedef	^	InitInputType	ReKi	InitScOutputsTurbine	{:}	-	-	"Initial turbine specific inputs to the controller [from the supercontroller]"	-
->>>>>>> 26b3433e
+typedef	^	InitInputType	ReKi	fromSCGlob	{:}	-	-	"Initial global inputs to the controller [from the supercontroller]"	-
+typedef	^	InitInputType	ReKi	fromSC	{:}	-	-	"Initial turbine specific inputs to the controller [from the supercontroller]"	-
 
 
 # Define outputs from the initialization routine here:
@@ -146,12 +141,9 @@
 typedef	^	BladedDLLType	ReKi	BlPitchCom	3	-	-	"Commanded blade pitch angles"	radians
 typedef	^	BladedDLLType	ReKi	PrevBlPitch	3	-	-	"Previously commanded blade pitch angles"	radians
 typedef	^	BladedDLLType	ReKi	BlAirfoilCom	3	-	-	"Commanded Airfoil UserProp for blade.  Passed to AD15 for airfoil interpolation (must be same units as given in AD15 airfoil tables)"	-
-<<<<<<< HEAD
-typedef	^	BladedDLLType	SiKi	toSC	{:}	-	-	"controller output to supercontroller"	-
-=======
 typedef	^	BladedDLLType	ReKi	ElecPwr_prev	-	-	-	"Electrical power (from previous step), sent to Bladed DLL"	W
 typedef	^	BladedDLLType	ReKi	GenTrq_prev	-	-	-	"Electrical generator torque (from previous step), sent to Bladed DLL"	N-m
-typedef	^	BladedDLLType	SiKi	SCoutput	{:}	-	-	"controller output to supercontroller"	-
+typedef	^	BladedDLLType	SiKi	toSC	{:}	-	-	"controller output to supercontroller"	-
 typedef	^	BladedDLLType	logical	initialized	-	-	-	"flag that determines if DLL has been called (for difference between CalcOutput and UpdateStates)"	-
 typedef	^	BladedDLLType	INTEGER	NumLogChannels	-	-	-	"number of log channels from controller"	-
 typedef	^	BladedDLLType	OutParmType	LogChannels_OutParam	{:}	-	-	"Names and units (and other characteristics) of logging outputs from DLL"	-
@@ -211,7 +203,6 @@
 typedef	^	BladedDLLType	ReKi	GenSpd_TLU	{:}	-	-	"Table (array) containing DLL_NumTrq generator speeds  for the torque-speed table look-up (TLU) -- this should be defined using an array constructor; for example,  if DLL_NumTrq = 3,  GenSpd_TLU(DLL_NumTrq)    = (/ 0.0, 99.9,  999.9 /)"	rad/s
 typedef	^	BladedDLLType	ReKi	GenTrq_TLU	{:}	-	-	"Table (array) containing DLL_NumTrq generator torques for the torque-speed table look-up (TLU) -- this should be defined using an array constructor, for example,  if DLL_NumTrq = 3,  GenTrq_TLU(DLL_NumTrq)    = (/ 0.0, 10,  200.0 /)"	Nm
 typedef	^	BladedDLLType	IntKi	Yaw_Cntrl	-	-	-	"Yaw control: 0 = rate;  1 = torque"	-
->>>>>>> 26b3433e
 
 # ..... States ....................................................................................................................
 # Define continuous (differentiable) states here:
@@ -345,9 +336,6 @@
 typedef	^	ParameterType	ReKi	NacYaw_North	-	-	-	"Reference yaw angle of the nacelle when the upwind end points due North"	rad
 typedef	^	ParameterType	ReKi	AvgWindSpeed	-	-	-	"average wind speed for the simulation"	m/s
 typedef	^	ParameterType	ReKi	AirDens	-	-	-	"air density"	kg/m^3
-<<<<<<< HEAD
-typedef ^       ParameterType   LOGICAL UseSC   -       -       -       "Supercontroller on/off flag" -
-=======
 # parameters for trim-case (linearization):
 typedef	^	ParameterType	IntKi	TrimCase	-	-	-	"Controller parameter to be trimmed {1:yaw; 2:torque; 3:pitch} [used only if CalcSteady=True]"	-
 typedef	^	ParameterType	ReKi	TrimGain	-	-	-	"Proportional gain for the rotational speed error (>0) [used only if TrimCase>0]"	"rad/(rad/s) for yaw or pitch; Nm/(rad/s) for torque"
@@ -355,8 +343,7 @@
 # parameters for other modules:
 typedef	^	ParameterType	TMD_ParameterType	NTMD	-	-	-	"TMD module parameters - nacelle"	-
 typedef	^	ParameterType	TMD_ParameterType	TTMD	-	-	-	"TMD module parameters - tower"	-
-typedef ^       ParameterType   LOGICAL ScOn    -       -       -       "Supercontroller on/off flag" -
->>>>>>> 26b3433e
+typedef ^       ParameterType   LOGICAL UseSC   -       -       -       "Supercontroller on/off flag" -
 typedef	^	ParameterType	SiKi	ScInAlpha       -       -       -  "Low pass filter cutoff parameter for Supercontroller inputs to ServoDyn" -
 
 # ..... Inputs ....................................................................................................................
