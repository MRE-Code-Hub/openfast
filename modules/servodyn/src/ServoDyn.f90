!**********************************************************************************************************************************
! LICENSING
! Copyright (C) 2013-2016  National Renewable Energy Laboratory
!
!    This file is part of FAST's Controls and Electrical Drive Module, "ServoDyn".
!
! Licensed under the Apache License, Version 2.0 (the "License");
! you may not use this file except in compliance with the License.
! You may obtain a copy of the License at
!
!     http://www.apache.org/licenses/LICENSE-2.0
!
! Unless required by applicable law or agreed to in writing, software
! distributed under the License is distributed on an "AS IS" BASIS,
! WITHOUT WARRANTIES OR CONDITIONS OF ANY KIND, either express or implied.
! See the License for the specific language governing permissions and
! limitations under the License.
!
!**********************************************************************************************************************************
!> Control and electrical drive dynamics module for FAST
MODULE ServoDyn

   USE ServoDyn_Types
   USE NWTC_Library
   USE BladedInterface
   USE StrucCtrl
   USE ServoDyn_IO
   
   USE UserVSCont_KP    ! <- module not in the FAST Framework!
   USE PitchCntrl_ACH   ! <- module not in the FAST Framework!
   USE UserSubs         ! <- module not in the FAST Framework!

   IMPLICIT NONE

   PRIVATE

   TYPE(ProgDesc), PARAMETER            :: SrvD_Ver = ProgDesc( 'ServoDyn', '', '' )

#ifdef COMPILE_SIMULINK
   LOGICAL, PARAMETER, PUBLIC           :: Cmpl4SFun  = .TRUE.                            ! Is the module being compiled as an S-Function for Simulink?
#else
   LOGICAL, PARAMETER, PUBLIC           :: Cmpl4SFun  = .FALSE.                           ! Is the module being compiled as an S-Function for Simulink?
#endif

#ifdef COMPILE_LABVIEW
   LOGICAL, PARAMETER, PUBLIC           :: Cmpl4LV    = .TRUE.                            ! Is the module being compiled for Labview?
#else
   LOGICAL, PARAMETER, PUBLIC           :: Cmpl4LV    = .FALSE.                           ! Is the module being compiled for Labview?
#endif


      ! indices into linearization arrays

   INTEGER, PARAMETER, PUBLIC :: SrvD_Indx_Y_BlPitchCom(3)  = (/1,2,3/)       ! sometime remove this and calculate by p%NumBl (requires mods to FAST_Lin that I'm too lazy to deal with right now -- ADP)


      ! Parameters for type of control

   INTEGER(IntKi), PARAMETER :: ControlMode_NONE      = 0          !< The (ServoDyn-universal) control code for not using a particular type of control
   INTEGER(IntKi), PARAMETER :: ControlMode_SIMPLE    = 1          !< The (ServoDyn-universal) control code for obtaining the control values from a simple built-in controller
   INTEGER(IntKi), PARAMETER :: ControlMode_ADVANCED  = 2          !< The (ServoDyn-universal) control code for not using the control values from an advanced built-in controller (or just a different simple model?)
   INTEGER(IntKi), PARAMETER :: ControlMode_USER      = 3          !< The (ServoDyn-universal) control code for obtaining the control values from a user-defined routine
   INTEGER(IntKi), PARAMETER :: ControlMode_EXTERN    = 4          !< The (ServoDyn-universal) control code for obtaining the control values from Simulink or Labivew
   INTEGER(IntKi), PARAMETER :: ControlMode_DLL       = 5          !< The (ServoDyn-universal) control code for obtaining the control values from a Bladed-Style dynamic-link library

   INTEGER(IntKi), PARAMETER, PUBLIC :: TrimCase_none   = 0
   INTEGER(IntKi), PARAMETER, PUBLIC :: TrimCase_yaw    = 1
   INTEGER(IntKi), PARAMETER, PUBLIC :: TrimCase_torque = 2
   INTEGER(IntKi), PARAMETER, PUBLIC :: TrimCase_pitch  = 3

      ! ..... Public Subroutines ...................................................................................................

   PUBLIC :: SrvD_Init                           ! Initialization routine
   PUBLIC :: SrvD_End                            ! Ending routine (includes clean up)

   PUBLIC :: SrvD_UpdateStates                   ! Loose coupling routine for solving for constraint states, integrating
                                                 !   continuous states, and updating discrete states
   PUBLIC :: SrvD_CalcOutput                     ! Routine for computing outputs

   PUBLIC :: SrvD_CalcConstrStateResidual        ! Tight coupling routine for returning the constraint state residual
   PUBLIC :: SrvD_CalcContStateDeriv             ! Tight coupling routine for computing derivatives of continuous states
   PUBLIC :: SrvD_UpdateDiscState                ! Tight coupling routine for updating discrete states

   PUBLIC :: SrvD_JacobianPInput                 ! Routine to compute the Jacobians of the output (Y), continuous- (X), discrete-
                                                 !   (Xd), and constraint-state (Z) equations all with respect to the inputs (u)
   PUBLIC :: SrvD_JacobianPContState             ! Routine to compute the Jacobians of the output (Y), continuous- (X), discrete-
                                                 !   (Xd), and constraint-state (Z) equations all with respect to the continuous
                                                 !   states (x)
   PUBLIC :: SrvD_JacobianPDiscState             ! Routine to compute the Jacobians of the output (Y), continuous- (X), discrete-
                                                 !   (Xd), and constraint-state (Z) equations all with respect to the discrete
                                                 !   states (xd)
   PUBLIC :: SrvD_JacobianPConstrState           ! Routine to compute the Jacobians of the output (Y), continuous- (X), discrete-
                                                 !   (Xd), and constraint-state (Z) equations all with respect to the constraint
                                                 !   states (z)
   PUBLIC :: SrvD_GetOP                          ! Routine to pack the operating point values (for linearization) into arrays


CONTAINS
!----------------------------------------------------------------------------------------------------------------------------------
!> This routine is called at the start of the simulation to perform initialization steps.
!! The parameters are set here and not changed during the simulation.
!! The initial states and initial guess for the input are defined.
SUBROUTINE SrvD_Init( InitInp, u, p, x, xd, z, OtherState, y, m, Interval, InitOut, ErrStat, ErrMsg )
!..................................................................................................................................

   TYPE(SrvD_InitInputType),       INTENT(IN   )  :: InitInp     !< Input data for initialization routine
   TYPE(SrvD_InputType),           INTENT(  OUT)  :: u           !< An initial guess for the input; input mesh must be defined
   TYPE(SrvD_ParameterType),       INTENT(  OUT)  :: p           !< Parameters
   TYPE(SrvD_ContinuousStateType), INTENT(  OUT)  :: x           !< Initial continuous states
   TYPE(SrvD_DiscreteStateType),   INTENT(  OUT)  :: xd          !< Initial discrete states
   TYPE(SrvD_ConstraintStateType), INTENT(  OUT)  :: z           !< Initial guess of the constraint states
   TYPE(SrvD_OtherStateType),      INTENT(  OUT)  :: OtherState  !< Initial other states
   TYPE(SrvD_OutputType),          INTENT(  OUT)  :: y           !< Initial system outputs (outputs are not calculated;
                                                                 !!   only the output mesh is initialized)
   TYPE(SrvD_MiscVarType),         INTENT(  OUT)  :: m           !< Initial misc (optimization) variables
   REAL(DbKi),                     INTENT(INOUT)  :: Interval    !< Coupling interval in seconds: the rate that
                                                                 !!   (1) SrvD_UpdateStates() is called in loose coupling &
                                                                 !!   (2) SrvD_UpdateDiscState() is called in tight coupling.
                                                                 !!   Input is the suggested time from the glue code;
                                                                 !!   Output is the actual coupling interval that will be used
                                                                 !!   by the glue code.
   TYPE(SrvD_InitOutputType),      INTENT(  OUT)  :: InitOut     !< Output for initialization routine
   INTEGER(IntKi),                 INTENT(  OUT)  :: ErrStat     !< Error status of the operation
   CHARACTER(*),                   INTENT(  OUT)  :: ErrMsg      !< Error message if ErrStat /= ErrID_None

      ! local variables

   character(1024)                                :: PriPath        ! Path name of the primary file
   type(FileInfoType)                             :: FileInfo_In    !< The derived type for holding the full input file for parsing -- we may pass this in the future
   TYPE(SrvD_InputFile)                           :: InputFileData  ! Data stored in the module's input file
   TYPE(StC_InitInputType)                        :: StC_InitInp    ! data to initialize StC module
   TYPE(StC_InitOutputType)                       :: StC_InitOut    ! data from StC module initialization (not used)
   type(StC_CtrlChanInitInfoType)                 :: StC_CtrlChanInitInfo    !< initial values for StC damping, stiffness, etc to pass to controller
   INTEGER(IntKi)                                 :: i              ! loop counter
   INTEGER(IntKi)                                 :: j              ! loop counter
   INTEGER(IntKi)                                 :: K              ! loop counter
   INTEGER(IntKi)                                 :: UnSum          ! Summary file unit
   INTEGER(IntKi)                                 :: ErrStat2       ! temporary Error status of the operation
   CHARACTER(ErrMsgLen)                           :: ErrMsg2        ! temporary Error message if ErrStat /= ErrID_None
   
   character(*), parameter                        :: RoutineName = 'SrvD_Init'



      ! Initialize variables

   ErrStat = ErrID_None
   ErrMsg  = ""
   UnSum   = -1_IntKi


      ! Initialize the NWTC Subroutine Library

   CALL NWTC_Init( EchoLibVer=.FALSE. )

      ! Display the module information

   CALL DispNVD( SrvD_Ver )
   CALL GetPath( InitInp%InputFile, PriPath )     ! Input files will be relative to the path where the primary input file is located.

      !............................................................................................
      ! Read the input file and validate the data
      ! (note p%NumBl and p%RootName must be set first!)
      !............................................................................................
   p%RootName = InitInp%Rootname ! FAST adds the '.SrvD' before calling this module
   p%NumBl    = InitInp%NumBl         
      
   if (InitInp%UseInputFile) then
      ! Read the entire input file, minus any comment lines, into the FileInfo_In
      ! data structure in memory for further processing.
      call ProcessComFile( InitInp%InputFile, FileInfo_In, ErrStat2, ErrMsg2 )
   else
         ! put passed string info into the FileInfo_In -- FileInfo structure
      call NWTC_Library_CopyFileInfoType( InitInp%PassedPrimaryInputData, FileInfo_In, MESH_NEWCOPY, ErrStat2, ErrMsg2 )
   endif
   if (Failed())  return;
  
   ! For diagnostic purposes, the following can be used to display the contents
   ! of the FileInfo_In data structure.
   ! call Print_FileInfo_Struct( CU, FileInfo_In ) ! CU is the screen -- different number on different systems.

     !  Parse the FileInfo_In structure of data from the inputfile into the InitInp%InputFile structure
   CALL ParseInputFileInfo( PriPath, InitInp%InputFile, TRIM(InitInp%RootName), FileInfo_In, InputFileData, Interval, ErrStat2, ErrMsg2 )
      if (Failed())  return;

   CALL ValidatePrimaryData( InitInp, InputFileData, ErrStat2, ErrMsg2 )
      if (Failed())  return;
      
   if ( (InitInp%NumCtrl2SC  > 0 .and. InitInp%NumCtrl2SC <= 0) .or. &
        (InitInp%NumSC2Ctrl <= 0 .and. InitInp%NumSC2Ctrl  > 0) ) then      
      call SetErrStat( ErrID_Fatal, "If supercontroller is used, there must be at least one supercontroller input and one supercontroller output.",ErrStat,ErrMsg,RoutineName)
      call Cleanup()
      return
   end if

      !............................................................................................
      ! Start a summary file (if requested):
      !............................................................................................
   call InitializeSummaryFile( InputFileData, TRIM(InitInp%RootName), UnSum, ErrStat2, ErrMsg2 )
      if (Failed())  return;

      !............................................................................................
      ! Define parameters here:
      !............................................................................................
   CALL SrvD_SetParameters( InputFileData, p, UnSum, ErrStat2, ErrMsg2 )
      if (Failed())  return;
   p%InterpOrder = InitInp%InterpOrder    ! Store this for setting StC input array sizes stored in MiscVars%u_xStC

      ! Set and verify BlPitchInit, which comes from InitInputData (not the inputfiledata)
   CALL AllocAry( p%BlPitchInit, p%NumBl, 'BlPitchInit', ErrStat2, ErrMsg2 )
      if (Failed())  return;
   p%BlPitchInit = InitInp%BlPitchInit

   IF ( ANY( p%BlPitchInit <= -pi ) .OR. ANY( p%BlPitchInit > pi ) )  THEN
      call SetErrStat( ErrID_Fatal, 'BlPitchInit must be in the range (-pi,pi] radians (i.e., (-180,180] degrees).',ErrStat,ErrMsg,RoutineName)
      call Cleanup()
   END IF     
   

      !............................................................................................
      ! Setup and initialize the StC submodule (possibly multiple instances at each location)
      !............................................................................................
   if (UnSum >0) then
      write(UnSum, '(A)') ''
      write(UnSum, '(A)') SectionDivide
      write(UnSum, '(A)')              ' Structural controls'
   endif
   call StC_Blade_Setup(InitInp,p,InputFileData,u,y,m%SrvD_MeshMap,m%u_BStC,p%BStC,x%BStC,xd%BStC,z%BStC,OtherState%BStC,m%y_BStC,m%BStC,UnSum,ErrStat2,ErrMsg2)
      if (Failed())  return;

   call StC_Nacelle_Setup(InitInp,p,InputFileData,u,y,m%SrvD_MeshMap,m%u_NStC,p%NStC,x%NStC,xd%NStC,z%NStC,OtherState%NStC,m%y_NStC,m%NStC,UnSum,ErrStat2,ErrMsg2)
      if (Failed())  return;

   call StC_Tower_Setup(InitInp,p,InputFileData,u,y,m%SrvD_MeshMap,m%u_TStC,p%TStC,x%TStC,xd%TStC,z%TStC,OtherState%TStC,m%y_TStC,m%TStC,UnSum,ErrStat2,ErrMsg2)
      if (Failed())  return;

   call StC_Substruc_Setup(InitInp,p,InputFileData,u,y,m%SrvD_MeshMap,m%u_SStC,p%SStC,x%SStC,xd%SStC,z%SStC,OtherState%SStC,m%y_SStC,m%SStC,UnSum,ErrStat2,ErrMsg2)
      if (Failed())  return;

      !............................................................................................
      ! Setup and initialize the StC controls interface
      !............................................................................................

      ! Setup the StC_CtrlChans
   call StC_CtrlChan_Setup(m,p,StC_CtrlChanInitInfo,UnSum,ErrStat2,ErrMsg2)
      if (Failed())  return;


      !.............................................
      ! Determine if the BladedDLL should be called
      !     this must be done after StC initialization,
      !     so can't do this in the set parameters routine
      !.............................................

   IF ( p%PCMode    == ControlMode_DLL .OR. &
        p%YCMode    == ControlMode_DLL .OR. &
        p%VSContrl  == ControlMode_DLL .OR. &
        p%HSSBrMode == ControlMode_DLL .OR. &
        p%AfCmode   == ControlMode_DLL .OR. &
        p%CCmode    == ControlMode_DLL .OR. &
        p%StCCMode  == ControlMode_DLL      ) THEN
      p%UseBladedInterface = .TRUE.
   ELSE
      p%UseBladedInterface = .FALSE.
   END IF


      !............................................................................................
      ! Define initial system states here:
      !............................................................................................

   x%DummyContState           = 0.0_ReKi
   z%DummyConstrState         = 0.0_ReKi

   CALL AllocAry( m%xd_BlPitchFilter,  p%NumBl, 'BlPitchFilter',  ErrStat2, ErrMsg2 )
      if (Failed())  return;
   m%xd_BlPitchFilter = p%BlPitchInit
   
      !.......................
      ! Other states for pitch maneuver
      !.......................
   CALL AllocAry( OtherState%BegPitMan, p%NumBl, 'BegPitMan', ErrStat2, ErrMsg2 )
      if (Failed())  return;
   OtherState%BegPitMan = .false.  ! Pitch maneuvers didn't actually start, yet   
   
   CALL AllocAry( OtherState%BlPitchI,  p%NumBl, 'BlPitchI',  ErrStat2, ErrMsg2 )
      if (Failed())  return;
   OtherState%BlPitchI = 0.0_ReKi

   CALL AllocAry( OtherState%TPitManE,  p%NumBl, 'TPitManE',  ErrStat2, ErrMsg2 )
      if (Failed())  return;
   OtherState%TPitManE = 0.0_DbKi

      !.......................
      ! Other states for yaw maneuver
      !.......................
   OtherState%BegYawMan = .false.                              ! Yaw maneuver didn't actually start, yet
   OtherState%NacYawI   = 0.0_ReKi
   OtherState%TYawManE  = 0.0_ReKi

      !.......................
      ! other states for torque control:
      !.......................
   OtherState%Off4Good  = .false.                              ! generator is not off for good
      ! is the generator online at initialization?
   IF ( p%GenTiStr .and. p%TimGenOn <= 0.0_ReKi )  THEN   ! Start-up of generator determined by time, TimGenOn
      OtherState%GenOnLine = .true.
   ELSE
      OtherState%GenOnLine = .false.
   END IF


      !............................................................................................
      ! Define initial guess for the system inputs here:
      !............................................................................................

   CALL AllocAry( u%BlPitch, p%NumBl, 'BlPitch', ErrStat2, ErrMsg2 )
      if (Failed())  return;

   CALL AllocAry( u%ExternalBlPitchCom, p%NumBl, 'ExternalBlPitchCom', ErrStat2, ErrMsg2 )
      if (Failed())  return;
        
   IF ( (InitInp%NumSC2CtrlGlob > 0) .or. (InitInp%NumSC2Ctrl > 0) .or. (InitInp%NumCtrl2SC > 0) ) THEN
      p%UseSC = .TRUE.
   ElSE
      p%UseSC = .FALSE.
   END IF

   IF (p%UseBladedInterface) THEN
      CALL AllocAry( u%fromSC, InitInp%NumSC2Ctrl, 'u%fromSC', ErrStat2, ErrMsg2 )
      if (Failed())  return;
      if (InitInp%NumSC2Ctrl > 0 ) then
         u%fromSC = InitInp%fromSC
      end if
   END IF

   CALL AllocAry( u%ExternalBlAirfoilCom, p%NumBl, 'ExternalBlAirfoilCom', ErrStat2, ErrMsg2 )
      if (Failed())  return;
        
   IF (p%UseBladedInterface) THEN
      CALL AllocAry( u%fromSCglob, InitInp%NumSC2CtrlGlob, 'u%fromSCglob', ErrStat2, ErrMsg2 )
      if (Failed())  return;
      if (InitInp%NumSC2CtrlGlob > 0) then
         u%fromSCglob = InitInp%fromSCGlob
      end if
   END IF

   u%BlPitch = p%BlPitchInit(1:p%NumBl)
   
   u%Yaw = p%YawNeut
   u%YawRate   = 0.0

   u%LSS_Spd   = 0.0
   u%HSS_Spd   = 0.0
   u%RotSpeed  = 0.0

   u%ExternalYawPosCom = p%YawNeut
   u%ExternalYawRateCom = 0.
   u%ExternalBlPitchCom = p%BlPitchInit(1:p%NumBl)
   u%ExternalGenTrq = 0.
   u%ExternalElecPwr = 0.
   u%ExternalHSSBrFrac = 0.
   u%ExternalBlAirfoilCom = 0.

   u%TwrAccel  = 0.
   u%YawErr    = 0.
   u%WindDir   = 0.

      !Inputs for the Bladed Interface:
   u%RootMyc(:) = 0. ! Hardcoded to 3
   u%YawBrTAxp = 0.
   u%YawBrTAyp = 0.
   u%LSSTipPxa = 0.
   u%RootMxc(:)= 0. ! Hardcoded to 3
   u%LSSTipMxa = 0.
   u%LSSTipMya = 0.
   u%LSSTipMza = 0.
   u%LSSTipMys = 0.
   u%LSSTipMzs = 0.
   u%YawBrMyn  = 0.
   u%YawBrMzn  = 0.
   u%NcIMURAxs = 0.
   u%NcIMURAys = 0.
   u%NcIMURAzs = 0.
   u%RotPwr = 0.
   u%HorWindV = 0.
   u%YawAngle = 0.
   m%dll_data%ElecPwr_prev = 0.
   m%dll_data%GenTrq_prev = 0.

      !............................................................................................
      ! Define system output initializations (set up mesh) here:
      !............................................................................................
   CALL AllocAry( y%BlPitchCom, p%NumBl, 'BlPitchCom', ErrStat2, ErrMsg2 )
      if (Failed())  return;

      ! Commanded Airfoil UserProp for blade.  Must be same units as given in AD15 airfoil tables
      !  This is passed to AD15 to be interpolated with the airfoil table userprop column
   CALL AllocAry( y%BlAirfoilCom, p%NumBl, 'BlAirfoilCom', ErrStat2, ErrMsg2 )
      if (Failed())  return;
   y%BlAirfoilCom = 0.0_ReKi

      ! tip brakes - this may be added back, later, so we'll keep these here for now
   CALL AllocAry( y%TBDrCon, p%NumBl, 'TBDrCon', ErrStat2, ErrMsg2 )
      if (Failed())  return;


   IF (InitInp%NumCtrl2SC > 0 .and. p%UseBladedInterface) THEN
      CALL AllocAry( y%toSC, InitInp%NumCtrl2SC, 'y%SuperController', ErrStat2, ErrMsg2 )
      if (Failed())  return;
      y%toSC = 0.0_SiKi
   END IF


      !............................................................................................
      ! tip brakes - this may be added back, later, so we'll keep these here for now
      !............................................................................................
   CALL AllocAry( OtherState%BegTpBr,  p%NumBl, 'BegTpBr', ErrStat2, ErrMsg2 )
      if (Failed())  return;
   OtherState%BegTpBr = .FALSE.

   CALL AllocAry( OtherState%TTpBrDp,  p%NumBl, 'TTpBrDp', ErrStat2, ErrMsg2 )
      if (Failed())  return;
   OtherState%TTpBrDp = HUGE(OtherState%TTpBrDp) !basically never deploy them. Eventually this will be added back?

   CALL AllocAry( OtherState%TTpBrFl,  p%NumBl, 'TTpBrFl', ErrStat2, ErrMsg2 )
      if (Failed())  return;
   OtherState%TTpBrFl = HUGE(OtherState%TTpBrFl) !basically never deploy them. Eventually this will be added back?
   !OtherState%TTpBrFl = InputFileData%TTpBrFl + p%TpBrDT


      !............................................................................................
      ! yaw control integrated command angle
      !............................................................................................
   OtherState%YawPosComInt = p%YawNeut


      !............................................................................................
      ! If you want to choose your own rate instead of using what the glue code suggests, tell the glue code the rate at which
      !   this module must be called here:
      !............................................................................................

   Interval = p%DT      

 
      !............................................................................................
      ! Setup and initialize the cable controls -- could be from Simulink or DLL
      !............................................................................................
   p%NumCableControl = InitInp%NumCableControl
      ! Outputs from SrvD -- we allocate this if any cable control signals were requested.
      !  -- only allocate what is needed -- OpenFAST glue code has logic for this 
   if (p%NumCableControl > 0) then
      call AllocAry( y%CableDeltaL,    p%NumCableControl, 'CableDeltaL',    ErrStat2, ErrMsg2 )
         if (Failed())  return
      call AllocAry( y%CableDeltaLdot, p%NumCableControl, 'CableDeltaLdot', ErrStat2, ErrMsg2 )
         if (Failed())  return

      call AllocAry( u%ExternalCableDeltaL,    p%NumCableControl, 'ExternalCableDeltaL',    ErrStat2, ErrMsg2 )
         if (Failed())  return
      call AllocAry( u%ExternalCableDeltaLdot, p%NumCableControl, 'ExternalCableDeltaLdot', ErrStat2, ErrMsg2 )
         if (Failed())  return

      y%CableDeltaL     = 0.0_ReKi
      y%CableDeltaLdot  = 0.0_ReKi
      u%ExternalCableDeltaL = 0.0_ReKi
      u%ExternalCableDeltaLdot = 0.0_ReKi
   endif



      !............................................................................................
      ! After we've set up all the data for everything else, we'll call the routines to initialize the Bladed Interface
      ! (it requires initial guesses for input/output)
      !............................................................................................

   IF ( p%UseBladedInterface ) THEN
      if (UnSum >0) then
         write(UnSum, '(A)') ''
         write(UnSum, '(A)') SectionDivide
         write(UnSum, '(A)')              ' Bladed Interface: in use'
      endif

      p%AirDens      = InitInp%AirDens
      p%AvgWindSpeed = InitInp%AvgWindSpeed
      
      CALL BladedInterface_Init(u, p, m, xd, y, InputFileData, InitInp, StC_CtrlChanInitInfo, UnSum, ErrStat2, ErrMsg2 )
         if (Failed())  return;
         
      m%LastTimeCalled   = - m%dll_data%DLL_DT  ! we'll initialize the last time the DLL was called as -1 DLL_DT.
      m%LastTimeFiltered = - p%DT      ! we'll initialize the last time the DLL was filtered as -1 DT.
      m%FirstWarn        = .TRUE.
   ELSE
      m%dll_data%DLL_DT = p%DT         ! DLL_DT is used to compute the pitch rate and acceleration outputs
      p%DLL_n  = 1                     ! Without a call to the DLL, update the history every time step

      p%DLL_Trgt%FileName = ""
      p%DLL_Trgt%ProcName = ""
      
      if (UnSum >0) then
         write(UnSum, '(A)') ''
         write(UnSum, '(A)') SectionDivide
         write(UnSum, '(A)')              ' Bladed Interface: not used'
      endif
   END IF
         
 
      !............................................................................................
      ! If we are using the Simulink interface, add info to summary file.
      !............................................................................................

   if (UnSum >0 .and. Cmpl4SFun) then
      call WrSumInfo4Simulink(p,ControlMode_EXTERN,UnSum)
   END IF

 
      !............................................................................................
      ! Set Init outputs for linearization (after StrucCtrl, in case we ever add the StrucCtrl to the linearization features):
      !............................................................................................
   xd%CtrlOffset = 0.0_ReKi ! initialize before first use with TrimCase in linearization
   p%TrimCase    = InitInp%TrimCase
   p%TrimGain    = InitInp%TrimGain
   p%RotSpeedRef = InitInp%RotSpeedRef

   if (InitInp%Linearize) then
      call SrvD_Init_Jacobian(InitInp, p, u, y, InitOut, ErrStat2, ErrMsg2);  if(Failed()) return;
   else
      p%TrimCase = TrimCase_none
   end if


      !............................................................................................
      ! Define initialization-routine output here:
      !............................................................................................
   CALL AllocAry( y%WriteOutput, p%NumOuts+p%NumOuts_DLL, 'WriteOutput', ErrStat2, ErrMsg2 )
      if (Failed())  return;
   y%WriteOutput = 0

   CALL AllocAry( InitOut%WriteOutputHdr, p%NumOuts+p%NumOuts_DLL, 'WriteOutputHdr', ErrStat2, ErrMsg2 )
      if (Failed())  return;
   CALL AllocAry( InitOut%WriteOutputUnt, p%NumOuts+p%NumOuts_DLL, 'WriteOutputUnt', ErrStat2, ErrMsg2 )
      if (Failed())  return;
   
   do i=1,p%NumOuts
      InitOut%WriteOutputHdr(i) = p%OutParam(i)%Name
      InitOut%WriteOutputUnt(i) = p%OutParam(i)%Units
   end do

   j=p%NumOuts
   do i=1,p%NumOuts_DLL
      j = j + 1
      InitOut%WriteOutputHdr(j) = m%dll_data%LogChannels_OutParam(i)%Name
      InitOut%WriteOutputUnt(j) = m%dll_data%LogChannels_OutParam(i)%Units
   end do

   InitOut%Ver = SrvD_Ver

   InitOut%UseHSSBrake = (p%HSSBrMode /= ControlMode_None .AND. p%THSSBrDp < InitInp%TMax) .or. p%HSSBrMode == ControlMode_DLL

   IF ( p%UseBladedInterface .OR. InitOut%UseHSSBrake ) THEN
      InitOut%CouplingScheme = ExplicitLoose
   !   CALL SetErrStat( ErrID_Info, 'The external dynamic-link library option being used in ServoDyn '&
   !                    //'requires an explicit-loose coupling scheme.',ErrStat,ErrMsg,RoutineName )
   ELSE
      InitOut%CouplingScheme = ExplicitLoose
   END IF


      !............................................................................................
      ! Close summary file:
      !............................................................................................
   call SrvD_CloseSum( UnSum, ErrStat2, ErrMsg2 )
   call SetErrStat( ErrStat2, ErrMsg2, ErrStat, ErrMsg, RoutineName )

      !............................................................................................
      ! Clean up the local variables:
      !............................................................................................
   CALL SrvD_DestroyInputFile( InputFileData, ErrStat2, ErrMsg2 )
   CALL StC_DestroyInitOutput(StC_InitOut, ErrStat2, ErrMsg2 )

   RETURN

contains
   logical function Failed()
      CALL SetErrStat( ErrStat2, ErrMsg2, ErrStat, ErrMsg, RoutineName )
      Failed = ErrStat >= AbortErrLev
      if (Failed)    call Cleanup()
   end function Failed
   subroutine Cleanup()    ! Ignore any errors here
      if (UnSum > 0)    close(UnSum)
      CALL SrvD_DestroyInputFile(InputFileData, ErrStat2, ErrMsg2 )
      CALL StC_DestroyInitInput(StC_InitInp, ErrStat2, ErrMsg2 )
      CALL StC_DestroyInitOutput(StC_InitOut, ErrStat2, ErrMsg2 )
      CALL StC_DestroyCtrlChanInitInfoType(StC_CtrlChanInitInfo, ErrStat2, ErrMsg2 )
   end subroutine Cleanup
END SUBROUTINE SrvD_Init

!----------------------------------------------------------------------------------------------------------------------------------
!> Initialize everything needed for linearization
subroutine SrvD_Init_Jacobian( InitInp, p, u, y, InitOut, ErrStat, ErrMsg )
   type(SrvD_InitInputType),     intent(in   )  :: InitInp     !< Input data for initialization routine
   type(SrvD_ParameterType),     intent(inout)  :: p           !< Parameters
   type(SrvD_InputType),         intent(in   )  :: u           !< An initial guess for the input; input mesh must be defined
   type(SrvD_OutputType),        intent(in   )  :: y           !< outputs 
   type(SrvD_InitOutputType),    intent(inout)  :: InitOut     !< Output for initialization routine
   integer(IntKi),               intent(  out)  :: ErrStat     !< Error status of the operation
   character(*),                 intent(  out)  :: ErrMsg      !< Error message if ErrStat /= ErrID_None

   ! local variables:
   character(*), parameter                      :: RoutineName = 'SrvD_Init_Jacobian'
   integer(IntKi)                               :: ErrStat2    ! temporary Error status of the operation
   character(ErrMsgLen)                         :: ErrMsg2     ! temporary Error message if ErrStat /= ErrID_None
   real(ReKi)                                   :: dx
   real(R8Ki)                                   :: du_t, du_r

   ErrStat = ErrID_None
   ErrMsg  = ""

   ! --- System dimension
      ! rough estimate based on tower length
<<<<<<< HEAD
   !dx = 0.2_ReKi*Pi/180.0_ReKi * max(TwoNorm(InitInp%NacPosition - InitInp%TwrBasePos), 1.0_ReKi)
   dx = 0.2_ReKi*Pi/180.0_ReKi * max(TwoNorm(InitInp%NacRefPos - InitInp%TwrBaseRefPos), 1.0_ReKi)
      ! for translation inputs
   !du_t = 0.2_R8Ki*Pi_R8/180.0_R8Ki * max(real(TwoNorm(InitInp%NacPosition - InitInp%TwrBasePos),R8Ki), 1.0_R8Ki)
=======
   dx = 0.2_ReKi*Pi/180.0_ReKi * max(TwoNorm(InitInp%NacRefPos - InitInp%TwrBaseRefPos), 1.0_ReKi)
      ! for translation inputs
>>>>>>> eb6b4cdf
   du_t = 0.2_R8Ki*Pi_R8/180.0_R8Ki * max(real(TwoNorm(InitInp%NacRefPos - InitInp%TwrBaseRefPos),R8Ki), 1.0_R8Ki)
      ! for rotation inputs
   du_r = 0.2_R8Ki * Pi_R8 / 180.0_R8Ki

   ! initialize jacobian indices
   call SrvD_Init_Jacobian_y();           if (ErrStat >= AbortErrLev)   return;
   call SrvD_Init_Jacobian_x(dx);         if (ErrStat >= AbortErrLev)   return;
   call SrvD_Init_Jacobian_u(du_t,du_r);  if (ErrStat >= AbortErrLev)   return;

   ! To figure out what is going on, use this to print stuff to screen
   !call CheckInfo()

contains
   logical function Failed()
      CALL SetErrStat( ErrStat2, ErrMsg2, ErrStat, ErrMsg, RoutineName )
      Failed = ErrStat >= AbortErrLev
   end function Failed
   !> This routine initializes the Jacobian parameters and
   !! initialization outputs for the linearized outputs.
   subroutine SrvD_Init_Jacobian_y()
      integer(IntKi)             :: i, j, index_next
      ! determine how many outputs there are in the Jacobian
      p%Jac_ny = 0

      ! outputs always passed
      p%Jac_ny = p%Jac_ny              &
            + size(y%BlPitchCom)       &  ! y%BlPitchCom(:)
            + 1                        &  ! y%YawMom
            + 1                        &  ! y%GenTrq
            + 1                           ! y%ElecPwr

      ! StC related outputs
      p%Jac_ny = p%Jac_ny              &
            + p%NumBStC * 6 * p%NumBl  &  ! 3 Force, 3 Moment at each BStC instance on each blade
            + p%NumNStC * 6            &  ! 3 Force, 3 Moment at each NStC instance
            + p%NumTStC * 6            &  ! 3 Force, 3 Moment at each TStC instance
            + p%NumSStC * 6               ! 3 Force, 3 Moment at each SStC instance

      ! User requested outputs
      p%Jac_ny = p%Jac_ny              &
            + p%NumOuts                   ! user requested outputs

      !--------------------------------
      ! linearization output names
      !--------------------------------
      call AllocAry(InitOut%LinNames_y, p%Jac_ny, 'LinNames_y', ErrStat2, ErrMsg2);  if (Failed())  return;
      call AllocAry(InitOut%RotFrame_y, p%Jac_ny, 'RotFrame_y', ErrStat2, ErrMsg2);  if (Failed())  return;
      InitOut%RotFrame_y = .false.        ! Meshes are in global, not rotating frame
      index_next = 1                      ! Index counter initialize

      ! y%BlPitchCom -- NOTE: assumed order of these outputs
      do i=1,size(y%BlPitchCom)
         InitOut%LinNames_y(index_next) = 'BlPitchCom('//trim(num2lstr(i))//'), rad'
         InitOut%RotFrame_y(index_next) = .true.
         index_next = index_next + 1
      end do

      ! y%YawMom     -- not in rotating frame
      InitOut%LinNames_y(index_next)  = 'YawMom, Nm';    index_next = index_next + 1

      ! y%GenPwr     -- not in rotating frame
      InitOut%LinNames_y(index_next)  = 'GenTrq, Nm';    index_next = index_next + 1

      ! y%ElecPwr    -- not in rotating frame
      InitOut%LinNames_y(index_next) = 'ElecPwr, W';     index_next = index_next + 1

      !--------------------------------
      ! StC related outputs
      !--------------------------------
      CALL AllocAry(p%Jac_Idx_BStC_y, 2, p%NumBl, p%NumBStC, 'Jac_Idx_BStC_y', ErrStat2, ErrMsg2); if (Failed()) return;   p%Jac_Idx_BStC_y  = 0_IntKi
      CALL AllocAry(p%Jac_Idx_NStC_y, 2,          p%NumNStC, 'Jac_Idx_NStC_y', ErrStat2, ErrMsg2); if (Failed()) return;   p%Jac_Idx_NStC_y  = 0_IntKi
      CALL AllocAry(p%Jac_Idx_TStC_y, 2,          p%NumTStC, 'Jac_Idx_TStC_y', ErrStat2, ErrMsg2); if (Failed()) return;   p%Jac_Idx_TStC_y  = 0_IntKi
      CALL AllocAry(p%Jac_Idx_SStC_y, 2,          p%NumSStC, 'Jac_Idx_SStC_y', ErrStat2, ErrMsg2); if (Failed()) return;   p%Jac_Idx_SStC_y  = 0_IntKi
      ! Blade
      if (p%NumBStC > 0) then
         do j=1,p%NumBStC
            do i=1,p%NumBl
               p%Jac_Idx_BStC_y(1,i,j) = index_next      ! Start index of BStC in y
               call PackLoadMesh_Names( y%BStCLoadMesh(i,j), 'Blade '//trim(num2lstr(i))//' StC '//trim(num2lstr(j)), InitOut%LinNames_y, index_next )
               p%Jac_Idx_BStC_y(2,i,j) = index_next-1    ! End index of BStC in y
            enddo
         enddo
      endif
      ! Nacelle
      if (p%NumNStC > 0) then
         do j=1,p%NumNStC
            p%Jac_Idx_NStC_y(1,j) = index_next    ! Start index of NStC in y
            call PackLoadMesh_Names( y%NStCLoadMesh(j), 'Nacelle StC '//trim(num2lstr(j)), InitOut%LinNames_y, index_next )
            p%Jac_Idx_NStC_y(2,j) = index_next-1  ! End index of NStC in y
         enddo
      endif
      ! Tower
      if (p%NumTStC > 0) then
         do j=1,p%NumTStC
            p%Jac_Idx_TStC_y(1,j) = index_next    ! Start index of TStC in y
            call PackLoadMesh_Names( y%TStCLoadMesh(j), 'Tower StC '//trim(num2lstr(j)), InitOut%LinNames_y, index_next )
            p%Jac_Idx_TStC_y(2,j) = index_next-1  ! End index of TStC in y
         enddo
      endif
      ! Sub-tructure
      if (p%NumSStC > 0) then
         do j=1,p%NumSStC
            p%Jac_Idx_SStC_y(1,j) = index_next    ! Start index of SStC in y
            call PackLoadMesh_Names( y%SStCLoadMesh(j), 'Substructure StC '//trim(num2lstr(j)), InitOut%LinNames_y, index_next )
            p%Jac_Idx_SStC_y(2,j) = index_next-1  ! End index of SStC in y
         enddo
      endif

      !--------------------------------
      ! y%OutParam   -- User requested outputs
      !     Some outputs are in rotating frame
      !--------------------------------
      do i=1,p%NumOuts
         InitOut%LinNames_y(index_next) = trim(p%OutParam(i)%Name)//', '//p%OutParam(i)%Units
         if (ANY( p%OutParam(i)%Indx == BlPitchC ))   InitOut%RotFrame_y(index_next) = .true.   ! WriteOutput BlPitch commands
         ! Blade StC local output channels
         if (ANY( p%OutParam(i)%Indx == BStC_XQ  ))   InitOut%RotFrame_y(index_next) = .true.   ! Blade StC X displacements
         if (ANY( p%OutParam(i)%Indx == BStC_XQD ))   InitOut%RotFrame_y(index_next) = .true.   ! Blade StC X displacement velocities
         if (ANY( p%OutParam(i)%Indx == BStC_YQ  ))   InitOut%RotFrame_y(index_next) = .true.   ! Blade StC Y displacements
         if (ANY( p%OutParam(i)%Indx == BStC_YQD ))   InitOut%RotFrame_y(index_next) = .true.   ! Blade StC Y displacement velocities
         if (ANY( p%OutParam(i)%Indx == BStC_ZQ  ))   InitOut%RotFrame_y(index_next) = .true.   ! Blade StC Z displacements
         if (ANY( p%OutParam(i)%Indx == BStC_ZQD ))   InitOut%RotFrame_y(index_next) = .true.   ! Blade StC Z displacement velocities
         if (ANY( p%OutParam(i)%Indx == BStC_Fxl ))   InitOut%RotFrame_y(index_next) = .true.   ! Blade StC local forces and moments
         if (ANY( p%OutParam(i)%Indx == BStC_Fyl ))   InitOut%RotFrame_y(index_next) = .true.   ! Blade StC local forces and moments
         if (ANY( p%OutParam(i)%Indx == BStC_Fzl ))   InitOut%RotFrame_y(index_next) = .true.   ! Blade StC local forces and moments
         if (ANY( p%OutParam(i)%Indx == BStC_Mxl ))   InitOut%RotFrame_y(index_next) = .true.   ! Blade StC local forces and moments
         if (ANY( p%OutParam(i)%Indx == BStC_Myl ))   InitOut%RotFrame_y(index_next) = .true.   ! Blade StC local forces and moments
         if (ANY( p%OutParam(i)%Indx == BStC_Mzl ))   InitOut%RotFrame_y(index_next) = .true.   ! Blade StC local forces and moments
         index_next = index_next + 1
      end do
   end subroutine SrvD_Init_Jacobian_y

   !> This routine initializes the Jacobian parameters and initialization outputs for the linearized continuous states.
   subroutine SrvD_Init_Jacobian_x(dx)
      real(ReKi), intent(in   )  :: dx    ! default perturbation size
      integer(IntKi)             :: i, j, k, index_next
      p%Jac_nx = 0                  ! no states other than StC states 
      ! StC related states
      p%Jac_nx = p%Jac_nx                    &
            + p%NumBStC * 2 * 3 * p%NumBl    &  ! 3 displacement state, 3 displacement state derivatives at each BStC instance on each blade
            + p%NumNStC * 2 * 3              &  ! 3 displacement state, 3 displacement state derivatives at each NStC instance
            + p%NumTStC * 2 * 3              &  ! 3 displacement state, 3 displacement state derivatives at each TStC instance
            + p%NumSStC * 2 * 3                 ! 3 displacement state, 3 displacement state derivatives at each SStC instance
 
      ! allocate space for the row/column names and for perturbation sizes
      CALL AllocAry(InitOut%LinNames_x  , p%Jac_nx, 'LinNames_x'  ,   ErrStat2, ErrMsg2);  if (Failed())  return;
      CALL AllocAry(InitOut%RotFrame_x  , p%Jac_nx, 'RotFrame_x'  ,   ErrStat2, ErrMsg2);  if (Failed())  return;
      CALL AllocAry(InitOut%DerivOrder_x, p%Jac_nx, 'DerivOrder_x',   ErrStat2, ErrMsg2);  if (Failed())  return;
      ! --- Jac_x_indx:  matrix to store index to help us figure out what the ith value of the x vector really means
      !     column 1 indicates module's mesh and field perturbation index (index to p%dx)
      !     column 2 indicates the first index (x-y-z component) (unused)
      !     column 3 is the StC motion mesh (Instance index)
      !     column 4 is the StC motion mesh (blade index BStC mesh, ignored on others)
      call allocAry( p%Jac_x_indx, p%Jac_nx, 4,   'p%Jac_x_indx',   ErrStat2, ErrMsg2);   if (Failed())  return;
      p%Jac_x_indx = 0_IntKi
      ! perturbation sizes
      CALL AllocAry(p%dx,               24,       'x perturbation', ErrStat2, ErrMsg2);   if (Failed())  return;
      p%dx(1:24) = dx      ! all state perturbations are the same for disp and velocity

      ! Initialize RotFrame and DerivOrder
      InitOut%RotFrame_x   = .false.
      InitOut%DerivOrder_x = 2
      !--------------------------------
      ! linearization state names
      !--------------------------------
      CALL AllocAry(p%Jac_Idx_BStC_x, 2, p%NumBl, p%NumBStC, 'Jac_Idx_BStC_x', ErrStat2, ErrMsg2); if (Failed()) return;   p%Jac_Idx_BStC_x  = 0_IntKi
      CALL AllocAry(p%Jac_Idx_NStC_x, 2,          p%NumNStC, 'Jac_Idx_NStC_x', ErrStat2, ErrMsg2); if (Failed()) return;   p%Jac_Idx_NStC_x  = 0_IntKi
      CALL AllocAry(p%Jac_Idx_TStC_x, 2,          p%NumTStC, 'Jac_Idx_TStC_x', ErrStat2, ErrMsg2); if (Failed()) return;   p%Jac_Idx_TStC_x  = 0_IntKi
      CALL AllocAry(p%Jac_Idx_SStC_x, 2,          p%NumSStC, 'Jac_Idx_SStC_x', ErrStat2, ErrMsg2); if (Failed()) return;   p%Jac_Idx_SStC_x  = 0_IntKi
      index_next = 0                      ! Index counter initialize
      ! Blade StC -- displacement state
      if (p%NumBStC > 0) then
         do j=1,p%NumBStC
            do k=1,p%NumBl
               p%Jac_Idx_BStC_x(1,k,j) = index_next+1    ! Start index of BStC in x
               p%Jac_x_indx(index_next+1:index_next+6,1) =  (/ 1, 2, 3, 4, 5, 6/)   ! StC type and field index
               p%Jac_x_indx(index_next+1:index_next+6,2) =  (/ 1, 2, 3, 1, 2, 3/)   ! component (x,y,z)
               p%Jac_x_indx(index_next+1:index_next+6,3) =  j                       ! Instance
               p%Jac_x_indx(index_next+1:index_next+6,4) =  k                       ! blade
               InitOut%LinNames_x(index_next+1) = 'Blade '//trim(num2lstr(k))//' StC '//trim(num2lstr(j))//' local displacement state X  m';         ! x      x%BStC(j)%StC_x(1,k)
               InitOut%LinNames_x(index_next+2) = 'Blade '//trim(num2lstr(k))//' StC '//trim(num2lstr(j))//' local displacement state Y  m';         ! y      x%BStC(j)%StC_x(3,k)
               InitOut%LinNames_x(index_next+3) = 'Blade '//trim(num2lstr(k))//' StC '//trim(num2lstr(j))//' local displacement state Z  m';         ! z      x%BStC(j)%StC_x(5,k)
               InitOut%LinNames_x(index_next+4) = 'Blade '//trim(num2lstr(k))//' StC '//trim(num2lstr(j))//' local displacement state dX/dt  m/s';   ! x-dot  x%BStC(j)%StC_x(2,k)
               InitOut%LinNames_x(index_next+5) = 'Blade '//trim(num2lstr(k))//' StC '//trim(num2lstr(j))//' local displacement state dY/dt  m/s';   ! y-dot  x%BStC(j)%StC_x(4,k)
               InitOut%LinNames_x(index_next+6) = 'Blade '//trim(num2lstr(k))//' StC '//trim(num2lstr(j))//' local displacement state dZ/dt  m/s';   ! z-dot  x%BStC(j)%StC_x(6,k)
               InitOut%RotFrame_x(index_next+1:index_next+6) = .true.
               index_next = index_next + 6
               p%Jac_Idx_BStC_x(2,k,j) = index_next      ! End index of BStC in x
            enddo
         enddo
      endif
      ! Nacelle StC -- displacement state
      if (p%NumNStC > 0) then
         do j=1,p%NumNStC
            p%Jac_Idx_NStC_x(1,j) = index_next+1  ! Start index of NStC in x
            p%Jac_x_indx(index_next+1:index_next+6,1) =  (/ 7, 8, 9,10,11,12/)   ! StC type and field index
            p%Jac_x_indx(index_next+1:index_next+6,2) =  (/ 1, 2, 3, 1, 2, 3/)   ! component (x,y,z)
            p%Jac_x_indx(index_next+1:index_next+6,3) =  j                       ! Instance
            InitOut%LinNames_x(index_next+1) = 'Nacelle StC '//trim(num2lstr(j))//' local displacement state X  m';       ! x      x%NStC(j)%StC_x(1,1)
            InitOut%LinNames_x(index_next+2) = 'Nacelle StC '//trim(num2lstr(j))//' local displacement state Y  m';       ! y      x%NStC(j)%StC_x(3,1)
            InitOut%LinNames_x(index_next+3) = 'Nacelle StC '//trim(num2lstr(j))//' local displacement state Z  m';       ! z      x%NStC(j)%StC_x(5,1)
            InitOut%LinNames_x(index_next+4) = 'Nacelle StC '//trim(num2lstr(j))//' local displacement state dX/dt  m/s'; ! x-dot  x%NStC(j)%StC_x(2,1)
            InitOut%LinNames_x(index_next+5) = 'Nacelle StC '//trim(num2lstr(j))//' local displacement state dY/dt  m/s'; ! y-dot  x%NStC(j)%StC_x(4,1)
            InitOut%LinNames_x(index_next+6) = 'Nacelle StC '//trim(num2lstr(j))//' local displacement state dZ/dt  m/s'; ! z-dot  x%NStC(j)%StC_x(6,1)
            index_next = index_next + 6
            p%Jac_Idx_NStC_x(2,j) = index_next    ! End index of NStC in x
         enddo
      endif
      ! Tower StC -- displacement state
      if (p%NumTStC > 0) then
         do j=1,p%NumTStC
            p%Jac_Idx_TStC_x(1,j) = index_next+1  ! Start index of TStC in x
            p%Jac_x_indx(index_next+1:index_next+6,1) =  (/13,14,15,16,17,18/)   ! StC type and field index
            p%Jac_x_indx(index_next+1:index_next+6,2) =  (/ 1, 2, 3, 1, 2, 3/)   ! component (x,y,z)
            p%Jac_x_indx(index_next+1:index_next+6,3) =  j                       ! Instance
            InitOut%LinNames_x(index_next+1) = 'Tower StC '//trim(num2lstr(j))//' local displacement state X  m';       ! x      x%TStC(j)%StC_x(1,1)
            InitOut%LinNames_x(index_next+2) = 'Tower StC '//trim(num2lstr(j))//' local displacement state Y  m';       ! y      x%TStC(j)%StC_x(3,1)
            InitOut%LinNames_x(index_next+3) = 'Tower StC '//trim(num2lstr(j))//' local displacement state Z  m';       ! z      x%TStC(j)%StC_x(5,1)
            InitOut%LinNames_x(index_next+4) = 'Tower StC '//trim(num2lstr(j))//' local displacement state dX/dt  m/s'; ! x-dot  x%TStC(j)%StC_x(2,1)
            InitOut%LinNames_x(index_next+5) = 'Tower StC '//trim(num2lstr(j))//' local displacement state dY/dt  m/s'; ! y-dot  x%TStC(j)%StC_x(4,1)
            InitOut%LinNames_x(index_next+6) = 'Tower StC '//trim(num2lstr(j))//' local displacement state dZ/dt  m/s'; ! z-dot  x%TStC(j)%StC_x(6,1)
            index_next = index_next + 6
            p%Jac_Idx_TStC_x(2,j) = index_next    ! End index of TStC in x
         enddo
      endif
      ! Substructure StC -- displacement state
      if (p%NumSStC > 0) then
         do j=1,p%NumSStC
            p%Jac_Idx_SStC_x(1,j) = index_next+1  ! Start index of SStC in x
            p%Jac_x_indx(index_next+1:index_next+6,1) =  (/19,20,21,22,23,24/)   ! StC type and field index
            p%Jac_x_indx(index_next+1:index_next+6,2) =  (/ 1, 2, 3, 1, 2, 3/)   ! component (x,y,z)
            p%Jac_x_indx(index_next+1:index_next+6,3) =  j                       ! Instance
            InitOut%LinNames_x(index_next+1) = 'Substructure StC '//trim(num2lstr(j))//' local displacement state X  m';       ! x      x%SStC(j)%StC_x(1,1)
            InitOut%LinNames_x(index_next+2) = 'Substructure StC '//trim(num2lstr(j))//' local displacement state Y  m';       ! y      x%SStC(j)%StC_x(3,1)
            InitOut%LinNames_x(index_next+3) = 'Substructure StC '//trim(num2lstr(j))//' local displacement state Z  m';       ! z      x%SStC(j)%StC_x(5,1)
            InitOut%LinNames_x(index_next+4) = 'Substructure StC '//trim(num2lstr(j))//' local displacement state dX/dt  m/s'; ! x-dot  x%SStC(j)%StC_x(2,1)
            InitOut%LinNames_x(index_next+5) = 'Substructure StC '//trim(num2lstr(j))//' local displacement state dY/dt  m/s'; ! y-dot  x%SStC(j)%StC_x(4,1)
            InitOut%LinNames_x(index_next+6) = 'Substructure StC '//trim(num2lstr(j))//' local displacement state dZ/dt  m/s'; ! z-dot  x%SStC(j)%StC_x(6,1)
            index_next = index_next + 6
            p%Jac_Idx_SStC_x(2,j) = index_next    ! End index of SStC in x
         enddo
      endif
   end subroutine SrvD_Init_Jacobian_x

   !> This routine initializes the Jacobian parameters and initialization outputs for the linearized inputs 
   subroutine SrvD_Init_Jacobian_u(du_t,du_r)
      real(R8Ki), intent(in   )  :: du_t           ! default perturbation size for input translations
      real(R8Ki), intent(in   )  :: du_r           ! default perturbation size for input rotations
      integer(IntKi)             :: i, j, k, index_next
      integer(IntKi)             :: i_meshField    ! Counter for mesh fields
      ! Standard inputs
      p%Jac_nu = 3                           ! Yaw, YawRate, HSS_Spd
      ! StC related inputs
      p%Jac_nu = p%Jac_nu                 &
            + p%NumBStC  * 18 * p%NumBl   &  ! 3 Translation Displacements + 3 orientations + 6 velocities + 6 accelerations at each BStC instance on each blade
            + p%NumNStC  * 18             &  ! 3 Translation Displacements + 3 orientations + 6 velocities + 6 accelerations at each NStC instance
            + p%NumTStC  * 18             &  ! 3 Translation Displacements + 3 orientations + 6 velocities + 6 accelerations at each TStC instance
            + p%NumSStC  * 18                ! 3 Translation Displacements + 3 orientations + 6 velocities + 6 accelerations at each SStC instance
 
      ! allocate space for the row/column names and for perturbation sizes
      ! --- Info of linearized inputs (Names, RotFrame, IsLoad)
      call AllocAry(InitOut%LinNames_u, p%Jac_nu, 'LinNames_u',     ErrStat2, ErrMsg2);   if (Failed())  return;
      call AllocAry(InitOut%RotFrame_u, p%Jac_nu, 'RotFrame_u',     ErrStat2, ErrMsg2);   if (Failed())  return;
      call AllocAry(InitOut%IsLoad_u,   p%Jac_nu, 'IsLoad_u'  ,     ErrStat2, ErrMsg2);   if (Failed())  return;
      ! --- Jac_u_indx:  matrix to store index to help us figure out what the ith value of the u vector really means
      !     column 1 indicates module's mesh and field perturbation index (index to p%du)
      !     column 2 indicates the first index (x-y-z component) of the field
      !     column 3 is the StC motion mesh (Instance index)
      !     column 4 is the StC motion mesh (blade index BStC mesh, ignored on others)
      call allocAry( p%Jac_u_indx, p%Jac_nu, 4,   'p%Jac_u_indx',   ErrStat2, ErrMsg2);   if (Failed())  return;
      p%Jac_u_indx = 0
      ! perturbation sizes
      CALL AllocAry(p%du,               24,        'u perturbation', ErrStat2, ErrMsg2);   if (Failed())  return;
      p%du( 1) = du_t            ! Blade u%*Mesh%TranslationDisp  = 1;
      p%du( 2) = du_r            ! Blade u%*Mesh%Orientation      = 2;
      p%du( 3) = du_t            ! Blade u%*Mesh%TranslationVel   = 3;
      p%du( 4) = du_r            ! Blade u%*Mesh%RotationVel      = 4;
      p%du( 5) = du_t            ! Blade u%*Mesh%TranslationAcc   = 5;
      p%du( 6) = du_r            ! Blade u%*Mesh%RotationAcc      = 6;
      p%du( 7:12) = p%du( 1:6)   ! Nacelle
      p%du(13:18) = p%du( 1:6)   ! Tower
      p%du(19:24) = p%du( 1:6)   ! Substructure

      ! Initialize RotFrame_u and IsLoad_u
      InitOut%RotFrame_u   = .false.   ! every StC input is on a mesh, which stores values in the global (not rotating) frame
      InitOut%IsLoad_u     = .false.   ! No loads present

      !--------------------------------
      ! linearization input names
      !--------------------------------
      index_next = 1
      ! u%Yaw     -- not in rotating frame
      InitOut%LinNames_u(index_next)  = 'Yaw, rad';         index_next = index_next + 1
 
      ! u%YawRate -- not in rotating frame
      InitOut%LinNames_u(index_next)  = 'YawRate, rad/s';   index_next = index_next + 1
 
      ! u%HSS_Spd -- not in rotating frame
      InitOut%LinNames_u(index_next)  = 'HSS_Spd, rad/s';   index_next = index_next + 1
 
      !--------------------------------
      ! StC related inputs
      !--------------------------------
      CALL AllocAry(p%Jac_Idx_BStC_u, 2, p%NumBl, p%NumBStC, 'Jac_Idx_BStC_u', ErrStat2, ErrMsg2); if (Failed()) return;   p%Jac_Idx_BStC_u  = 0_IntKi
      CALL AllocAry(p%Jac_Idx_NStC_u, 2,          p%NumNStC, 'Jac_Idx_NStC_u', ErrStat2, ErrMsg2); if (Failed()) return;   p%Jac_Idx_NStC_u  = 0_IntKi
      CALL AllocAry(p%Jac_Idx_TStC_u, 2,          p%NumTStC, 'Jac_Idx_TStC_u', ErrStat2, ErrMsg2); if (Failed()) return;   p%Jac_Idx_TStC_u  = 0_IntKi
      CALL AllocAry(p%Jac_Idx_SStC_u, 2,          p%NumSStC, 'Jac_Idx_SStC_u', ErrStat2, ErrMsg2); if (Failed()) return;   p%Jac_Idx_SStC_u  = 0_IntKi
      ! Blade
      if (p%NumBStC > 0) then
         do j=1,p%NumBStC
            do i=1,p%NumBl
               p%Jac_Idx_BStC_u(1,i,j) = index_next    ! Start index of BStC in u
               call PackMotionMesh_Names( u%BStCMotionMesh(i,j), 'Blade '//trim(num2lstr(i))//' StC '//trim(num2lstr(j)), InitOut%LinNames_u, index_next )
               p%Jac_Idx_BStC_u(2,i,j) = index_next-1  ! End index of BStC in u
            enddo
         enddo
      endif
      ! Nacelle
      if (p%NumNStC > 0) then
         do j=1,p%NumNStC
            p%Jac_Idx_NStC_u(1,j) = index_next    ! Start index of NStC in u
            call PackMotionMesh_Names( u%NStCMotionMesh(j), 'Nacelle StC '//trim(num2lstr(j)), InitOut%LinNames_u, index_next )
            p%Jac_Idx_NStC_u(2,j) = index_next-1  ! End index of NStC in u
         enddo
      endif
      ! Tower
      if (p%NumTStC > 0) then
         do j=1,p%NumTStC
            p%Jac_Idx_TStC_u(1,j) = index_next    ! Start index of TStC in u
            call PackMotionMesh_Names( u%TStCMotionMesh(j), 'Tower StC '//trim(num2lstr(j)), InitOut%LinNames_u, index_next )
            p%Jac_Idx_TStC_u(2,j) = index_next-1  ! End index of TStC in u
         enddo
      endif
      ! Sub-structure
      if (p%NumSStC > 0) then
         do j=1,p%NumSStC
            p%Jac_Idx_SStC_u(1,j) = index_next    ! Start index of SStC in u
            call PackMotionMesh_Names( u%SStCMotionMesh(j), 'Substructure StC '//trim(num2lstr(j)), InitOut%LinNames_u, index_next )
            p%Jac_Idx_SStC_u(2,j) = index_next-1  ! End index of SStC in u
         enddo
      endif

      !--------------------------------
      ! linearization perturbation size
      !--------------------------------
      index_next = 1
      !! u%Yaw     -- not in rotating frame     NOTE: this is calculated exactly, so not necessary to track
      !! u%YawRate -- not in rotating frame     NOTE: this is calculated exactly, so not necessary to track
      !! u%HSS_Spd -- not in rotating frame     NOTE: this is calculated exactly, so not necessary to track

      ! Blade StC instances
      do j=1,p%NumBStC
         do i=1,p%NumBl
            index_next = p%Jac_Idx_BStC_u(1,i,j)
            do i_meshField = 1,6
               do k=1,3
                  p%Jac_u_indx(index_next,1) =  i_meshField    ! (TransDisp,Orient,TransVel,RotVel,TransAcc,RotAcc)
                  p%Jac_u_indx(index_next,2) =  k              ! component (x,y,z)
                  p%Jac_u_indx(index_next,3) =  j              ! Instance
                  p%Jac_u_indx(index_next,4) =  i              ! blade
                  index_next = index_next + 1
               enddo
            enddo
         enddo
      enddo
      ! Nacelle StC instances
      do j=1,p%NumNStC
         index_next = p%Jac_Idx_NStC_u(1,j)
         do i_meshField = 7,12
            do k=1,3
               p%Jac_u_indx(index_next,1) =  i_meshField       ! (TransDisp,Orient,TransVel,RotVel,TransAcc,RotAcc)
               p%Jac_u_indx(index_next,2) =  k                 ! component (x,y,z)
               p%Jac_u_indx(index_next,3) =  j                 ! Instance
               p%Jac_u_indx(index_next,4) =  1                 ! Ignored
               index_next = index_next + 1
            enddo
         enddo
      enddo
      ! Tower StC instances
      do j=1,p%NumTStC
         index_next = p%Jac_Idx_TStC_u(1,j)
         do i_meshField = 13,18
            do k=1,3
               p%Jac_u_indx(index_next,1) =  i_meshField       ! (TransDisp,Orient,TransVel,RotVel,TransAcc,RotAcc)
               p%Jac_u_indx(index_next,2) =  k                 ! component (x,y,z)
               p%Jac_u_indx(index_next,3) =  j                 ! Instance
               p%Jac_u_indx(index_next,4) =  1                 ! Ignored
               index_next = index_next + 1
            enddo
         enddo
      enddo
      ! Substructure StC instances
      do j=1,p%NumSStC
         index_next = p%Jac_Idx_SStC_u(1,j)
         do i_meshField = 19,24
            do k=1,3
               p%Jac_u_indx(index_next,1) =  i_meshField       ! (TransDisp,Orient,TransVel,RotVel,TransAcc,RotAcc)
               p%Jac_u_indx(index_next,2) =  k                 ! component (x,y,z)
               p%Jac_u_indx(index_next,3) =  j                 ! Instance
               p%Jac_u_indx(index_next,4) =  1                 ! Ignored
               index_next = index_next + 1
            enddo
         enddo
      enddo
   end subroutine SrvD_Init_Jacobian_u

   subroutine CheckInfo()
      character(1)   :: Flag,FlagLoad
      integer(IntKi) :: i,j,k
      ! print out some info
      if (allocated(InitOut%LinNames_y)) then
         call WrScr('LinNames_y')
         do j=1,p%NumBStC
            do k=1,p%NumBl
               call WrScr('      BStC '//trim(Num2LStr(j))//' blade '//trim(Num2LStr(k))//' range: '//trim(Num2LStr(p%Jac_Idx_BStC_y(1,k,j)))//' '//trim(Num2LStr(p%Jac_Idx_BStC_y(2,k,j))))
            enddo
         enddo
         do j=1,p%NumNStC
            call WrScr('      NStC '//trim(Num2LStr(j))//' range: '//trim(Num2LStr(p%Jac_Idx_NStC_y(1,j)))//' '//trim(Num2LStr(p%Jac_Idx_NStC_y(2,j))))
         enddo
         do j=1,p%NumTStC
            call WrScr('      TStC '//trim(Num2LStr(j))//' range: '//trim(Num2LStr(p%Jac_Idx_TStC_y(1,j)))//' '//trim(Num2LStr(p%Jac_Idx_TStC_y(2,j))))
         enddo
         do j=1,p%NumSStC
            call WrScr('      SStC '//trim(Num2LStr(j))//' range: '//trim(Num2LStr(p%Jac_Idx_SStC_y(1,j)))//' '//trim(Num2LStr(p%Jac_Idx_SStC_y(2,j))))
         enddo
         do i=1,size(InitOut%LinNames_y)
            Flag='F'
            if (InitOut%RotFrame_y(i)) Flag='T'
            call WrFileNR(CU,'    '//Num2LStr(i)//Flag//'      '//InitOut%LinNames_y(i)//NewLine)
         enddo
      endif
      if (allocated(InitOut%LinNames_x)) then
         call WrScr('LinNames_x')
         do j=1,p%NumBStC
            do k=1,p%NumBl
               call WrScr('      BStC '//trim(Num2LStr(j))//' blade '//trim(Num2LStr(k))//' range: '//trim(Num2LStr(p%Jac_Idx_BStC_x(1,k,j)))//' '//trim(Num2LStr(p%Jac_Idx_BStC_x(2,k,j))))
            enddo
         enddo
         do j=1,p%NumNStC
            call WrScr('      NStC '//trim(Num2LStr(j))//' range: '//trim(Num2LStr(p%Jac_Idx_NStC_x(1,j)))//' '//trim(Num2LStr(p%Jac_Idx_NStC_x(2,j))))
         enddo
         do j=1,p%NumTStC
            call WrScr('      TStC '//trim(Num2LStr(j))//' range: '//trim(Num2LStr(p%Jac_Idx_TStC_x(1,j)))//' '//trim(Num2LStr(p%Jac_Idx_TStC_x(2,j))))
         enddo
         do j=1,p%NumSStC
            call WrScr('      SStC '//trim(Num2LStr(j))//' range: '//trim(Num2LStr(p%Jac_Idx_SStC_x(1,j)))//' '//trim(Num2LStr(p%Jac_Idx_SStC_x(2,j))))
         enddo
         do i=1,size(InitOut%LinNames_x)
            Flag='F'
            if (InitOut%RotFrame_x(i)) Flag='T'
            call WrFileNR(CU,'    '//Num2LStr(i)//Flag//'      '//trim(Num2LStr(InitOut%DerivOrder_x(i)))//'     '//InitOut%LinNames_x(i)//NewLine)
         enddo
      endif
      if (allocated(InitOut%LinNames_u)) then
         call WrScr('Perturb Size u')
         do i=1,size(p%du)
            call WrFileNR(CU,'          '//trim(Num2LStr(i))//'        '//trim(Num2LStr(p%du(i)))//NewLine)
         enddo
         call WrScr('LinNames_u')
         do j=1,p%NumBStC
            do k=1,p%NumBl
               call WrScr('      BStC '//trim(Num2LStr(j))//' blade '//trim(Num2LStr(k))//' range: '//trim(Num2LStr(p%Jac_Idx_BStC_u(1,k,j)))//' '//trim(Num2LStr(p%Jac_Idx_BStC_u(2,k,j))))
            enddo
         enddo
         do j=1,p%NumNStC
            call WrScr('      NStC '//trim(Num2LStr(j))//' range: '//trim(Num2LStr(p%Jac_Idx_NStC_u(1,j)))//' '//trim(Num2LStr(p%Jac_Idx_NStC_u(2,j))))
         enddo
         do j=1,p%NumTStC
            call WrScr('      TStC '//trim(Num2LStr(j))//' range: '//trim(Num2LStr(p%Jac_Idx_TStC_u(1,j)))//' '//trim(Num2LStr(p%Jac_Idx_TStC_u(2,j))))
         enddo
         do j=1,p%NumSStC
            call WrScr('      SStC '//trim(Num2LStr(j))//' range: '//trim(Num2LStr(p%Jac_Idx_SStC_u(1,j)))//' '//trim(Num2LStr(p%Jac_Idx_SStC_u(2,j))))
         enddo
         do i=1,size(InitOut%LinNames_u)
            Flag='F'
            FlagLoad='F'
            if (InitOut%RotFrame_u(i)) Flag='T'
            if (InitOut%IsLoad_u(i)) FlagLoad='T'
            call WrFileNR(CU,'    '//Num2LStr(i)//Flag//'      '//FlagLoad//'      ('//   &
                              trim(Num2LStr(p%Jac_u_indx(i,1)))//','//trim(Num2LStr(p%Jac_u_indx(i,2)))//','//trim(Num2LStr(p%Jac_u_indx(i,3)))//  &
                           ')     '//InitOut%LinNames_u(i)//NewLine)
         enddo
      endif
   end subroutine CheckInfo
end subroutine SrvD_Init_Jacobian

!----------------------------------------------------------------------------------------------------------------------------------
!> This routine sets the data structures for the structural control (StC) module -- Nacelle Instances
subroutine StC_Nacelle_Setup(SrvD_InitInp,SrvD_p,InputFileData,SrvD_u,SrvD_y,SrvD_MeshMap,u,p,x,xd,z,OtherState,y,m,UnSum,ErrStat,ErrMsg)
   type(SrvD_InitInputType),                    intent(in   )  :: SrvD_InitInp   !< Input data for initialization routine
   type(SrvD_ParameterType),                    intent(in   )  :: SrvD_p         !< Parameters
   type(SrvD_InputFile),                        intent(in   )  :: InputFileData  ! Data stored in the module's input file
   type(SrvD_InputType),                        intent(inout)  :: SrvD_u         !< SrvD inputs (for setting up meshes)
   type(SrvD_OutputType),                       intent(inout)  :: SrvD_y         !< SrvD outputs (for setting up meshes)
   type(SrvD_ModuleMapType),                    intent(inout)  :: SrvD_MeshMap   !< Mesh mapping
   type(StC_InputType),             allocatable,intent(  out)  :: u(:,:)         !< An initial guess for the input; input mesh must be defined
   type(StC_ParameterType),         allocatable,intent(  out)  :: p(:)           !< Parameters
   type(StC_ContinuousStateType),   allocatable,intent(  out)  :: x(:)           !< Initial continuous states
   type(StC_DiscreteStateType),     allocatable,intent(  out)  :: xd(:)          !< Initial discrete states
   type(StC_ConstraintStateType),   allocatable,intent(  out)  :: z(:)           !< Initial guess of the constraint states
   type(StC_OtherStateType),        allocatable,intent(  out)  :: OtherState(:)  !< Initial other states
   type(StC_OutputType),            allocatable,intent(  out)  :: y(:)           !< Initial system outputs (outputs are not calculated;
   type(StC_MiscVarType),           allocatable,intent(  out)  :: m(:)           !< Misc (optimization) variables
   integer(IntKi),                              intent(in   )  :: UnSum          !< summary file number (>0 when set)
   integer(IntKi),                              intent(  out)  :: ErrStat        !< Error status of the operation
   character(*),                                intent(  out)  :: ErrMsg         !< Error message if ErrStat /= ErrID_None

   integer(IntKi)             :: ErrStat2       ! temporary Error status of the operation
   character(ErrMsgLen)       :: ErrMsg2        ! temporary Error message if ErrStat /= ErrID_None
   integer(IntKi)             :: i              ! Counter for the input interp order
   integer(IntKi)             :: j              ! Counter for the instances
   real(DbKi)                 :: Interval       !< Coupling interval in seconds from StC
   type(StC_InitInputType)    :: StC_InitInp    !< data to initialize StC module
   type(StC_InitOutputType)   :: StC_InitOut    !< data from StC module initialization (not currently used)
   character(*), parameter    :: RoutineName = 'StC_Nacelle_Setup'

   ErrStat  = ErrID_None
   ErrMsg   = ""

   if (SrvD_p%NumNStC > 0_IntKi) then
      ! StC types
      allocate(u(SrvD_p%InterpOrder+1,SrvD_p%NumNStC), STAT=ErrStat2);  if ( AllErr('Could not allocate StrucCtrl input array, u') )   return;
      allocate(p(SrvD_p%NumNStC), STAT=ErrStat2);          if ( AllErr('Could not allocate StrucCtrl input array, p') )            return;
      allocate(x(SrvD_p%NumNStC), STAT=ErrStat2);          if ( AllErr('Could not allocate StrucCtrl input array, x') )            return;
      allocate(xd(SrvD_p%NumNStC),STAT=ErrStat2);          if ( AllErr('Could not allocate StrucCtrl input array, xd') )           return;
      allocate(z(SrvD_p%NumNStC), STAT=ErrStat2);          if ( AllErr('Could not allocate StrucCtrl input array, z') )            return;
      allocate(OtherState(SrvD_p%NumNStC), STAT=ErrStat2); if ( AllErr('Could not allocate StrucCtrl input array, OtherState') )   return;
      allocate(y(SrvD_p%NumNStC), STAT=ErrStat2);          if ( AllErr('Could not allocate StrucCtrl input array, y') )            return;
      allocate(m(SrvD_p%NumNStC), STAT=ErrStat2);          if ( AllErr('Could not allocate StrucCtrl input array, m') )            return;
      ! SrvD mesh stuff
      allocate(SrvD_u%NStCMotionMesh(SrvD_p%NumNStC), SrvD_y%NStCLoadMesh(SrvD_p%NumNStC), STAT=ErrStat2)
      if ( AllErr('Could not allocate motion u%NStCMotionMesh and y%NStCLoadMesh') ) return;
      allocate(SrvD_MeshMap%u_NStC_Mot2_NStC(SrvD_p%NumNStC), SrvD_MeshMap%NStC_Frc2_y_NStC(SrvD_p%NumNStC), STAT=ErrStat2)
      if ( AllErr('Could not allocate motion nacelle mesh mappings' ) ) return;

      do j=1,SrvD_p%NumNStC
         StC_InitInp%InputFile      =  InputFileData%NStCfiles(j)
         StC_InitInp%RootName       =  TRIM(SrvD_p%RootName)//'.NStC'
         StC_InitInp%Gravity        =  SrvD_InitInp%gravity
         StC_InitInp%NumMeshPts     =  1_IntKi        ! single point mesh for Nacelle
         Interval                   =  SrvD_p%DT      ! Pass the ServoDyn DT

         CALL AllocAry( StC_InitInp%InitRefPos,       3, StC_InitInp%NumMeshPts, 'StC_InitInp%InitRefPos',     errStat2, ErrMsg2);  if (Failed())  return;
         CALL AllocAry( StC_InitInp%InitTransDisp,    3, StC_InitInp%NumMeshPts, 'StC_InitInp%InitTransDisp',  errStat2, ErrMsg2);  if (Failed())  return;
         CALL AllocAry( StC_InitInp%InitRefOrient, 3, 3, StC_InitInp%NumMeshPts, 'StC_InitInp%InitRefOrient',  errStat2, ErrMsg2);  if (Failed())  return;
         CALL AllocAry( StC_InitInp%InitOrient,    3, 3, StC_InitInp%NumMeshPts, 'StC_InitInp%InitOrient',     errStat2, ErrMsg2);  if (Failed())  return;
         StC_InitInp%InitRefPos(1:3,1)        = SrvD_InitInp%NacRefPos(1:3)
         StC_InitInp%InitTransDisp(1:3,1)     = SrvD_InitInp%NacTransDisp(1:3)
         StC_InitInp%InitRefOrient(1:3,1:3,1) = SrvD_InitInp%NacRefOrient(1:3,1:3)
         StC_InitInp%InitOrient(1:3,1:3,1)    = SrvD_InitInp%NacOrient(1:3,1:3)


         CALL StC_Init( StC_InitInp, u(1,j), p(j), x(j), xd(j), z(j), OtherState(j), y(j), m(j), Interval, StC_InitOut, ErrStat2, ErrMsg2 )
         if (Failed())  return;

         IF (.NOT. EqualRealNos( Interval, SrvD_p%DT ) ) then
            ErrStat2=ErrID_Fatal
            ErrMsg2="Nacelle StrucCtrl (instance "//trim(num2lstr(j))//") time step differs from SrvD time step."
         endif
         if (Failed())  return;

         ! Copy u(1,:) to all input so interp works correctly in StC
         do i = 2, SrvD_p%InterpOrder + 1
            call StC_CopyInput (u(1,j),  u(i,j),  MESH_NEWCOPY, Errstat2, ErrMsg2)
            if (Failed())  return;
         enddo

         ! SrvD meshes <-> NStC meshes -- only one Mesh point per NStC instance
         call MeshCopy( SrcMesh=u(1,j)%Mesh(1), DestMesh=SrvD_u%NStCMotionMesh(j), CtrlCode=MESH_COUSIN, &
                        IOS=COMPONENT_INPUT,  ErrStat=ErrStat2, ErrMess=ErrMsg2, &
                        TranslationDisp = .TRUE.,  Orientation = .TRUE.,  &
                        TranslationVel  = .TRUE.,  RotationVel = .TRUE.,  &
                        TranslationAcc  = .TRUE.,  RotationAcc = .TRUE.)
            if (Failed())  return
         call MeshMapCreate( u(1,j)%Mesh(1), SrvD_u%NStCMotionMesh(j), SrvD_MeshMap%u_NStC_Mot2_NStC(j), ErrStat2, ErrMsg2 )
            if (Failed()) return
         call MeshCopy( SrcMesh=y(j)%Mesh(1), DestMesh=SrvD_y%NStCLoadMesh(j),   CtrlCode=MESH_COUSIN, &
                        IOS=COMPONENT_OUTPUT, ErrStat=ErrStat2, ErrMess=ErrMsg2, Force=.True., Moment=.True.)
            if (Failed())  return
         call MeshMapCreate(   y(j)%Mesh(1), SrvD_y%NStCLoadMesh(j),   SrvD_MeshMap%NStC_Frc2_y_NStC(j), ErrStat2, ErrMsg2 )
            if (Failed()) return

         ! A little bit of information about the StC location
         if (unsum >0) then
            write(UnSum, '(A26,i2)')               '    Nacelle StC instance: ',j
            write(UnSum, '(10x,A)')                'Input file: '//trim(InputFileData%NStCfiles(j))
            write(UnSum, '(10x,A36)')              'Initial location (global/inertial): '
            write(UnSum, '(20x,3(2x,ES10.3e2))')   u(1,j)%Mesh(1)%Position(1:3,1)
            write(UnSum, '(10x,A60)')              'Initial location relative to nacelle (nacelle coordinates): '
            write(UnSum, '(20x,3(2x,ES10.3e2))')   StC_InitOut%RelPosition(1:3,1)
         endif

         call Cleanup()
      enddo
   endif
contains
   logical function Failed()
      CALL SetErrStat( ErrStat2, ErrMsg2, ErrStat, ErrMsg, RoutineName )
      Failed = ErrStat >= AbortErrLev
      if (Failed)    call Cleanup()
   end function Failed
   logical function AllErr(Msg)
      character(*), intent(in) :: Msg
      if(ErrStat2 /= 0) then
         CALL SetErrStat( ErrID_Fatal, Msg, ErrStat, ErrMsg, RoutineName )
      endif
      AllErr = ErrStat >= AbortErrLev
      if (AllErr)    call Cleanup()
   end function AllErr
   subroutine Cleanup()    ! Ignore any errors here
      CALL StC_DestroyInitInput(StC_InitInp, ErrStat2, ErrMsg2 )
      CALL StC_DestroyInitOutput(StC_InitOut, ErrStat2, ErrMsg2 )
   end subroutine Cleanup
end subroutine StC_Nacelle_Setup
!----------------------------------------------------------------------------------------------------------------------------------
!> This routine sets the data structures for the structural control (StC) module -- Tower instances
subroutine StC_Tower_Setup(SrvD_InitInp,SrvD_p,InputFileData,SrvD_u,SrvD_y,SrvD_MeshMap,u,p,x,xd,z,OtherState,y,m,UnSum,ErrStat,ErrMsg)
   type(SrvD_InitInputType),                    intent(in   )  :: SrvD_InitInp   !< Input data for initialization routine
   type(SrvD_ParameterType),                    intent(in   )  :: SrvD_p         !< Parameters
   type(SrvD_InputFile),                        intent(in   )  :: InputFileData  ! Data stored in the module's input file
   type(SrvD_InputType),                        intent(inout)  :: SrvD_u         !< SrvD inputs (for setting up meshes)
   type(SrvD_OutputType),                       intent(inout)  :: SrvD_y         !< SrvD outputs (for setting up meshes)
   type(SrvD_ModuleMapType),                    intent(inout)  :: SrvD_MeshMap   !< Mesh mapping
   type(StC_InputType),             allocatable,intent(  out)  :: u(:,:)         !< An initial guess for the input; input mesh must be defined
   type(StC_ParameterType),         allocatable,intent(  out)  :: p(:)           !< Parameters
   type(StC_ContinuousStateType),   allocatable,intent(  out)  :: x(:)           !< Initial continuous states
   type(StC_DiscreteStateType),     allocatable,intent(  out)  :: xd(:)          !< Initial discrete states
   type(StC_ConstraintStateType),   allocatable,intent(  out)  :: z(:)           !< Initial guess of the constraint states
   type(StC_OtherStateType),        allocatable,intent(  out)  :: OtherState(:)  !< Initial other states
   type(StC_OutputType),            allocatable,intent(  out)  :: y(:)           !< Initial system outputs (outputs are not calculated;
   type(StC_MiscVarType),           allocatable,intent(  out)  :: m(:)           !< Misc (optimization) variables
   integer(IntKi),                              intent(in   )  :: UnSum          !< summary file number (>0 when set)
   integer(IntKi),                              intent(  out)  :: ErrStat        !< Error status of the operation
   character(*),                                intent(  out)  :: ErrMsg         !< Error message if ErrStat /= ErrID_None

   integer(IntKi)             :: ErrStat2       ! temporary Error status of the operation
   character(ErrMsgLen)       :: ErrMsg2        ! temporary Error message if ErrStat /= ErrID_None
   integer(IntKi)             :: i              ! Counter for the input interp order
   integer(IntKi)             :: j              ! Counter for the instances
   real(DbKi)                 :: Interval       !< Coupling interval in seconds from StC
   type(StC_InitInputType)    :: StC_InitInp    !< data to initialize StC module
   type(StC_InitOutputType)   :: StC_InitOut    !< data from StC module initialization (not currently used)
   character(*), parameter    :: RoutineName = 'StC_Tower_Setup'

   ErrStat  = ErrID_None
   ErrMsg   = ""

   if (SrvD_p%NumTStC > 0_IntKi) then
      ! StC types
      allocate(u(SrvD_p%InterpOrder+1,SrvD_p%NumTStC), STAT=ErrStat2);  if ( AllErr('Could not allocate StrucCtrl input array, u') )   return;
      allocate(p(SrvD_p%NumTStC), STAT=ErrStat2);          if ( AllErr('Could not allocate StrucCtrl input array, p') )            return;
      allocate(x(SrvD_p%NumTStC), STAT=ErrStat2);          if ( AllErr('Could not allocate StrucCtrl input array, x') )            return;
      allocate(xd(SrvD_p%NumTStC),STAT=ErrStat2);          if ( AllErr('Could not allocate StrucCtrl input array, xd') )           return;
      allocate(z(SrvD_p%NumTStC), STAT=ErrStat2);          if ( AllErr('Could not allocate StrucCtrl input array, z') )            return;
      allocate(OtherState(SrvD_p%NumTStC), STAT=ErrStat2); if ( AllErr('Could not allocate StrucCtrl input array, OtherState') )   return;
      allocate(y(SrvD_p%NumTStC), STAT=ErrStat2);          if ( AllErr('Could not allocate StrucCtrl input array, y') )            return;
      allocate(m(SrvD_p%NumTStC), STAT=ErrStat2);          if ( AllErr('Could not allocate StrucCtrl input array, m') )            return;
      ! SrvD mesh stuff
      allocate(SrvD_u%TStCMotionMesh(SrvD_p%NumTStC), SrvD_y%TStCLoadMesh(SrvD_p%NumTStC), STAT=ErrStat2)
      if ( AllErr('Could not allocate motion u%TStCMotionMesh and y%TStCLoadMesh') ) return;
      allocate(SrvD_MeshMap%u_TStC_Mot2_TStC(SrvD_p%NumTStC), SrvD_MeshMap%TStC_Frc2_y_TStC(SrvD_p%NumTStC), STAT=ErrStat2)
      if ( AllErr('Could not allocate motion tower mesh mappings' ) ) return;

      do j=1,SrvD_p%NumTStC
         StC_InitInp%InputFile      =  InputFileData%TStCfiles(j)
         StC_InitInp%RootName       =  TRIM(SrvD_p%RootName)//'.TStC'
         StC_InitInp%Gravity        =  SrvD_InitInp%gravity
         StC_InitInp%NumMeshPts     =  1_IntKi        ! single point mesh for Tower
         Interval                   =  SrvD_p%DT      ! Pass the ServoDyn DT

         CALL AllocAry( StC_InitInp%InitRefPos,       3, StC_InitInp%NumMeshPts, 'StC_InitInp%InitRefPos',     errStat2, ErrMsg2);  if (Failed())  return;
         CALL AllocAry( StC_InitInp%InitTransDisp,    3, StC_InitInp%NumMeshPts, 'StC_InitInp%InitTransDisp',  errStat2, ErrMsg2);  if (Failed())  return;
         CALL AllocAry( StC_InitInp%InitRefOrient, 3, 3, StC_InitInp%NumMeshPts, 'StC_InitInp%InitRefOrient',  errStat2, ErrMsg2);  if (Failed())  return;
         CALL AllocAry( StC_InitInp%InitOrient,    3, 3, StC_InitInp%NumMeshPts, 'StC_InitInp%InitOrient',     errStat2, ErrMsg2);  if (Failed())  return;
         StC_InitInp%InitRefPos(1:3,1)        = SrvD_InitInp%TwrBaseRefPos(1:3)
         StC_InitInp%InitTransDisp(1:3,1)     = SrvD_InitInp%TwrBaseTransDisp(1:3)
         StC_InitInp%InitRefOrient(1:3,1:3,1) = SrvD_InitInp%TwrBaseRefOrient(1:3,1:3)
         StC_InitInp%InitOrient(1:3,1:3,1)    = SrvD_InitInp%TwrBaseOrient(1:3,1:3)

         CALL StC_Init( StC_InitInp, u(1,j), p(j), x(j), xd(j), z(j), OtherState(j), y(j), m(j), Interval, StC_InitOut, ErrStat2, ErrMsg2 )
         if (Failed())  return;

         IF (.NOT. EqualRealNos( Interval, SrvD_p%DT ) ) &
            CALL SetErrStat( ErrID_Fatal, "Tower StrucCtrl (instance "//trim(num2lstr(j))//") time step differs from SrvD time step.",ErrStat,ErrMsg,RoutineName )
         if (Failed())  return;

         ! Copy u(1,:) to all input so interp works correctly in StC
         do i = 2, SrvD_p%InterpOrder + 1
            call StC_CopyInput (u(1,j),  u(i,j),  MESH_NEWCOPY, Errstat2, ErrMsg2)
            if (Failed())  return;
         enddo

         ! SrvD meshes <-> TStC meshes -- only one Mesh point per TStC instance
         call MeshCopy( SrcMesh=u(1,j)%Mesh(1), DestMesh=SrvD_u%TStCMotionMesh(j), CtrlCode=MESH_COUSIN, &
                        IOS=COMPONENT_INPUT,  ErrStat=ErrStat2, ErrMess=ErrMsg2, &
                        TranslationDisp = .TRUE.,  Orientation = .TRUE.,  &
                        TranslationVel  = .TRUE.,  RotationVel = .TRUE.,  &
                        TranslationAcc  = .TRUE.,  RotationAcc = .TRUE.)
            if (Failed())  return
         call MeshMapCreate( u(1,j)%Mesh(1), SrvD_u%TStCMotionMesh(j), SrvD_MeshMap%u_TStC_Mot2_TStC(j), ErrStat2, ErrMsg2 )
            if (Failed()) return
         call MeshCopy( SrcMesh=y(j)%Mesh(1), DestMesh=SrvD_y%TStCLoadMesh(j),   CtrlCode=MESH_COUSIN, &
                        IOS=COMPONENT_OUTPUT, ErrStat=ErrStat2, ErrMess=ErrMsg2, Force=.True., Moment=.True.)
            if (Failed())  return
         call MeshMapCreate(   y(j)%Mesh(1), SrvD_y%TStCLoadMesh(j),   SrvD_MeshMap%TStC_Frc2_y_TStC(j), ErrStat2, ErrMsg2 )
            if (Failed()) return

         ! A little bit of information about the StC location
         if (unsum >0) then
            write(UnSum, '(A24,i2)')               '    Tower StC instance: ',j
            write(UnSum, '(10x,A)')                'Input file: '//trim(InputFileData%TStCfiles(j))
            write(UnSum, '(10x,A36)')              'Initial location (global/inertial): '
            write(UnSum, '(20x,3(2x,ES10.3e2))')   u(1,j)%Mesh(1)%Position(1:3,1)
            write(UnSum, '(10x,A61)')              'Initial location relative to tower base (tower coordinates): '
            write(UnSum, '(20x,3(2x,ES10.3e2))')   StC_InitOut%RelPosition(1:3,1)
         endif

         call Cleanup()
      enddo
   endif
contains
   logical function Failed()
      CALL SetErrStat( ErrStat2, ErrMsg2, ErrStat, ErrMsg, RoutineName )
      Failed = ErrStat >= AbortErrLev
      if (Failed)    call Cleanup()
   end function Failed
   logical function AllErr(Msg)
      character(*), intent(in) :: Msg
      if(ErrStat2 /= 0) then
         CALL SetErrStat( ErrID_Fatal, Msg, ErrStat, ErrMsg, RoutineName )
      endif
      AllErr = ErrStat >= AbortErrLev
      if (AllErr)    call Cleanup()
   end function AllErr
   subroutine Cleanup()    ! Ignore any errors here
      CALL StC_DestroyInitInput(StC_InitInp, ErrStat2, ErrMsg2 )
      CALL StC_DestroyInitOutput(StC_InitOut, ErrStat2, ErrMsg2 )
   end subroutine Cleanup
end subroutine StC_Tower_Setup
!----------------------------------------------------------------------------------------------------------------------------------
!> This routine sets the data structures for the structural control (StC) module -- Blade instances
subroutine StC_Blade_Setup(SrvD_InitInp,SrvD_p,InputFileData,SrvD_u,SrvD_y,SrvD_MeshMap,u,p,x,xd,z,OtherState,y,m,UnSum,ErrStat,ErrMsg)
   type(SrvD_InitInputType),                    intent(in   )  :: SrvD_InitInp   !< Input data for initialization routine
   type(SrvD_ParameterType),                    intent(in   )  :: SrvD_p         !< Parameters
   type(SrvD_InputFile),                        intent(in   )  :: InputFileData  ! Data stored in the module's input file
   type(SrvD_InputType),                        intent(inout)  :: SrvD_u         !< SrvD inputs (for setting up meshes)
   type(SrvD_OutputType),                       intent(inout)  :: SrvD_y         !< SrvD outputs (for setting up meshes)
   type(SrvD_ModuleMapType),                    intent(inout)  :: SrvD_MeshMap   !< Mesh mapping
   type(StC_InputType),             allocatable,intent(  out)  :: u(:,:)         !< An initial guess for the input; input mesh must be defined
   type(StC_ParameterType),         allocatable,intent(  out)  :: p(:)           !< Parameters
   type(StC_ContinuousStateType),   allocatable,intent(  out)  :: x(:)           !< Initial continuous states
   type(StC_DiscreteStateType),     allocatable,intent(  out)  :: xd(:)          !< Initial discrete states
   type(StC_ConstraintStateType),   allocatable,intent(  out)  :: z(:)           !< Initial guess of the constraint states
   type(StC_OtherStateType),        allocatable,intent(  out)  :: OtherState(:)  !< Initial other states
   type(StC_OutputType),            allocatable,intent(  out)  :: y(:)           !< Initial system outputs (outputs are not calculated;
   type(StC_MiscVarType),           allocatable,intent(  out)  :: m(:)           !< Misc (optimization) variables
   integer(IntKi),                              intent(in   )  :: UnSum          !< summary file number (>0 when set)
   integer(IntKi),                              intent(  out)  :: ErrStat        !< Error status of the operation
   character(*),                                intent(  out)  :: ErrMsg         !< Error message if ErrStat /= ErrID_None

   integer(IntKi)             :: ErrStat2       ! temporary Error status of the operation
   character(ErrMsgLen)       :: ErrMsg2        ! temporary Error message if ErrStat /= ErrID_None
   integer(IntKi)             :: i              ! Counter for the input interp order
   integer(IntKi)             :: j              ! Counter for the instances
   integer(IntKi)             :: k              ! Counter for the blade
   real(DbKi)                 :: Interval       !< Coupling interval in seconds from StC
   type(StC_InitInputType)    :: StC_InitInp    !< data to initialize StC module
   type(StC_InitOutputType)   :: StC_InitOut    !< data from StC module initialization (not currently used)
   character(*), parameter    :: RoutineName = 'StC_Blade_Setup'

   ErrStat  = ErrID_None
   ErrMsg   = ""

   if (SrvD_p%NumBStC > 0_IntKi) then
      ! StC types
      allocate(u(SrvD_p%InterpOrder+1,SrvD_p%NumBStC), STAT=ErrStat2);  if ( AllErr('Could not allocate StrucCtrl input array, u') )   return;
      allocate(p(SrvD_p%NumBStC), STAT=ErrStat2);          if ( AllErr('Could not allocate StrucCtrl input array, p') )            return;
      allocate(x(SrvD_p%NumBStC), STAT=ErrStat2);          if ( AllErr('Could not allocate StrucCtrl input array, x') )            return;
      allocate(xd(SrvD_p%NumBStC),STAT=ErrStat2);          if ( AllErr('Could not allocate StrucCtrl input array, xd') )           return;
      allocate(z(SrvD_p%NumBStC), STAT=ErrStat2);          if ( AllErr('Could not allocate StrucCtrl input array, z') )            return;
      allocate(OtherState(SrvD_p%NumBStC), STAT=ErrStat2); if ( AllErr('Could not allocate StrucCtrl input array, OtherState') )   return;
      allocate(y(SrvD_p%NumBStC), STAT=ErrStat2);          if ( AllErr('Could not allocate StrucCtrl input array, y') )            return;
      allocate(m(SrvD_p%NumBStC), STAT=ErrStat2);          if ( AllErr('Could not allocate StrucCtrl input array, m') )            return;
      ! SrvD mesh stuff
      allocate(SrvD_u%BStCMotionMesh(SrvD_p%NumBl,SrvD_p%NumBStC), SrvD_y%BStCLoadMesh(SrvD_p%NumBl,SrvD_p%NumBStC), STAT=ErrStat2)
      if ( AllErr('Could not allocate motion u%BStCMotionMesh and y%BStCLoadMesh') ) return;
      allocate(SrvD_MeshMap%u_BStC_Mot2_BStC(SrvD_p%NumBl,SrvD_p%NumBStC), SrvD_MeshMap%BStC_Frc2_y_BStC(SrvD_p%NumBl,SrvD_p%NumBStC), STAT=ErrStat2)
      if ( AllErr('Could not allocate motion nacelle mesh mappings' ) ) return;

      do j=1,SrvD_p%NumBStC
         StC_InitInp%InputFile      =  InputFileData%BStCfiles(j)
         StC_InitInp%RootName       =  TRIM(SrvD_p%RootName)//'.BStC'
         StC_InitInp%Gravity        =  SrvD_InitInp%gravity
         StC_InitInp%NumMeshPts     =  SrvD_p%NumBl        ! p%NumBl points for blades
         Interval                   =  SrvD_p%DT      ! Pass the ServoDyn DT

         CALL AllocAry( StC_InitInp%InitRefPos,       3, StC_InitInp%NumMeshPts, 'StC_InitInp%InitRefPos',     errStat2, ErrMsg2);  if (Failed())  return;
         CALL AllocAry( StC_InitInp%InitTransDisp,    3, StC_InitInp%NumMeshPts, 'StC_InitInp%InitTransDisp',     errStat2, ErrMsg2);  if (Failed())  return;
         CALL AllocAry( StC_InitInp%InitRefOrient, 3, 3, StC_InitInp%NumMeshPts, 'StC_InitInp%InitRefOrient',  errStat2, ErrMsg2);  if (Failed())  return;
         CALL AllocAry( StC_InitInp%InitOrient,    3, 3, StC_InitInp%NumMeshPts, 'StC_InitInp%InitOrient',  errStat2, ErrMsg2);  if (Failed())  return;
         do k=1,StC_InitInp%NumMeshPts
            StC_InitInp%InitRefPos(1:3,k)        = SrvD_InitInp%BladeRootRefPos(1:3,k)
            StC_InitInp%InitTransDisp(1:3,k)     = SrvD_InitInp%BladeRootTransDisp(1:3,k)
            StC_InitInp%InitRefOrient(1:3,1:3,k) = SrvD_InitInp%BladeRootRefOrient(1:3,1:3,k)
            StC_InitInp%InitOrient(1:3,1:3,k)    = SrvD_InitInp%BladeRootOrient(1:3,1:3,k)
         enddo

         CALL StC_Init( StC_InitInp, u(1,j), p(j), x(j), xd(j), z(j), OtherState(j), y(j), m(j), Interval, StC_InitOut, ErrStat2, ErrMsg2 )
         if (Failed())  return;

         IF (.NOT. EqualRealNos( Interval, SrvD_p%DT ) ) then
            ErrStat2=ErrID_Fatal
            ErrMsg2="Blade StrucCtrl (instance "//trim(num2lstr(j))//") time step differs from SrvD time step."
         endif
         if (Failed())  return;

         ! Copy u(1,:) to all input so interp works correctly in StC
         do i = 2, SrvD_p%InterpOrder + 1
            call StC_CopyInput (u(1,j),  u(i,j),  MESH_NEWCOPY, Errstat2, ErrMsg2)
            if (Failed())  return;
         enddo

         ! SrvD meshes <-> BStC meshes -- NumBl Mesh point per BStC instance
         do k=1,StC_InitInp%NumMeshPts
            call MeshCopy( SrcMesh=u(1,j)%Mesh(k), DestMesh=SrvD_u%BStCMotionMesh(k,j), CtrlCode=MESH_COUSIN, &
                           IOS=COMPONENT_INPUT,  ErrStat=ErrStat2, ErrMess=ErrMsg2, &
                           TranslationDisp = .TRUE.,  Orientation = .TRUE.,  &
                           TranslationVel  = .TRUE.,  RotationVel = .TRUE.,  &
                           TranslationAcc  = .TRUE.,  RotationAcc = .TRUE.)
               if (Failed())  return
            call MeshMapCreate( u(1,j)%Mesh(k), SrvD_u%BStCMotionMesh(k,j), SrvD_MeshMap%u_BStC_Mot2_BStC(k,j), ErrStat2, ErrMsg2 )
               if (Failed()) return
            call MeshCopy( SrcMesh=y(j)%Mesh(k), DestMesh=SrvD_y%BStCLoadMesh(k,j),   CtrlCode=MESH_COUSIN, &
                           IOS=COMPONENT_OUTPUT, ErrStat=ErrStat2, ErrMess=ErrMsg2, Force=.True., Moment=.True.)
               if (Failed())  return
            call MeshMapCreate(   y(j)%Mesh(k), SrvD_y%BStCLoadMesh(k,j),   SrvD_MeshMap%BStC_Frc2_y_BStC(k,j), ErrStat2, ErrMsg2 )
               if (Failed()) return
         enddo

         ! A little bit of information about the StC location
         if (unsum >0) then
            write(UnSum, '(A24,i2)')                  '    Blade StC instance: ',j
            write(UnSum, '(10x,A)')                   'Input file: '//trim(InputFileData%NStCfiles(j))
            do k=1,StC_InitInp%NumMeshPts
               write(UnSum, '(10x,A6,I1,A29)')        'Blade ',k,' location (global/inertial): '
               write(UnSum, '(20x,3(2x,ES10.3e2))')   u(1,j)%Mesh(k)%Position(1:3,1)
               write(UnSum, '(10x,A6,I1,A54)')        'Blade ',k,' location relative to blade root (blade coordinates): '
               write(UnSum, '(20x,3(2x,ES10.3e2))')   StC_InitOut%RelPosition(1:3,k)
            enddo
         endif

         call Cleanup()
      enddo
   endif
contains
   logical function Failed()
      CALL SetErrStat( ErrStat2, ErrMsg2, ErrStat, ErrMsg, RoutineName )
      Failed = ErrStat >= AbortErrLev
      if (Failed)    call Cleanup()
   end function Failed
   logical function AllErr(Msg)
      character(*), intent(in) :: Msg
      if(ErrStat2 /= 0) then
         CALL SetErrStat( ErrID_Fatal, Msg, ErrStat, ErrMsg, RoutineName )
      endif
      AllErr = ErrStat >= AbortErrLev
      if (AllErr)    call Cleanup()
   end function AllErr
   subroutine Cleanup()    ! Ignore any errors here
      CALL StC_DestroyInitInput(StC_InitInp, ErrStat2, ErrMsg2 )
      CALL StC_DestroyInitOutput(StC_InitOut, ErrStat2, ErrMsg2 )
   end subroutine Cleanup
end subroutine StC_Blade_Setup
!----------------------------------------------------------------------------------------------------------------------------------
!> This routine sets the data structures for the structural control (StC) module -- substructure instances
subroutine StC_Substruc_Setup(SrvD_InitInp,SrvD_p,InputFileData,SrvD_u,SrvD_y,SrvD_MeshMap,u,p,x,xd,z,OtherState,y,m,UnSum,ErrStat,ErrMsg)
   type(SrvD_InitInputType),                    intent(in   )  :: SrvD_InitInp   !< Input data for initialization routine
   type(SrvD_ParameterType),                    intent(in   )  :: SrvD_p         !< Parameters
   type(SrvD_InputFile),                        intent(in   )  :: InputFileData  ! Data stored in the module's input file
   type(SrvD_InputType),                        intent(inout)  :: SrvD_u         !< SrvD inputs (for setting up meshes)
   type(SrvD_OutputType),                       intent(inout)  :: SrvD_y         !< SrvD outputs (for setting up meshes)
   type(SrvD_ModuleMapType),                    intent(inout)  :: SrvD_MeshMap   !< Mesh mapping
   type(StC_InputType),             allocatable,intent(  out)  :: u(:,:)         !< An initial guess for the input; input mesh must be defined
   type(StC_ParameterType),         allocatable,intent(  out)  :: p(:)           !< Parameters
   type(StC_ContinuousStateType),   allocatable,intent(  out)  :: x(:)           !< Initial continuous states
   type(StC_DiscreteStateType),     allocatable,intent(  out)  :: xd(:)          !< Initial discrete states
   type(StC_ConstraintStateType),   allocatable,intent(  out)  :: z(:)           !< Initial guess of the constraint states
   type(StC_OtherStateType),        allocatable,intent(  out)  :: OtherState(:)  !< Initial other states
   type(StC_OutputType),            allocatable,intent(  out)  :: y(:)           !< Initial system outputs (outputs are not calculated;
   type(StC_MiscVarType),           allocatable,intent(  out)  :: m(:)           !< Misc (optimization) variables
   integer(IntKi),                              intent(in   )  :: UnSum          !< summary file number (>0 when set)
   integer(IntKi),                              intent(  out)  :: ErrStat        !< Error status of the operation
   character(*),                                intent(  out)  :: ErrMsg         !< Error message if ErrStat /= ErrID_None

   integer(IntKi)             :: ErrStat2       ! temporary Error status of the operation
   character(ErrMsgLen)       :: ErrMsg2        ! temporary Error message if ErrStat /= ErrID_None
   integer(IntKi)             :: i              ! Counter for the input interp order
   integer(IntKi)             :: j              ! Counter for the instances
   real(DbKi)                 :: Interval       !< Coupling interval in seconds from StC
   type(StC_InitInputType)    :: StC_InitInp    !< data to initialize StC module
   type(StC_InitOutputType)   :: StC_InitOut    !< data from StC module initialization (not currently used)
   character(*), parameter    :: RoutineName = 'StC_Substruc_Setup'

   ErrStat  = ErrID_None
   ErrMsg   = ""

   if (SrvD_p%NumSStC > 0_IntKi) then
      ! StC types
      allocate(u(SrvD_p%InterpOrder+1,SrvD_p%NumSStC), STAT=ErrStat2);  if ( AllErr('Could not allocate StrucCtrl input array, u') )   return;
      allocate(p(SrvD_p%NumSStC), STAT=ErrStat2);          if ( AllErr('Could not allocate StrucCtrl input array, p') )            return;
      allocate(x(SrvD_p%NumSStC), STAT=ErrStat2);          if ( AllErr('Could not allocate StrucCtrl input array, x') )            return;
      allocate(xd(SrvD_p%NumSStC),STAT=ErrStat2);          if ( AllErr('Could not allocate StrucCtrl input array, xd') )           return;
      allocate(z(SrvD_p%NumSStC), STAT=ErrStat2);          if ( AllErr('Could not allocate StrucCtrl input array, z') )            return;
      allocate(OtherState(SrvD_p%NumSStC), STAT=ErrStat2); if ( AllErr('Could not allocate StrucCtrl input array, OtherState') )   return;
      allocate(y(SrvD_p%NumSStC), STAT=ErrStat2);          if ( AllErr('Could not allocate StrucCtrl input array, y') )            return;
      allocate(m(SrvD_p%NumSStC), STAT=ErrStat2);          if ( AllErr('Could not allocate StrucCtrl input array, m') )            return;
      ! SrvD mesh stuff
      allocate(SrvD_u%SStCMotionMesh(SrvD_p%NumSStC), SrvD_y%SStCLoadMesh(SrvD_p%NumSStC), STAT=ErrStat2)
      if ( AllErr('Could not allocate motion u%SStCMotionMesh and y%SStCLoadMesh') ) return;
      allocate(SrvD_MeshMap%u_SStC_Mot2_SStC(SrvD_p%NumSStC), SrvD_MeshMap%SStC_Frc2_y_SStC(SrvD_p%NumSStC), STAT=ErrStat2)
      if ( AllErr('Could not allocate motion substructure mesh mappings' ) ) return;

      do j=1,SrvD_p%NumSStC
         StC_InitInp%InputFile      =  InputFileData%SStCfiles(j)
         StC_InitInp%RootName       =  TRIM(SrvD_p%RootName)//'.SStC'
         StC_InitInp%Gravity        =  SrvD_InitInp%gravity
         StC_InitInp%NumMeshPts     =  1_IntKi        ! single point mesh for Platform
         Interval                   =  SrvD_p%DT      ! Pass the ServoDyn DT

         CALL AllocAry( StC_InitInp%InitRefPos,       3, StC_InitInp%NumMeshPts, 'StC_InitInp%InitRefPos',     errStat2, ErrMsg2);  if (Failed())  return;
         CALL AllocAry( StC_InitInp%InitTransDisp,    3, StC_InitInp%NumMeshPts, 'StC_InitInp%InitTransDisp',  errStat2, ErrMsg2);  if (Failed())  return;
         CALL AllocAry( StC_InitInp%InitRefOrient, 3, 3, StC_InitInp%NumMeshPts, 'StC_InitInp%InitRefOrient',  errStat2, ErrMsg2);  if (Failed())  return;
         CALL AllocAry( StC_InitInp%InitOrient,    3, 3, StC_InitInp%NumMeshPts, 'StC_InitInp%InitOrient',     errStat2, ErrMsg2);  if (Failed())  return;
         StC_InitInp%InitRefPos(1:3,1)        = SrvD_InitInp%PtfmRefPos(1:3)
         StC_InitInp%InitTransDisp(1:3,1)     = SrvD_InitInp%PtfmTransDisp(1:3)
         StC_InitInp%InitRefOrient(1:3,1:3,1) = SrvD_InitInp%PtfmRefOrient
         StC_InitInp%InitOrient(1:3,1:3,1)    = SrvD_InitInp%PtfmOrient

         CALL StC_Init( StC_InitInp, u(1,j), p(j), x(j), xd(j), z(j), OtherState(j), y(j), m(j), Interval, StC_InitOut, ErrStat2, ErrMsg2 )
         if (Failed())  return;

         IF (.NOT. EqualRealNos( Interval, SrvD_p%DT ) ) &
            CALL SetErrStat( ErrID_Fatal, "Platform StrucCtrl (instance "//trim(num2lstr(j))//") time step differs from SrvD time step.",ErrStat,ErrMsg,RoutineName )
         if (Failed())  return;

         ! Copy u(1,:) to all input so interp works correctly in StC
         do i = 2, SrvD_p%InterpOrder + 1
            call StC_CopyInput (u(1,j),  u(i,j),  MESH_NEWCOPY, Errstat2, ErrMsg2)
            if (Failed())  return;
         enddo

         ! SrvD meshes <-> SStC meshes -- only one Mesh point per SStC instance
         call MeshCopy( SrcMesh=u(1,j)%Mesh(1), DestMesh=SrvD_u%SStCMotionMesh(j), CtrlCode=MESH_COUSIN, &
                        IOS=COMPONENT_INPUT,  ErrStat=ErrStat2, ErrMess=ErrMsg2, &
                        TranslationDisp = .TRUE.,  Orientation = .TRUE.,  &
                        TranslationVel  = .TRUE.,  RotationVel = .TRUE.,  &
                        TranslationAcc  = .TRUE.,  RotationAcc = .TRUE.)
            if (Failed())  return
         call MeshMapCreate( u(1,j)%Mesh(1), SrvD_u%SStCMotionMesh(j), SrvD_MeshMap%u_SStC_Mot2_SStC(j), ErrStat2, ErrMsg2 )
            if (Failed()) return
         call MeshCopy( SrcMesh=y(j)%Mesh(1), DestMesh=SrvD_y%SStCLoadMesh(j),   CtrlCode=MESH_COUSIN, &
                        IOS=COMPONENT_OUTPUT, ErrStat=ErrStat2, ErrMess=ErrMsg2, Force=.True., Moment=.True.)
            if (Failed())  return
         call MeshMapCreate(   y(j)%Mesh(1), SrvD_y%SStCLoadMesh(j),   SrvD_MeshMap%SStC_Frc2_y_SStC(j), ErrStat2, ErrMsg2 )
            if (Failed()) return

         ! A little bit of information about the StC location
         if (unsum >0) then
            write(UnSum, '(A31,i2)')               '    Substructure StC instance: ',j
            write(UnSum, '(10x,A)')                'Input file: '//trim(InputFileData%SStCfiles(j))
            write(UnSum, '(10x,A36)')              'Initial location (global/inertial): '
            write(UnSum, '(20x,3(2x,ES10.3e2))')   u(1,j)%Mesh(1)%Position(1:3,1)
            write(UnSum, '(10x,A76)')              'Initial location relative to platform reference point (global coordinates): '
            write(UnSum, '(20x,3(2x,ES10.3e2))')   StC_InitOut%RelPosition(1:3,1)
         endif

         call Cleanup()
      enddo
   endif
contains
   logical function Failed()
      CALL SetErrStat( ErrStat2, ErrMsg2, ErrStat, ErrMsg, RoutineName )
      Failed = ErrStat >= AbortErrLev
      if (Failed)    call Cleanup()
   end function Failed
   logical function AllErr(Msg)
      character(*), intent(in) :: Msg
      if(ErrStat2 /= 0) then
         CALL SetErrStat( ErrID_Fatal, Msg, ErrStat, ErrMsg, RoutineName )
      endif
      AllErr = ErrStat >= AbortErrLev
      if (AllErr)    call Cleanup()
   end function AllErr
   subroutine Cleanup()    ! Ignore any errors here
      CALL StC_DestroyInitInput(StC_InitInp, ErrStat2, ErrMsg2 )
      CALL StC_DestroyInitOutput(StC_InitOut, ErrStat2, ErrMsg2 )
   end subroutine Cleanup
end subroutine StC_Substruc_Setup

!----------------------------------------------------------------------------------------------------------------------------------
!> This routine sets the control channels for the StCs
!!    These control channel signals are then passed back to all StC and they will pick out only the channels they are linking to
subroutine StC_CtrlChan_Setup(m,p,CtrlChanInitInfo,UnSum,ErrStat,ErrMsg)
   type(SrvD_ParameterType),                    intent(inout)  :: p                 !< Parameters
   type(SrvD_MiscVarType),                      intent(inout)  :: m                 !< Misc (optimization) variables -- contains u and y for StCs where resizing may occur
   type(StC_CtrlChanInitInfoType),              intent(  out)  :: CtrlChanInitInfo  !< initial values for damping, stiffness, etc to pass to controller
   integer(IntKi),                              intent(in   )  :: UnSum          !< summary file number (>0 when set)
   integer(IntKi),                              intent(  out)  :: ErrStat           !< Error status of the operation
   character(*),                                intent(  out)  :: ErrMsg            !< Error message if ErrStat /= ErrID_None

   integer(IntKi)             :: ErrStat2       ! temporary Error status of the operation
   character(ErrMsgLen)       :: ErrMsg2        ! temporary Error message if ErrStat /= ErrID_None
   integer(IntKi)             :: i              ! Counter for the input interp order
   integer(IntKi)             :: j              ! Counter for the instances
   character(*), parameter    :: RoutineName = 'StC_CtrlChan_Setup'

   ErrStat  = ErrID_None
   ErrMsg   = ""

   ! NOTE:  For now we only have the option of the StC requesting the bladed interface
   !        at the the ServoDyn level.  If we later add a Simulink interface, the logic
   !        below for checking if the DLL interface was requested will need updating.
   !        At that point it might be necessary to set an array for the p%StCCMode so
   !        it is possible to tell which channel is from Simulink and which is from
   !        the DLL.  But for now, we only allow the DLL.
   ! NOTE:  Internally, each StC may have a semi-active control mode, but that is not
   !        passed to ServoDyn, so we don't check for that here.

   ! Step through all StC instances to find the highest number channel requested
   p%NumStC_Control  = 0_IntKi
   p%StCCMode        = 0_IntKi
   do i=1,p%NumBStC  ! Blade
      p%NumStC_Control = max(p%NumStC_Control,maxval(p%BStC(i)%StC_CChan))
      if (p%BStC(i)%StC_CMode == ControlMode_DLL)  p%StCCMode  = ControlMode_DLL
   enddo
   do i=1,p%NumNStC  ! Nacelle
      p%NumStC_Control = max(p%NumStC_Control,maxval(p%NStC(i)%StC_CChan))
      if (p%NStC(i)%StC_CMode == ControlMode_DLL)  p%StCCMode  = ControlMode_DLL
   enddo
   do i=1,p%NumTStC  ! Tower
      p%NumStC_Control = max(p%NumStC_Control,maxval(p%TStC(i)%StC_CChan))
      if (p%TStC(i)%StC_CMode == ControlMode_DLL)  p%StCCMode  = ControlMode_DLL
   enddo
   do i=1,p%NumSStC  ! SubStructure
      p%NumStC_Control = max(p%NumStC_Control,maxval(p%SStC(i)%StC_CChan))
      if (p%SStC(i)%StC_CMode == ControlMode_DLL)  p%StCCMode  = ControlMode_DLL
   enddo

   if (p%NumStC_Control==0) return    ! No reason to do anything else

   ! Allocate StC averaging info (if multiple StC's request same channel, average the measured data for those channels
   allocate(p%StCMeasNumPerChan(p%NumStC_Control),           STAT=ErrStat2); if ( AllErr('Could not allocate StCMeasNumPerChan') ) return;
   p%StCMeasNumPerChan = 0
   ! Allocate data to pass to dll initialization -- we need to populate this data now so initial values get to controller at init
   allocate(CtrlChanInitInfo%Requestor(     p%NumStC_Control), STAT=ErrStat2);  if ( AllErr('Could not allocate Requestor array')    ) return;
   allocate(CtrlChanInitInfo%InitStiff(   3,p%NumStC_Control), STAT=ErrStat2);  if ( AllErr('Could not allocate InitStiff    array') ) return;
   allocate(CtrlChanInitInfo%InitDamp(    3,p%NumStC_Control), STAT=ErrStat2);  if ( AllErr('Could not allocate InitDamp     array') ) return;
   allocate(CtrlChanInitInfo%InitBrake(   3,p%NumStC_Control), STAT=ErrStat2);  if ( AllErr('Could not allocate InitBrake    array') ) return;
   allocate(CtrlChanInitInfo%InitForce(   3,p%NumStC_Control), STAT=ErrStat2);  if ( AllErr('Could not allocate InitForce    array') ) return;
   allocate(CtrlChanInitInfo%InitMeasDisp(3,p%NumStC_Control), STAT=ErrStat2);  if ( AllErr('Could not allocate InitMeasDisp array') ) return;
   allocate(CtrlChanInitInfo%InitMeasVel( 3,p%NumStC_Control), STAT=ErrStat2);  if ( AllErr('Could not allocate InitMeasVel  array') ) return;
   CtrlChanInitInfo%Requestor    = ""
   CtrlChanInitInfo%InitStiff    = 0.0_SiKi
   CtrlChanInitInfo%InitDamp     = 0.0_SiKi
   CtrlChanInitInfo%InitBrake    = 0.0_SiKi 
   CtrlChanInitInfo%InitForce    = 0.0_SiKi
   CtrlChanInitInfo%InitMeasDisp = 0.0_SiKi
   CtrlChanInitInfo%InitMeasVel  = 0.0_SiKi

   ! Set info about which StC requested which channel
   do i=1,p%NumBStC  ! Blade
      call ChanCheck(i,'B',p%BStC(i)%StC_CChan)
   enddo
   do i=1,p%NumNStC  ! Nacelle
      call ChanCheck(i,'N',p%NStC(i)%StC_CChan)
   enddo
   do i=1,p%NumTStC  ! Tower
      call ChanCheck(i,'T',p%TStC(i)%StC_CChan)
   enddo
   do i=1,p%NumSStC  ! SubStructure
      call ChanCheck(i,'S',p%SStC(i)%StC_CChan)
   enddo

   ! Warn about duplicate channels
   do i=1,p%NumStC_Control
      if (p%StCMeasNumPerChan(i)>1) then
         call SetErrStat(ErrID_Warn,NewLine//' Multiple StC instances using StC control channel '//&
               '#'//trim(Num2LStr(i))//' from controller: '//trim(CtrlChanInitInfo%Requestor(i))//'.'//&
               ' StC outputs to controller will be averaged.',ErrStat,ErrMsg,RoutineName)
      endif
   enddo

   ! Put inflo in summary file
   if (unsum >0) then
      if (p%NumStC_Control > 0) then
         write(UnSum, '(A53)')         '    StCs controlled by Bladed DLL interface:            '
         write(UnSum, '(A53)')         '       StC control group      StC instances             '
         write(UnSum, '(A53)')         '       -----------------      --------------------------'
         do i=1,p%NumStC_Control
            if (p%StCMeasNumPerChan(i)==1) then
               write(UnSum,'(9x,I2,21x,A)') i,trim(CtrlChanInitInfo%Requestor(i))
            elseif (p%StCMeasNumPerChan(i)>1) then
               write(UnSum,'(9x,I2,A1,20x,A)') i,'*',trim(CtrlChanInitInfo%Requestor(i))
            endif
         enddo
         if (maxval(p%StCMeasNumPerChan)>1) then
            write(UnSum,'(7x,A)') '* indicates channel measurements will be averaged from the requesting StC instances'
         endif
      endif
   endif

   ! Set all the initial values to pass to the controller for first call and ensure all inputs/outputs for control are sized same
   call StC_SetDLLinputs(p,m,CtrlChanInitInfo%InitMeasDisp,CtrlChanInitInfo%InitMeasVel,ErrStat2,ErrMsg2,.TRUE.)  ! Do resizing if needed
      if (Failed())  return;
   call StC_SetInitDLLinputs(p,m,CtrlChanInitInfo%InitStiff,CtrlChanInitInfo%InitDamp,CtrlChanInitInfo%InitBrake,CtrlChanInitInfo%InitForce,ErrStat2,ErrMsg2)
      if (Failed())  return;
   ! Duplicates the Cmd channel data (so that they are allocated for first UpdateStates routine)
   call StC_InitExtrapInputs(p,m,ErrStat2,ErrMsg2)
      if (Failed())  return;

contains
   subroutine ChanCheck(iNum,Location,CChan)    ! Assemble info about who requested which channel
      integer(IntKi),              intent(in) :: iNum          ! instance number
      character(1),                intent(in) :: Location      ! Type of StC
      integer(IntKi), allocatable, intent(in) :: CChan(:)      ! Channel request set from that StC instance
      do j=1,size(CChan)
         if (CChan(j) > 0) then
            p%StCMeasNumPerChan(CChan(j)) = p%StCMeasNumPerChan(CChan(j)) + 1
            if (len_trim(CtrlChanInitInfo%Requestor(CChan(j)))>1) then
               CtrlChanInitInfo%Requestor(CChan(j)) = trim(CtrlChanInitInfo%Requestor(CChan(j)))//', '//Location//'StC'//trim(Num2LStr(iNum))
            else
               CtrlChanInitInfo%Requestor(CChan(j)) = Location//'StC'//trim(Num2LStr(iNum))
            endif
            ! Name blade number if needed -- i.e. BStC1_B2
            if (Location=='B') CtrlChanInitInfo%Requestor(CChan(j)) = trim(CtrlChanInitInfo%Requestor(CChan(j)))//'_B'//trim(Num2LStr(j))
         endif
      enddo
   end subroutine ChanCheck
   logical function Failed()
      CALL SetErrStat( ErrStat2, ErrMsg2, ErrStat, ErrMsg, RoutineName )
      Failed = ErrStat >= AbortErrLev
   end function Failed
   logical function AllErr(Msg)
      character(*), intent(in) :: Msg
      if(ErrStat2 /= 0) then
         CALL SetErrStat( ErrID_Fatal, Msg, ErrStat, ErrMsg, RoutineName )
      endif
      AllErr = ErrStat >= AbortErrLev
   end function AllErr
end subroutine StC_CtrlChan_Setup

!----------------------------------------------------------------------------------------------------------------------------------
!> This routine is called at the end of the simulation.
SUBROUTINE SrvD_End( u, p, x, xd, z, OtherState, y, m, ErrStat, ErrMsg )
!..................................................................................................................................

      TYPE(SrvD_InputType),           INTENT(INOUT)  :: u           !< System inputs
      TYPE(SrvD_ParameterType),       INTENT(INOUT)  :: p           !< Parameters
      TYPE(SrvD_ContinuousStateType), INTENT(INOUT)  :: x           !< Continuous states
      TYPE(SrvD_DiscreteStateType),   INTENT(INOUT)  :: xd          !< Discrete states
      TYPE(SrvD_ConstraintStateType), INTENT(INOUT)  :: z           !< Constraint states
      TYPE(SrvD_OtherStateType),      INTENT(INOUT)  :: OtherState  !< Other states
      TYPE(SrvD_OutputType),          INTENT(INOUT)  :: y           !< System outputs
      TYPE(SrvD_MiscVarType),         INTENT(INOUT)  :: m           !< Initial misc (optimization) variables
      INTEGER(IntKi),                 INTENT(  OUT)  :: ErrStat     !< Error status of the operation
      CHARACTER(*),                   INTENT(  OUT)  :: ErrMsg      !< Error message if ErrStat /= ErrID_None

      integer(IntKi) :: j     ! loop counter for instance of StC at location


         ! Place any last minute operations or calculations here:
      IF ( p%UseBladedInterface ) THEN
         CALL BladedInterface_End(u, p, m, xd, ErrStat, ErrMsg )
      END IF
      
      ! StrucCtrl -- since all StC data is stored in SrvD types, we don't technically need to call StC_End directly
      !     -- Note: not entirely certian why only the first time in u is destroyed and not the others.  This is also true at the glue code level for whatever reason.
      if (allocated(m%u_BStC)) then
         do j=1,p%NumBStC       ! Blades
            call StC_End( m%u_BStC(1,j), p%BStC(j), x%BStC(j), xd%BStC(j), z%BStC(j), OtherState%BStC(j), m%y_BStC(j), m%BStC(j), ErrStat, ErrMsg )
         enddo
      endif
      if (allocated(m%u_NStC)) then
         do j=1,p%NumNStC       ! Nacelle
            call StC_End( m%u_NStC(1,j), p%NStC(j), x%NStC(j), xd%NStC(j), z%NStC(j), OtherState%NStC(j), m%y_NStC(j), m%NStC(j), ErrStat, ErrMsg )
         enddo
      endif
      if (allocated(m%u_TStC)) then
         do j=1,p%NumTStC       ! Tower
            call StC_End( m%u_TStC(1,j), p%TStC(j), x%TStC(j), xd%TStC(j), z%TStC(j), OtherState%TStC(j), m%y_TStC(j), m%TStC(j), ErrStat, ErrMsg )
         enddo
      endif
      if (allocated(m%u_SStC)) then
         do j=1,p%NumSStC    ! Platform
            call StC_End( m%u_SStC(1,j), p%SStC(j), x%SStC(j), xd%SStC(j), z%SStC(j), OtherState%SStC(j), m%y_SStC(j), m%SStC(j), ErrStat, ErrMsg )
         enddo
      endif


         ! Destroy the input data:
      CALL SrvD_DestroyInput( u, ErrStat, ErrMsg )

         ! Destroy the parameter data:
      CALL SrvD_DestroyParam( p, ErrStat, ErrMsg )

         ! Destroy the state data:
      CALL SrvD_DestroyContState(   x,           ErrStat, ErrMsg )
      CALL SrvD_DestroyDiscState(   xd,          ErrStat, ErrMsg )
      CALL SrvD_DestroyConstrState( z,           ErrStat, ErrMsg )
      CALL SrvD_DestroyOtherState(  OtherState,  ErrStat, ErrMsg )
      
         ! Destroy the misc var data:
      CALL SrvD_DestroyMisc( m, ErrStat, ErrMsg )


         ! Destroy the output data:
      CALL SrvD_DestroyOutput( y, ErrStat, ErrMsg )

         ! We are ignoring any errors from destroying data
      ErrStat = ErrID_None
      ErrMsg  = ""

END SUBROUTINE SrvD_End
!----------------------------------------------------------------------------------------------------------------------------------
!> This is a loose coupling routine for solving constraint states, integrating continuous states, and updating discrete and other
!! states. Continuous, constraint, discrete, and other states are updated to values at t + Interval.
SUBROUTINE SrvD_UpdateStates( t, n, Inputs, InputTimes, p, x, xd, z, OtherState, m, ErrStat, ErrMsg )
!..................................................................................................................................

   REAL(DbKi),                      INTENT(IN   ) :: t               !< Current simulation time in seconds
   INTEGER(IntKi),                  INTENT(IN   ) :: n               !< Current step of the simulation: t = n*Interval
   TYPE(SrvD_InputType),            INTENT(INOUT) :: Inputs(:)       !< Inputs at InputTimes (output only for mesh record-keeping in ExtrapInterp routine)
   REAL(DbKi),                      INTENT(IN   ) :: InputTimes(:)   !< Times in seconds associated with Inputs
   TYPE(SrvD_ParameterType),        INTENT(IN   ) :: p               !< Parameters
   TYPE(SrvD_ContinuousStateType),  INTENT(INOUT) :: x               !< Input: Continuous states at t;
                                                                     !!   Output: Continuous states at t + Interval
   TYPE(SrvD_DiscreteStateType),    INTENT(INOUT) :: xd              !< Input: Discrete states at t;
                                                                     !!   Output: Discrete states at t  + Interval
   TYPE(SrvD_ConstraintStateType),  INTENT(INOUT) :: z               !< Input: Constraint states at t;
                                                                     !!   Output: Constraint states at t + Interval
   TYPE(SrvD_OtherStateType),       INTENT(INOUT) :: OtherState      !< Other states: Other states at t;
                                                                     !!   Output: Other states at t + Interval
   TYPE(SrvD_MiscVarType),          INTENT(INOUT) :: m               !< Misc (optimization) variables
   INTEGER(IntKi),                  INTENT(  OUT) :: ErrStat         !< Error status of the operation
   CHARACTER(*),                    INTENT(  OUT) :: ErrMsg          !< Error message if ErrStat /= ErrID_None

      ! Local variables
   INTEGER(IntKi)                                 :: i               ! loop counter 
   INTEGER(IntKi)                                 :: j               ! loop counter for StC instance of type
   INTEGER(IntKi)                                 :: k               ! loop counter for blade in BStC
   INTEGER(IntKi)                                 :: order
   TYPE(SrvD_InputType)                           :: u_interp        ! interpolated input
   REAL(ReKi),                      ALLOCATABLE   :: StC_CmdStiff(:,:)  !< StC_CmdStiff command signals (3,p%NumStC_Control) -- used only if p%NumStC_Ctrl > 0
   REAL(ReKi),                      ALLOCATABLE   :: StC_CmdDamp(:,:)   !< StC_CmdDamp  command signals (3,p%NumStC_Control) -- used only if p%NumStC_Ctrl > 0
   REAL(ReKi),                      ALLOCATABLE   :: StC_CmdBrake(:,:)  !< StC_CmdBrake command signals (3,p%NumStC_Control) -- used only if p%NumStC_Ctrl > 0
   REAL(ReKi),                      ALLOCATABLE   :: StC_CmdForce(:,:)  !< StC_CmdForce command signals (3,p%NumStC_Control) -- used only if p%NumStC_Ctrl > 0

   INTEGER(IntKi)                                 :: ErrStat2        ! Error status of the operation (occurs after initial error)
   CHARACTER(ErrMsgLen)                           :: ErrMsg2         ! Error message if ErrStat2 /= ErrID_None
   CHARACTER(*), PARAMETER                        :: RoutineName = 'SrvD_UpdateStates'
   REAL(DbKi)                                     :: t_next

      ! Initialize ErrStat

   ErrStat = ErrID_None
   ErrMsg  = ""
                  
   !...............................................................................................................................   
   ! get inputs at t:
   !...............................................................................................................................
   CALL SrvD_CopyInput( Inputs(1), u_interp, MESH_NEWCOPY, ErrStat2, ErrMsg2 )
      if (Failed()) return;
   
   CALL SrvD_Input_ExtrapInterp( Inputs, InputTimes, u_interp, t, ErrStat2, ErrMsg2 )
      if (Failed()) return;
      
   !...............................................................................................................................   
   ! update discrete states:
   !...............................................................................................................................
      ! 1. Get appropriate value of input for the filter in discrete states (this works only for the DLL at this point, so we're going to move it there)
      ! 2. Update control offset for trim solutions

   CALL SrvD_UpdateDiscState( t, u_interp, p, x, xd, z, OtherState, m, ErrStat2, ErrMsg2 )
      if (Failed()) return;
      
   !...............................................................................................................................   
   ! get inputs at t+dt:
   !...............................................................................................................................
   t_next = t+p%dt

   CALL SrvD_Input_ExtrapInterp( Inputs, InputTimes, u_interp, t_next, ErrStat2, ErrMsg2 )
      if (Failed()) return;
   
   IF (p%UseBladedInterface) THEN
      CALL DLL_controller_call(t_next, u_interp, p, x, xd, z, OtherState, m, ErrStat2, ErrMsg2 )
         if (Failed()) return;
   END IF

   !...............................................................................................................................
   ! update remaining states to values at t+dt:
   !...............................................................................................................................

      ! Torque control:
   CALL Torque_UpdateStates( t_next, u_interp, p, x, xd, z, OtherState, m, ErrStat2, ErrMsg2 )
      if (Failed()) return;
      
      ! Pitch control:
   CALL Pitch_UpdateStates( t_next, u_interp, p, x, xd, z, OtherState, m, ErrStat2, ErrMsg2 )
      if (Failed()) return;
      
      ! Yaw control: 
   CALL Yaw_UpdateStates( t_next, u_interp, p, x, xd, z, OtherState, m, ErrStat2, ErrMsg2 )
      if (Failed()) return;
   
      ! Tip brake control:    
   CALL TipBrake_UpdateStates( t_next, u_interp, p, x, xd, z, OtherState, m, ErrStat2, ErrMsg2 )
      if (Failed()) return;
   
   !...............................................................................................................................
   ! update states in StrucCtrl submodule, if necessary:
   !...............................................................................................................................
   ! Calculate the StC control chan for t_next, and save that in temporary.
   if ( p%NumStC_Control > 0 ) then
      call AllocAry(StC_CmdStiff, 3, p%NumStC_Control, 'StC_CmdStiff', ErrStat2, ErrMsg2 );  if (Failed()) return;
      call AllocAry(StC_CmdDamp,  3, p%NumStC_Control, 'StC_CmdDamp' , ErrStat2, ErrMsg2 );  if (Failed()) return;
      call AllocAry(StC_CmdBrake, 3, p%NumStC_Control, 'StC_CmdBrake', ErrStat2, ErrMsg2 );  if (Failed()) return;
      call AllocAry(StC_CmdForce, 3, p%NumStC_Control, 'StC_CmdForce', ErrStat2, ErrMsg2 );  if (Failed()) return;
      call StCControl_CalcOutput( t_next, p, StC_CmdStiff, StC_CmdDamp, StC_CmdBrake, StC_CmdForce, m, ErrStat2, ErrMsg2 )
         if (Failed()) return;
   endif

   ! Blade StrucCtrl
   do j=1,p%NumBStC
      do k=1,p%NumBl       ! number of blades
         ! update the StC inputs with SrvD u(:) values
         do i=1,p%InterpOrder+1
            CALL Transfer_Point_to_Point( Inputs(i)%BStCMotionMesh(k,j), m%u_BStC(i,j)%Mesh(k), m%SrvD_MeshMap%u_BStC_Mot2_BStC(k,j), ErrStat2, ErrMsg2 )
               if (Failed()) return;
         enddo
      enddo
      ! update commanded signals (if exist)
      call SetStCInput_CtrlChans(m%u_BStC(:,j))
      ! Now call updatestates
      call StC_UpdateStates( t, n, m%u_BStC(:,j), InputTimes, p%BStC(j), x%BStC(j), xd%BStC(j), z%BStC(j), OtherState%BStC(j), m%BStC(j), ErrStat2, ErrMsg2 )
         if (Failed()) return;
   enddo

   ! Nacelle StrucCtrl
   do j=1,p%NumNStC
      ! update the StC inputs with SrvD u(:) values.
      do i=1,p%InterpOrder+1
         CALL Transfer_Point_to_Point( Inputs(i)%NStCMotionMesh(j), m%u_NStC(i,j)%Mesh(1), m%SrvD_MeshMap%u_NStC_Mot2_NStC(j), ErrStat2, ErrMsg2 )
            if (Failed()) return;
      enddo
      ! update commanded signals (if exist)
      call SetStCInput_CtrlChans(m%u_NStC(:,j))
      ! Now call updatestates
      call StC_UpdateStates( t, n, m%u_NStC(:,j), InputTimes, p%NStC(j), x%NStC(j), xd%NStC(j), z%NStC(j), OtherState%NStC(j), m%NStC(j), ErrStat2, ErrMsg2 )
         if (Failed()) return;
   enddo

      ! Tower StrucCtrl
   do j=1,p%NumTStC
      ! update the StC inputs with SrvD u(:) values
      do i=1,p%InterpOrder+1
         CALL Transfer_Point_to_Point( Inputs(i)%TStCMotionMesh(j), m%u_TStC(i,j)%Mesh(1), m%SrvD_MeshMap%u_TStC_Mot2_TStC(j), ErrStat2, ErrMsg2 )
            if (Failed()) return;
      enddo
      ! update commanded signals (if exist)
      call SetStCInput_CtrlChans(m%u_TStC(:,j))
      ! Now call updatestates
      call StC_UpdateStates( t, n, m%u_TStC(:,j), InputTimes, p%TStC(j), x%TStC(j), xd%TStC(j), z%TStC(j), OtherState%TStC(j), m%TStC(j), ErrStat2, ErrMsg2 )
         if (Failed()) return;
   enddo

      ! Platform StrucCtrl
   do j=1,p%NumSStC
      ! update the StC inputs with SrvD u(:) values
      do i=1,p%InterpOrder+1
         CALL Transfer_Point_to_Point( Inputs(i)%SStCMotionMesh(j), m%u_SStC(i,j)%Mesh(1), m%SrvD_MeshMap%u_SStC_Mot2_SStC(j), ErrStat2, ErrMsg2 )
            if (Failed()) return;
      enddo
      ! update commanded signals (if exist)
      call SetStCInput_CtrlChans(m%u_SStC(:,j))
      ! Now call updatestates
      call StC_UpdateStates( t, n, m%u_SStC(:,j), InputTimes, p%SStC(j), x%SStC(j), xd%SStC(j), z%SStC(j), OtherState%SStC(j), m%SStC(j), ErrStat2, ErrMsg2 )
         if (Failed()) return;
   enddo

   ! If we incrimented timestep, save this info so we can properly set the control channel inputs for next time
   if ( n > m%PrevTstepNcall )   m%PrevTstepNcall = n

   !...................................................................
   ! Compute ElecPwr and GenTrq for controller (and DLL needs this saved):
   !...................................................................
   IF ( OtherState%GenOnLine .and. .not. OtherState%Off4Good )  THEN    ! Generator is on line.
      CALL CalculateTorque( t, u_interp, p, m, m%dll_data%GenTrq_prev, m%dll_data%ElecPwr_prev, ErrStat2, ErrMsg2 )
         if (Failed()) return;
   ELSE                                                                 ! Generator is off line.
      m%dll_data%GenTrq_prev  = 0.0_ReKi
      m%dll_data%ElecPwr_prev = 0.0_ReKi
   ENDIF

   !...............................................................................................................................
   CALL Cleanup()

   RETURN

CONTAINS
   logical function Failed()
      CALL SetErrStat( ErrStat2, ErrMsg2, ErrStat, ErrMsg, RoutineName )
      Failed = ErrStat >= AbortErrLev
      if (Failed)    call Cleanup()
   end function Failed
   SUBROUTINE Cleanup()
      CALL SrvD_DestroyInput(u_interp, ErrStat2, ErrMsg2)
         CALL SetErrStat(ErrStat2,ErrMsg2,ErrStat,ErrMsg,RoutineName)
      if (allocated(StC_CmdStiff))  deallocate(StC_CmdStiff)
      if (allocated(StC_CmdDamp))   deallocate(StC_CmdDamp)
      if (allocated(StC_CmdBrake))  deallocate(StC_CmdBrake)
      if (allocated(StC_CmdForce))  deallocate(StC_CmdForce)
   END SUBROUTINE Cleanup
   subroutine SetStCInput_CtrlChans(u_StC)
      type(StC_InputType), intent(inout)  :: u_StC(:)    !< Inputs at InputTimes
      !  -- not all StC instances will necessarily be looking for this, so these inputs might not be allocated)
      if (allocated(u_StC(1)%CmdStiff) .and. allocated(u_StC(1)%CmdDamp) .and. allocated(u_StC(1)%CmdBrake) .and. allocated(u_StC(1)%CmdForce)) then
         if ( n > m%PrevTstepNcall ) then
            ! Cycle u%CmdStiff and others -- we are at a new timestep.
            do i=p%InterpOrder,1,-1   ! shift back in time in reverse order -- oldest (InterpOrder+1) to newest (1)
               u_StC(i+1)%CmdStiff = u_StC(i)%CmdStiff
               u_StC(i+1)%CmdDamp  = u_StC(i)%CmdDamp 
               u_StC(i+1)%CmdBrake = u_StC(i)%CmdBrake
               u_StC(i+1)%CmdForce = u_StC(i)%CmdForce
            enddo
         endif
         ! Now set the current commanded values
         u_StC(1)%CmdStiff(1:3,1:p%NumStC_Control) = StC_CmdStiff(1:3,1:p%NumStC_Control)
         u_StC(1)%CmdDamp( 1:3,1:p%NumStC_Control) = StC_CmdDamp( 1:3,1:p%NumStC_Control)
         u_StC(1)%CmdBrake(1:3,1:p%NumStC_Control) = StC_CmdBrake(1:3,1:p%NumStC_Control)
         u_StC(1)%CmdForce(1:3,1:p%NumStC_Control) = StC_CmdForce(1:3,1:p%NumStC_Control)
      endif
   end subroutine SetStCInput_CtrlChans

END SUBROUTINE SrvD_UpdateStates
!----------------------------------------------------------------------------------------------------------------------------------
!> Routine for deciding if Bladed-style DLL controller should be called
SUBROUTINE DLL_controller_call(t, u, p, x, xd, z, OtherState, m, ErrStat, ErrMsg )
!..................................................................................................................................

   REAL(DbKi),                     INTENT(IN   )  :: t           !< Current simulation time in seconds
   TYPE(SrvD_InputType),           INTENT(IN   )  :: u           !< Inputs at t
   TYPE(SrvD_ParameterType),       INTENT(IN   )  :: p           !< Parameters
   TYPE(SrvD_ContinuousStateType), INTENT(IN   )  :: x           !< Continuous states at t
   TYPE(SrvD_DiscreteStateType),   INTENT(IN   )  :: xd          !< Discrete states at t
   TYPE(SrvD_ConstraintStateType), INTENT(IN   )  :: z           !< Constraint states at t
   TYPE(SrvD_OtherStateType),      INTENT(IN   )  :: OtherState  !< Other states at t
   TYPE(SrvD_MiscVarType),         INTENT(INOUT)  :: m           !< Misc (optimization) variables
   INTEGER(IntKi),                 INTENT(  OUT)  :: ErrStat     !< Error status of the operation
   CHARACTER(*),                   INTENT(  OUT)  :: ErrMsg      !< Error message if ErrStat /= ErrID_None


   INTEGER(IntKi)                                 :: ErrStat2
   CHARACTER(ErrMsgLen)                           :: ErrMsg2
   CHARACTER(*), PARAMETER                        :: RoutineName = 'DLL_controller_call'


      ! Initialize ErrStat

   ErrStat = ErrID_None
   ErrMsg  = ""

   ! we should be calling this routine ONLY when the following statement is true:
   !IF ( p%UseBladedInterface ) THEN

      IF ( .NOT. EqualRealNos( t - m%dll_data%DLL_DT, m%LastTimeCalled ) ) THEN
         IF (m%FirstWarn) THEN
            IF ( EqualRealNos( p%DT, m%dll_data%DLL_DT ) ) THEN ! This must be because we're doing a correction step or calling multiple times per time step
               CALL SetErrStat ( ErrID_Warn, 'BladedInterface option was designed for an explicit-loose '//&
               'coupling scheme. Using last calculated values from DLL on all subsequent calls until time is advanced. '//&
               'Warning will not be displayed again.', ErrStat, ErrMsg, RoutineName )
            ELSE ! this may be because of calling multiple times per time step, but most likely is because DT /= DLL_DT
               CALL SetErrStat ( ErrID_Warn, 'Using last calculated values from DLL on all subsequent calls until next DLL_DT has been reached. '//&
               'Warning will not be displayed again.', ErrStat, ErrMsg, RoutineName )
            END IF
            m%FirstWarn = .FALSE.
         END IF
      ELSE
         call StorePrevDLLdata()
         m%LastTimeCalled = t

         CALL BladedInterface_CalcOutput( t, u, p, m, xd, ErrStat2, ErrMsg2 )
            CALL SetErrStat( ErrStat2, ErrMsg2, ErrStat, ErrMsg, RoutineName )

         m%dll_data%initialized = .true.
      END IF

   !END IF

CONTAINS
   ! Store old values for linear ramping
   subroutine StorePrevDLLdata()
      m%dll_data%PrevBlPitch(1:p%NumBl) = m%dll_data%BlPitchCom(1:p%NumBl)
      ! airfoil controls:
      if (p%AFCmode == ControlMode_DLL) then
         m%dll_data%PrevBlAirfoilCom(1:p%NumBl) = m%dll_data%BlAirfoilCom(1:p%NumBl)
      endif
      ! for Cable controls:
      if (p%NumCableControl > 0) then
         m%dll_data%PrevCableDeltaL(   1:p%NumCableControl) = m%dll_data%CableDeltaL(   1:p%NumCableControl)
         m%dll_data%PrevCableDeltaLdot(1:p%NumCableControl) = m%dll_data%CableDeltaLdot(1:p%NumCableControl)
      endif
      ! for StC active controls:
      if (p%NumStC_Control > 0) then
         m%dll_data%PrevStCCmdStiff(1:3,1:p%NumStC_Control) = m%dll_data%StCCmdStiff(1:3,1:p%NumStC_Control)
         m%dll_data%PrevStCCmdDamp( 1:3,1:p%NumStC_Control) = m%dll_data%StCCmdDamp( 1:3,1:p%NumStC_Control)
         m%dll_data%PrevStCCmdBrake(1:3,1:p%NumStC_Control) = m%dll_data%StCCmdBrake(1:3,1:p%NumStC_Control)
      endif
   end subroutine StorePrevDLLdata
   
END SUBROUTINE DLL_controller_call
!----------------------------------------------------------------------------------------------------------------------------------
!> Routine for computing outputs, used in both loose and tight coupling.
SUBROUTINE SrvD_CalcOutput( t, u, p, x, xd, z, OtherState, y, m, ErrStat, ErrMsg )
!..................................................................................................................................

   REAL(DbKi),                     INTENT(IN   )  :: t           !< Current simulation time in seconds
   TYPE(SrvD_InputType),           INTENT(IN   )  :: u           !< Inputs at t
   TYPE(SrvD_ParameterType),       INTENT(IN   )  :: p           !< Parameters
   TYPE(SrvD_ContinuousStateType), INTENT(IN   )  :: x           !< Continuous states at t
   TYPE(SrvD_DiscreteStateType),   INTENT(IN   )  :: xd          !< Discrete states at t
   TYPE(SrvD_ConstraintStateType), INTENT(IN   )  :: z           !< Constraint states at t
   TYPE(SrvD_OtherStateType),      INTENT(IN   )  :: OtherState  !< Other states at t
   TYPE(SrvD_OutputType),          INTENT(INOUT)  :: y           !< Outputs computed at t (Input only so that mesh con-
                                                                 !!   nectivity information does not have to be recalculated)
   TYPE(SrvD_MiscVarType),         INTENT(INOUT)  :: m           !< Misc (optimization) variables
   INTEGER(IntKi),                 INTENT(  OUT)  :: ErrStat     !< Error status of the operation
   CHARACTER(*),                   INTENT(  OUT)  :: ErrMsg      !< Error message if ErrStat /= ErrID_None

      ! Local variables
   REAL(ReKi)                                     :: AllOuts(0:MaxOutPts)   ! All the the available output channels
   INTEGER(IntKi)                                 :: I                      ! Generic loop index
   INTEGER(IntKi)                                 :: K                      ! Blade index
   INTEGER(IntKi)                                 :: J                      ! Structural control instance at location
   REAL(ReKi),                      ALLOCATABLE   :: StC_CmdStiff(:,:)     !< StC_CmdStiff command signals (3,p%NumStC_Control) -- used only if p%NumStC_Ctrl > 0
   REAL(ReKi),                      ALLOCATABLE   :: StC_CmdDamp(:,:)      !< StC_CmdDamp  command signals (3,p%NumStC_Control) -- used only if p%NumStC_Ctrl > 0
   REAL(ReKi),                      ALLOCATABLE   :: StC_CmdBrake(:,:)     !< StC_CmdBrake command signals (3,p%NumStC_Control) -- used only if p%NumStC_Ctrl > 0
   REAL(ReKi),                      ALLOCATABLE   :: StC_CmdForce(:,:)     !< StC_CmdForce command signals (3,p%NumStC_Control) -- used only if p%NumStC_Ctrl > 0
   INTEGER(IntKi)                                 :: ErrStat2
   CHARACTER(ErrMsgLen)                           :: ErrMsg2
   CHARACTER(*), PARAMETER                        :: RoutineName = 'SrvD_CalcOutput'

      ! Initialize ErrStat

   ErrStat = ErrID_None
   ErrMsg  = ""


   !...............................................................................................................................   
   ! Get the demanded values from the external Bladed dynamic link library, if necessary:
   !...............................................................................................................................
   IF ( p%UseBladedInterface ) THEN

         ! Initialize the DLL controller in CalcOutput ONLY if it hasn't already been initialized in SrvD_UpdateStates
      IF (.NOT. m%dll_data%initialized) THEN
         CALL DLL_controller_call(t, u, p, x, xd, z, OtherState, m, ErrStat2, ErrMsg2 )
            if (Failed()) return;
      END IF

      !  Commanded Airfoil UserProp for blade (must be same units as given in AD15 airfoil tables)
      !  This is passed to AD15 to be interpolated with the airfoil table userprop column
      !  (might be used for airfoil flap angles for example)
      y%BlAirfoilCom(1:p%NumBl) = m%dll_data%BlAirfoilCom(1:p%NumBl)

      IF (ALLOCATED(y%toSC)) THEN
         y%toSC = m%dll_data%toSC
      END IF

   END IF

   !...............................................................................................................................
   ! Compute the outputs
   !...............................................................................................................................

      ! Torque control:
   CALL Torque_CalcOutput( t, u, p, x, xd, z, OtherState, y, m, ErrStat2, ErrMsg2 )      !  calculates ElecPwr, which Pitch_CalcOutput will use in the user pitch routine
      if (Failed()) return;

      ! Pitch control:
   CALL Pitch_CalcOutput( t, u, p, x, xd, z, OtherState, y%BlPitchCom, y%ElecPwr, m, ErrStat2, ErrMsg2 )
      if (Failed()) return;

      ! Yaw control:
   CALL Yaw_CalcOutput( t, u, p, x, xd, z, OtherState, y, m,ErrStat2, ErrMsg2 )
      if (Failed()) return;

      ! Tip brake control:
   CALL TipBrake_CalcOutput( t, u, p, x, xd, z, OtherState, y, m, ErrStat2, ErrMsg2 )
      if (Failed()) return;
   
      ! Airfoil control:
   CALL AirfoilControl_CalcOutput( t, u, p, x, xd, z, OtherState, y%BlAirfoilCom, m, ErrStat, ErrMsg )
      if (Failed()) return;

      ! Cable control:
   CALL CableControl_CalcOutput( t, u, p, x, xd, z, OtherState, y%CableDeltaL, y%CableDeltaLdot, m, ErrStat, ErrMsg )
      if (Failed()) return;


   !...............................................................................................................................   
   ! Compute the StrucCtrl outputs
   !...............................................................................................................................   
   ! Calculate the StC control chan for t_next, and save that in temporary.
   if ( p%NumStC_Control > 0 ) then
      call AllocAry(StC_CmdStiff, 3, p%NumStC_Control, 'StC_CmdStiff', ErrStat2, ErrMsg2 );  if (Failed()) return;
      call AllocAry(StC_CmdDamp,  3, p%NumStC_Control, 'StC_CmdDamp' , ErrStat2, ErrMsg2 );  if (Failed()) return;
      call AllocAry(StC_CmdBrake, 3, p%NumStC_Control, 'StC_CmdBrake', ErrStat2, ErrMsg2 );  if (Failed()) return;
      call AllocAry(StC_CmdForce, 3, p%NumStC_Control, 'StC_CmdForce', ErrStat2, ErrMsg2 );  if (Failed()) return;
      call StCControl_CalcOutput( t, p, StC_CmdStiff, StC_CmdDamp, StC_CmdBrake, StC_CmdForce, m, ErrStat2, ErrMsg2 )
         if (Failed()) return;
   endif
   do j=1,p%NumBStC       ! Blades
      ! Set inputs
      do k=1,p%NumBl
         CALL Transfer_Point_to_Point( u%BStCMotionMesh(k,j), m%u_BStC(1,j)%Mesh(k), m%SrvD_MeshMap%u_BStC_Mot2_BStC(k,j), ErrStat2, ErrMsg2 )
         if (Failed()) return;
      enddo
      ! Set StC control channels
      call SetStCInput_CtrlChans(m%u_BStC(1,j))
      ! call Calc
      CALL StC_CalcOutput( t, m%u_BStC(1,j), p%BStC(j), x%BStC(j), xd%BStC(j), z%BStC(j), OtherState%BStC(j), m%y_BStC(j), m%BStC(j), ErrStat2, ErrMsg2 )
         if (Failed()) return;
      ! Set BStC outputs
      do k=1,p%NumBl
         CALL Transfer_Point_to_Point( m%y_BStC(j)%Mesh(k), y%BStCLoadMesh(k,j), m%SrvD_MeshMap%BStC_Frc2_y_BStC(k,j), ErrStat2, ErrMsg2, u%BStCMotionMesh(k,j), u%BStCMotionMesh(k,j) )
         if (Failed()) return;
      enddo
   enddo
   do j=1,p%NumNStC       ! Nacelle
      ! Set inputs
      CALL Transfer_Point_to_Point( u%NStCMotionMesh(j), m%u_NStC(1,j)%Mesh(1), m%SrvD_MeshMap%u_NStC_Mot2_NStC(j), ErrStat2, ErrMsg2 )
         if (Failed()) return;
      ! Set StC control channels
      call SetStCInput_CtrlChans(m%u_NStC(1,j))
      ! call Calc
      CALL StC_CalcOutput( t, m%u_NStC(1,j), p%NStC(j), x%NStC(j), xd%NStC(j), z%NStC(j), OtherState%NStC(j), m%y_NStC(j), m%NStC(j), ErrStat2, ErrMsg2 )
         if (Failed()) return;
      ! Set NStC outputs
      CALL Transfer_Point_to_Point( m%y_NStC(j)%Mesh(1), y%NStCLoadMesh(j), m%SrvD_MeshMap%NStC_Frc2_y_NStC(j), ErrStat2, ErrMsg2, u%NStCMotionMesh(j), u%NStCMotionMesh(j) )
         if (Failed()) return;
   enddo
   do j=1,p%NumTStC       ! Tower
      CALL Transfer_Point_to_Point( u%TStCMotionMesh(j), m%u_TStC(1,j)%Mesh(1), m%SrvD_MeshMap%u_TStC_Mot2_TStC(j), ErrStat2, ErrMsg2 )
         if (Failed()) return;
      ! Set StC control channels
      call SetStCInput_CtrlChans(m%u_TStC(1,j))
      ! call Calc
      CALL StC_CalcOutput( t, m%u_TStC(1,j), p%TStC(j), x%TStC(j), xd%TStC(j), z%TStC(j), OtherState%TStC(j), m%y_TStC(j), m%TStC(j), ErrStat2, ErrMsg2 )
         if (Failed()) return;
      ! Set TStC outputs
      CALL Transfer_Point_to_Point( m%y_TStC(j)%Mesh(1), y%TStCLoadMesh(j), m%SrvD_MeshMap%TStC_Frc2_y_TStC(j), ErrStat2, ErrMsg2, u%TStCMotionMesh(j), u%TStCMotionMesh(j) )
         if (Failed()) return;
   enddo
   do j=1,p%NumSStC    ! Platform
      ! Set inputs
      CALL Transfer_Point_to_Point( u%SStCMotionMesh(j), m%u_SStC(1,j)%Mesh(1), m%SrvD_MeshMap%u_SStC_Mot2_SStC(j), ErrStat2, ErrMsg2 )
         if (Failed()) return;
      ! Set StC control channels
      call SetStCInput_CtrlChans(m%u_SStC(1,j))
      ! call Calc
      CALL StC_CalcOutput( t, m%u_SStC(1,j), p%SStC(j), x%SStC(j), xd%SStC(j), z%SStC(j), OtherState%SStC(j), m%y_SStC(j), m%SStC(j), ErrStat2, ErrMsg2 )
         if (Failed()) return;
      ! Set SStC outputs
      CALL Transfer_Point_to_Point( m%y_SStC(j)%Mesh(1), y%SStCLoadMesh(j), m%SrvD_MeshMap%SStC_Frc2_y_SStC(j), ErrStat2, ErrMsg2, u%SStCMotionMesh(j), u%SStCMotionMesh(j) )
         if (Failed()) return;
   enddo

   ! Set StC info for DLL controller -- subroutine will check criteria
   call StC_SetDLLinputs(p,m,m%dll_data%StCMeasDisp,m%dll_data%StCMeasVel,ErrStat2,ErrMsg2)
      if (Failed())  return;


   !...............................................................................................................................   
   ! Place the selected output channels into the WriteOutput(:) array with the proper sign:
   !...............................................................................................................................   
      
   AllOuts=0.0_ReKi

   call Set_SrvD_Outs( p, y, m, AllOuts )

   if (p%NumBStC>0)     call Set_BStC_Outs(  p, x%BStC,  m%BStC,  m%y_BStC,  AllOuts )
   if (p%NumNStC>0)     call Set_NStC_Outs(  p, x%NStC,  m%NStC,  m%y_NStC,  AllOuts )
   if (p%NumTStC>0)     call Set_TStC_Outs(  p, x%TStC,  m%TStC,  m%y_TStC,  AllOuts )
   if (p%NumSStC>0)     call Set_SStC_Outs(  p, x%SStC,  m%SStC,  m%y_SStC,  AllOuts )
  
   DO I = 1,p%NumOuts  ! Loop through all selected output channels
      y%WriteOutput(I) = p%OutParam(I)%SignM * AllOuts( p%OutParam(I)%Indx )
   ENDDO             ! I - All selected output channels

   DO I = 1,p%NumOuts_DLL  ! Loop through all DLL logging channels
      y%WriteOutput(I+p%NumOuts) = m%dll_data%LogChannels( I )
   ENDDO


   call Cleanup()

   RETURN

CONTAINS
   logical function Failed()
      CALL SetErrStat( ErrStat2, ErrMsg2, ErrStat, ErrMsg, RoutineName )
      Failed = ErrStat >= AbortErrLev
      if (Failed)    call Cleanup()
   end function Failed
   SUBROUTINE Cleanup()
      if (allocated(StC_CmdStiff))  deallocate(StC_CmdStiff)
      if (allocated(StC_CmdDamp))   deallocate(StC_CmdDamp)
      if (allocated(StC_CmdBrake))  deallocate(StC_CmdBrake)
      if (allocated(StC_CmdForce))  deallocate(StC_CmdForce)
   END SUBROUTINE Cleanup
   subroutine SetStCInput_CtrlChans(u_StC)
      type(StC_InputType), intent(inout)  :: u_StC    !< Inputs at InputTimes
      !  -- not all StC instances will necessarily be looking for this, so these inputs might not be allocated)
      if (allocated(u_StC%CmdStiff) .and. allocated(u_StC%CmdDamp) .and. allocated(u_StC%CmdBrake) .and. allocated(u_StC%CmdForce)) then
         u_StC%CmdStiff(1:3,1:p%NumStC_Control) = StC_CmdStiff(1:3,1:p%NumStC_Control)
         u_StC%CmdDamp( 1:3,1:p%NumStC_Control) = StC_CmdDamp( 1:3,1:p%NumStC_Control)
         u_StC%CmdBrake(1:3,1:p%NumStC_Control) = StC_CmdBrake(1:3,1:p%NumStC_Control)
         u_StC%CmdForce(1:3,1:p%NumStC_Control) = StC_CmdForce(1:3,1:p%NumStC_Control)
      endif
   end subroutine SetStCInput_CtrlChans

END SUBROUTINE SrvD_CalcOutput
!----------------------------------------------------------------------------------------------------------------------------------
!> Tight coupling routine for computing derivatives of continuous states.
SUBROUTINE SrvD_CalcContStateDeriv( t, u, p, x, xd, z, OtherState, m, dxdt, ErrStat, ErrMsg )
!..................................................................................................................................

      REAL(DbKi),                     INTENT(IN   )  :: t           !< Current simulation time in seconds
      TYPE(SrvD_InputType),           INTENT(IN   )  :: u           !< Inputs at t
      TYPE(SrvD_ParameterType),       INTENT(IN   )  :: p           !< Parameters
      TYPE(SrvD_ContinuousStateType), INTENT(IN   )  :: x           !< Continuous states at t
      TYPE(SrvD_DiscreteStateType),   INTENT(IN   )  :: xd          !< Discrete states at t
      TYPE(SrvD_ConstraintStateType), INTENT(IN   )  :: z           !< Constraint states at t
      TYPE(SrvD_OtherStateType),      INTENT(IN   )  :: OtherState  !< Other states at t
      TYPE(SrvD_MiscVarType),         INTENT(INOUT)  :: m           !< Misc (optimization) variables
      TYPE(SrvD_ContinuousStateType), INTENT(  OUT)  :: dxdt        !< Continuous state derivatives at t
      INTEGER(IntKi),                 INTENT(  OUT)  :: ErrStat     !< Error status of the operation
      CHARACTER(*),                   INTENT(  OUT)  :: ErrMsg      !< Error message if ErrStat /= ErrID_None

      CHARACTER(*), PARAMETER                        :: RoutineName = 'SrvD_CalcContStateDeriv'
      INTEGER(IntKi)                                 :: ErrStat2
      CHARACTER(ErrMsgLen)                           :: ErrMsg2
      integer(IntKi)                                 :: j           ! Index to instance of StC for location

         ! Initialize ErrStat

      ErrStat = ErrID_None
      ErrMsg  = ""

      call SrvD_CopyContState( x, dxdt,   MESH_NEWCOPY, ErrStat2, ErrMsg2 ); if (Failed())  return;

         ! Compute the first time derivatives of the continuous states here:
      dxdt%DummyContState = 0.0_ReKi
      if (.not. allocated(dxdt%BStC) .and. p%NumBStC > 0_IntKi)      allocate(dxdt%BStC(p%NumBStC))
      if (.not. allocated(dxdt%NStC) .and. p%NumNStC > 0_IntKi)      allocate(dxdt%NStC(p%NumNStC))
      if (.not. allocated(dxdt%TStC) .and. p%NumTStC > 0_IntKi)      allocate(dxdt%TStC(p%NumTStC))
      if (.not. allocated(dxdt%SStC) .and. p%NumSStC > 0_IntKi)      allocate(dxdt%SStC(p%NumSStC))

         ! StrucCtrl
      do j=1,p%NumBStC       ! Blade
         CALL StC_CalcContStateDeriv( t, m%u_BStC(1,j), p%BStC(j), x%BStC(j), xd%BStC(j), z%BStC(j), OtherState%BStC(j), m%BStC(j), dxdt%BStC(j), ErrStat2, ErrMsg2 ); if (Failed())  return;
      enddo
      do j=1,p%NumNStC       ! Nacelle
         CALL StC_CalcContStateDeriv( t, m%u_NStC(1,j), p%NStC(j), x%NStC(j), xd%NStC(j), z%NStC(j), OtherState%NStC(j), m%NStC(j), dxdt%NStC(j), ErrStat2, ErrMsg2 ); if (Failed())  return;
      enddo
      do j=1,p%NumTStC       ! Tower
         CALL StC_CalcContStateDeriv( t, m%u_TStC(1,j), p%TStC(j), x%TStC(j), xd%TStC(j), z%TStC(j), OtherState%TStC(j), m%TStC(j), dxdt%TStC(j), ErrStat2, ErrMsg2 ); if (Failed())  return;
      enddo
      do j=1,p%NumSStC    ! Platform
         CALL StC_CalcContStateDeriv( t, m%u_SStC(1,j), p%SStC(j), x%SStC(j), xd%SStC(j), z%SStC(j), OtherState%SStC(j), m%SStC(j), dxdt%SStC(j), ErrStat2, ErrMsg2 ); if (Failed())  return;
      enddo

contains
   logical function Failed()
      CALL SetErrStat( ErrStat2, ErrMsg2, ErrStat, ErrMsg, RoutineName )
      Failed = ErrStat >= AbortErrLev
   end function Failed

END SUBROUTINE SrvD_CalcContStateDeriv
!----------------------------------------------------------------------------------------------------------------------------------
!> Tight coupling routine for updating discrete states.
SUBROUTINE SrvD_UpdateDiscState( t, u, p, x, xd, z, OtherState, m, ErrStat, ErrMsg )
!..................................................................................................................................

      REAL(DbKi),                     INTENT(IN   )  :: t           !< Current simulation time in seconds
      TYPE(SrvD_InputType),           INTENT(IN   )  :: u           !< Inputs at t
      TYPE(SrvD_ParameterType),       INTENT(IN   )  :: p           !< Parameters
      TYPE(SrvD_ContinuousStateType), INTENT(IN   )  :: x           !< Continuous states at t
      TYPE(SrvD_DiscreteStateType),   INTENT(INOUT)  :: xd          !< Input: Discrete states at t;
                                                                    !!   Output: Discrete states at t + Interval
      TYPE(SrvD_ConstraintStateType), INTENT(IN   )  :: z           !< Constraint states at t
      TYPE(SrvD_OtherStateType),      INTENT(IN   )  :: OtherState  !< Other states at t
      TYPE(SrvD_MiscVarType),         INTENT(INOUT)  :: m           !< Misc (optimization) variables
      INTEGER(IntKi),                 INTENT(  OUT)  :: ErrStat     !< Error status of the operation
      CHARACTER(*),                   INTENT(  OUT)  :: ErrMsg      !< Error message if ErrStat /= ErrID_None

      CHARACTER(*), PARAMETER                        :: RoutineName = 'SrvD_UpdateDiscState'
      INTEGER(IntKi)                                 :: ErrStat2
      CHARACTER(ErrMsgLen)                           :: ErrMsg2
      integer(IntKi)                                 :: j           ! Index to instance of StC for location

         ! Initialize ErrStat

      ErrStat = ErrID_None
      ErrMsg  = ""

      select case (p%TrimCase)
      case (TrimCase_yaw)
         xd%CtrlOffset = xd%CtrlOffset + (u%RotSpeed - p%RotSpeedRef) * sign(p%TrimGain, p%YawNeut + xd%CtrlOffset)
      case (TrimCase_torque, TrimCase_pitch)
         xd%CtrlOffset = xd%CtrlOffset + (u%RotSpeed - p%RotSpeedRef) * p%TrimGain
!     case default
!        xd%CtrlOffset = 0.0_ReKi ! same as initialized value
      end select

      !xd%BlPitchFilter = p%BlAlpha * xd%BlPitchFilter + (1.0_ReKi - p%BlAlpha) * u%BlPitch

      !if ( p%PCMode == ControlMode_DLL ) then
      !   if ( p%DLL_Ramp ) then
      !      temp = (t - m%LastTimeCalled) / m%dll_data%DLL_DT
      !      temp = m%dll_data%PrevBlPitch(1:p%NumBl) + &
      !               temp * ( m%dll_data%BlPitchCom(1:p%NumBl) - m%dll_data%PrevBlPitch(1:p%NumBl) )
      !   else
      !      temp = m%dll_data%BlPitchCom(1:p%NumBl)
      !   end if
      !
      !   xd%BlPitchFilter = p%BlAlpha * xd%BlPitchFilter + (1.0_ReKi - p%BlAlpha) * temp
      !else
      !
      !end if

      ! Update discrete states for StrucCtrl       --- StC does not currently support this
!  do j=1,p%NumBStC       ! Blade
!     CALL StC_UpdateDiscState( t, m%u_BStC(1,j), p%BStC(j), x%BStC(j), xd%BStC(j), z%BStC(j), OtherState%BStC(j), m%BStC(j), ErrStat, ErrMsg )
!     call SetErrStat(ErrStat2,ErrMsg2,ErrStat,ErrMsg,RoutineName)
!  enddo
!  do j=1,p%NumNStC       ! Nacelle
!     CALL StC_UpdateDiscState( t, m%u_NStC(1,j), p%NStC(j), x%NStC(j), xd%NStC(j), z%NStC(j), OtherState%NStC(j), m%NStC(j), ErrStat, ErrMsg )
!     call SetErrStat(ErrStat2,ErrMsg2,ErrStat,ErrMsg,RoutineName)
!  enddo
!  do j=1,p%NumTStC       ! tower
!     CALL StC_UpdateDiscState( t, m%u_TStC(1,j), p%TStC(j), x%TStC(j), xd%TStC(j), z%TStC(j), OtherState%TStC(j), m%TStC(j), ErrStat, ErrMsg )
!     call SetErrStat(ErrStat2,ErrMsg2,ErrStat,ErrMsg,RoutineName)
!  enddo
!  do j=1,p%NumSStC    ! Platform
!     CALL StC_UpdateDiscState( t, m%u_SStC(1,j), p%SStC(j), x%SStC(j), xd%SStC(j), z%SStC(j), OtherState%SStC(j), m%SStC(j), ErrStat, ErrMsg )
!     call SetErrStat(ErrStat2,ErrMsg2,ErrStat,ErrMsg,RoutineName)
!  enddo
         
END SUBROUTINE SrvD_UpdateDiscState
!----------------------------------------------------------------------------------------------------------------------------------
!> Tight coupling routine for solving for the residual of the constraint state equations.
SUBROUTINE SrvD_CalcConstrStateResidual( t, u, p, x, xd, z, OtherState, m, z_residual, ErrStat, ErrMsg )
!..................................................................................................................................

   REAL(DbKi),                     INTENT(IN   )  :: t           !< Current simulation time in seconds
   TYPE(SrvD_InputType),           INTENT(IN   )  :: u           !< Inputs at t
   TYPE(SrvD_ParameterType),       INTENT(IN   )  :: p           !< Parameters
   TYPE(SrvD_ContinuousStateType), INTENT(IN   )  :: x           !< Continuous states at t
   TYPE(SrvD_DiscreteStateType),   INTENT(IN   )  :: xd          !< Discrete states at t
   TYPE(SrvD_ConstraintStateType), INTENT(IN   )  :: z           !< Constraint states at t (possibly a guess)
   TYPE(SrvD_OtherStateType),      INTENT(IN   )  :: OtherState  !< Other states at t
   TYPE(SrvD_MiscVarType),         INTENT(INOUT)  :: m           !< Misc (optimization) variables
   TYPE(SrvD_ConstraintStateType), INTENT(  OUT)  :: z_residual  !< Residual of the constraint state equations using
                                                                 !!     the input values described above
   INTEGER(IntKi),                 INTENT(  OUT)  :: ErrStat     !< Error status of the operation
   CHARACTER(*),                   INTENT(  OUT)  :: ErrMsg      !< Error message if ErrStat /= ErrID_None

   CHARACTER(*), PARAMETER                        :: RoutineName = 'SrvD_CalcConstrStateResidual'
   INTEGER(IntKi)                                 :: ErrStat2
   CHARACTER(ErrMsgLen)                           :: ErrMsg2
   integer(IntKi)                                 :: j           ! Index to instance of StC for location

      ! Initialize ErrStat

   ErrStat = ErrID_None
   ErrMsg  = ""


      ! Solve for the constraint states for StrucCtrl    --- StC does not currently support this
!  do j=1,p%NumBStC       ! Blade
!     CALL StC_CalcConstrStateResidual( t, m%u_BStC(1,j), p%BStC(j), x%BStC(j), xd%BStC(j), z%BStC(j), OtherState%BStC(j), m%BStC(j), z_residual%BStC(j), ErrStat, ErrMsg )
!     call SetErrStat(ErrStat2,ErrMsg2,ErrStat,ErrMsg,RoutineName)
!  enddo
!  do j=1,p%NumNStC       ! Nacelle
!     CALL StC_CalcConstrStateResidual( t, m%u_NStC(1,j), p%NStC(j), x%NStC(j), xd%NStC(j), z%NStC(j), OtherState%NStC(j), m%NStC(j), z_residual%NStC(j), ErrStat, ErrMsg )
!     call SetErrStat(ErrStat2,ErrMsg2,ErrStat,ErrMsg,RoutineName)
!  enddo
!  do j=1,p%NumTStC       ! Tower
!     CALL StC_CalcConstrStateResidual( t, m%u_TStC(1,j), p%TStC(j), x%TStC(j), xd%TStC(j), z%TStC(j), OtherState%TStC(j), m%TStC(j), z_residual%TStC(j), ErrStat, ErrMsg )
!     call SetErrStat(ErrStat2,ErrMsg2,ErrStat,ErrMsg,RoutineName)
!  enddo
!  do j=1,p%NumSStC    ! Platform
!     CALL StC_CalcConstrStateResidual( t, m%u_SStC(1,j), p%SStC(j), x%SStC(j), xd%SStC(j), z%SStC(j), OtherState%SStC(j), m%SStC(j), z_residual%SStC(j), ErrStat, ErrMsg )
!     call SetErrStat(ErrStat2,ErrMsg2,ErrStat,ErrMsg,RoutineName)
!  enddo

   z_residual%DummyConstrState = 0.0_ReKi

END SUBROUTINE SrvD_CalcConstrStateResidual


!----------------------------------------------------------------------------------------------------------------------------------
!> Routine to compute the Jacobians of the output (Y), continuous- (X), discrete- (Xd), and constraint-state (Z) functions
!! with respect to the inputs (u). The partial derivatives dY/du and dX/du are returned.
SUBROUTINE SrvD_JacobianPInput( t, u, p, x, xd, z, OtherState, y, m, ErrStat, ErrMsg, dYdu, dXdu, dXddu, dZdu )
   real(DbKi),                         intent(in   )  :: t          !< Time in seconds at operating point
   type(SrvD_InputType),               intent(inout)  :: u          !< Inputs at operating point (may change to inout if a mesh copy is required)
   type(SrvD_ParameterType),           intent(in   )  :: p          !< Parameters
   type(SrvD_ContinuousStateType),     intent(in   )  :: x          !< Continuous states at operating point
   type(SrvD_DiscreteStateType),       intent(in   )  :: xd         !< Discrete states at operating point
   type(SrvD_ConstraintStateType),     intent(in   )  :: z          !< Constraint states at operating point
   type(SrvD_OtherStateType),          intent(in   )  :: OtherState !< Other states at operating point
   type(SrvD_OutputType),              intent(inout)  :: y          !< Output (change to inout if a mesh copy is required);
                                                                    !!   Output fields are not used by this routine, but type is
                                                                    !!   available here so that mesh parameter information (i.e.,
                                                                    !!   connectivity) does not have to be recalculated for dYdu.
   type(SrvD_MiscVarType),             intent(inout)  :: m          !< Misc/optimization variables
   integer(IntKi),                     intent(  out)  :: ErrStat    !< Error status of the operation
   character(*),                       intent(  out)  :: ErrMsg     !< Error message if ErrStat /= ErrID_None
   real(R8Ki), allocatable, optional,  intent(inout)  :: dYdu(:,:)  !< Partial derivatives of output functions
                                                                    !!   (Y) with respect to the inputs (u) [intent in to avoid deallocation]
   real(R8Ki), allocatable, optional,  intent(inout)  :: dXdu(:,:)  !< Partial derivatives of continuous state
                                                                    !!   functions (X) with respect to inputs (u) [intent in to avoid deallocation]
   real(R8Ki), allocatable, optional,  intent(inout)  :: dXddu(:,:) !< Partial derivatives of discrete state
                                                                    !!   functions (Xd) with respect to inputs (u) [intent in to avoid deallocation]
   real(R8Ki), allocatable, optional,  intent(inout)  :: dZdu(:,:)  !< Partial derivatives of constraint state
                                                                    !!   functions (Z) with respect to inputs (u) [intent in to avoid deallocation]

      ! local variables
   integer(IntKi)                                     :: ErrStat2               ! Error status of the operation
   character(ErrMsgLen)                               :: ErrMsg2                ! Error message if ErrStat /= ErrID_None
   character(*), parameter                            :: RoutineName = 'SrvD_JacobianPInput'

      ! Initialize ErrStat
   ErrStat = ErrID_None
   ErrMsg  = ''

      ! Calculate the partial derivative of the output functions (Y) with respect to the inputs (u) here:
   IF ( PRESENT( dYdu ) ) THEN
      call Jac_dYdu( t, u, p, x, xd, z, OtherState, y, m, ErrStat2, ErrMsg2, dYdu )
      if (Failed())  return
   END IF

   IF ( PRESENT( dXdu ) ) THEN
      call Jac_dXdu( t, u, p, x, xd, z, OtherState, m, ErrStat2, ErrMsg2, dXdu )
      if (Failed())  return
   END IF

   IF ( PRESENT( dXddu ) ) THEN
      if (allocated(dXddu)) deallocate(dXddu)
   END IF

   IF ( PRESENT( dZdu ) ) THEN
      if (allocated(dZdu)) deallocate(dZdu)
   END IF

contains
   logical function Failed()
      CALL SetErrStat( ErrStat2, ErrMsg2, ErrStat, ErrMsg, RoutineName )
      Failed = ErrStat >= AbortErrLev
   end function Failed
END SUBROUTINE SrvD_JacobianPInput

!> Calculate the jacobian dYdu
subroutine Jac_dYdu( t, u, p, x, xd, z, OtherState, y, m, ErrStat, ErrMsg, dYdu )
   real(DbKi),                      intent(in   )  :: t           !< Time in seconds at operating point
   type(SrvD_InputType),            intent(inout)  :: u           !< Inputs at operating point (out for copy only)
   type(SrvD_ParameterType),        intent(in   )  :: p           !< Parameters
   type(SrvD_ContinuousStateType),  intent(in   )  :: x           !< Continuous states at operating point
   type(SrvD_DiscreteStateType),    intent(in   )  :: xd          !< Discrete states at operating point
   type(SrvD_ConstraintStateType),  intent(in   )  :: z           !< Constraint states at operating point
   type(SrvD_OtherStateType),       intent(in   )  :: OtherState  !< Other states at operating point
   type(SrvD_OutputType),           intent(inout)  :: y           !< Output (need to make copies)
   type(SrvD_MiscVarType),          intent(inout)  :: m           !< Misc/optimization variables
   integer(IntKi),                  intent(  out)  :: ErrStat     !< Error status of the operation
   character(*),                    intent(  out)  :: ErrMsg      !< Error message if ErrStat /= ErrID_None
   real(R8Ki), allocatable,         intent(inout)  :: dYdu(:,:)   !< Partial derivatives of output functions

   integer(IntKi)                   :: n           ! Generic loop index
   type(SrvD_InputType)             :: u_perturb   ! copy of inputs to perturb
   type(SrvD_OutputType)            :: y_p         ! outputs positive perturbed
   type(SrvD_OutputType)            :: y_m         ! outputs negative perturbed
   real(R8Ki)                       :: delta_p     ! delta+ change in input or state
   real(R8Ki)                       :: delta_m     ! delta- change in input or state
   integer(IntKi)                   :: ErrStat2
   character(ErrMsgLen)             :: ErrMsg2
   character(*), parameter          :: RoutineName = 'Jac_dYdu'

   ! Initialize ErrStat
   ErrStat = ErrID_None
   ErrMsg  = ''

   ! Allocate the dYdu array
   if (.not. allocated(dYdu)) then
      call allocAry(dYdu, p%Jac_ny, p%Jac_nu, 'dYdu', ErrStat2, ErrMsg2)
      if (Failed())  return
   elseif ( (size(dYdu,1) /= p%Jac_ny) .or. (size(dYdu,2) /= p%Jac_nu) ) then
      deallocate(dYdu)
      call allocAry(dYdu, p%Jac_ny, p%Jac_nu, 'dYdu', ErrStat2, ErrMsg2)
      if (Failed())  return
   end if
   dYdu      = 0.0_R8Ki

   !-------------------------------------------------------------
   ! Calculate first three rows for Yaw, YawRate, HSS_Spd inputs
   !     This is an analytical calculation.
   !     First 3 columns in dY/du
   !-------------------------------------------------------------
   call dYdu_YawGen();  if (ErrStat > AbortErrLev)  return;

   !-------------------------------------------------------------
   ! Perturb each StC instance individually and place in appropriate location in dYdu
   !     Each StC is basically an isolated piece that doesn't interact with any other StC or with anything else in SrvD,
   !     so we take advantage of that here for computational expediency.
   !-------------------------------------------------------------
   ! make a copy of the inputs to perturb if an StC exists
   if ( (p%NumBStC + p%NumNStC + p%NumTStC + p%NumSStC) > 0 ) then
      call SrvD_CopyInput( u, u_perturb, MESH_NEWCOPY, ErrStat2, ErrMsg2 );   if (Failed())  return;
      call SrvD_CopyOutput( y, y_p,      MESH_NEWCOPY, ErrStat2, ErrMsg2 );   if (Failed())  return;
      call SrvD_CopyOutput( y, y_m,      MESH_NEWCOPY, ErrStat2, ErrMsg2 );   if (Failed())  return;
   endif
   !-------------------
   ! Blade StC
   if (p%NumBStC > 0) then
      do n=p%Jac_Idx_BStC_u(1,1,1),p%Jac_Idx_BStC_u(2,p%NumBl,p%NumBStC)       ! input range for BStC

         ! perturb positive
         call SrvD_CopyInput( u, u_perturb, MESH_UPDATECOPY, ErrStat2, ErrMsg2 );   if (Failed())  return;
         call SrvD_CopyOutput( y, y_p,      MESH_UPDATECOPY, ErrStat2, ErrMsg2 );   if (Failed())  return;
         call Jac_BStC_dYdu( n, +1, u_perturb, delta_p, y_p, ErrStat2, ErrMsg2 );   if (Failed())  return;

         ! perturb negative
         call SrvD_CopyInput( u, u_perturb, MESH_UPDATECOPY, ErrStat2, ErrMsg2 );   if (Failed())  return;
         call SrvD_CopyOutput( y, y_m,      MESH_UPDATECOPY, ErrStat2, ErrMsg2 );   if (Failed())  return;
         call Jac_BStC_dYdu( n, -1, u_perturb, delta_m, y_m, ErrStat2, ErrMsg2 );   if (Failed())  return;

         ! Central difference
         call Compute_dY( p, y_p, y_m, delta_p, delta_m, dYdu(:,n) )
      enddo
   endif
   !-------------------
   ! Nacelle StC
   if (p%NumNStC > 0) then
      do n=p%Jac_Idx_NStC_u(1,1),p%Jac_Idx_NStC_u(2,p%NumNStC)       ! input range for NStC

         ! perturb positive
         call SrvD_CopyInput( u, u_perturb, MESH_UPDATECOPY, ErrStat2, ErrMsg2 );   if (Failed())  return;
         call SrvD_CopyOutput( y, y_p,      MESH_UPDATECOPY, ErrStat2, ErrMsg2 );   if (Failed())  return;
         call Jac_NStC_dYdu( n, +1, u_perturb, delta_p, y_p, ErrStat2, ErrMsg2 );   if (Failed())  return;

         ! perturb negative
         call SrvD_CopyInput( u, u_perturb, MESH_UPDATECOPY, ErrStat2, ErrMsg2 );   if (Failed())  return;
         call SrvD_CopyOutput( y, y_m,      MESH_UPDATECOPY, ErrStat2, ErrMsg2 );   if (Failed())  return;
         call Jac_NStC_dYdu( n, -1, u_perturb, delta_m, y_m, ErrStat2, ErrMsg2 );   if (Failed())  return;

         ! Central difference
         call Compute_dY( p, y_p, y_m, delta_p, delta_m, dYdu(:,n) )
      enddo
   endif
   !-------------------
   ! Tower StC
   if (p%NumTStC > 0) then
      do n=p%Jac_Idx_TStC_u(1,1),p%Jac_Idx_TStC_u(2,p%NumTStC)       ! input range for TStC

         ! perturb positive
         call SrvD_CopyInput( u, u_perturb, MESH_UPDATECOPY, ErrStat2, ErrMsg2 );   if (Failed())  return;
         call SrvD_CopyOutput( y, y_p,      MESH_UPDATECOPY, ErrStat2, ErrMsg2 );   if (Failed())  return;
         call Jac_TStC_dYdu( n, +1, u_perturb, delta_p, y_p, ErrStat2, ErrMsg2 );   if (Failed())  return;

         ! perturb negative
         call SrvD_CopyInput( u, u_perturb, MESH_UPDATECOPY, ErrStat2, ErrMsg2 );   if (Failed())  return;
         call SrvD_CopyOutput( y, y_m,      MESH_UPDATECOPY, ErrStat2, ErrMsg2 );   if (Failed())  return;
         call Jac_TStC_dYdu( n, -1, u_perturb, delta_m, y_m, ErrStat2, ErrMsg2 );   if (Failed())  return;

         ! Central difference
         call Compute_dY( p, y_p, y_m, delta_p, delta_m, dYdu(:,n) )
      enddo
   endif
   !-------------------
   ! Substructure StC
   if (p%NumSStC > 0) then
      do n=p%Jac_Idx_SStC_u(1,1),p%Jac_Idx_SStC_u(2,p%NumSStC)       ! input range for SStC

         ! perturb positive
         call SrvD_CopyInput( u, u_perturb, MESH_UPDATECOPY, ErrStat2, ErrMsg2 );   if (Failed())  return;
         call SrvD_CopyOutput( y, y_p,      MESH_UPDATECOPY, ErrStat2, ErrMsg2 );   if (Failed())  return;
         call Jac_SStC_dYdu( n, +1, u_perturb, delta_p, y_p, ErrStat2, ErrMsg2 );   if (Failed())  return;

         ! perturb negative
         call SrvD_CopyInput( u, u_perturb, MESH_UPDATECOPY, ErrStat2, ErrMsg2 );   if (Failed())  return;
         call SrvD_CopyOutput( y, y_m,      MESH_UPDATECOPY, ErrStat2, ErrMsg2 );   if (Failed())  return;
         call Jac_SStC_dYdu( n, -1, u_perturb, delta_m, y_m, ErrStat2, ErrMsg2 );   if (Failed())  return;

         ! Central difference
         call Compute_dY( p, y_p, y_m, delta_p, delta_m, dYdu(:,n) )
      enddo
   endif
   call Cleanup()

contains
   logical function Failed()
      CALL SetErrStat( ErrStat2, ErrMsg2, ErrStat, ErrMsg, RoutineName )
      Failed = ErrStat >= AbortErrLev
      if (Failed) call Cleanup
   end function Failed

   subroutine Cleanup()
      ! Ignore any errors from the destroy (these weren't created if no StCs)
      call SrvD_DestroyInput(  u_perturb, ErrStat2, ErrMsg2 )
      call SrvD_DestroyOutput( y_p,       ErrStat2, ErrMsg2 )
      call SrvD_DestroyOutput( y_m,       ErrStat2, ErrMsg2 )
   end subroutine Cleanup

   !> Subroutine for the yaw and generator portions of the dYdu matrix (first three rows of dYdu)
   !!    This is part of dYdu uses analytical results
   subroutine dYdu_YawGen()
      integer(IntKi)          :: i                       ! Generic indices
      real(R8Ki)              :: GenTrq_du, ElecPwr_du   ! derivatives of generator torque and electrical power w.r.t. u%HSS_SPD
      integer,parameter       :: Indx_u_Yaw     = 1
      integer,parameter       :: Indx_u_YawRate = 2
      integer,parameter       :: Indx_u_HSS_Spd = 3
      integer                 :: SrvD_Indx_Y_YawMom
      integer                 :: SrvD_Indx_Y_GenTrq
      integer                 :: SrvD_Indx_Y_ElecPwr
      integer                 :: SrvD_Indx_Y_WrOutput
      real(R8Ki)              :: AllOuts(3,MaxOutPts)             ! Extra precision here since analytical

      SrvD_Indx_Y_YawMom   = size(SrvD_Indx_Y_BlPitchCom) + 1     ! sometime change this to p%NumBl
      SrvD_Indx_Y_GenTrq   = SrvD_Indx_Y_YawMom + 1
      SrvD_Indx_Y_ElecPwr  = SrvD_Indx_Y_GenTrq + 1
      SrvD_Indx_Y_WrOutput = p%Jac_ny - p%NumOuts                 ! Index to location before user requested outputs

      !> \f{equation}{ \frac{\partial Y}{\partial u} = \begin{bmatrix}
      !! \frac{\partial Y_{BlPitchCom_1}}{\partial u_{Yaw}}  & \frac{\partial Y_{BlPitchCom_1}}{\partial u_{YawRate}}  & \frac{\partial Y_{BlPitchCom_1}}{\partial u_{HSS\_Spd}} \\
      !! \frac{\partial Y_{BlPitchCom_2}}{\partial u_{Yaw}}  & \frac{\partial Y_{BlPitchCom_2}}{\partial u_{YawRate}}  & \frac{\partial Y_{BlPitchCom_2}}{\partial u_{HSS\_Spd}} \\
      !! \frac{\partial Y_{BlPitchCom_3}}{\partial u_{Yaw}}  & \frac{\partial Y_{BlPitchCom_3}}{\partial u_{YawRate}}  & \frac{\partial Y_{BlPitchCom_3}}{\partial u_{HSS\_Spd}} \\
      !! \frac{\partial Y_{YawMom}}{\partial u_{Yaw}}        & \frac{\partial Y_{YawMom}}{\partial u_{YawRate}}        & \frac{\partial Y_{YawMom}}{\partial u_{HSS\_Spd}} \\
      !! \frac{\partial Y_{GenTrq}}{\partial u_{Yaw}}        & \frac{\partial Y_{GenTrq}}{\partial u_{YawRate}}        & \frac{\partial Y_{GenTrq}}{\partial u_{HSS\_Spd}} \\
      !! \frac{\partial Y_{ElecPwr}}{\partial u_{Yaw}}       & \frac{\partial Y_{ElecPwr}}{\partial u_{YawRate}}       & \frac{\partial Y_{ElecPwr}}{\partial u_{HSS\_Spd}} \\
      !! \frac{\partial Y_{WriteOutput_i}}{\partial u_{Yaw}} & \frac{\partial Y_{WriteOutput_i}}{\partial u_{YawRate}} & \frac{\partial Y_{WriteOutput_i}}{\partial u_{HSS\_Spd}} \end{bmatrix}
      !! = \begin{bmatrix}
      !! 0 & 0 & 0 \\
      !! 0 & 0 & 0 \\
      !! 0 & 0 & 0 \\
      !! \frac{\partial Y_{YawMom}}{\partial u_{Yaw}} & \frac{\partial Y_{YawMom}}{\partial u_{YawRate}} & 0 \\
      !! 0 & 0 & \frac{\partial Y_{GenTrq}}{\partial u_{HSS\_Spd}} \\
      !! 0 & 0 & \frac{\partial Y_{ElecPwr}}{\partial u_{HSS\_Spd}} \\
      !! \frac{\partial Y_{WriteOutput_i}}{\partial u_{Yaw}} & \frac{\partial Y_{WriteOutput_i}}{\partial u_{YawRate}} & \frac{\partial Y_{WriteOutput_i}}{\partial u_{HSS\_Spd}} \end{bmatrix}
      !!\f}

      !   ! Torque control:
      !> Compute
      !> \f$ \frac{\partial Y_{GenTrq}}{\partial u_{HSS\_Spd}} \f$ and
      !> \f$ \frac{\partial Y_{ElecPwr}}{\partial u_{HSS\_Spd}} \f$ in servodyn::torque_jacobianpinput.
      call Torque_JacobianPInput( t, u, p, x, xd, z, OtherState, m, GenTrq_du, ElecPwr_du, ErrStat2, ErrMsg2 )
         if (Failed())  return
      dYdu(SrvD_Indx_Y_GenTrq, Indx_u_HSS_Spd)  = GenTrq_du
      dYdu(SrvD_Indx_Y_ElecPwr,Indx_u_HSS_Spd)  = ElecPwr_du

         ! Pitch control:
      !> \f$ \frac{\partial Y_{BlPitchCom_k}}{\partial u} = 0 \f$

         ! Yaw control:
      !> \f$ \frac{\partial Y_{YawMom}}{\partial u_{Yaw}} = -p\%YawSpr \f$
      dYdu(SrvD_Indx_Y_YawMom,Indx_u_Yaw) = -p%YawSpr          ! from Yaw_CalcOutput
      !> \f$ \frac{\partial Y_{YawMom}}{\partial u_{YawRate}} = -p\%YawDamp \f$
      dYdu(SrvD_Indx_Y_YawMom,Indx_u_YawRate) = -p%YawDamp     ! from Yaw_CalcOutput

      !...............................................................................
      ! Calculate the output channels that will be affected by u%{Yaw,YawRate,HSS_Spd}
      !     These terms are analytically calculated
      !...............................................................................
      AllOuts = 0.0_R8Ki ! all variables not specified below are zeros (either constant or disabled):
      AllOuts(1:3, GenTq)     =  0.001_R8Ki*dYdu(SrvD_Indx_Y_GenTrq,1:3)
      AllOuts(1:3, GenPwr)    =  0.001_R8Ki*dYdu(SrvD_Indx_Y_ElecPwr,1:3)
      AllOuts(1:3, YawMomCom) = -0.001_R8Ki*dYdu(SrvD_Indx_Y_YawMom,1:3)

      !...............................................................................
      ! Place the selected output channels into the WriteOutput(:) portion of the
      ! jacobian with the proper sign:
      !...............................................................................
      do I = 1,p%NumOuts  ! Loop through all selected output channels
         dYdu(I+SrvD_Indx_Y_WrOutput,1:3) = p%OutParam(I)%SignM * AllOuts( 1:3, p%OutParam(I)%Indx )
      enddo             ! I - All selected output channels
   end subroutine dYdu_YawGen

   !> Calculated dYdu for BStC instance
   subroutine Jac_BStC_dYdu( n, sgn, u_perturb, delta, y_perturb, ErrStat3, ErrMsg3)
      integer(IntKi),            intent(in   )  :: n                    ! which input to perturb
      integer(IntKi),            intent(in   )  :: sgn                  ! sign of perturbation
      type(SrvD_InputType),      intent(inout)  :: u_perturb            ! copy of inputs to perturb
      real(R8Ki),                intent(  out)  :: delta                ! delta+/- change in input or state
      type(SrvD_OutputType),     intent(inout)  :: y_perturb            ! outputs perturbed
      integer(IntKi),            intent(  out)  :: ErrStat3
      character(ErrMsgLen),      intent(  out)  :: ErrMsg3
      integer(IntKi)                            :: i,j,k                ! Generic indices
      type(StC_InputType)                       :: u_StC                ! copy of the StC inputs  for StC_CalcOutput call
      type(StC_OutputType)                      :: y_StC                ! copy of the StC outputs for StC_CalcOutput call
      real(ReKi)                                :: AllOuts(0:MaxOutPts) ! All the the available output channels - perturbed (ReKi since WriteOutput is ReKi)
      ! Since this is acting on only a single blade within a single StC instance, we can look up exactly which one
      ! from the Jac_u_indx array.  This allows us to simplify the number of calls dramatically
      k = p%Jac_u_indx(n,4)   ! this blade
      j = p%Jac_u_indx(n,3)   ! this instance
      !-------------------
      ! get u_op +/- delta u
      call SrvD_Perturb_u( p, n, sgn, u_perturb, delta )
      !  Transfer motion mesh to this particular instance
      call StC_CopyInput( m%u_BStC(1,j), u_StC, MESH_NEWCOPY, ErrStat3, ErrMsg3); if (ErrStat3 > AbortErrLev) return
      call Transfer_Point_to_Point( u_perturb%BStCMotionMesh(k,j), u_StC%Mesh(k), m%SrvD_MeshMap%u_BStC_Mot2_BStC(k,j), ErrStat3, ErrMsg3 ); if (ErrStat3 > AbortErrLev) return
      ! Set StC control channels
      !call SetStCInput_CtrlChans(u_BStC)
      ! call Calc
      call StC_CopyOutput(m%y_BStC(  j), y_StC, MESH_NEWCOPY, ErrStat3, ErrMsg3); if (ErrStat3 > AbortErrLev) return
      CALL StC_CalcOutput( t, u_StC, p%BStC(j), x%BStC(j), xd%BStC(j), z%BStC(j), OtherState%BStC(j), y_StC, m%BStC(j), ErrStat3, ErrMsg3 ); if (ErrStat3 > AbortErrLev) return
      CALL Transfer_Point_to_Point( y_StC%Mesh(k), y_perturb%BStCLoadMesh(k,j), m%SrvD_MeshMap%BStC_Frc2_y_BStC(k,j), ErrStat3, ErrMsg3, u_perturb%BStCMotionMesh(k,j), u_perturb%BStCMotionMesh(k,j) ); if (ErrStat3 > AbortErrLev) return
      ! collect relevant outputs
      AllOuts = 0.0_ReKi
      call Set_BStC_Outs_Instance(  j, p%NumBl, x%BStC(j),  m%BStC(j),  y_StC,  AllOuts)
      call StC_DestroyInput(  u_StC, ErrStat3, ErrMsg3 );   if (ErrStat3 > AbortErrLev)   return
      call StC_DestroyOutput( y_StC, ErrStat3, ErrMsg3 );   if (ErrStat3 > AbortErrLev)   return
      !-------------------
      ! Store outputs
      do I = 1,p%NumOuts  ! Loop through all selected output channels
         y_perturb%WriteOutput(I) = p%OutParam(I)%SignM * AllOuts( p%OutParam(I)%Indx )
      enddo
!      do I = 1,p%NumOuts_DLL  ! Loop through all DLL logging channels
!         y_perturb%WriteOutput(I+p%NumOuts) = m%dll_data%LogChannels( I )
!      enddo
   end subroutine Jac_BStC_dYdu

   !> Calculated dYdu for NStC instance
   subroutine Jac_NStC_dYdu( n, sgn, u_perturb, delta, y_perturb, ErrStat3, ErrMsg3)
      integer(IntKi),            intent(in   )  :: n                    ! which input to perturb
      integer(IntKi),            intent(in   )  :: sgn                  ! sign of perturbation
      type(SrvD_InputType),      intent(inout)  :: u_perturb            ! copy of inputs to perturb
      real(R8Ki),                intent(  out)  :: delta                ! delta+/- change in input or state
      type(SrvD_OutputType),     intent(inout)  :: y_perturb            ! outputs perturbed
      integer(IntKi),            intent(  out)  :: ErrStat3
      character(ErrMsgLen),      intent(  out)  :: ErrMsg3
      integer(IntKi)                            :: i,j,k                ! Generic indices
      type(StC_InputType)                       :: u_StC                ! copy of the StC inputs  for StC_CalcOutput call
      type(StC_OutputType)                      :: y_StC                ! copy of the StC outputs for StC_CalcOutput call
      real(ReKi)                                :: AllOuts(0:MaxOutPts) ! All the the available output channels - perturbed (ReKi since WriteOutput is ReKi)
       ! Since this is acting on only a single blade within a single StC instance, we can look up exactly which one
      ! from the Jac_u_indx array.  This allows us to simplify the number of calls dramatically
      j = p%Jac_u_indx(n,3)   ! this instance
      !-------------------
      ! get u_op +/- delta u
      call SrvD_CopyInput( u, u_perturb, MESH_UPDATECOPY, ErrStat3, ErrMsg3 ); if (ErrStat3 > AbortErrLev) return
      call SrvD_Perturb_u( p, n, sgn, u_perturb, delta )
      !  Transfer motion mesh to this particular instance
      call StC_CopyInput( m%u_NStC(1,j), u_StC, MESH_NEWCOPY, ErrStat3, ErrMsg3); if (ErrStat3 > AbortErrLev) return
      call Transfer_Point_to_Point( u_perturb%NStCMotionMesh(j), u_StC%Mesh(1), m%SrvD_MeshMap%u_NStC_Mot2_NStC(j), ErrStat3, ErrMsg3 ); if (ErrStat3 > AbortErrLev) return
      ! Set StC control channels
      !call SetStCInput_CtrlChans(u_NStC)
      ! call Calc
      call StC_CopyOutput(m%y_NStC(  j), y_StC, MESH_NEWCOPY, ErrStat3, ErrMsg3)
      CALL StC_CalcOutput( t, u_StC, p%NStC(j), x%NStC(j), xd%NStC(j), z%NStC(j), OtherState%NStC(j), y_StC, m%NStC(j), ErrStat3, ErrMsg3 ); if (ErrStat3 > AbortErrLev) return
      CALL Transfer_Point_to_Point( y_StC%Mesh(1), y_perturb%NStCLoadMesh(j), m%SrvD_MeshMap%NStC_Frc2_y_NStC(j), ErrStat3, ErrMsg3, u_perturb%NStCMotionMesh(j), u_perturb%NStCMotionMesh(j) ); if (ErrStat3 > AbortErrLev) return
      ! collect relevant outputs
      AllOuts = 0.0_ReKi
      call Set_NStC_Outs_Instance(  j, x%NStC(j),  m%NStC(j),  y_StC,  AllOuts)
      call StC_DestroyInput(  u_StC, ErrStat3, ErrMsg3 );   if (ErrStat3 > AbortErrLev)   return
      call StC_DestroyOutput( y_StC, ErrStat3, ErrMsg3 );   if (ErrStat3 > AbortErrLev)   return
      !-------------------
      ! Store outputs
      do I = 1,p%NumOuts  ! Loop through all selected output channels
         y_perturb%WriteOutput(I) = p%OutParam(I)%SignM * AllOuts( p%OutParam(I)%Indx )
      enddo             ! I - All selected output channels
!      do I = 1,p%NumOuts_DLL  ! Loop through all DLL logging channels
!         y_perturb%WriteOutput(I+p%NumOuts) = m%dll_data%LogChannels( I )
!      enddo
   end subroutine Jac_NStC_dYdu

   !> Calculated dYdu for TStC instance
   subroutine Jac_TStC_dYdu( n, sgn, u_perturb, delta, y_perturb, ErrStat3, ErrMsg3)
      integer(IntKi),            intent(in   )  :: n                    ! which input to perturb
      integer(IntKi),            intent(in   )  :: sgn                  ! sign of perturbation
      type(SrvD_InputType),      intent(inout)  :: u_perturb            ! copy of inputs to perturb
      real(R8Ki),                intent(  out)  :: delta                ! delta+/- change in input or state
      type(SrvD_OutputType),     intent(inout)  :: y_perturb            ! outputs perturbed
      integer(IntKi),            intent(  out)  :: ErrStat3
      character(ErrMsgLen),      intent(  out)  :: ErrMsg3
      integer(IntKi)                            :: i,j,k                ! Generic indices
      type(StC_InputType)                       :: u_StC                ! copy of the StC inputs  for StC_CalcOutput call
      type(StC_OutputType)                      :: y_StC                ! copy of the StC outputs for StC_CalcOutput call
      real(ReKi)                                :: AllOuts(0:MaxOutPts) ! All the the available output channels - perturbed (ReKi since WriteOutput is ReKi)
       ! Since this is acting on only a single blade within a single StC instance, we can look up exactly which one
      ! from the Jac_u_indx array.  This allows us to simplify the number of calls dramatically
      j = p%Jac_u_indx(n,3)   ! this instance
      !-------------------
      ! get u_op +/- delta u
      call SrvD_CopyInput( u, u_perturb, MESH_UPDATECOPY, ErrStat3, ErrMsg3 ); if (ErrStat3 > AbortErrLev) return
      call SrvD_Perturb_u( p, n, sgn, u_perturb, delta )
      !  Transfer motion mesh to this particular instance
      call StC_CopyInput( m%u_TStC(1,j), u_StC, MESH_NEWCOPY, ErrStat3, ErrMsg3); if (ErrStat3 > AbortErrLev) return
      call Transfer_Point_to_Point( u_perturb%TStCMotionMesh(j), u_StC%Mesh(1), m%SrvD_MeshMap%u_TStC_Mot2_TStC(j), ErrStat3, ErrMsg3 ); if (ErrStat3 > AbortErrLev) return
      ! Set StC control channels
      !call SetStCInput_CtrlChans(u_TStC)
      ! call Calc
      call StC_CopyOutput(m%y_TStC(  j), y_StC, MESH_NEWCOPY, ErrStat3, ErrMsg3); if (ErrStat3 > AbortErrLev) return
      CALL StC_CalcOutput( t, u_StC, p%TStC(j), x%TStC(j), xd%TStC(j), z%TStC(j), OtherState%TStC(j), y_StC, m%TStC(j), ErrStat3, ErrMsg3 ); if (ErrStat3 > AbortErrLev) return
      CALL Transfer_Point_to_Point( y_StC%Mesh(1), y_perturb%TStCLoadMesh(j), m%SrvD_MeshMap%TStC_Frc2_y_TStC(j), ErrStat3, ErrMsg3, u_perturb%TStCMotionMesh(j), u_perturb%TStCMotionMesh(j) ); if (ErrStat3 > AbortErrLev) return
      ! collect relevant outputs
      AllOuts = 0.0_ReKi
      call Set_TStC_Outs_Instance(  j, x%TStC(j),  m%TStC(j),  y_StC,  AllOuts)
      call StC_DestroyInput(  u_StC, ErrStat3, ErrMsg3 );   if (ErrStat3 > AbortErrLev)   return
      call StC_DestroyOutput( y_StC, ErrStat3, ErrMsg3 );   if (ErrStat3 > AbortErrLev)   return
      !-------------------
      ! Store outputs
      do I = 1,p%NumOuts  ! Loop through all selected output channels
         y_perturb%WriteOutput(I) = p%OutParam(I)%SignM * AllOuts( p%OutParam(I)%Indx )
      enddo             ! I - All selected output channels
!      do I = 1,p%NumOuts_DLL  ! Loop through all DLL logging channels
!         y_perturb%WriteOutput(I+p%NumOuts) = m%dll_data%LogChannels( I )
!      enddo
   end subroutine Jac_TStC_dYdu

   !> Calculated dYdu for SStC instance
   subroutine Jac_SStC_dYdu( n, sgn, u_perturb, delta, y_perturb, ErrStat3, ErrMsg3)
      integer(IntKi),            intent(in   )  :: n                    ! which input to perturb
      integer(IntKi),            intent(in   )  :: sgn                  ! sign of perturbation
      type(SrvD_InputType),      intent(inout)  :: u_perturb            ! copy of inputs to perturb
      real(R8Ki),                intent(  out)  :: delta                ! delta+/- change in input or state
      type(SrvD_OutputType),     intent(inout)  :: y_perturb            ! outputs perturbed
      integer(IntKi),            intent(  out)  :: ErrStat3
      character(ErrMsgLen),      intent(  out)  :: ErrMsg3
      integer(IntKi)                            :: i,j,k                ! Generic indices
      type(StC_InputType)                       :: u_StC                ! copy of the StC inputs  for StC_CalcOutput call
      type(StC_OutputType)                      :: y_StC                ! copy of the StC outputs for StC_CalcOutput call
      real(ReKi)                                :: AllOuts(0:MaxOutPts) ! All the the available output channels - perturbed (ReKi since WriteOutput is ReKi)
       ! Since this is acting on only a single blade within a single StC instance, we can look up exactly which one
      ! from the Jac_u_indx array.  This allows us to simplify the number of calls dramatically
      j = p%Jac_u_indx(n,3)   ! this instance
      !-------------------
      ! get u_op +/- delta u
      call SrvD_CopyInput( u, u_perturb, MESH_UPDATECOPY, ErrStat3, ErrMsg3 ); if (ErrStat3 > AbortErrLev) return
      call SrvD_Perturb_u( p, n, sgn, u_perturb, delta )
      !  Transfer motion mesh to this particular instance
      call StC_CopyInput( m%u_SStC(1,j), u_StC, MESH_NEWCOPY, ErrStat3, ErrMsg3); if (ErrStat3 > AbortErrLev) return
      call Transfer_Point_to_Point( u_perturb%SStCMotionMesh(j), u_StC%Mesh(1), m%SrvD_MeshMap%u_SStC_Mot2_SStC(j), ErrStat3, ErrMsg3 ); if (ErrStat3 > AbortErrLev) return
      ! Set StC control channels
      !call SetStCInput_CtrlChans(u_SStC)
      ! call Calc
      call StC_CopyOutput(m%y_SStC(  j), y_StC, MESH_NEWCOPY, ErrStat3, ErrMsg3); if (ErrStat3 > AbortErrLev) return
      CALL StC_CalcOutput( t, u_StC, p%SStC(j), x%SStC(j), xd%SStC(j), z%SStC(j), OtherState%SStC(j), y_StC, m%SStC(j), ErrStat3, ErrMsg3 ); if (ErrStat3 > AbortErrLev) return
      CALL Transfer_Point_to_Point( y_StC%Mesh(1), y_perturb%SStCLoadMesh(j), m%SrvD_MeshMap%SStC_Frc2_y_SStC(j), ErrStat3, ErrMsg3, u_perturb%SStCMotionMesh(j), u_perturb%SStCMotionMesh(j) ); if (ErrStat3 > AbortErrLev) return
      ! collect relevant outputs
      AllOuts = 0.0_ReKi
      call Set_SStC_Outs_Instance(  j, x%SStC(j),  m%SStC(j),  y_StC,  AllOuts)
      call StC_DestroyInput(  u_StC, ErrStat3, ErrMsg3 );   if (ErrStat3 > AbortErrLev)   return
      call StC_DestroyOutput( y_StC, ErrStat3, ErrMsg3 );   if (ErrStat3 > AbortErrLev)   return
      !-------------------
      ! Store outputs
      do I = 1,p%NumOuts  ! Loop through all selected output channels
         y_perturb%WriteOutput(I) = p%OutParam(I)%SignM * AllOuts( p%OutParam(I)%Indx )
      enddo             ! I - All selected output channels
!      do I = 1,p%NumOuts_DLL  ! Loop through all DLL logging channels
!         y_perturb%WriteOutput(I+p%NumOuts) = m%dll_data%LogChannels( I )
!      enddo
   end subroutine Jac_SStC_dYdu
end subroutine Jac_dYdu

!> Calculate the jacobian dXdu
!! The only states exist with the StC instances 
subroutine Jac_dXdu(t, u, p, x, xd, z, OtherState, m, ErrStat, ErrMsg, dXdu)
   real(DbKi),                      intent(in   )  :: t           !< Time in seconds at operating point
   type(SrvD_InputType),            intent(inout)  :: u           !< Inputs at operating point (out for copy only)
   type(SrvD_ParameterType),        intent(in   )  :: p           !< Parameters
   type(SrvD_ContinuousStateType),  intent(in   )  :: x           !< Continuous states at operating point
   type(SrvD_DiscreteStateType),    intent(in   )  :: xd          !< Discrete states at operating point
   type(SrvD_ConstraintStateType),  intent(in   )  :: z           !< Constraint states at operating point
   type(SrvD_OtherStateType),       intent(in   )  :: OtherState  !< Other states at operating point
   type(SrvD_MiscVarType),          intent(inout)  :: m           !< Misc/optimization variables
   integer(IntKi),                  intent(  out)  :: ErrStat     !< Error status of the operation
   character(*),                    intent(  out)  :: ErrMsg      !< Error message if ErrStat /= ErrID_None
   real(R8Ki), allocatable,         intent(inout)  :: dXdu(:,:)   !< Partial derivatives of output functions

   integer(IntKi)                   :: n           ! Generic loop index
   type(SrvD_InputType)             :: u_perturb   ! copy of inputs to perturb
   type(SrvD_ContinuousStateType)   :: dx_p        ! states  positive perturbed
   type(SrvD_ContinuousStateType)   :: dx_m        ! states  negative perturbed
   real(R8Ki)                       :: delta_p     ! delta+ change in input or state
   real(R8Ki)                       :: delta_m     ! delta- change in input or state
   integer(IntKi)                   :: ErrStat2
   character(ErrMsgLen)             :: ErrMsg2
   character(*), parameter          :: RoutineName = 'Jac_dXdu'

   ! Initialize ErrStat
   ErrStat = ErrID_None
   ErrMsg  = ''

   ! Allocate the dXdu array regardless what states may or may not exist (glue code needs this)
   if (.not. allocated(dXdu)) then
      call allocAry(dXdu, p%Jac_nx, p%Jac_nu, 'dXdu', ErrStat2, ErrMsg2)
      if (Failed())  return
   elseif ( (size(dXdu,1) /= p%Jac_nx) .or. (size(dXdu,2) /= p%Jac_nu) ) then
      deallocate(dXdu)
      call allocAry(dXdu, p%Jac_nx, p%Jac_nu, 'dXdu', ErrStat2, ErrMsg2)
      if (Failed())  return
   endif
   dXdu      = 0.0_R8Ki

   !-------------------------------------------------------------
   ! Perturb each StC instance individually and place in appropriate location in dXdu
   !     Each StC is basically an isolated piece that doesn't interact with any other StC or with anything else in SrvD,
   !     so we take advantage of that here for computational expediency.
   !-------------------------------------------------------------
   ! make a copy of the inputs to perturb if an StC exists
   if ( (p%NumBStC + p%NumNStC + p%NumTStC + p%NumSStC) > 0 ) then
      call SrvD_CopyInput( u, u_perturb, MESH_NEWCOPY, ErrStat2, ErrMsg2 );   if (Failed())  return;
      call SrvD_CopyContState( x, dx_p,  MESH_NEWCOPY, ErrStat2, ErrMsg2 );   if (Failed())  return;
      call SrvD_CopyContState( x, dx_m,  MESH_NEWCOPY, ErrStat2, ErrMsg2 );   if (Failed())  return;
   else
      return   ! nothing further to do here
   endif
   !-------------------
   ! Blade StC
   if (p%NumBStC > 0) then
      do n=p%Jac_Idx_BStC_u(1,1,1),p%Jac_Idx_BStC_u(2,p%NumBl,p%NumBStC)       ! input range for BStC

         ! perturb positive
         call SrvD_CopyInput( u, u_perturb,  MESH_UPDATECOPY, ErrStat2, ErrMsg2 ); if (Failed())  return;
         call SrvD_CopyContState( x, dx_p,   MESH_UPDATECOPY, ErrStat2, ErrMsg2 ); if (Failed())  return;
         call Jac_BStC_dXdu( n, +1, u_perturb, delta_p, dx_p, ErrStat2, ErrMsg2 ); if (Failed())  return;

         ! perturb negative
         call SrvD_CopyInput( u, u_perturb,  MESH_UPDATECOPY, ErrStat2, ErrMsg2 ); if (Failed())  return;
         call SrvD_CopyContState( x, dx_m,   MESH_UPDATECOPY, ErrStat2, ErrMsg2 ); if (Failed())  return;
         call Jac_BStC_dXdu( n, -1, u_perturb, delta_m, dx_m, ErrStat2, ErrMsg2 ); if (Failed())  return;

         ! Central difference
         call Compute_dX( p, dx_p, dx_m, delta_p, delta_m, dXdu(:,n) )
      enddo
   endif
   !-------------------
   ! Nacelle StC
   if (p%NumNStC > 0) then
      do n=p%Jac_Idx_NStC_u(1,1),p%Jac_Idx_NStC_u(2,p%NumNStC)       ! input range for NStC

         ! perturb positive
         call SrvD_CopyInput( u, u_perturb,  MESH_UPDATECOPY, ErrStat2, ErrMsg2 ); if (Failed())  return;
         call SrvD_CopyContState( x, dx_p,   MESH_UPDATECOPY, ErrStat2, ErrMsg2 ); if (Failed())  return;
         call Jac_NStC_dXdu( n, +1, u_perturb, delta_p, dx_p, ErrStat2, ErrMsg2 ); if (Failed())  return;

         ! perturb negative
         call SrvD_CopyInput( u, u_perturb,  MESH_UPDATECOPY, ErrStat2, ErrMsg2 ); if (Failed())  return;
         call SrvD_CopyContState( x, dx_m,   MESH_UPDATECOPY, ErrStat2, ErrMsg2 ); if (Failed())  return;
         call Jac_NStC_dXdu( n, -1, u_perturb, delta_m, dx_m, ErrStat2, ErrMsg2 ); if (Failed())  return;

         ! Central difference
         call Compute_dX( p, dx_p, dx_m, delta_p, delta_m, dXdu(:,n) )
      enddo
   endif
   !-------------------
   ! Tower StC
   if (p%NumTStC > 0) then
      do n=p%Jac_Idx_TStC_u(1,1),p%Jac_Idx_TStC_u(2,p%NumTStC)       ! input range for TStC

         ! perturb positive
         call SrvD_CopyInput( u, u_perturb,  MESH_UPDATECOPY, ErrStat2, ErrMsg2 ); if (Failed())  return;
         call SrvD_CopyContState( x, dx_p,   MESH_UPDATECOPY, ErrStat2, ErrMsg2 ); if (Failed())  return;
         call Jac_TStC_dXdu( n, +1, u_perturb, delta_p, dx_p, ErrStat2, ErrMsg2 ); if (Failed())  return;

         ! perturb negative
         call SrvD_CopyInput( u, u_perturb,  MESH_UPDATECOPY, ErrStat2, ErrMsg2 ); if (Failed())  return;
         call SrvD_CopyContState( x, dx_m,   MESH_UPDATECOPY, ErrStat2, ErrMsg2 ); if (Failed())  return;
         call Jac_TStC_dXdu( n, -1, u_perturb, delta_m, dx_m, ErrStat2, ErrMsg2 ); if (Failed())  return;

         ! Central difference
         call Compute_dX( p, dx_p, dx_m, delta_p, delta_m, dXdu(:,n) )
      enddo
   endif
   !-------------------
   ! Substructure StC
   if (p%NumSStC > 0) then
      do n=p%Jac_Idx_SStC_u(1,1),p%Jac_Idx_SStC_u(2,p%NumSStC)       ! input range for SStC

         ! perturb positive
         call SrvD_CopyInput( u, u_perturb,  MESH_UPDATECOPY, ErrStat2, ErrMsg2 ); if (Failed())  return;
         call SrvD_CopyContState( x, dx_p,   MESH_UPDATECOPY, ErrStat2, ErrMsg2 ); if (Failed())  return;
         call Jac_SStC_dXdu( n, +1, u_perturb, delta_p, dx_p, ErrStat2, ErrMsg2 ); if (Failed())  return;

         ! perturb negative
         call SrvD_CopyInput( u, u_perturb,  MESH_UPDATECOPY, ErrStat2, ErrMsg2 ); if (Failed())  return;
         call SrvD_CopyContState( x, dx_m,   MESH_UPDATECOPY, ErrStat2, ErrMsg2 ); if (Failed())  return;
         call Jac_SStC_dXdu( n, -1, u_perturb, delta_m, dx_m, ErrStat2, ErrMsg2 ); if (Failed())  return;

         ! Central difference
         call Compute_dX( p, dx_p, dx_m, delta_p, delta_m, dXdu(:,n) )
      enddo
   endif
   call Cleanup()

contains
   logical function Failed()
      CALL SetErrStat( ErrStat2, ErrMsg2, ErrStat, ErrMsg, RoutineName )
      Failed = ErrStat >= AbortErrLev
      if (Failed) call Cleanup
   end function Failed

   subroutine Cleanup()
      ! Ignore any errors from the destroy (these weren't created if no StCs)
      call SrvD_DestroyInput(  u_perturb, ErrStat2, ErrMsg2 )
      call SrvD_DestroyContState( dx_p,   ErrStat2, ErrMsg2 )
      call SrvD_DestroyContState( dx_m,   ErrStat2, ErrMsg2 )
   end subroutine Cleanup

   !> Calculated dXdu for BStC instance
   subroutine Jac_BStC_dXdu( n, sgn, u_perturb, delta, x_perturb, ErrStat3, ErrMsg3)
      integer(IntKi),                  intent(in   )  :: n                    ! which input to perturb
      integer(IntKi),                  intent(in   )  :: sgn                  ! sign of perturbation
      type(SrvD_InputType),            intent(inout)  :: u_perturb            ! copy of inputs to perturb
      real(R8Ki),                      intent(  out)  :: delta                ! delta+/- change in input or state
      type(SrvD_ContinuousStateType),  intent(inout)  :: x_perturb            ! outputs perturbed
      integer(IntKi),                  intent(  out)  :: ErrStat3
      character(ErrMsgLen),            intent(  out)  :: ErrMsg3
      integer(IntKi)                                  :: j,k                  ! Generic indices
      type(StC_InputType)                             :: u_StC                ! copy of the StC inputs  for StC_CalcOutput call
      ! Since this is acting on only a single blade within a single StC instance, we can look up exactly which one
      ! from the Jac_u_indx array.  This allows us to simplify the number of calls dramatically
      k = p%Jac_u_indx(n,4)   ! this blade
      j = p%Jac_u_indx(n,3)   ! this instance
      !-------------------
      ! get u_op +/- delta u
      call SrvD_Perturb_u( p, n, sgn, u_perturb, delta )
      !  Transfer motion mesh to this particular instance
      call StC_CopyInput( m%u_BStC(1,j), u_StC, MESH_NEWCOPY, ErrStat3, ErrMsg3); if (ErrStat3 > AbortErrLev) return
      call Transfer_Point_to_Point( u_perturb%BStCMotionMesh(k,j), u_StC%Mesh(k), m%SrvD_MeshMap%u_BStC_Mot2_BStC(k,j), ErrStat3, ErrMsg3 ); if (ErrStat3 > AbortErrLev) return
      ! calculate change in ContState
      call StC_CalcContStateDeriv( t, u_StC, p%BStC(j), x%BStC(j), xd%BStC(j), z%BStC(j), OtherState%BStC(j), m%BStC(j), x_perturb%BStC(j), ErrStat3, ErrMsg3 ); if (ErrStat3 > AbortErrLev) return
      ! cleanup
      call StC_DestroyInput(  u_StC, ErrStat3, ErrMsg3 ); if (ErrStat3 > AbortErrLev) return
   end subroutine Jac_BStC_dXdu

   !> Calculated dXdu for NStC instance
   subroutine Jac_NStC_dXdu( n, sgn, u_perturb, delta, x_perturb, ErrStat3, ErrMsg3)
      integer(IntKi),                  intent(in   )  :: n                    ! which input to perturb
      integer(IntKi),                  intent(in   )  :: sgn                  ! sign of perturbation
      type(SrvD_InputType),            intent(inout)  :: u_perturb            ! copy of inputs to perturb
      real(R8Ki),                      intent(  out)  :: delta                ! delta+/- change in input or state
      type(SrvD_ContinuousStateType),  intent(inout)  :: x_perturb            ! outputs perturbed
      integer(IntKi),                  intent(  out)  :: ErrStat3
      character(ErrMsgLen),            intent(  out)  :: ErrMsg3
      integer(IntKi)                                  :: j                    ! Generic indices
      type(StC_InputType)                             :: u_StC                ! copy of the StC inputs  for StC_CalcOutput call
      ! Since this is acting on only a single blade within a single StC instance, we can look up exactly which one
      ! from the Jac_u_indx array.  This allows us to simplify the number of calls dramatically
      j = p%Jac_u_indx(n,3)   ! this instance
      !-------------------
      ! get u_op +/- delta u
      call SrvD_Perturb_u( p, n, sgn, u_perturb, delta )
      !  Transfer motion mesh to this particular instance
      call StC_CopyInput( m%u_NStC(1,j), u_StC, MESH_NEWCOPY, ErrStat3, ErrMsg3); if (ErrStat3 > AbortErrLev) return
      call Transfer_Point_to_Point( u_perturb%NStCMotionMesh(j), u_StC%Mesh(1), m%SrvD_MeshMap%u_NStC_Mot2_NStC(j), ErrStat3, ErrMsg3 ); if (ErrStat3 > AbortErrLev) return
      ! calculate change in ContState
      call StC_CalcContStateDeriv( t, u_StC, p%NStC(j), x%NStC(j), xd%NStC(j), z%NStC(j), OtherState%NStC(j), m%NStC(j), x_perturb%NStC(j), ErrStat3, ErrMsg3 ); if (ErrStat3 > AbortErrLev) return
      ! cleanup
      call StC_DestroyInput(  u_StC, ErrStat3, ErrMsg3 ); if (ErrStat3 > AbortErrLev) return
   end subroutine Jac_NStC_dXdu

   !> Calculated dXdu for TStC instance
   subroutine Jac_TStC_dXdu( n, sgn, u_perturb, delta, x_perturb, ErrStat3, ErrMsg3)
      integer(IntKi),                  intent(in   )  :: n                    ! which input to perturb
      integer(IntKi),                  intent(in   )  :: sgn                  ! sign of perturbation
      type(SrvD_InputType),            intent(inout)  :: u_perturb            ! copy of inputs to perturb
      real(R8Ki),                      intent(  out)  :: delta                ! delta+/- change in input or state
      type(SrvD_ContinuousStateType),  intent(inout)  :: x_perturb            ! outputs perturbed
      integer(IntKi),                  intent(  out)  :: ErrStat3
      character(ErrMsgLen),            intent(  out)  :: ErrMsg3
      integer(IntKi)                                  :: j                    ! Generic indices
      type(StC_InputType)                             :: u_StC                ! copy of the StC inputs  for StC_CalcOutput call
      ! Since this is acting on only a single blade within a single StC instance, we can look up exactly which one
      ! from the Jac_u_indx array.  This allows us to simplify the number of calls dramatically
      j = p%Jac_u_indx(n,3)   ! this instance
      !-------------------
      ! get u_op +/- delta u
      call SrvD_Perturb_u( p, n, sgn, u_perturb, delta )
      !  Transfer motion mesh to this particular instance
      call StC_CopyInput( m%u_TStC(1,j), u_StC, MESH_NEWCOPY, ErrStat3, ErrMsg3); if (ErrStat3 > AbortErrLev) return
      call Transfer_Point_to_Point( u_perturb%TStCMotionMesh(j), u_StC%Mesh(1), m%SrvD_MeshMap%u_TStC_Mot2_TStC(j), ErrStat3, ErrMsg3 ); if (ErrStat3 > AbortErrLev) return
      ! calculate change in ContState
      call StC_CalcContStateDeriv( t, u_StC, p%TStC(j), x%TStC(j), xd%TStC(j), z%TStC(j), OtherState%TStC(j), m%TStC(j), x_perturb%TStC(j), ErrStat3, ErrMsg3 ); if (ErrStat3 > AbortErrLev) return
      ! cleanup
      call StC_DestroyInput(  u_StC, ErrStat3, ErrMsg3 ); if (ErrStat3 > AbortErrLev) return
   end subroutine Jac_TStC_dXdu

   !> Calculated dXdu for SStC instance
   subroutine Jac_SStC_dXdu( n, sgn, u_perturb, delta, x_perturb, ErrStat3, ErrMsg3)
      integer(IntKi),                  intent(in   )  :: n                    ! which input to perturb
      integer(IntKi),                  intent(in   )  :: sgn                  ! sign of perturbation
      type(SrvD_InputType),            intent(inout)  :: u_perturb            ! copy of inputs to perturb
      real(R8Ki),                      intent(  out)  :: delta                ! delta+/- change in input or state
      type(SrvD_ContinuousStateType),  intent(inout)  :: x_perturb            ! outputs perturbed
      integer(IntKi),                  intent(  out)  :: ErrStat3
      character(ErrMsgLen),            intent(  out)  :: ErrMsg3
      integer(IntKi)                                  :: j                    ! Generic indices
      type(StC_InputType)                             :: u_StC                ! copy of the StC inputs  for StC_CalcOutput call
      ! Since this is acting on only a single blade within a single StC instance, we can look up exactly which one
      ! from the Jac_u_indx array.  This allows us to simplify the number of calls dramatically
      j = p%Jac_u_indx(n,3)   ! this instance
      !-------------------
      ! get u_op +/- delta u
      call SrvD_Perturb_u( p, n, sgn, u_perturb, delta )
      !  Transfer motion mesh to this particular instance
      call StC_CopyInput( m%u_SStC(1,j), u_StC, MESH_NEWCOPY, ErrStat3, ErrMsg3); if (ErrStat3 > AbortErrLev) return
      call Transfer_Point_to_Point( u_perturb%SStCMotionMesh(j), u_StC%Mesh(1), m%SrvD_MeshMap%u_SStC_Mot2_SStC(j), ErrStat3, ErrMsg3 ); if (ErrStat3 > AbortErrLev) return
      ! calculate change in ContState
      call StC_CalcContStateDeriv( t, u_StC, p%SStC(j), x%SStC(j), xd%SStC(j), z%SStC(j), OtherState%SStC(j), m%SStC(j), x_perturb%SStC(j), ErrStat3, ErrMsg3 ); if (ErrStat3 > AbortErrLev) return
      ! cleanup
      call StC_DestroyInput(  u_StC, ErrStat3, ErrMsg3 ); if (ErrStat3 > AbortErrLev) return
   end subroutine Jac_SStC_dXdu
end subroutine Jac_dXdu


!----------------------------------------------------------------------------------------------------------------------------------
!> This routine perturbs the single mesh point associated with the nth element of the u array
!! WARNING: this routine must exactly match Init_Jacobian::SrvD_Init_Jacobian_u
subroutine SrvD_Perturb_u( p, n, perturb_sign, u, du )
   type(SrvD_ParameterType),           intent(in   ) :: p            !< parameters
   integer(IntKi),                     intent(in   ) :: n            !< number of array element to use
   integer(IntKi),                     intent(in   ) :: perturb_sign !< +1 or -1 (value to multiply perturbation by; positive or negative difference)
   type(SrvD_InputType),               intent(inout) :: u            !< perturbed SrvD inputs
   real(R8Ki),                         intent(  out) :: du           !< amount that specific input was perturbed
   ! local variables
   integer :: fieldIndx
   integer :: instance, blade    ! for StC mesh motions
   fieldIndx = p%Jac_u_indx(n,2)
   instance  = p%Jac_u_indx(n,3)
   blade     = p%Jac_u_indx(n,4)
   du = p%du(  p%Jac_u_indx(n,1) )
   ! determine which mesh we're trying to perturb and perturb the input:
   select case( p%Jac_u_indx(n,1) )
      !-------------------------------
      !  1:6  --> u%BStCMotionMesh(:,:)%
      case ( 1) ! TranslationDisp = 1;
         u%BStCMotionMesh(blade,instance)%TranslationDisp(fieldIndx,1) = u%BStCMotionMesh(blade,instance)%TranslationDisp(fieldIndx,1) + du * perturb_sign
      case ( 2) ! Orientation     = 2;
         CALL PerturbOrientationMatrix( u%BStCMotionMesh(blade,instance)%Orientation(:,:,1), du * perturb_sign, fieldIndx )
      case ( 3) ! TranslationVel  = 3;
         u%BStCMotionMesh(blade,instance)%TranslationVel( fieldIndx,1) = u%BStCMotionMesh(blade,instance)%TranslationVel( fieldIndx,1) + du * perturb_sign
      case ( 4) ! RotationVel     = 4;
         u%BStCMotionMesh(blade,instance)%RotationVel(    fieldIndx,1) = u%BStCMotionMesh(blade,instance)%RotationVel(    fieldIndx,1) + du * perturb_sign
      case ( 5) ! TranslationAcc  = 5;
         u%BStCMotionMesh(blade,instance)%TranslationAcc( fieldIndx,1) = u%BStCMotionMesh(blade,instance)%TranslationAcc( fieldIndx,1) + du * perturb_sign
      case ( 6) ! RotationAcc     = 6;
         u%BStCMotionMesh(blade,instance)%RotationAcc(    fieldIndx,1) = u%BStCMotionMesh(blade,instance)%RotationAcc(    fieldIndx,1) + du * perturb_sign
      !-------------------------------
      !  7:12 --> u%NStCMotionMesh(:)%
      case ( 7) ! TranslationDisp = 1;
         u%NStCMotionMesh(instance)%TranslationDisp(fieldIndx,1) = u%NStCMotionMesh(instance)%TranslationDisp(fieldIndx,1) + du * perturb_sign
      case ( 8) ! Orientation     = 2;
         CALL PerturbOrientationMatrix( u%NStCMotionMesh(instance)%Orientation(:,:,1), du * perturb_sign, fieldIndx )
      case ( 9) ! TranslationVel  = 3;
         u%NStCMotionMesh(instance)%TranslationVel( fieldIndx,1) = u%NStCMotionMesh(instance)%TranslationVel( fieldIndx,1) + du * perturb_sign
      case (10) ! RotationVel     = 4;
         u%NStCMotionMesh(instance)%RotationVel(    fieldIndx,1) = u%NStCMotionMesh(instance)%RotationVel(    fieldIndx,1) + du * perturb_sign
      case (11) ! TranslationAcc  = 5;
         u%NStCMotionMesh(instance)%TranslationAcc( fieldIndx,1) = u%NStCMotionMesh(instance)%TranslationAcc( fieldIndx,1) + du * perturb_sign
      case (12) ! RotationAcc     = 6;
         u%NStCMotionMesh(instance)%RotationAcc(    fieldIndx,1) = u%NStCMotionMesh(instance)%RotationAcc(    fieldIndx,1) + du * perturb_sign
      !-------------------------------
      ! 13:18 --> u%TStCMotionMesh(:)%
      case (13) ! TranslationDisp = 1;
         u%TStCMotionMesh(instance)%TranslationDisp(fieldIndx,1) = u%TStCMotionMesh(instance)%TranslationDisp(fieldIndx,1) + du * perturb_sign
      case (14) ! Orientation     = 2;
         CALL PerturbOrientationMatrix( u%TStCMotionMesh(instance)%Orientation(:,:,1), du * perturb_sign, fieldIndx )
      case (15) ! TranslationVel  = 3;
         u%TStCMotionMesh(instance)%TranslationVel( fieldIndx,1) = u%TStCMotionMesh(instance)%TranslationVel( fieldIndx,1) + du * perturb_sign
      case (16) ! RotationVel     = 4;
         u%TStCMotionMesh(instance)%RotationVel(    fieldIndx,1) = u%TStCMotionMesh(instance)%RotationVel(    fieldIndx,1) + du * perturb_sign
      case (17) ! TranslationAcc  = 5;
         u%TStCMotionMesh(instance)%TranslationAcc( fieldIndx,1) = u%TStCMotionMesh(instance)%TranslationAcc( fieldIndx,1) + du * perturb_sign
      case (18) ! RotationAcc     = 6;
         u%TStCMotionMesh(instance)%RotationAcc(    fieldIndx,1) = u%TStCMotionMesh(instance)%RotationAcc(    fieldIndx,1) + du * perturb_sign
      !-------------------------------
      ! 19:24 --> u%SStCMotionMesh(:)%
      case (19) ! TranslationDisp = 1;
         u%SStCMotionMesh(instance)%TranslationDisp(fieldIndx,1) = u%SStCMotionMesh(instance)%TranslationDisp(fieldIndx,1) + du * perturb_sign
      case (20) ! Orientation     = 2;
         CALL PerturbOrientationMatrix( u%SStCMotionMesh(instance)%Orientation(:,:,1), du * perturb_sign, fieldIndx )
      case (21) ! TranslationVel  = 3;
         u%SStCMotionMesh(instance)%TranslationVel( fieldIndx,1) = u%SStCMotionMesh(instance)%TranslationVel( fieldIndx,1) + du * perturb_sign
      case (22) ! RotationVel     = 4;
         u%SStCMotionMesh(instance)%RotationVel(    fieldIndx,1) = u%SStCMotionMesh(instance)%RotationVel(    fieldIndx,1) + du * perturb_sign
      case (23) ! TranslationAcc  = 5;
         u%SStCMotionMesh(instance)%TranslationAcc( fieldIndx,1) = u%SStCMotionMesh(instance)%TranslationAcc( fieldIndx,1) + du * perturb_sign
      case (24) ! RotationAcc     = 6;
         u%SStCMotionMesh(instance)%RotationAcc(    fieldIndx,1) = u%SStCMotionMesh(instance)%RotationAcc(    fieldIndx,1) + du * perturb_sign
   end select
end subroutine SrvD_Perturb_u

!----------------------------------------------------------------------------------------------------------------------------------
!> This routine perturbs the single mesh point associated with the nth element of the u array
!! WARNING: this routine must exactly match Init_Jacobian::SrvD_Init_Jacobian_x
subroutine SrvD_Perturb_x( p, n, perturb_sign, x, dx )
   type(SrvD_ParameterType),           intent(in   ) :: p            !< parameters
   integer(IntKi),                     intent(in   ) :: n            !< number of array element to use
   integer(IntKi),                     intent(in   ) :: perturb_sign !< +1 or -1 (value to multiply perturbation by; positive or negative difference)
   type(SrvD_ContinuousStateType),     intent(inout) :: x            !< perturbed SrvD ContStates 
   real(R8Ki),                         intent(  out) :: dx           !< amount that specific input was perturbed
   ! local variables
   integer :: component
   integer :: instance, blade       ! for StC mesh motions
   component = p%Jac_x_indx(n,2)    ! component (x,y,z)  -- unused
   instance  = p%Jac_x_indx(n,3)
   blade     = p%Jac_x_indx(n,4)
   dx = p%dx(  p%Jac_x_indx(n,1) )
   ! determine which mesh we're trying to perturb and perturb the input:
   select case( p%Jac_x_indx(n,1) )    ! StC+field index
      !-------------------------------
      !  1:6  --> x%BStC(instance)%StC_x
      case ( 1)   ! x
         x%BStC(instance)%StC_x(1,blade) = x%BStC(instance)%StC_x(1,blade) + dx * perturb_sign
      case ( 2)   ! y
         x%BStC(instance)%StC_x(3,blade) = x%BStC(instance)%StC_x(3,blade) + dx * perturb_sign
      case ( 3)   ! z
         x%BStC(instance)%StC_x(5,blade) = x%BStC(instance)%StC_x(5,blade) + dx * perturb_sign
      case ( 4)   ! x-dot
         x%BStC(instance)%StC_x(2,blade) = x%BStC(instance)%StC_x(2,blade) + dx * perturb_sign
      case ( 5)   ! y-dot
         x%BStC(instance)%StC_x(4,blade) = x%BStC(instance)%StC_x(4,blade) + dx * perturb_sign
      case ( 6)   ! z-dot
         x%BStC(instance)%StC_x(6,blade) = x%BStC(instance)%StC_x(6,blade) + dx * perturb_sign
      !-------------------------------
      !  7:12 --> x%NStC(instance)%StC_x
      case ( 7)   ! x
         x%NStC(instance)%StC_x(1,1) = x%NStC(instance)%StC_x(1,1) + dx * perturb_sign
      case ( 8)   ! y
         x%NStC(instance)%StC_x(3,1) = x%NStC(instance)%StC_x(3,1) + dx * perturb_sign
      case ( 9)   ! z
         x%NStC(instance)%StC_x(5,1) = x%NStC(instance)%StC_x(5,1) + dx * perturb_sign
      case (10)   ! x-dot
         x%NStC(instance)%StC_x(2,1) = x%NStC(instance)%StC_x(2,1) + dx * perturb_sign
      case (11)   ! y-dot
         x%NStC(instance)%StC_x(4,1) = x%NStC(instance)%StC_x(4,1) + dx * perturb_sign
      case (12)   ! z-dot
         x%NStC(instance)%StC_x(6,1) = x%NStC(instance)%StC_x(6,1) + dx * perturb_sign
      !-------------------------------
      ! 13:18 --> x%TStC(instance)%StC_x
      case (13)   ! x
         x%TStC(instance)%StC_x(1,1) = x%TStC(instance)%StC_x(1,1) + dx * perturb_sign
      case (14)   ! y
         x%TStC(instance)%StC_x(3,1) = x%TStC(instance)%StC_x(3,1) + dx * perturb_sign
      case (15)   ! z
         x%TStC(instance)%StC_x(5,1) = x%TStC(instance)%StC_x(5,1) + dx * perturb_sign
      case (16)   ! x-dot
         x%TStC(instance)%StC_x(2,1) = x%TStC(instance)%StC_x(2,1) + dx * perturb_sign
      case (17)   ! y-dot
         x%TStC(instance)%StC_x(4,1) = x%TStC(instance)%StC_x(4,1) + dx * perturb_sign
      case (18)   ! z-dot
         x%TStC(instance)%StC_x(6,1) = x%TStC(instance)%StC_x(6,1) + dx * perturb_sign
      !-------------------------------
      ! 19:24 --> x%SStC(instance)%StC_x
      case (19)   ! x
         x%SStC(instance)%StC_x(1,1) = x%SStC(instance)%StC_x(1,1) + dx * perturb_sign
      case (20)   ! y
         x%SStC(instance)%StC_x(3,1) = x%SStC(instance)%StC_x(3,1) + dx * perturb_sign
      case (21)   ! z
         x%SStC(instance)%StC_x(5,1) = x%SStC(instance)%StC_x(5,1) + dx * perturb_sign
      case (22)   ! x-dot
         x%SStC(instance)%StC_x(2,1) = x%SStC(instance)%StC_x(2,1) + dx * perturb_sign
      case (23)   ! y-dot
         x%SStC(instance)%StC_x(4,1) = x%SStC(instance)%StC_x(4,1) + dx * perturb_sign
      case (24)   ! z-dot
         x%SStC(instance)%StC_x(6,1) = x%SStC(instance)%StC_x(6,1) + dx * perturb_sign
   end select
end subroutine SrvD_Perturb_x

!----------------------------------------------------------------------------------------------------------------------------------
!> This routine uses values of two output types to compute an array of differences.
!! Do not change this packing without making sure subroutine servodyn::SrvD_Init_Jacobian_y is consistant with this routine!
SUBROUTINE Compute_dY(p, y_p, y_m, delta_p, delta_m, dY)
   type(SrvD_ParameterType),  intent(in   ) :: p            !< parameters
   type(SrvD_OutputType),     intent(in   ) :: y_p          !< SrvD outputs at \f$ u + \Delta u \f$ or \f$ x + \Delta x \f$ (p=plus)
   type(SrvD_OutputType),     intent(in   ) :: y_m          !< SrvD outputs at \f$ u - \Delta u \f$ or \f$ x - \Delta x \f$ (m=minus)
   real(R8Ki),                intent(in   ) :: delta_p      !< difference in inputs or states \f$ delta = \Delta u \f$ or \f$ delta = \Delta x \f$
   real(R8Ki),                intent(in   ) :: delta_m      !< difference in inputs or states \f$ delta = \Delta u \f$ or \f$ delta = \Delta x \f$
   real(R8Ki),                intent(inout) :: dY(:)        !< column of dYdu or dYdx: \f$ \frac{\partial Y}{\partial u_i} = \frac{y_p - y_m}{2 \, \Delta u}\f$ or \f$ \frac{\partial Y}{\partial x_i} = \frac{y_p - y_m}{2 \, \Delta x}\f$

      ! local variables:
   integer(IntKi)                           :: i,j,k        ! generic counters
   integer(IntKi)                           :: indx_first   ! index indicating next value of dY to be filled 
   integer(IntKi)                           :: SrvD_Indx_Y_WrOutput

   ! StC related outputs
   if (p%NumBStC > 0) then
      do j=1,p%NumBStC
         do i=1,p%NumBl
            indx_first = p%Jac_Idx_BStC_y(1,i,j)
            call PackLoadMesh_dY( y_p%BStCLoadMesh(i,j), y_m%BStCLoadMesh(i,j), dY, indx_first )
         enddo
      enddo
   endif
   if (p%NumNStC > 0) then
      do j=1,p%NumNStC
         indx_first = p%Jac_Idx_NStC_y(1,j)
         call PackLoadMesh_dY( y_p%NStCLoadMesh(j), y_m%NStCLoadMesh(j), dY, indx_first )
      enddo
   endif
   if (p%NumTStC > 0) then
      do j=1,p%NumTStC
         indx_first = p%Jac_Idx_TStC_y(1,j)
         call PackLoadMesh_dY( y_p%TStCLoadMesh(j), y_m%TStCLoadMesh(j), dY, indx_first )
      enddo
   endif
   if (p%NumSStC > 0) then
      do j=1,p%NumSStC
         indx_first = p%Jac_Idx_SStC_y(1,j)
         call PackLoadMesh_dY( y_p%SStCLoadMesh(j), y_m%SStCLoadMesh(j), dY, indx_first )
      enddo
   endif

   ! outputs
   SrvD_Indx_Y_WrOutput = p%Jac_ny - p%NumOuts              ! Index to location before user requested outputs
   do k=1,p%NumOuts
      dY(SrvD_Indx_Y_WrOutput+k) = real( y_p%WriteOutput(k) - y_m%WriteOutput(k), R8Ki )
   end do

   dY = dY / (delta_p + delta_m)
END SUBROUTINE Compute_dY

!----------------------------------------------------------------------------------------------------------------------------------
!> This routine uses values of two output types to compute an array of differences.
!! Do not change this packing without making sure subroutine servodyn::SrvD_Init_Jacobian_x is consistant with this routine!
subroutine Compute_dX( p, x_p, x_m, delta_p, delta_m, dX )
   type(SrvD_ParameterType),        intent(in   ) :: p         !< parameters
   type(SrvD_ContinuousStateType),  intent(in   ) :: x_p       !< SrvD continuous states at \f$ u + \Delta u \f$ or \f$ x + \Delta x \f$ (p=plus)
   type(SrvD_ContinuousStateType),  intent(in   ) :: x_m       !< SrvD continuous states at \f$ u - \Delta u \f$ or \f$ x - \Delta x \f$ (m=minus)
   real(R8Ki),                      intent(in   ) :: delta_p   !< difference in inputs or states \f$ delta = \Delta u \f$ or \f$ delta = \Delta x \f$
   real(R8Ki),                      intent(in   ) :: delta_m   !< difference in inputs or states \f$ delta = \Delta u \f$ or \f$ delta = \Delta x \f$
   real(R8Ki),                      intent(inout) :: dX(:)     !< column of dXdu or dXdx: \f$ \frac{\partial X}{\partial u_i} = \frac{x_p - x_m}{2 \, \Delta u}\f$ or \f$ \frac{\partial X}{\partial x_i} = \frac{x_p - x_m}{2 \, \Delta x}\f$

      ! local variables:
   integer(IntKi)                                 :: i,j,k     ! generic counters
   integer(IntKi)                                 :: indx_prev ! index indicating index in dX before this one to be filled

   ! StC related outputs
   if (p%NumBStC > 0) then
      do j=1,p%NumBStC
         do k=1,p%NumBl
            indx_prev = p%Jac_Idx_BStC_x(1,k,j)-1
            dX(indx_prev+1) = x_p%BStC(j)%StC_x(1,k) - x_m%BStC(j)%StC_x(1,k)    ! x      x%BStC(j)%StC_x(1,k)
            dX(indx_prev+2) = x_p%BStC(j)%StC_x(3,k) - x_m%BStC(j)%StC_x(3,k)    ! y      x%BStC(j)%StC_x(3,k)
            dX(indx_prev+3) = x_p%BStC(j)%StC_x(5,k) - x_m%BStC(j)%StC_x(5,k)    ! z      x%BStC(j)%StC_x(5,k)
            dX(indx_prev+4) = x_p%BStC(j)%StC_x(2,k) - x_m%BStC(j)%StC_x(2,k)    ! x-dot  x%BStC(j)%StC_x(2,k)
            dX(indx_prev+5) = x_p%BStC(j)%StC_x(4,k) - x_m%BStC(j)%StC_x(4,k)    ! y-dot  x%BStC(j)%StC_x(4,k)
            dX(indx_prev+6) = x_p%BStC(j)%StC_x(6,k) - x_m%BStC(j)%StC_x(6,k)    ! z-dot  x%BStC(j)%StC_x(6,k)
            indx_prev = indx_prev + 6
         enddo
      enddo
   endif
   if (p%NumNStC > 0) then
      do j=1,p%NumNStC
         indx_prev = p%Jac_Idx_NStC_x(1,j)-1
         dX(indx_prev+1) = x_p%NStC(j)%StC_x(1,1) - x_m%NStC(j)%StC_x(1,1)    ! x      x%NStC(j)%StC_x(1,1)
         dX(indx_prev+2) = x_p%NStC(j)%StC_x(3,1) - x_m%NStC(j)%StC_x(3,1)    ! y      x%NStC(j)%StC_x(3,1)
         dX(indx_prev+3) = x_p%NStC(j)%StC_x(5,1) - x_m%NStC(j)%StC_x(5,1)    ! z      x%NStC(j)%StC_x(5,1)
         dX(indx_prev+4) = x_p%NStC(j)%StC_x(2,1) - x_m%NStC(j)%StC_x(2,1)    ! x-dot  x%NStC(j)%StC_x(2,1)
         dX(indx_prev+5) = x_p%NStC(j)%StC_x(4,1) - x_m%NStC(j)%StC_x(4,1)    ! y-dot  x%NStC(j)%StC_x(4,1)
         dX(indx_prev+6) = x_p%NStC(j)%StC_x(6,1) - x_m%NStC(j)%StC_x(6,1)    ! z-dot  x%NStC(j)%StC_x(6,1)
         indx_prev = indx_prev + 6
      enddo
   endif
   if (p%NumTStC > 0) then
      do j=1,p%NumTStC
         indx_prev = p%Jac_Idx_TStC_x(1,j)-1
         dX(indx_prev+1) = x_p%TStC(j)%StC_x(1,1) - x_m%TStC(j)%StC_x(1,1)    ! x      x%TStC(j)%StC_x(1,1)
         dX(indx_prev+2) = x_p%TStC(j)%StC_x(3,1) - x_m%TStC(j)%StC_x(3,1)    ! y      x%TStC(j)%StC_x(3,1)
         dX(indx_prev+3) = x_p%TStC(j)%StC_x(5,1) - x_m%TStC(j)%StC_x(5,1)    ! z      x%TStC(j)%StC_x(5,1)
         dX(indx_prev+4) = x_p%TStC(j)%StC_x(2,1) - x_m%TStC(j)%StC_x(2,1)    ! x-dot  x%TStC(j)%StC_x(2,1)
         dX(indx_prev+5) = x_p%TStC(j)%StC_x(4,1) - x_m%TStC(j)%StC_x(4,1)    ! y-dot  x%TStC(j)%StC_x(4,1)
         dX(indx_prev+6) = x_p%TStC(j)%StC_x(6,1) - x_m%TStC(j)%StC_x(6,1)    ! z-dot  x%TStC(j)%StC_x(6,1)
         indx_prev = indx_prev + 6
      enddo
   endif
   if (p%NumSStC > 0) then
      do j=1,p%NumSStC
         indx_prev = p%Jac_Idx_SStC_x(1,j)-1
         dX(indx_prev+1) = x_p%SStC(j)%StC_x(1,1) - x_m%SStC(j)%StC_x(1,1)    ! x      x%SStC(j)%StC_x(1,1)
         dX(indx_prev+2) = x_p%SStC(j)%StC_x(3,1) - x_m%SStC(j)%StC_x(3,1)    ! y      x%SStC(j)%StC_x(3,1)
         dX(indx_prev+3) = x_p%SStC(j)%StC_x(5,1) - x_m%SStC(j)%StC_x(5,1)    ! z      x%SStC(j)%StC_x(5,1)
         dX(indx_prev+4) = x_p%SStC(j)%StC_x(2,1) - x_m%SStC(j)%StC_x(2,1)    ! x-dot  x%SStC(j)%StC_x(2,1)
         dX(indx_prev+5) = x_p%SStC(j)%StC_x(4,1) - x_m%SStC(j)%StC_x(4,1)    ! y-dot  x%SStC(j)%StC_x(4,1)
         dX(indx_prev+6) = x_p%SStC(j)%StC_x(6,1) - x_m%SStC(j)%StC_x(6,1)    ! z-dot  x%SStC(j)%StC_x(6,1)
         indx_prev = indx_prev + 6
      enddo
   endif

   dX = dX / (delta_p + delta_m)
end subroutine Compute_dX


!----------------------------------------------------------------------------------------------------------------------------------
!> Routine to compute the Jacobians of the output (Y), continuous- (X), discrete- (Xd), and constraint-state (Z) functions
!! with respect to the continuous states (x). The partial derivatives dY/dx, dX/dx, dXd/dx, and DZ/dx are returned.
!! Note SrvD does not have continuous states, so these are not set.
SUBROUTINE SrvD_JacobianPContState( t, u, p, x, xd, z, OtherState, y, m, ErrStat, ErrMsg, dYdx, dXdx, dXddx, dZdx )
!..................................................................................................................................
   real(DbKi),                            intent(in   )  :: t          !< Time in seconds at operating point
   type(SrvD_InputType),                  intent(in   )  :: u          !< Inputs at operating point (may change to inout if a mesh copy is required)
   type(SrvD_ParameterType),              intent(in   )  :: p          !< Parameters
   type(SrvD_ContinuousStateType),        intent(in   )  :: x          !< Continuous states at operating point
   type(SrvD_DiscreteStateType),          intent(in   )  :: xd         !< Discrete states at operating point
   type(SrvD_ConstraintStateType),        intent(in   )  :: z          !< Constraint states at operating point
   type(SrvD_OtherStateType),             intent(in   )  :: OtherState !< Other states at operating point
   type(SrvD_OutputType),                 intent(inout)  :: y          !< Output (change to inout if a mesh copy is required);
                                                                       !!   Output fields are not used by this routine, but type is
                                                                       !!   available here so that mesh parameter information (i.e.,
                                                                       !!   connectivity) does not have to be recalculated for dYdx.
   type(SrvD_MiscVarType),                intent(inout)  :: m          !< Misc/optimization variables
   integer(IntKi),                        intent(  out)  :: ErrStat    !< Error status of the operation
   character(*),                          intent(  out)  :: ErrMsg     !< Error message if ErrStat /= ErrID_None
   real(R8Ki), allocatable, optional,     intent(inout)  :: dYdx(:,:)  !< Partial derivatives of output functions
                                                                       !!   (Y) with respect to the continuous
                                                                       !!   states (x) [intent in to avoid deallocation]
   real(R8Ki), allocatable, optional,     intent(inout)  :: dXdx(:,:)  !< Partial derivatives of continuous state
                                                                       !!   functions (X) with respect to
                                                                       !!   the continuous states (x) [intent in to avoid deallocation]
   real(R8Ki), allocatable, optional,     intent(inout)  :: dXddx(:,:) !< Partial derivatives of discrete state
                                                                       !!   functions (Xd) with respect to
                                                                       !!   the continuous states (x) [intent in to avoid deallocation]
   real(R8Ki), allocatable, optional,     intent(inout)  :: dZdx(:,:)  !< Partial derivatives of constraint state
                                                                       !!   functions (Z) with respect to
                                                                       !!   the continuous states (x) [intent in to avoid deallocation]
      ! local variables
   integer(IntKi)                                                  :: ErrStat2               ! Error status of the operation
   character(ErrMsgLen)                                            :: ErrMsg2                ! Error message if ErrStat /= ErrID_None
   character(*), parameter                                         :: RoutineName = 'SrvD_JacobianPContState'

      ! Initialize ErrStat
   ErrStat = ErrID_None
   ErrMsg  = ''

      ! Calculate the partial derivative of the output functions (Y) with respect to the inputs (u) here:
   IF ( PRESENT( dYdx ) ) THEN
      call Jac_dYdx( t, u, p, x, xd, z, OtherState, y, m, ErrStat2, ErrMsg2, dYdx )
      if (Failed())  return
   END IF

   IF ( PRESENT( dXdx ) ) THEN
      call Jac_dXdx( t, u, p, x, xd, z, OtherState, m, ErrStat2, ErrMsg2, dXdx )
      if (Failed())  return
   END IF

   IF ( PRESENT( dXddx ) ) THEN
      if (allocated(dXddx)) deallocate(dXddx)
   END IF

   IF ( PRESENT( dZdx ) ) THEN
      if (allocated(dZdx)) deallocate(dZdx)
   END IF

contains
   logical function Failed()
      CALL SetErrStat( ErrStat2, ErrMsg2, ErrStat, ErrMsg, RoutineName )
      Failed = ErrStat >= AbortErrLev
   end function Failed
END SUBROUTINE SrvD_JacobianPContState

!> Calculate the jacobian dYdx
subroutine Jac_dYdx( t, u, p, x, xd, z, OtherState, y, m, ErrStat, ErrMsg, dYdx )
   real(DbKi),                      intent(in   )  :: t           !< Time in seconds at operating point
   type(SrvD_InputType),            intent(in   )  :: u           !< Inputs at operating point
   type(SrvD_ParameterType),        intent(in   )  :: p           !< Parameters
   type(SrvD_ContinuousStateType),  intent(in   )  :: x           !< Continuous states at operating point
   type(SrvD_DiscreteStateType),    intent(in   )  :: xd          !< Discrete states at operating point
   type(SrvD_ConstraintStateType),  intent(in   )  :: z           !< Constraint states at operating point
   type(SrvD_OtherStateType),       intent(in   )  :: OtherState  !< Other states at operating point
   type(SrvD_OutputType),           intent(inout)  :: y           !< Output (need to make copies)
   type(SrvD_MiscVarType),          intent(inout)  :: m           !< Misc/optimization variables
   integer(IntKi),                  intent(  out)  :: ErrStat     !< Error status of the operation
   character(*),                    intent(  out)  :: ErrMsg      !< Error message if ErrStat /= ErrID_None
   real(R8Ki), allocatable,         intent(inout)  :: dYdx(:,:)   !< Partial derivatives of output functions

   integer(IntKi)                   :: n           ! Generic loop index -- index to x for perturb
   type(SrvD_OutputType)            :: y_p         ! outputs positive perturbed
   type(SrvD_OutputType)            :: y_m         ! outputs negative perturbed
   type(SrvD_ContinuousStateType)   :: x_temp      ! copy of inputs to perturb
   real(R8Ki)                       :: delta_p     ! delta+ change in input or state
   real(R8Ki)                       :: delta_m     ! delta- change in input or state
   integer(IntKi)                   :: ErrStat2
   character(ErrMsgLen)             :: ErrMsg2
   character(*), parameter          :: RoutineName = 'Jac_dYdx'

   ! Initialize ErrStat
   ErrStat = ErrID_None
   ErrMsg  = ''

   ! Allocate the dYdx array regardless what states may or may not exist (glue code needs this)
   if (.not. allocated(dYdx)) then
      call allocAry(dYdx, p%Jac_ny, p%Jac_nx, 'dYdx', ErrStat2, ErrMsg2)
      if (Failed())  return
   elseif ( (size(dYdx,1) /= p%Jac_ny) .or. (size(dYdx,2) /= p%Jac_nx) ) then
      deallocate(dYdx)
      call allocAry(dYdx, p%Jac_ny, p%Jac_nx, 'dYdx', ErrStat2, ErrMsg2)
      if (Failed())  return
   endif
   dYdx      = 0.0_R8Ki

   !-------------------------------------------------------------
   ! Perturb each StC instance individually and place in appropriate location in dYdx
   !     Each StC is basically an isolated piece that doesn't interact with any other StC or with anything else in SrvD,
   !     so we take advantage of that here for computational expediency.
   !-------------------------------------------------------------
   ! make a copy of the inputs to perturb if an StC exists
   if ( (p%NumBStC + p%NumNStC + p%NumTStC + p%NumSStC) > 0 ) then
      call SrvD_CopyContState( x, x_temp, MESH_NEWCOPY, ErrStat2, ErrMsg2 );  if (Failed())  return;
      call SrvD_CopyOutput(    y, y_p,    MESH_NEWCOPY, ErrStat2, ErrMsg2 );  if (Failed())  return;
      call SrvD_CopyOutput(    y, y_m,    MESH_NEWCOPY, ErrStat2, ErrMsg2 );  if (Failed())  return;
   else
      return      ! Nothing further to do here
   endif
   !-------------------
   ! Blade StC
   if (p%NumBStC > 0) then
      do n=p%Jac_Idx_BStC_x(1,1,1),p%Jac_Idx_BStC_x(2,p%NumBl,p%NumBStC)       ! state range for BStC
         ! perturb positive
         call SrvD_CopyContState( x, x_temp, MESH_UPDATECOPY, ErrStat2, ErrMsg2 );  if (Failed())  return;
         call SrvD_CopyOutput(    y, y_p,    MESH_UPDATECOPY, ErrStat2, ErrMsg2 );  if (Failed())  return;
         call Jac_BStC_dYdx(  n, +1, x_temp, delta_p, y_p,    ErrStat2, ErrMsg2 );  if (Failed())  return;

         ! perturb negative
         call SrvD_CopyContState( x, x_temp, MESH_UPDATECOPY, ErrStat2, ErrMsg2 );  if (Failed())  return;
         call SrvD_CopyOutput(    y, y_m,    MESH_UPDATECOPY, ErrStat2, ErrMsg2 );  if (Failed())  return;
         call Jac_BStC_dYdx(  n, -1, x_temp, delta_m, y_m,    ErrStat2, ErrMsg2 );  if (Failed())  return;

         ! Central difference
         call Compute_dY( p, y_p, y_m, delta_p, delta_m, dYdx(:,n) )
      enddo
   endif
   !-------------------
   ! Nacelle StC
   if (p%NumNStC > 0) then
      do n=p%Jac_Idx_NStC_x(1,1),p%Jac_Idx_NStC_x(2,p%NumNStC)       ! state range for NStC
         ! perturb positive
         call SrvD_CopyContState( x, x_temp, MESH_UPDATECOPY, ErrStat2, ErrMsg2 );  if (Failed())  return;
         call SrvD_CopyOutput(    y, y_p,    MESH_UPDATECOPY, ErrStat2, ErrMsg2 );  if (Failed())  return;
         call Jac_NStC_dYdx(  n, +1, x_temp, delta_p, y_p,    ErrStat2, ErrMsg2 );  if (Failed())  return;

         ! perturb negative
         call SrvD_CopyContState( x, x_temp, MESH_UPDATECOPY, ErrStat2, ErrMsg2 );  if (Failed())  return;
         call SrvD_CopyOutput(    y, y_m,    MESH_UPDATECOPY, ErrStat2, ErrMsg2 );  if (Failed())  return;
         call Jac_NStC_dYdx(  n, -1, x_temp, delta_m, y_m,    ErrStat2, ErrMsg2 );  if (Failed())  return;

         ! Central difference
         call Compute_dY( p, y_p, y_m, delta_p, delta_m, dYdx(:,n) )
      enddo
   endif
   !-------------------
   ! Tower StC
   if (p%NumTStC > 0) then
      do n=p%Jac_Idx_TStC_x(1,1),p%Jac_Idx_TStC_x(2,p%NumTStC)       ! state range for TStC
         ! perturb positive
         call SrvD_CopyContState( x, x_temp, MESH_UPDATECOPY, ErrStat2, ErrMsg2 );  if (Failed())  return;
         call SrvD_CopyOutput(    y, y_p,    MESH_UPDATECOPY, ErrStat2, ErrMsg2 );  if (Failed())  return;
         call Jac_TStC_dYdx(  n, +1, x_temp, delta_p, y_p,    ErrStat2, ErrMsg2 );  if (Failed())  return;

         ! perturb negative
         call SrvD_CopyContState( x, x_temp, MESH_UPDATECOPY, ErrStat2, ErrMsg2 );  if (Failed())  return;
         call SrvD_CopyOutput(    y, y_m,    MESH_UPDATECOPY, ErrStat2, ErrMsg2 );  if (Failed())  return;
         call Jac_TStC_dYdx(  n, -1, x_temp, delta_m, y_m,    ErrStat2, ErrMsg2 );  if (Failed())  return;

         ! Central difference
         call Compute_dY( p, y_p, y_m, delta_p, delta_m, dYdx(:,n) )
      enddo
   endif
   !-------------------
   ! Substructure StC
   if (p%NumSStC > 0) then
      do n=p%Jac_Idx_SStC_x(1,1),p%Jac_Idx_SStC_x(2,p%NumSStC)       ! state range for SStC
         ! perturb positive
         call SrvD_CopyContState( x, x_temp, MESH_UPDATECOPY, ErrStat2, ErrMsg2 );  if (Failed())  return;
         call SrvD_CopyOutput(    y, y_p,    MESH_UPDATECOPY, ErrStat2, ErrMsg2 );  if (Failed())  return;
         call Jac_SStC_dYdx(  n, +1, x_temp, delta_p, y_p,    ErrStat2, ErrMsg2 );  if (Failed())  return;

         ! perturb negative
         call SrvD_CopyContState( x, x_temp, MESH_UPDATECOPY, ErrStat2, ErrMsg2 );  if (Failed())  return;
         call SrvD_CopyOutput(    y, y_m,    MESH_UPDATECOPY, ErrStat2, ErrMsg2 );  if (Failed())  return;
         call Jac_SStC_dYdx(  n, -1, x_temp, delta_m, y_m,    ErrStat2, ErrMsg2 );  if (Failed())  return;

         ! Central difference
         call Compute_dY( p, y_p, y_m, delta_p, delta_m, dYdx(:,n) )
      enddo
   endif
   call Cleanup()

contains
   logical function Failed()
      CALL SetErrStat( ErrStat2, ErrMsg2, ErrStat, ErrMsg, RoutineName )
      Failed = ErrStat >= AbortErrLev
      if (Failed) call Cleanup
   end function Failed

   subroutine Cleanup()
      ! Ignore any errors from the destroy (these weren't created if no StCs)
      call SrvD_DestroyContState( x_temp, ErrStat2, ErrMsg2 )
      call SrvD_DestroyOutput(    y_p,    ErrStat2, ErrMsg2 )
      call SrvD_DestroyOutput(    y_m,    ErrStat2, ErrMsg2 )
   end subroutine Cleanup

   !> Calculated dYdx for BStC instance
   subroutine Jac_BStC_dYdx( n, sgn, x_perturb, delta, y_perturb, ErrStat3, ErrMsg3)
      integer(IntKi),                  intent(in   )  :: n                    ! which input to perturb
      integer(IntKi),                  intent(in   )  :: sgn                  ! sign of perturbation
      type(SrvD_ContinuousStateType),  intent(inout)  :: x_perturb            ! copy of inputs to perturb
      real(R8Ki),                      intent(  out)  :: delta                ! delta+/- change in input or state
      type(SrvD_OutputType),           intent(inout)  :: y_perturb            ! outputs perturbed
      integer(IntKi),                  intent(  out)  :: ErrStat3
      character(ErrMsgLen),            intent(  out)  :: ErrMsg3
      integer(IntKi)                                  :: i,j,k                ! Generic indices
      type(StC_OutputType)                            :: y_StC                ! copy of the StC outputs for StC_CalcOutput call
      real(ReKi)                                      :: AllOuts(0:MaxOutPts) ! All the the available output channels - perturbed (ReKi since WriteOutput is ReKi)
      ! Since this is acting on only a single blade within a single StC instance, we can look up exactly which one
      ! from the Jac_x_indx array.  This allows us to simplify the number of calls dramatically
      k = p%Jac_x_indx(n,4)   ! this blade
      j = p%Jac_x_indx(n,3)   ! this instance
      !-------------------
      ! get u_op +/- delta u
      call SrvD_Perturb_x( p, n, sgn, x_perturb, delta )
      ! call Calc
      call StC_CopyOutput(m%y_BStC(  j), y_StC, MESH_NEWCOPY, ErrStat3, ErrMsg3); if (ErrStat3 > AbortErrLev) return
      CALL StC_CalcOutput( t, m%u_BStC(1,j), p%BStC(j), x%BStC(j), xd%BStC(j), z%BStC(j), OtherState%BStC(j), y_StC, m%BStC(j), ErrStat3, ErrMsg3 ); if (ErrStat3 > AbortErrLev) return
      CALL Transfer_Point_to_Point( y_StC%Mesh(k), y_perturb%BStCLoadMesh(k,j), m%SrvD_MeshMap%BStC_Frc2_y_BStC(k,j), ErrStat3, ErrMsg3, u%BStCMotionMesh(k,j), u%BStCMotionMesh(k,j) ); if (ErrStat3 > AbortErrLev) return
      ! collect relevant outputs
      AllOuts = 0.0_ReKi
      call Set_BStC_Outs_Instance(j, p%NumBl, x_perturb%BStC(j),  m%BStC(j),  y_StC,  AllOuts)
      call StC_DestroyOutput( y_StC, ErrStat3, ErrMsg3 );   if (ErrStat3 > AbortErrLev)   return
      !-------------------
      ! Store outputs
      do I = 1,p%NumOuts  ! Loop through all selected output channels
         y_perturb%WriteOutput(I) = p%OutParam(I)%SignM * AllOuts( p%OutParam(I)%Indx )
      enddo
!      do I = 1,p%NumOuts_DLL  ! Loop through all DLL logging channels
!         y_perturb%WriteOutput(I+p%NumOuts) = m%dll_data%LogChannels( I )
!      enddo
   end subroutine Jac_BStC_dYdx

   !> Calculated dYdx for NStC instance
   subroutine Jac_NStC_dYdx( n, sgn, x_perturb, delta, y_perturb, ErrStat3, ErrMsg3)
      integer(IntKi),                  intent(in   )  :: n                    ! which input to perturb
      integer(IntKi),                  intent(in   )  :: sgn                  ! sign of perturbation
      type(SrvD_ContinuousStateType),  intent(inout)  :: x_perturb            ! copy of inputs to perturb
      real(R8Ki),                      intent(  out)  :: delta                ! delta+/- change in input or state
      type(SrvD_OutputType),           intent(inout)  :: y_perturb            ! outputs perturbed
      integer(IntKi),                  intent(  out)  :: ErrStat3
      character(ErrMsgLen),            intent(  out)  :: ErrMsg3
      integer(IntKi)                                  :: i,j                  ! Generic indices
      type(StC_OutputType)                            :: y_StC                ! copy of the StC outputs for StC_CalcOutput call
      real(ReKi)                                      :: AllOuts(0:MaxOutPts) ! All the the available output channels - perturbed (ReKi since WriteOutput is ReKi)
      ! Since this is acting on only a single blade within a single StC instance, we can look up exactly which one
      ! from the Jac_x_indx array.  This allows us to simplify the number of calls dramatically
      j = p%Jac_x_indx(n,3)   ! this instance
      !-------------------
      ! get u_op +/- delta u
      call SrvD_Perturb_x( p, n, sgn, x_perturb, delta )
      ! call Calc
      call StC_CopyOutput(m%y_NStC(  j), y_StC, MESH_NEWCOPY, ErrStat3, ErrMsg3); if (ErrStat3 > AbortErrLev) return
      CALL StC_CalcOutput( t, m%u_NStC(1,j), p%NStC(j), x%NStC(j), xd%NStC(j), z%NStC(j), OtherState%NStC(j), y_StC, m%NStC(j), ErrStat3, ErrMsg3 ); if (ErrStat3 > AbortErrLev) return
      CALL Transfer_Point_to_Point( y_StC%Mesh(1), y_perturb%NStCLoadMesh(j), m%SrvD_MeshMap%NStC_Frc2_y_NStC(j), ErrStat3, ErrMsg3, u%NStCMotionMesh(j), u%NStCMotionMesh(j) ); if (ErrStat3 > AbortErrLev) return
      ! collect relevant outputs
      AllOuts = 0.0_ReKi
      call Set_NStC_Outs_Instance(j, x_perturb%NStC(j),  m%NStC(j),  y_StC,  AllOuts)
      call StC_DestroyOutput( y_StC, ErrStat3, ErrMsg3 );   if (ErrStat3 > AbortErrLev)   return
      !-------------------
      ! Store outputs
      do I = 1,p%NumOuts  ! Loop through all selected output channels
         y_perturb%WriteOutput(I) = p%OutParam(I)%SignM * AllOuts( p%OutParam(I)%Indx )
      enddo
!      do I = 1,p%NumOuts_DLL  ! Loop through all DLL logging channels
!         y_perturb%WriteOutput(I+p%NumOuts) = m%dll_data%LogChannels( I )
!      enddo
   end subroutine Jac_NStC_dYdx

   !> Calculated dYdx for TStC instance
   subroutine Jac_TStC_dYdx( n, sgn, x_perturb, delta, y_perturb, ErrStat3, ErrMsg3)
      integer(IntKi),                  intent(in   )  :: n                    ! which input to perturb
      integer(IntKi),                  intent(in   )  :: sgn                  ! sign of perturbation
      type(SrvD_ContinuousStateType),  intent(inout)  :: x_perturb            ! copy of inputs to perturb
      real(R8Ki),                      intent(  out)  :: delta                ! delta+/- change in input or state
      type(SrvD_OutputType),           intent(inout)  :: y_perturb            ! outputs perturbed
      integer(IntKi),                  intent(  out)  :: ErrStat3
      character(ErrMsgLen),            intent(  out)  :: ErrMsg3
      integer(IntKi)                                  :: i,j                  ! Generic indices
      type(StC_OutputType)                            :: y_StC                ! copy of the StC outputs for StC_CalcOutput call
      real(ReKi)                                      :: AllOuts(0:MaxOutPts) ! All the the available output channels - perturbed (ReKi since WriteOutput is ReKi)
      ! Since this is acting on only a single blade within a single StC instance, we can look up exactly which one
      ! from the Jac_x_indx array.  This allows us to simplify the number of calls dramatically
      j = p%Jac_x_indx(n,3)   ! this instance
      !-------------------
      ! get u_op +/- delta u
      call SrvD_Perturb_x( p, n, sgn, x_perturb, delta )
      ! call Calc
      call StC_CopyOutput(m%y_TStC(  j), y_StC, MESH_NEWCOPY, ErrStat3, ErrMsg3); if (ErrStat3 > AbortErrLev) return
      CALL StC_CalcOutput( t, m%u_TStC(1,j), p%TStC(j), x%TStC(j), xd%TStC(j), z%TStC(j), OtherState%TStC(j), y_StC, m%TStC(j), ErrStat3, ErrMsg3 ); if (ErrStat3 > AbortErrLev) return
      CALL Transfer_Point_to_Point( y_StC%Mesh(1), y_perturb%TStCLoadMesh(j), m%SrvD_MeshMap%TStC_Frc2_y_TStC(j), ErrStat3, ErrMsg3, u%TStCMotionMesh(j), u%TStCMotionMesh(j) ); if (ErrStat3 > AbortErrLev) return
      ! collect relevant outputs
      AllOuts = 0.0_ReKi
      call Set_TStC_Outs_Instance(j, x_perturb%TStC(j),  m%TStC(j),  y_StC,  AllOuts)
      call StC_DestroyOutput( y_StC, ErrStat3, ErrMsg3 );   if (ErrStat3 > AbortErrLev)   return
      !-------------------
      ! Store outputs
      do I = 1,p%NumOuts  ! Loop through all selected output channels
         y_perturb%WriteOutput(I) = p%OutParam(I)%SignM * AllOuts( p%OutParam(I)%Indx )
      enddo
!      do I = 1,p%NumOuts_DLL  ! Loop through all DLL logging channels
!         y_perturb%WriteOutput(I+p%NumOuts) = m%dll_data%LogChannels( I )
!      enddo
   end subroutine Jac_TStC_dYdx

   !> Calculated dYdx for SStC instance
   subroutine Jac_SStC_dYdx( n, sgn, x_perturb, delta, y_perturb, ErrStat3, ErrMsg3)
      integer(IntKi),                  intent(in   )  :: n                    ! which input to perturb
      integer(IntKi),                  intent(in   )  :: sgn                  ! sign of perturbation
      type(SrvD_ContinuousStateType),  intent(inout)  :: x_perturb            ! copy of inputs to perturb
      real(R8Ki),                      intent(  out)  :: delta                ! delta+/- change in input or state
      type(SrvD_OutputType),           intent(inout)  :: y_perturb            ! outputs perturbed
      integer(IntKi),                  intent(  out)  :: ErrStat3
      character(ErrMsgLen),            intent(  out)  :: ErrMsg3
      integer(IntKi)                                  :: i,j                  ! Generic indices
      type(StC_OutputType)                            :: y_StC                ! copy of the StC outputs for StC_CalcOutput call
      real(ReKi)                                      :: AllOuts(0:MaxOutPts) ! All the the available output channels - perturbed (ReKi since WriteOutput is ReKi)
      ! Since this is acting on only a single blade within a single StC instance, we can look up exactly which one
      ! from the Jac_x_indx array.  This allows us to simplify the number of calls dramatically
      j = p%Jac_x_indx(n,3)   ! this instance
      !-------------------
      ! get u_op +/- delta u
      call SrvD_Perturb_x( p, n, sgn, x_perturb, delta )
      ! call Calc
      call StC_CopyOutput(m%y_SStC(  j), y_StC, MESH_NEWCOPY, ErrStat3, ErrMsg3); if (ErrStat3 > AbortErrLev) return
      CALL StC_CalcOutput( t, m%u_SStC(1,j), p%SStC(j), x%SStC(j), xd%SStC(j), z%SStC(j), OtherState%SStC(j), y_StC, m%SStC(j), ErrStat3, ErrMsg3 ); if (ErrStat3 > AbortErrLev) return
      CALL Transfer_Point_to_Point( y_StC%Mesh(1), y_perturb%SStCLoadMesh(j), m%SrvD_MeshMap%SStC_Frc2_y_SStC(j), ErrStat3, ErrMsg3, u%SStCMotionMesh(j), u%SStCMotionMesh(j) ); if (ErrStat3 > AbortErrLev) return
      ! collect relevant outputs
      AllOuts = 0.0_ReKi
      call Set_SStC_Outs_Instance(j, x_perturb%SStC(j),  m%SStC(j),  y_StC,  AllOuts)
      call StC_DestroyOutput( y_StC, ErrStat3, ErrMsg3 );   if (ErrStat3 > AbortErrLev)   return
      !-------------------
      ! Store outputs
      do I = 1,p%NumOuts  ! Loop through all selected output channels
         y_perturb%WriteOutput(I) = p%OutParam(I)%SignM * AllOuts( p%OutParam(I)%Indx )
      enddo
!      do I = 1,p%NumOuts_DLL  ! Loop through all DLL logging channels
!         y_perturb%WriteOutput(I+p%NumOuts) = m%dll_data%LogChannels( I )
!      enddo
   end subroutine Jac_SStC_dYdx
end subroutine Jac_dYdx

!> Calculate the jacobian dXdx
!! The only states exist with the StC instances
subroutine Jac_dXdx(t, u, p, x, xd, z, OtherState, m, ErrStat, ErrMsg, dXdx)
   real(DbKi),                      intent(in   )  :: t           !< Time in seconds at operating point
   type(SrvD_InputType),            intent(in   )  :: u           !< Inputs at operating point
   type(SrvD_ParameterType),        intent(in   )  :: p           !< Parameters
   type(SrvD_ContinuousStateType),  intent(in   )  :: x           !< Continuous states at operating point
   type(SrvD_DiscreteStateType),    intent(in   )  :: xd          !< Discrete states at operating point
   type(SrvD_ConstraintStateType),  intent(in   )  :: z           !< Constraint states at operating point
   type(SrvD_OtherStateType),       intent(in   )  :: OtherState  !< Other states at operating point
   type(SrvD_MiscVarType),          intent(inout)  :: m           !< Misc/optimization variables
   integer(IntKi),                  intent(  out)  :: ErrStat     !< Error status of the operation
   character(*),                    intent(  out)  :: ErrMsg      !< Error message if ErrStat /= ErrID_None
   real(R8Ki), allocatable,         intent(inout)  :: dXdx(:,:)   !< Partial derivatives of output functions

   integer(IntKi)                   :: n           ! Generic loop index
   type(SrvD_ContinuousStateType)   :: dx_p        ! states  positive perturbed
   type(SrvD_ContinuousStateType)   :: dx_m        ! states  negative perturbed
   type(SrvD_ContinuousStateType)   :: x_temp      ! copy of states to perturb
   real(R8Ki)                       :: delta_p     ! delta+ change in input or state
   real(R8Ki)                       :: delta_m     ! delta- change in input or state
   integer(IntKi)                   :: ErrStat2
   character(ErrMsgLen)             :: ErrMsg2
   character(*), parameter          :: RoutineName = 'Jac_dXdx'

   ! Initialize ErrStat
   ErrStat = ErrID_None
   ErrMsg  = ''

   ! Allocate the dXdx array regardless what states may or may not exist (glue code needs this)
   if (.not. allocated(dXdx)) then
      call allocAry(dXdx, p%Jac_nx, p%Jac_nx, 'dXdx', ErrStat2, ErrMsg2)
      if (Failed())  return
   elseif ( (size(dXdx,1) /= p%Jac_nx) .or. (size(dXdx,2) /= p%Jac_nx) ) then
      deallocate(dXdx)
      call allocAry(dXdx, p%Jac_nx, p%Jac_nx, 'dXdx', ErrStat2, ErrMsg2)
      if (Failed())  return
   endif
   dXdx      = 0.0_R8Ki

   !-------------------------------------------------------------
   ! Perturb each StC instance individually and place in appropriate location in dYdx
   !     Each StC is basically an isolated piece that doesn't interact with any other StC or with anything else in SrvD,
   !     so we take advantage of that here for computational expediency.
   !-------------------------------------------------------------
   ! make a copy of the inputs to perturb if an StC exists
   if ( (p%NumBStC + p%NumNStC + p%NumTStC + p%NumSStC) > 0 ) then
      call SrvD_CopyContState( x, x_temp, MESH_NEWCOPY, ErrStat2, ErrMsg2 );  if (Failed())  return;
      call SrvD_CopyContState( x, dx_p,  MESH_NEWCOPY, ErrStat2, ErrMsg2 );   if (Failed())  return;
      call SrvD_CopyContState( x, dx_m,  MESH_NEWCOPY, ErrStat2, ErrMsg2 );   if (Failed())  return;
   else
      return      ! Nothing futher to do here
   endif
   !-------------------
   ! Blade StC
   if (p%NumBStC > 0) then
      do n=p%Jac_Idx_BStC_x(1,1,1),p%Jac_Idx_BStC_x(2,p%NumBl,p%NumBStC)       ! state range for BStC
         ! perturb positive
         call SrvD_CopyContState( x, x_temp, MESH_UPDATECOPY, ErrStat2, ErrMsg2 );  if (Failed())  return;
         call SrvD_CopyContState( x, dx_p,   MESH_UPDATECOPY, ErrStat2, ErrMsg2 );  if (Failed())  return;
         call Jac_BStC_dXdx(  n, +1, x_temp, delta_p, dx_p,   ErrStat2, ErrMsg2 );  if (Failed())  return;

         ! perturb negative
         call SrvD_CopyContState( x, x_temp, MESH_UPDATECOPY, ErrStat2, ErrMsg2 );  if (Failed())  return;
         call SrvD_CopyContState( x, dx_m,   MESH_UPDATECOPY, ErrStat2, ErrMsg2 );  if (Failed())  return;
         call Jac_BStC_dXdx(  n, -1, x_temp, delta_m, dx_m,   ErrStat2, ErrMsg2 );  if (Failed())  return;

         ! Central difference
         call Compute_dX( p, dx_p, dx_m, delta_p, delta_m, dXdx(:,n) )
      enddo
   endif
   !-------------------
   ! Nacelle StC
   if (p%NumNStC > 0) then
      do n=p%Jac_Idx_NStC_x(1,1),p%Jac_Idx_NStC_x(2,p%NumNStC)       ! state range for NStC
         ! perturb positive
         call SrvD_CopyContState( x, x_temp, MESH_UPDATECOPY, ErrStat2, ErrMsg2 );  if (Failed())  return;
         call SrvD_CopyContState( x, dx_p,   MESH_UPDATECOPY, ErrStat2, ErrMsg2 );  if (Failed())  return;
         call Jac_NStC_dXdx(  n, +1, x_temp, delta_p, dx_p,   ErrStat2, ErrMsg2 );  if (Failed())  return;

         ! perturb negative
         call SrvD_CopyContState( x, x_temp, MESH_UPDATECOPY, ErrStat2, ErrMsg2 );  if (Failed())  return;
         call SrvD_CopyContState( x, dx_m,   MESH_UPDATECOPY, ErrStat2, ErrMsg2 );  if (Failed())  return;
         call Jac_NStC_dXdx(  n, -1, x_temp, delta_m, dx_m,   ErrStat2, ErrMsg2 );  if (Failed())  return;

         ! Central difference
         call Compute_dX( p, dx_p, dx_m, delta_p, delta_m, dXdx(:,n) )
      enddo
   endif
   !-------------------
   ! Tower StC
   if (p%NumTStC > 0) then
      do n=p%Jac_Idx_TStC_x(1,1),p%Jac_Idx_TStC_x(2,p%NumTStC)       ! state range for TStC
         ! perturb positive
         call SrvD_CopyContState( x, x_temp, MESH_UPDATECOPY, ErrStat2, ErrMsg2 );  if (Failed())  return;
         call SrvD_CopyContState( x, dx_p,   MESH_UPDATECOPY, ErrStat2, ErrMsg2 );  if (Failed())  return;
         call Jac_TStC_dXdx(  n, +1, x_temp, delta_p, dx_p,   ErrStat2, ErrMsg2 );  if (Failed())  return;

         ! perturb negative
         call SrvD_CopyContState( x, x_temp, MESH_UPDATECOPY, ErrStat2, ErrMsg2 );  if (Failed())  return;
         call SrvD_CopyContState( x, dx_m,   MESH_UPDATECOPY, ErrStat2, ErrMsg2 );  if (Failed())  return;
         call Jac_TStC_dXdx(  n, -1, x_temp, delta_m, dx_m,   ErrStat2, ErrMsg2 );  if (Failed())  return;

         ! Central difference
         call Compute_dX( p, dx_p, dx_m, delta_p, delta_m, dXdx(:,n) )
      enddo
   endif
   !-------------------
   ! Substructure StC
   if (p%NumSStC > 0) then
      do n=p%Jac_Idx_SStC_x(1,1),p%Jac_Idx_SStC_x(2,p%NumSStC)       ! state range for SStC
         ! perturb positive
         call SrvD_CopyContState( x, x_temp, MESH_UPDATECOPY, ErrStat2, ErrMsg2 );  if (Failed())  return;
         call SrvD_CopyContState( x, dx_p,   MESH_UPDATECOPY, ErrStat2, ErrMsg2 );  if (Failed())  return;
         call Jac_SStC_dXdx(  n, +1, x_temp, delta_p, dx_p,   ErrStat2, ErrMsg2 );  if (Failed())  return;

         ! perturb negative
         call SrvD_CopyContState( x, x_temp, MESH_UPDATECOPY, ErrStat2, ErrMsg2 );  if (Failed())  return;
         call SrvD_CopyContState( x, dx_m,   MESH_UPDATECOPY, ErrStat2, ErrMsg2 );  if (Failed())  return;
         call Jac_SStC_dXdx(  n, -1, x_temp, delta_m, dx_m,   ErrStat2, ErrMsg2 );  if (Failed())  return;

         ! Central difference
         call Compute_dX( p, dx_p, dx_m, delta_p, delta_m, dXdx(:,n) )
      enddo
   endif
   call Cleanup()

contains
   logical function Failed()
      CALL SetErrStat( ErrStat2, ErrMsg2, ErrStat, ErrMsg, RoutineName )
      Failed = ErrStat >= AbortErrLev
      if (Failed) call Cleanup
   end function Failed

   subroutine Cleanup()
      ! Ignore any errors from the destroy (these weren't created if no StCs)
      call SrvD_DestroyContState( x_temp, ErrStat2, ErrMsg2 )
      call SrvD_DestroyContState( dx_p,   ErrStat2, ErrMsg2 )
      call SrvD_DestroyContState( dx_m,   ErrStat2, ErrMsg2 )
   end subroutine Cleanup

   !> Calculated dYdx for BStC instance
   subroutine Jac_BStC_dXdx( n, sgn, x_perturb, delta, x_perturb_out, ErrStat3, ErrMsg3)
      integer(IntKi),                  intent(in   )  :: n                    ! which input to perturb
      integer(IntKi),                  intent(in   )  :: sgn                  ! sign of perturbation
      type(SrvD_ContinuousStateType),  intent(inout)  :: x_perturb            ! copy of states before perturb
      type(SrvD_ContinuousStateType),  intent(inout)  :: x_perturb_out        ! copy of states after perturb
      real(R8Ki),                      intent(  out)  :: delta                ! delta+/- change in input or state
      integer(IntKi),                  intent(  out)  :: ErrStat3
      character(ErrMsgLen),            intent(  out)  :: ErrMsg3
      integer(IntKi)                                  :: j,k                  ! Generic indices
      type(StC_OutputType)                            :: y_StC                ! copy of the StC outputs for StC_CalcOutput call
      ! Since this is acting on only a single blade within a single StC instance, we can look up exactly which one
      ! from the Jac_x_indx array.  This allows us to simplify the number of calls dramatically
      k = p%Jac_x_indx(n,4)   ! this blade
      j = p%Jac_x_indx(n,3)   ! this instance
      !-------------------
      ! get u_op +/- delta u
      call SrvD_Perturb_x( p, n, sgn, x_perturb, delta )
      ! calculate change in ContState
      call StC_CalcContStateDeriv( t, m%u_BStC(1,j), p%BStC(j), x_perturb%BStC(j), xd%BStC(j), z%BStC(j), OtherState%BStC(j), m%BStC(j), x_perturb_out%BStC(j), ErrStat3, ErrMsg3 ); if (ErrStat3 > AbortErrLev) return
   end subroutine Jac_BStC_dXdx

   !> Calculated dYdx for NStC instance
   subroutine Jac_NStC_dXdx( n, sgn, x_perturb, delta, x_perturb_out, ErrStat3, ErrMsg3)
      integer(IntKi),                  intent(in   )  :: n                    ! which input to perturb
      integer(IntKi),                  intent(in   )  :: sgn                  ! sign of perturbation
      type(SrvD_ContinuousStateType),  intent(inout)  :: x_perturb            ! copy of states before perturb
      type(SrvD_ContinuousStateType),  intent(inout)  :: x_perturb_out        ! copy of states after perturb
      real(R8Ki),                      intent(  out)  :: delta                ! delta+/- change in input or state
      integer(IntKi),                  intent(  out)  :: ErrStat3
      character(ErrMsgLen),            intent(  out)  :: ErrMsg3
      integer(IntKi)                                  :: j,k                  ! Generic indices
      type(StC_OutputType)                            :: y_StC                ! copy of the StC outputs for StC_CalcOutput call
      ! Since this is acting on only a single blade within a single StC instance, we can look up exactly which one
      ! from the Jac_x_indx array.  This allows us to simplify the number of calls dramatically
      k = p%Jac_x_indx(n,4)   ! this blade
      j = p%Jac_x_indx(n,3)   ! this instance
      !-------------------
      ! get u_op +/- delta u
      call SrvD_Perturb_x( p, n, sgn, x_perturb, delta )
      ! calculate change in ContState
      call StC_CalcContStateDeriv( t, m%u_NStC(1,j), p%NStC(j), x_perturb%NStC(j), xd%NStC(j), z%NStC(j), OtherState%NStC(j), m%NStC(j), x_perturb_out%NStC(j), ErrStat3, ErrMsg3 ); if (ErrStat3 > AbortErrLev) return
   end subroutine Jac_NStC_dXdx

   !> Calculated dYdx for TStC instance
   subroutine Jac_TStC_dXdx( n, sgn, x_perturb, delta, x_perturb_out, ErrStat3, ErrMsg3)
      integer(IntKi),                  intent(in   )  :: n                    ! which input to perturb
      integer(IntKi),                  intent(in   )  :: sgn                  ! sign of perturbation
      type(SrvD_ContinuousStateType),  intent(inout)  :: x_perturb            ! copy of states before perturb
      type(SrvD_ContinuousStateType),  intent(inout)  :: x_perturb_out        ! copy of states after perturb
      real(R8Ki),                      intent(  out)  :: delta                ! delta+/- change in input or state
      integer(IntKi),                  intent(  out)  :: ErrStat3
      character(ErrMsgLen),            intent(  out)  :: ErrMsg3
      integer(IntKi)                                  :: j,k                  ! Generic indices
      type(StC_OutputType)                            :: y_StC                ! copy of the StC outputs for StC_CalcOutput call
      ! Since this is acting on only a single blade within a single StC instance, we can look up exactly which one
      ! from the Jac_x_indx array.  This allows us to simplify the number of calls dramatically
      k = p%Jac_x_indx(n,4)   ! this blade
      j = p%Jac_x_indx(n,3)   ! this instance
      !-------------------
      ! get u_op +/- delta u
      call SrvD_Perturb_x( p, n, sgn, x_perturb, delta )
      ! calculate change in ContState
      call StC_CalcContStateDeriv( t, m%u_TStC(1,j), p%TStC(j), x_perturb%TStC(j), xd%TStC(j), z%TStC(j), OtherState%TStC(j), m%TStC(j), x_perturb_out%TStC(j), ErrStat3, ErrMsg3 ); if (ErrStat3 > AbortErrLev) return
   end subroutine Jac_TStC_dXdx

   !> Calculated dYdx for SStC instance
   subroutine Jac_SStC_dXdx( n, sgn, x_perturb, delta, x_perturb_out, ErrStat3, ErrMsg3)
      integer(IntKi),                  intent(in   )  :: n                    ! which input to perturb
      integer(IntKi),                  intent(in   )  :: sgn                  ! sign of perturbation
      type(SrvD_ContinuousStateType),  intent(inout)  :: x_perturb            ! copy of states before perturb
      type(SrvD_ContinuousStateType),  intent(inout)  :: x_perturb_out        ! copy of states after perturb
      real(R8Ki),                      intent(  out)  :: delta                ! delta+/- change in input or state
      integer(IntKi),                  intent(  out)  :: ErrStat3
      character(ErrMsgLen),            intent(  out)  :: ErrMsg3
      integer(IntKi)                                  :: j,k                  ! Generic indices
      type(StC_OutputType)                            :: y_StC                ! copy of the StC outputs for StC_CalcOutput call
      ! Since this is acting on only a single blade within a single StC instance, we can look up exactly which one
      ! from the Jac_x_indx array.  This allows us to simplify the number of calls dramatically
      k = p%Jac_x_indx(n,4)   ! this blade
      j = p%Jac_x_indx(n,3)   ! this instance
      !-------------------
      ! get u_op +/- delta u
      call SrvD_Perturb_x( p, n, sgn, x_perturb, delta )
      ! calculate change in ContState
      call StC_CalcContStateDeriv( t, m%u_SStC(1,j), p%SStC(j), x_perturb%SStC(j), xd%SStC(j), z%SStC(j), OtherState%SStC(j), m%SStC(j), x_perturb_out%SStC(j), ErrStat3, ErrMsg3 ); if (ErrStat3 > AbortErrLev) return
   end subroutine Jac_SStC_dXdx

end subroutine Jac_dXdx

!----------------------------------------------------------------------------------------------------------------------------------
!> Routine to compute the Jacobians of the output (Y), continuous- (X), discrete- (Xd), and constraint-state (Z) functions
!! with respect to the discrete states (xd). The partial derivatives dY/dxd, dX/dxd, dXd/dxd, and DZ/dxd are returned.
!! Note SrvD does not have discrete states, so these are not set.
SUBROUTINE SrvD_JacobianPDiscState( t, u, p, x, xd, z, OtherState, y, m, ErrStat, ErrMsg, dYdxd, dXdxd, dXddxd, dZdxd )
   REAL(DbKi),                             INTENT(IN   )           :: t          !< Time in seconds at operating point
   TYPE(SrvD_InputType),                   INTENT(IN   )           :: u          !< Inputs at operating point (may change to inout if a mesh copy is required)
   TYPE(SrvD_ParameterType),               INTENT(IN   )           :: p          !< Parameters
   TYPE(SrvD_ContinuousStateType),         INTENT(IN   )           :: x          !< Continuous states at operating point
   TYPE(SrvD_DiscreteStateType),           INTENT(IN   )           :: xd         !< Discrete states at operating point
   TYPE(SrvD_ConstraintStateType),         INTENT(IN   )           :: z          !< Constraint states at operating point
   TYPE(SrvD_OtherStateType),              INTENT(IN   )           :: OtherState !< Other states at operating point
   TYPE(SrvD_OutputType),                  INTENT(IN   )           :: y          !< Output (change to inout if a mesh copy is required);
                                                                                 !!   Output fields are not used by this routine, but type is
                                                                                 !!   available here so that mesh parameter information (i.e.,
                                                                                 !!   connectivity) does not have to be recalculated for dYdxd.
   TYPE(SrvD_MiscVarType),                 INTENT(INOUT)           :: m          !< Misc/optimization variables
   INTEGER(IntKi),                         INTENT(  OUT)           :: ErrStat    !< Error status of the operation
   CHARACTER(*),                           INTENT(  OUT)           :: ErrMsg     !< Error message if ErrStat /= ErrID_None
   REAL(R8Ki), ALLOCATABLE, OPTIONAL,      INTENT(INOUT)           :: dYdxd(:,:) !< Partial derivatives of output functions
                                                                                 !!  (Y) with respect to the discrete
                                                                                 !!  states (xd) [intent in to avoid deallocation]
   REAL(R8Ki), ALLOCATABLE, OPTIONAL,      INTENT(INOUT)           :: dXdxd(:,:) !< Partial derivatives of continuous state
                                                                                 !!   functions (X) with respect to the
                                                                                 !!   discrete states (xd) [intent in to avoid deallocation]
   REAL(R8Ki), ALLOCATABLE, OPTIONAL,      INTENT(INOUT)           :: dXddxd(:,:)!< Partial derivatives of discrete state
                                                                                 !!   functions (Xd) with respect to the
                                                                                 !!   discrete states (xd) [intent in to avoid deallocation]
   REAL(R8Ki), ALLOCATABLE, OPTIONAL,      INTENT(INOUT)           :: dZdxd(:,:) !< Partial derivatives of constraint state
                                                                                 !!   functions (Z) with respect to the
                                                                                 !!   discrete states (xd) [intent in to avoid deallocation]

      ! Initialize ErrStat
   ErrStat = ErrID_None
   ErrMsg  = ''

   IF ( PRESENT( dYdxd ) ) THEN
      if (allocated(dYdxd)) deallocate(dYdxd)
   END IF

   IF ( PRESENT( dXdxd ) ) THEN
      if (allocated(dXdxd)) deallocate(dXdxd)
   END IF

   IF ( PRESENT( dXddxd ) ) THEN
      if (allocated(dXddxd)) deallocate(dXddxd)
   END IF

   IF ( PRESENT( dZdxd ) ) THEN
      if (allocated(dZdxd)) deallocate(dZdxd)
   END IF
END SUBROUTINE SrvD_JacobianPDiscState
!----------------------------------------------------------------------------------------------------------------------------------
!> Routine to compute the Jacobians of the output (Y), continuous- (X), discrete- (Xd), and constraint-state (Z) functions
!! with respect to the constraint states (z). The partial derivatives dY/dz, dX/dz, dXd/dz, and DZ/dz are returned.
!! Note SrvD does not have constraint states, so these are not set.
SUBROUTINE SrvD_JacobianPConstrState( t, u, p, x, xd, z, OtherState, y, m, ErrStat, ErrMsg, dYdz, dXdz, dXddz, dZdz )
   REAL(DbKi),                             INTENT(IN   )           :: t          !< Time in seconds at operating point
   TYPE(SrvD_InputType),                   INTENT(IN   )           :: u          !< Inputs at operating point (may change to inout if a mesh copy is required)
   TYPE(SrvD_ParameterType),               INTENT(IN   )           :: p          !< Parameters
   TYPE(SrvD_ContinuousStateType),         INTENT(IN   )           :: x          !< Continuous states at operating point
   TYPE(SrvD_DiscreteStateType),           INTENT(IN   )           :: xd         !< Discrete states at operating point
   TYPE(SrvD_ConstraintStateType),         INTENT(IN   )           :: z          !< Constraint states at operating point
   TYPE(SrvD_OtherStateType),              INTENT(IN   )           :: OtherState !< Other states at operating point
   TYPE(SrvD_OutputType),                  INTENT(IN   )           :: y          !< Output (change to inout if a mesh copy is required);
                                                                                 !!   Output fields are not used by this routine, but type is
                                                                                 !!   available here so that mesh parameter information (i.e.,
                                                                                 !!   connectivity) does not have to be recalculated for dYdz.
   TYPE(SrvD_MiscVarType),                 INTENT(INOUT)           :: m          !< Misc/optimization variables
   INTEGER(IntKi),                         INTENT(  OUT)           :: ErrStat    !< Error status of the operation
   CHARACTER(*),                           INTENT(  OUT)           :: ErrMsg     !< Error message if ErrStat /= ErrID_None
   REAL(R8Ki), ALLOCATABLE, OPTIONAL,      INTENT(INOUT)           :: dYdz(:,:)  !< Partial derivatives of output
                                                                                 !!  functions (Y) with respect to the
                                                                                 !!  constraint states (z) [intent in to avoid deallocation]
   REAL(R8Ki), ALLOCATABLE, OPTIONAL,      INTENT(INOUT)           :: dXdz(:,:)  !< Partial derivatives of continuous
                                                                                 !!  state functions (X) with respect to
                                                                                 !!  the constraint states (z) [intent in to avoid deallocation]
   REAL(R8Ki), ALLOCATABLE, OPTIONAL,      INTENT(INOUT)           :: dXddz(:,:) !< Partial derivatives of discrete state
                                                                                 !!  functions (Xd) with respect to the
                                                                                 !!  constraint states (z) [intent in to avoid deallocation]
   REAL(R8Ki), ALLOCATABLE, OPTIONAL,      INTENT(INOUT)           :: dZdz(:,:)  !< Partial derivatives of constraint
                                                                                 !! state functions (Z) with respect to
                                                                                 !!  the constraint states (z) [intent in to avoid deallocation]

      ! Initialize ErrStat
   ErrStat = ErrID_None
   ErrMsg  = ''

   IF ( PRESENT( dYdz ) ) THEN
      if (allocated(dYdz)) deallocate(dYdz)
   END IF

   IF ( PRESENT( dXdz ) ) THEN
      if (allocated(dXdz)) deallocate(dXdz)
   END IF

   IF ( PRESENT( dXddz ) ) THEN
      if (allocated(dXddz)) deallocate(dXddz)
   END IF

   IF ( PRESENT( dZdz ) ) THEN
      if (allocated(dZdz)) deallocate(dZdz)
   END IF
END SUBROUTINE SrvD_JacobianPConstrState
!++++++++++++++++++++++++++++++++++++++++++++++++++++++++++++++++++++++++++++++++++++++++++++++++++++++++++++++++++++++++++++++++++
!> Routine to pack the data structures representing the operating points into arrays for linearization.
SUBROUTINE SrvD_GetOP( t, u, p, x, xd, z, OtherState, y, m, ErrStat, ErrMsg, u_op, y_op, x_op, dx_op, xd_op, z_op )
   REAL(DbKi),                         INTENT(IN   )  :: t          !< Time in seconds at operating point
   TYPE(SrvD_InputType),               INTENT(IN   )  :: u          !< Inputs at operating point (may change to inout if a mesh copy is required)
   TYPE(SrvD_ParameterType),           INTENT(IN   )  :: p          !< Parameters
   TYPE(SrvD_ContinuousStateType),     INTENT(IN   )  :: x          !< Continuous states at operating point
   TYPE(SrvD_DiscreteStateType),       INTENT(IN   )  :: xd         !< Discrete states at operating point
   TYPE(SrvD_ConstraintStateType),     INTENT(IN   )  :: z          !< Constraint states at operating point
   TYPE(SrvD_OtherStateType),          INTENT(IN   )  :: OtherState !< Other states at operating point
   TYPE(SrvD_OutputType),              INTENT(IN   )  :: y          !< Output at operating point
   TYPE(SrvD_MiscVarType),             INTENT(INOUT)  :: m          !< Misc/optimization variables
   INTEGER(IntKi),                     INTENT(  OUT)  :: ErrStat    !< Error status of the operation
   CHARACTER(*),                       INTENT(  OUT)  :: ErrMsg     !< Error message if ErrStat /= ErrID_None
   REAL(ReKi), ALLOCATABLE, OPTIONAL,  INTENT(INOUT)  :: u_op(:)    !< values of linearized inputs
   REAL(ReKi), ALLOCATABLE, OPTIONAL,  INTENT(INOUT)  :: y_op(:)    !< values of linearized outputs
   REAL(ReKi), ALLOCATABLE, OPTIONAL,  INTENT(INOUT)  :: x_op(:)    !< values of linearized continuous states
   REAL(ReKi), ALLOCATABLE, OPTIONAL,  INTENT(INOUT)  :: dx_op(:)   !< values of first time derivatives of linearized continuous states
   REAL(ReKi), ALLOCATABLE, OPTIONAL,  INTENT(INOUT)  :: xd_op(:)   !< values of linearized discrete states
   REAL(ReKi), ALLOCATABLE, OPTIONAL,  INTENT(INOUT)  :: z_op(:)    !< values of linearized constraint states

   INTEGER(IntKi)                                     :: ErrStat2        ! Error status of the operation (occurs after initial error)
   CHARACTER(ErrMsgLen)                               :: ErrMsg2         ! Error message if ErrStat2 /= ErrID_None
   CHARACTER(*), PARAMETER                            :: RoutineName = 'SrvD_GetOP'

      ! Initialize ErrStat
   ErrStat = ErrID_None
   ErrMsg  = ''

   !..........................................
   IF ( PRESENT( u_op ) ) THEN
      call Get_u_op()
      if (ErrStat >= AbortErrLev)   return
   END IF
   !..........................................
   IF ( PRESENT( y_op ) ) THEN
      call Get_y_op()
      if (ErrStat >= AbortErrLev)   return
   END IF
   !..........................................
   IF ( PRESENT( x_op ) ) THEN
      call Get_x_op()
      if (ErrStat >= AbortErrLev)   return
   END IF
   !..........................................
   IF ( PRESENT( dx_op ) ) THEN
      call Get_dx_op()
      if (ErrStat >= AbortErrLev)   return
   END IF
   !..........................................
   IF ( PRESENT( xd_op ) ) THEN
   END IF
   !..........................................
   IF ( PRESENT( z_op ) ) THEN
   END IF
CONTAINS
   logical function Failed()
      CALL SetErrStat( ErrStat2, ErrMsg2, ErrStat, ErrMsg, RoutineName )
      Failed = ErrStat >= AbortErrLev
   end function Failed

   !> Get the operating point inputs and pack
   subroutine Get_u_op()
      integer(IntKi)    :: nu,i,j,index_next

      if (.not. allocated(u_op)) then
            ! our operating point includes DCM (orientation) matrices, not just small angles like the perturbation matrices do
         nu = p%Jac_nu                 &
            + p%NumBStC  * 6 * p%NumBl &  ! Jac_nu has 3 for Orientation, but we need 9 at each BStC instance on each blade
            + p%NumNStC  * 6           &  ! Jac_nu has 3 for Orientation, but we need 9 at each NStC instance
            + p%NumTStC  * 6           &  ! Jac_nu has 3 for Orientation, but we need 9 at each TStC instance
            + p%NumSStC  * 6              ! Jac_nu has 3 for Orientation, but we need 9 at each SStC instance
         CALL AllocAry( u_op, nu, 'u_op', ErrStat2, ErrMsg2 )
         if (Failed())  return;
      end if

      index_next=1
      ! Fixed inputs
      u_op(index_next) = u%Yaw;        index_next = index_next + 1
      u_op(index_next) = u%YawRate;    index_next = index_next + 1
      u_op(index_next) = u%HSS_Spd;    index_next = index_next + 1

      ! StC related inputs
      do j=1,p%NumBStC     ! Blade
         do i=1,p%NumBl
            call PackMotionMesh( u%BStCMotionMesh(i,j), u_op, index_next )
         enddo
      enddo
      do j=1,p%NumNStC     ! Nacelle
         call PackMotionMesh( u%NStCMotionMesh(j), u_op, index_next )
      enddo
      do j=1,p%NumTStC     ! Tower
         call PackMotionMesh( u%TStCMotionMesh(j), u_op, index_next )
      enddo
      do j=1,p%NumSStC     ! Sub-structure
         call PackMotionMesh( u%SStCMotionMesh(j), u_op, index_next )
      enddo
   end subroutine Get_u_op

   !> Get the operating point outputs and pack
   subroutine Get_y_op()
      integer(IntKi)    :: i,j,index_next

      if (.not. allocated(y_op)) then
         CALL AllocAry( y_op, p%Jac_ny, 'y_op', ErrStat2, ErrMsg2 )
         if (Failed())  return;
      end if

      index_next=1
      do i=1,size(y%BlPitchCom)
         y_op(index_next) = y%BlPitchCom(i)
         index_next = index_next + 1
      end do

      y_op(index_next) = y%YawMom;     index_next = index_next + 1
      y_op(index_next) = y%GenTrq;     index_next = index_next + 1
      y_op(index_next) = y%ElecPwr;    index_next = index_next + 1

      ! StC related outputs
      do j=1,p%NumBStC     ! Blade
         do i=1,p%NumBl
            call PackLoadMesh( y%BStCLoadMesh(i,j), y_op, index_next )
         enddo
      enddo
      do j=1,p%NumNStC     ! Nacelle
         call PackLoadMesh( y%NStCLoadMesh(j), y_op, index_next )
      enddo
      do j=1,p%NumTStC     ! Tower
         call PackLoadMesh( y%TStCLoadMesh(j), y_op, index_next )
      enddo
      do j=1,p%NumSStC     ! Sub-structure
         call PackLoadMesh( y%SStCLoadMesh(j), y_op, index_next )
      enddo

      ! y%outputs
      do i=1,p%NumOuts
         y_op(index_next) = y%WriteOutput(i)
         index_next = index_next + 1
      end do
   end subroutine Get_y_op

   !> Get the operating point continuous states and pack
   subroutine Get_x_op()
      integer(IntKi)    :: i,j,k,idx

      if (.not. allocated(x_op)) then
         CALL AllocAry( x_op, p%Jac_nx, 'x_op', ErrStat2, ErrMsg2 )
         if (Failed())  return;
      end if
      idx = 0
      do j=1,p%NumBStC     ! Blade StC -- displacement and velocity state
         do k=1,p%NumBl
            x_op(idx+1) = x%BStC(j)%StC_x(1,k)    !  x     --> x%BStC(j)%StC_x(1,k)
            x_op(idx+2) = x%BStC(j)%StC_x(3,k)    !  y     --> x%BStC(j)%StC_x(3,k)
            x_op(idx+3) = x%BStC(j)%StC_x(5,k)    !  z     --> x%BStC(j)%StC_x(5,k)
            x_op(idx+4) = x%BStC(j)%StC_x(2,k)    !  dx/dt --> x%BStC(j)%StC_x(2,k)
            x_op(idx+5) = x%BStC(j)%StC_x(4,k)    !  dy/dt --> x%BStC(j)%StC_x(4,k)
            x_op(idx+6) = x%BStC(j)%StC_x(6,k)    !  dz/dt --> x%BStC(j)%StC_x(6,k)
            idx = idx + 6
         enddo
      enddo
      do j=1,p%NumNStC     ! Nacelle StC -- displacement and velocity state
         x_op(idx+1) = x%NStC(j)%StC_x(1,1)       !  x     --> x%NStC(j)%StC_x(1,1)
         x_op(idx+2) = x%NStC(j)%StC_x(3,1)       !  y     --> x%NStC(j)%StC_x(3,1)
         x_op(idx+3) = x%NStC(j)%StC_x(5,1)       !  z     --> x%NStC(j)%StC_x(5,1)
         x_op(idx+4) = x%NStC(j)%StC_x(2,1)       !  dx/dt --> x%NStC(j)%StC_x(2,1)
         x_op(idx+5) = x%NStC(j)%StC_x(4,1)       !  dy/dt --> x%NStC(j)%StC_x(4,1)
         x_op(idx+6) = x%NStC(j)%StC_x(6,1)       !  dz/dt --> x%NStC(j)%StC_x(6,1)
         idx = idx + 6
      enddo
      do j=1,p%NumTStC     ! Tower StC -- displacement and velocity state
         x_op(idx+1) = x%TStC(j)%StC_x(1,1)       !  x     --> x%TStC(j)%StC_x(1,1)
         x_op(idx+2) = x%TStC(j)%StC_x(3,1)       !  y     --> x%TStC(j)%StC_x(3,1)
         x_op(idx+3) = x%TStC(j)%StC_x(5,1)       !  z     --> x%TStC(j)%StC_x(5,1)
         x_op(idx+4) = x%TStC(j)%StC_x(2,1)       !  dx/dt --> x%TStC(j)%StC_x(2,1)
         x_op(idx+5) = x%TStC(j)%StC_x(4,1)       !  dy/dt --> x%TStC(j)%StC_x(4,1)
         x_op(idx+6) = x%TStC(j)%StC_x(6,1)       !  dz/dt --> x%TStC(j)%StC_x(6,1)
         idx = idx + 6
      enddo
      do j=1,p%NumSStC     ! Substructure StC -- displacement and velocity state
         x_op(idx+1) = x%SStC(j)%StC_x(1,1)       !  x     --> x%SStC(j)%StC_x(1,1)
         x_op(idx+2) = x%SStC(j)%StC_x(3,1)       !  y     --> x%SStC(j)%StC_x(3,1)
         x_op(idx+3) = x%SStC(j)%StC_x(5,1)       !  z     --> x%SStC(j)%StC_x(5,1)
         x_op(idx+4) = x%SStC(j)%StC_x(2,1)       !  dx/dt --> x%SStC(j)%StC_x(2,1)
         x_op(idx+5) = x%SStC(j)%StC_x(4,1)       !  dy/dt --> x%SStC(j)%StC_x(4,1)
         x_op(idx+6) = x%SStC(j)%StC_x(6,1)       !  dz/dt --> x%SStC(j)%StC_x(6,1)
         idx = idx + 6
      enddo
   end subroutine Get_x_op

   !> Get the operating point continuous states derivatives and pack
   !!    rather than copy the logic in CalcContStateDeriv for the StCs, we'll just
   !!    call it directly
   subroutine Get_dx_op()
      integer(IntKi)                   :: i,j,k,idx
      type(SrvD_ContinuousStateType)   :: dx          !< derivative of continuous states at operating point

      if (.not. allocated(dx_op)) then
         CALL AllocAry( dx_op, p%Jac_nx, 'dx_op', ErrStat2, ErrMsg2 )
         if (Failed())  return;
      end if
      call SrvD_CalcContStateDeriv( t, u, p, x, xd, z, OtherState, m, dx, ErrStat2, ErrMsg2 )
      if (Failed()) then
         call SrvD_DestroyContState( dx, ErrStat2, ErrMsg2)
         return
      end if
      idx = 0
      do j=1,p%NumBStC     ! Blade StC -- displacement and velocity state
         do k=1,p%NumBl
            dx_op(idx+1) = dx%BStC(j)%StC_x(1,k)   !  x     --> dx%BStC(j)%StC_x(1,k)
            dx_op(idx+2) = dx%BStC(j)%StC_x(3,k)   !  y     --> dx%BStC(j)%StC_x(3,k)
            dx_op(idx+3) = dx%BStC(j)%StC_x(5,k)   !  z     --> dx%BStC(j)%StC_x(5,k)
            dx_op(idx+4) = dx%BStC(j)%StC_x(2,k)   !  dx/dt --> dx%BStC(j)%StC_x(2,k)
            dx_op(idx+5) = dx%BStC(j)%StC_x(4,k)   !  dy/dt --> dx%BStC(j)%StC_x(4,k)
            dx_op(idx+6) = dx%BStC(j)%StC_x(6,k)   !  dz/dt --> dx%BStC(j)%StC_x(6,k)
            idx = idx + 6
         enddo
      enddo
      do j=1,p%NumNStC     ! Nacelle StC -- displacement and velocity state
         dx_op(idx+1) = dx%NStC(j)%StC_x(1,1)      !  x     --> dx%NStC(j)%StC_x(1,1)
         dx_op(idx+2) = dx%NStC(j)%StC_x(3,1)      !  y     --> dx%NStC(j)%StC_x(3,1)
         dx_op(idx+3) = dx%NStC(j)%StC_x(5,1)      !  z     --> dx%NStC(j)%StC_x(5,1)
         dx_op(idx+4) = dx%NStC(j)%StC_x(2,1)      !  dx/dt --> dx%NStC(j)%StC_x(2,1)
         dx_op(idx+5) = dx%NStC(j)%StC_x(4,1)      !  dy/dt --> dx%NStC(j)%StC_x(4,1)
         dx_op(idx+6) = dx%NStC(j)%StC_x(6,1)      !  dz/dt --> dx%NStC(j)%StC_x(6,1)
         idx = idx + 6
      enddo
      do j=1,p%NumTStC     ! Tower StC -- displacement and velocity state
         dx_op(idx+1) = dx%TStC(j)%StC_x(1,1)      !  x     --> dx%TStC(j)%StC_x(1,1)
         dx_op(idx+2) = dx%TStC(j)%StC_x(3,1)      !  y     --> dx%TStC(j)%StC_x(3,1)
         dx_op(idx+3) = dx%TStC(j)%StC_x(5,1)      !  z     --> dx%TStC(j)%StC_x(5,1)
         dx_op(idx+4) = dx%TStC(j)%StC_x(2,1)      !  dx/dt --> dx%TStC(j)%StC_x(2,1)
         dx_op(idx+5) = dx%TStC(j)%StC_x(4,1)      !  dy/dt --> dx%TStC(j)%StC_x(4,1)
         dx_op(idx+6) = dx%TStC(j)%StC_x(6,1)      !  dz/dt --> dx%TStC(j)%StC_x(6,1)
         idx = idx + 6
      enddo
      do j=1,p%NumSStC     ! Substructure StC -- displacement and velocity state
         dx_op(idx+1) = dx%SStC(j)%StC_x(1,1)      !  x     --> dx%SStC(j)%StC_x(1,1)
         dx_op(idx+2) = dx%SStC(j)%StC_x(3,1)      !  y     --> dx%SStC(j)%StC_x(3,1)
         dx_op(idx+3) = dx%SStC(j)%StC_x(5,1)      !  z     --> dx%SStC(j)%StC_x(5,1)
         dx_op(idx+4) = dx%SStC(j)%StC_x(2,1)      !  dx/dt --> dx%SStC(j)%StC_x(2,1)
         dx_op(idx+5) = dx%SStC(j)%StC_x(4,1)      !  dy/dt --> dx%SStC(j)%StC_x(4,1)
         dx_op(idx+6) = dx%SStC(j)%StC_x(6,1)      !  dz/dt --> dx%SStC(j)%StC_x(6,1)
         idx = idx + 6
      enddo
      ! clean up
      call SrvD_DestroyContState( dx, ErrStat2, ErrMsg2)
   end subroutine Get_dx_op

END SUBROUTINE SrvD_GetOP
!++++++++++++++++++++++++++++++++++++++++++++++++++++++++++++++++++++++++++++++++++++++++++++++++++++++++++++++++++++++++++++++++++

!----------------------------------------------------------------------------------------------------------------------------------
!> This routine validates the inputs from the primary input file.
SUBROUTINE ValidatePrimaryData( InitInp, InputFileData, ErrStat, ErrMsg )
!..................................................................................................................................

      ! Passed variables:

   TYPE(SrvD_InitInputType), INTENT(IN   )  :: InitInp                     !< Input data for initialization routine
   TYPE(SrvD_InputFile),     INTENT(IN)     :: InputFileData               !< All the data in the ServoDyn input file
   INTEGER(IntKi),           INTENT(OUT)    :: ErrStat                     !< Error status
   CHARACTER(*),             INTENT(OUT)    :: ErrMsg                      !< Error message


      ! local variables
   INTEGER(IntKi)                           :: K                           ! Blade number
   CHARACTER(*), PARAMETER                  :: RoutineName = 'ValidatePrimaryData'
   INTEGER(IntKi)                           :: ErrStat2                    !< Error status
   CHARACTER(ErrMsgLen)                     :: ErrMsg2                     !<  temporary Error message if ErrStat /= ErrID_None


   ErrStat = ErrID_None
   ErrMsg  = ''

   CALL Pitch_ValidateData()
   CALL Yaw_ValidateData()
   CALL TipBrake_ValidateData()
   CALL Torque_ValidateData()
   CALL HSSBr_ValidateData()
!FIXME: add validation for StC inputs
!   CALL StC_ValidateData()
   CALL AfC_ValidateData()    ! Airfoil controls
   CALL CC_ValidateData()     ! Cable controls

   !  Checks for linearization:
   if ( InitInp%Linearize ) then

      if ( InputFileData%PCMode /= ControlMode_NONE ) &
         call SetErrStat(ErrID_Fatal,"PCMode must be 0 for linearization.",ErrStat,ErrMsg,RoutineName)
      if ( InputFileData%VSContrl /= ControlMode_NONE .and. InputFileData%VSContrl /= ControlMode_SIMPLE ) &
         call SetErrStat(ErrID_Fatal,"VSContrl must be 0 or 1 for linearization.",ErrStat,ErrMsg,RoutineName)
      if ( InputFileData%GenModel /= ControlMode_SIMPLE .and. InputFileData%GenModel /= ControlMode_ADVANCED ) &
         call SetErrStat(ErrID_Fatal,"GenModel must be 1 or 2 for linearization.",ErrStat,ErrMsg,RoutineName)

      if ( .not. InputFileData%GenTiStr  ) &
         call SetErrStat(ErrID_Fatal,"GenTiStr must be TRUE for linearization.",ErrStat,ErrMsg,RoutineName)
      if ( .not. InputFileData%GenTiStp  ) &
         call SetErrStat(ErrID_Fatal,"GenTiStp must be TRUE for linearization.",ErrStat,ErrMsg,RoutineName)

      if (InputFileData%HSSBrMode /= ControlMode_NONE) &
         call SetErrStat(ErrID_Fatal,"HSSBrMode must be 0 for linearization.",ErrStat,ErrMsg,RoutineName)
      if (InputFileData%YCMode /= ControlMode_NONE) &
         call SetErrStat(ErrID_Fatal,"YCMode must be 0 for linearization.",ErrStat,ErrMsg,RoutineName)

      if (InitInp%TrimCase /= TrimCase_none) then
         if (InitInp%TrimCase /= TrimCase_yaw .and. InitInp%TrimCase /= TrimCase_torque .and. InitInp%TrimCase /=  TrimCase_pitch) then
            call SetErrStat(ErrID_Fatal,"Invalid value entered for TrimCase.",ErrStat,ErrMsg,RoutineName)
         else
            if (InitInp%TrimGain <= 0.0_ReKi) call SetErrStat(ErrID_Fatal,"TrimGain must be a positive number.",ErrStat,ErrMsg,RoutineName)
         end if
      end if

   end if


! this code was in FASTSimulink.f90 in FAST v7:
   IF (Cmpl4SFun) THEN !warn if ServoDyn isn't going to use the inputs from the Simulink interface
      IF (InputFileData%YCMode    /= ControlMode_EXTERN) CALL SetErrStat( ErrID_Info, 'Yaw angle and rate are not commanded from Simulink model.', ErrStat, ErrMsg, RoutineName )
      IF (InputFileData%PCMode    /= ControlMode_EXTERN) CALL SetErrStat( ErrID_Info, 'Pitch angles are not commanded from Simulink model.', ErrStat, ErrMsg, RoutineName )
      IF (InputFileData%VSContrl  /= ControlMode_EXTERN) CALL SetErrStat( ErrID_Info, 'Generator torque and power are not commanded from Simulink model.', ErrStat, ErrMsg, RoutineName )
      IF (InputFileData%HSSBrMode /= ControlMode_EXTERN) CALL SetErrStat( ErrID_Info, 'HSS brake is not commanded from Simulink model.', ErrStat, ErrMsg, RoutineName )
      IF (InputFileData%AfCmode   /= ControlMode_EXTERN) CALL SetErrStat( ErrID_Info, 'Airfoil control is not commanded from Simulink model.', ErrStat, ErrMsg, RoutineName )
      IF (InputFileData%CCmode    /= ControlMode_EXTERN) CALL SetErrStat( ErrID_Info, 'Cable control is not commanded from Simulink model.', ErrStat, ErrMsg, RoutineName )
   END IF
   

!FIXME: add checks on the EXavrSWAP entries

   RETURN

CONTAINS
   !-------------------------------------------------------------------------------------------------------------------------------
   !> This routine performs the checks on inputs for the pitch controller.
   SUBROUTINE Pitch_ValidateData( )
   !...............................................................................................................................

         ! Check that the requested pitch control modes are valid:

      IF ( .NOT. Cmpl4SFun .AND. .NOT. Cmpl4LV ) THEN

         IF ( InputFileData%PCMode == ControlMode_EXTERN )  THEN
            CALL SetErrStat( ErrID_Fatal, 'PCMode can equal '//TRIM(Num2LStr(ControlMode_EXTERN))//' only when ServoDyn is interfaced with Simulink or LabVIEW.'// &
                      '  Set PCMode to 0, 3, or 5 or interface ServoDyn with Simulink or LabVIEW.', ErrStat, ErrMsg, RoutineName )
         END IF

      END IF


      IF ( InputFileData%PCMode /= ControlMode_NONE .and. InputFileData%PCMode /= ControlMode_USER )  THEN
         IF ( InputFileData%PCMode /= ControlMode_EXTERN .and. InputFileData%PCMode /= ControlMode_DLL )  &
         CALL SetErrStat( ErrID_Fatal, 'PCMode must be 0, 3, 4, or 5.', ErrStat, ErrMsg, RoutineName )
      ENDIF


         ! Time that pitch control is enabled:

      IF ( InputFileData%TPCOn < 0.0_DbKi )  THEN
         CALL SetErrStat( ErrID_Fatal, 'TPCOn must not be negative.', ErrStat, ErrMsg, RoutineName )
      ENDIF

         ! Make sure the number of blades in the simulation doesn't exceed 3:

      IF ( InitInp%NumBl > SIZE(InputFileData%TPitManS,1) ) CALL SetErrStat( ErrID_Fatal, 'Number of blades exceeds input values.', ErrStat, ErrMsg, RoutineName )

         ! Check the pitch-maneuver start times and rates:

      DO K=1,MIN(InitInp%NumBl,SIZE(InputFileData%TPitManS))

         IF ( InputFileData%TPitManS(K) < 0.0_DbKi ) &
            CALL SetErrStat( ErrID_Fatal, 'TPitManS('//TRIM( Num2LStr( K ) )//') must not be negative.', ErrStat, ErrMsg, RoutineName )
         IF ( EqualRealNos( InputFileData%PitManRat(K), 0.0_ReKi ) ) &
            CALL SetErrStat( ErrID_Fatal, 'PitManRat('//TRIM( Num2LStr(K) )//') must not be 0.', ErrStat, ErrMsg, RoutineName )

      ENDDO ! K


!??? IF ( ANY( p%BlPitchInit <= -pi ) .OR. ANY( p%BlPitchInit > pi ) )  THEN
!      CALL SetErrStat( ErrID_Fatal, 'BlPitchInit('//TRIM( Num2LStr( K ) )//') must be in the range (-pi,pi] radians (i.e., (-180,180] degrees).' , ErrStat, ErrMsg, RoutineName )



   END SUBROUTINE Pitch_ValidateData
   !-------------------------------------------------------------------------------------------------------------------------------
   !> This routine performs the checks on inputs for the yaw controller.
   SUBROUTINE Yaw_ValidateData( )
   !...............................................................................................................................

            ! checks for yaw control mode:
      IF ( InputFileData%YCMode /= ControlMode_NONE .and. InputFileData%YCMode /= ControlMode_USER   )  THEN
         IF ( InputFileData%YCMode /= ControlMode_DLL .and. InputFileData%YCMode /= ControlMode_EXTERN )  &
         CALL SetErrStat( ErrID_Fatal, 'YCMode must be 0, 3, 4 or 5.', ErrStat, ErrMsg, RoutineName )
      ENDIF


         ! Some special checks based on whether inputs will come from external source (e.g., Simulink, LabVIEW)
      IF ( .NOT. Cmpl4SFun .AND. .NOT. Cmpl4LV ) THEN

         IF ( InputFileData%YCMode == ControlMode_EXTERN )  THEN
            CALL SetErrStat( ErrID_Fatal, 'YCMode can equal '//TRIM(Num2LStr(ControlMode_EXTERN))//' only when ServoDyn is interfaced with Simulink or LabVIEW.'// &
                      '  Set YCMode to 0, 3, or 5 or interface ServoDyn with Simulink or LabVIEW.', ErrStat, ErrMsg, RoutineName )
         END IF

     END IF


         ! Check the start time to enable yaw control mode:

      IF ( InputFileData%TYCOn < 0.0_DbKi )  THEN
         CALL SetErrStat( ErrID_Fatal, 'TYCOn must not be negative.', ErrStat, ErrMsg, RoutineName )
      ENDIF


         ! Check the nacelle-yaw-maneuver start times and rates:
      IF ( InputFileData%TYawManS < 0.0_DbKi )  CALL SetErrStat( ErrID_Fatal, 'TYawManS must not be negative.', ErrStat, ErrMsg, RoutineName )
      IF ( EqualRealNos( InputFileData%YawManRat, 0.0_ReKi ) ) CALL SetErrStat( ErrID_Fatal, 'YawManRat must not be 0.', ErrStat, ErrMsg, RoutineName )
   !   IF ( InputFileData%TYawManE < InputFileData%TYawManS ) CALL SetErrStat( ErrID_Fatal, 'TYawManE must not be less than TYawManS.', ErrStat, ErrMsg, RoutineName )


         ! Check the nacelle-yaw spring and damping constants:

      IF ( InputFileData%YawSpr  < 0.0_ReKi )  CALL SetErrStat( ErrID_Fatal, 'YawSpr must not be negative.' , ErrStat, ErrMsg, RoutineName )
      IF ( InputFileData%YawDamp < 0.0_ReKi )  CALL SetErrStat( ErrID_Fatal, 'YawDamp must not be negative.', ErrStat, ErrMsg, RoutineName )

         ! Check the neutral position:
      IF ( InputFileData%YawNeut <= -pi  .OR.  InputFileData%YawNeut > pi )  &
         CALL SetErrStat( ErrID_Fatal, 'YawNeut must be in the range (-pi, pi] radians (i.e., (-180,180] degrees).', ErrStat, ErrMsg, RoutineName )


   END SUBROUTINE Yaw_ValidateData
   !-------------------------------------------------------------------------------------------------------------------------------
   !> This routine performs the checks on inputs for the tip brakes.
   SUBROUTINE TipBrake_ValidateData( )
   !...............................................................................................................................

      !IF ( TBDrConN < 0.0 )  CALL ProgAbort ( ' TBDrConN must not be negative.' )
      !IF ( TBDrConD < TBDrConN )  CALL ProgAbort( ' TBDrConD must not be less than TBDrConN.' )
      !IF ( p%TpBrDT < 0.0_DbKi )  CALL ProgAbort ( ' TpBrDT must not be negative.' )


      !DO K=1,MIN(InitInp%NumBl,SIZE(InputFileData%TTpBrDp))
      !   IF ( InputFileData%TTpBrDp(K)  < 0.0_DbKi ) &
      !      CALL SetErrStat( ErrID_Fatal, 'TTpBrDp(' //TRIM( Num2LStr( K ) )//') must not be negative.', ErrStat, ErrMsg, RoutineName )
      !   IF ( InputFileData%TBDepISp(K) < 0.0_DbKi ) &
      !      CALL SetErrStat( ErrID_Fatal, 'TBDepISp('//TRIM( Num2LStr( K ) )//') must not be negative.', ErrStat, ErrMsg, RoutineName )
      !ENDDO ! K


   END SUBROUTINE TipBrake_ValidateData
   !-------------------------------------------------------------------------------------------------------------------------------
   !> This routine performs the checks on inputs for the torque controller.
   SUBROUTINE Torque_ValidateData( )
   !...............................................................................................................................
      IF ( .NOT. Cmpl4SFun .AND. .NOT. Cmpl4LV ) THEN

         IF ( InputFileData%VSContrl == ControlMode_EXTERN )  THEN
            CALL SetErrStat( ErrID_Fatal, 'VSContrl can equal '//TRIM(Num2LStr(ControlMode_EXTERN))//' only when ServoDyn is interfaced with Simulink or LabVIEW.'// &
                '  Set VSContrl to 0, 1, 3, or 5 or interface ServoDyn with Simulink or LabVIEW.', ErrStat, ErrMsg, RoutineName )
         END IF
      END IF


         ! checks for generator and torque control:
      IF ( InputFileData%VSContrl /= ControlMode_NONE .and. &
              InputFileData%VSContrl /= ControlMode_SIMPLE .AND. InputFileData%VSContrl /= ControlMode_USER )  THEN
         IF ( InputFileData%VSContrl /= ControlMode_DLL .AND. InputFileData%VSContrl /=ControlMode_EXTERN )  &
         CALL SetErrStat( ErrID_Fatal, 'VSContrl must be either 0, 1, 3, 4, or 5.', ErrStat, ErrMsg, RoutineName )
      ENDIF

      IF ( InputFileData%SpdGenOn < 0.0_ReKi ) CALL SetErrStat( ErrID_Fatal, 'SpdGenOn must not be negative.', ErrStat, ErrMsg, RoutineName )
      IF ( InputFileData%TimGenOn < 0.0_DbKi ) CALL SetErrStat( ErrID_Fatal, 'TimGenOn must not be negative.', ErrStat, ErrMsg, RoutineName )
      IF ( InputFileData%TimGenOf < 0.0_DbKi ) CALL SetErrStat( ErrID_Fatal, 'TimGenOf must not be negative.', ErrStat, ErrMsg, RoutineName )
   !   IF ( InputFileData%TimGenOf < InputFileData%TimGenOn ) CALL SetErrStat( ErrID_Fatal, 'TimGenOf must not be before TimGenOn.', ErrStat, ErrMsg, RoutineName )
      IF ( InputFileData%GenEff   < 0.0_ReKi  .OR.  InputFileData%GenEff > 1.0_ReKi )  THEN
         CALL SetErrStat( ErrID_Fatal, 'GenEff must be in the range [0, 1] (i.e., [0, 100] percent)', ErrStat, ErrMsg, RoutineName )
      END IF


         ! checks for variable-speed torque control:
      IF ( InputFileData%VSContrl == ControlMode_SIMPLE ) THEN
         IF ( InputFileData%VS_RtGnSp <= 0.0_ReKi )  CALL SetErrStat( ErrID_Fatal, 'VS_RtGnSp must be greater than zero.', ErrStat, ErrMsg, RoutineName )
         IF ( InputFileData%VS_RtTq   < 0.0_ReKi  )  CALL SetErrStat( ErrID_Fatal, 'VS_RtTq must not be negative.', ErrStat, ErrMsg, RoutineName )
         IF ( InputFileData%VS_Rgn2K  < 0.0_ReKi  )  CALL SetErrStat( ErrID_Fatal, 'VS_Rgn2K must not be negative.', ErrStat, ErrMsg, RoutineName )
         IF ( InputFileData%VS_Rgn2K*InputFileData%VS_RtGnSp**2 >  InputFileData%VS_RtTq )  &
            CALL SetErrStat( ErrID_Fatal, 'VS_Rgn2K*VS_RtGnSp^2 must not be greater than VS_RtTq.', ErrStat, ErrMsg, RoutineName )
         IF ( InputFileData%VS_SlPc  <= 0.0_ReKi  )  CALL SetErrStat( ErrID_Fatal, 'VS_SlPc must be greater than zero.', ErrStat, ErrMsg, RoutineName )

         ! checks for generator models (VSControl == 0):
      ELSE IF ( InputFileData%VSContrl == ControlMode_NONE ) THEN

         IF ( InputFileData%GenModel /= ControlMode_SIMPLE .AND. InputFileData%GenModel /= ControlMode_ADVANCED .AND. InputFileData%GenModel /= ControlMode_USER )  THEN
            CALL SetErrStat( ErrID_Fatal, 'GenModel must be either 1, 2, or 3.', ErrStat, ErrMsg, RoutineName )
         ENDIF

            ! checks for simple induction generator (VSControl=0 & GenModel=1):
         IF ( InputFileData%GenModel == ControlMode_SIMPLE ) THEN
            IF ( InputFileData%SIG_SlPc <= 0.0_ReKi )  CALL SetErrStat( ErrID_Fatal, 'SIG_SlPc must be greater than zero.', ErrStat, ErrMsg, RoutineName )
            IF ( InputFileData%SIG_SySp <= 0.0_ReKi )  CALL SetErrStat( ErrID_Fatal, 'SIG_SySp must be greater than zero.', ErrStat, ErrMsg, RoutineName )
            IF ( InputFileData%SIG_RtTq <= 0.0_ReKi )  CALL SetErrStat( ErrID_Fatal, 'SIG_RtTq must be greater than zero.', ErrStat, ErrMsg, RoutineName )
            IF ( InputFileData%SIG_PORt <  1.0_ReKi )  CALL SetErrStat( ErrID_Fatal, 'SIG_PORt must not be less than 1.'  , ErrStat, ErrMsg, RoutineName )

            ! checks for Thevenin-equivalent induction generator (VSControl=0 & GenModel=2):
         ELSE IF ( InputFileData%GenModel == ControlMode_ADVANCED ) THEN
            IF ( InputFileData%TEC_Freq <= 0.0_ReKi ) CALL SetErrStat( ErrID_Fatal, 'TEC_Freq must be greater than zero.', ErrStat, ErrMsg, RoutineName )
            IF ( InputFileData%TEC_NPol <= 0_IntKi .OR. MOD( InputFileData%TEC_NPol, 2_IntKi ) /= 0_IntKi ) &
                                       CALL SetErrStat( ErrID_Fatal, 'TEC_NPol must be an even number greater than zero.', ErrStat, ErrMsg, RoutineName )
            IF ( InputFileData%TEC_SRes <= 0.0_ReKi ) CALL SetErrStat( ErrID_Fatal, 'TEC_SRes must be greater than zero.', ErrStat, ErrMsg, RoutineName )
            IF ( InputFileData%TEC_RRes <= 0.0_ReKi ) CALL SetErrStat( ErrID_Fatal, 'TEC_RRes must be greater than zero.', ErrStat, ErrMsg, RoutineName )
            IF ( InputFileData%TEC_VLL  <= 0.0_ReKi ) CALL SetErrStat( ErrID_Fatal, 'TEC_VLL must be greater than zero.' , ErrStat, ErrMsg, RoutineName )
            IF ( InputFileData%TEC_SLR  <= 0.0_ReKi ) CALL SetErrStat( ErrID_Fatal, 'TEC_SLR must be greater than zero.' , ErrStat, ErrMsg, RoutineName )
            IF ( InputFileData%TEC_RLR  <= 0.0_ReKi ) CALL SetErrStat( ErrID_Fatal, 'TEC_RLR must be greater than zero.' , ErrStat, ErrMsg, RoutineName )
            IF ( InputFileData%TEC_MR   <= 0.0_ReKi ) CALL SetErrStat( ErrID_Fatal, 'TEC_MR must be greater than zero.'  , ErrStat, ErrMsg, RoutineName )
         END IF

      END IF

   END SUBROUTINE Torque_ValidateData
   !-------------------------------------------------------------------------------------------------------------------------------
   !> This routine performs the checks on inputs for the high-speed shaft brake.
   SUBROUTINE HSSBr_ValidateData( )

            ! Some special checks based on whether inputs will come from external source (e.g., Simulink, LabVIEW)
      IF ( .NOT. Cmpl4SFun .AND. .NOT. Cmpl4LV ) THEN

         IF ( InputFileData%HSSBrMode == ControlMode_EXTERN )  THEN
            CALL SetErrStat( ErrID_Fatal, 'HSSBrMode can be '//TRIM(Num2LStr(ControlMode_EXTERN))//' only when implemented in Simulink or LabVIEW.', ErrStat, ErrMsg, RoutineName )
         ENDIF

      END IF

         ! checks for high-speed shaft brake:
      IF ( InputFileData%HSSBrMode /= ControlMode_NONE .and. &
              InputFileData%HSSBrMode /= ControlMode_SIMPLE .and. InputFileData%HSSBrMode /= ControlMode_USER )  THEN
         IF ( InputFileData%HSSBrMode /= ControlMode_DLL .and. InputFileData%HSSBrMode /= ControlMode_EXTERN ) &
                                                CALL SetErrStat( ErrID_Fatal, 'HSSBrMode must be 0, 1, 3, 4, or 5.', ErrStat, ErrMsg, RoutineName )
      END IF
      IF ( InputFileData%THSSBrDp < 0.0_DbKi )  CALL SetErrStat( ErrID_Fatal, 'THSSBrDp must not be negative.', ErrStat, ErrMsg, RoutineName )
      IF ( InputFileData%HSSBrDT  < 0.0_ReKi )  CALL SetErrStat( ErrID_Fatal, 'HSSBrDT must not be negative.', ErrStat, ErrMsg, RoutineName )
      IF ( InputFileData%HSSBrTqF < 0.0_ReKi )  CALL SetErrStat( ErrID_Fatal, 'HSSBrTqF must not be negative.', ErrStat, ErrMsg, RoutineName )

   END SUBROUTINE HSSBr_ValidateData

   !-------------------------------------------------------------------------------------------------------------------------------
   !> This routine performs the checks on inputs for the flap control.
   SUBROUTINE AfC_ValidateData( )
      IF ( InputFileData%AfCMode /= ControlMode_NONE      .and. InputFileData%AfCMode /= ControlMode_Simple   .and. &
           InputFileData%AfCMode /= ControlMode_EXTERN    .and. InputFileData%AfCMode /= ControlMode_DLL )  THEN
         CALL SetErrStat( ErrID_Fatal, 'AfCMode must be 0, 1, 4, or 5.', ErrStat, ErrMsg, RoutineName )
      ENDIF
      if ( InputFileData%AfCMode == ControlMode_Simple ) then
         if ( InputFileData%AfC_phase < -TwoPi .and. InputFileData%AfC_phase > TwoPi ) then
            call SetErrStat( ErrID_Fatal, 'AfC_phase must be between -360 and 360 degrees.', ErrStat, ErrMsg, RoutineName)
         endif
      endif
   END SUBROUTINE AfC_ValidateData

   !-------------------------------------------------------------------------------------------------------------------------------
   !> This routine performs the checks on inputs for the flap control.
   SUBROUTINE CC_ValidateData( )
      IF ( InputFileData%CCMode /= ControlMode_NONE      .and. &
           InputFileData%CCMode /= ControlMode_EXTERN    .and. InputFileData%CCMode /= ControlMode_DLL )  THEN
         CALL SetErrStat( ErrID_Fatal, 'CCMode must be 0, 4, or 5.', ErrStat, ErrMsg, RoutineName )
      ENDIF
   END SUBROUTINE CC_ValidateData

END SUBROUTINE ValidatePrimaryData
!----------------------------------------------------------------------------------------------------------------------------------
!> This subroutine sets the parameters, based on the data stored in InputFileData.
SUBROUTINE SrvD_SetParameters( InputFileData, p, UnSum, ErrStat, ErrMsg )
!..................................................................................................................................

   TYPE(SrvD_InputFile),     INTENT(INOUT)    :: InputFileData  !< Data stored in the module's input file (intent OUT for MOVE_ALLOC)
   TYPE(SrvD_ParameterType), INTENT(INOUT)    :: p              !< The module's parameter data
   INTEGER(IntKi),           INTENT(IN   )    :: UnSum          !< summary file number (>0 when set)
   INTEGER(IntKi),           INTENT(OUT)      :: ErrStat        !< The error status code
   CHARACTER(*),             INTENT(OUT)      :: ErrMsg         !< The error message, if an error occurred

      ! Local variables
   REAL(ReKi)                                 :: ComDenom       ! Common denominator of variables used in the TEC model
   REAL(ReKi)                                 :: SIG_RtSp       ! Rated speed
   REAL(ReKi)                                 :: TEC_K1         ! K1 term for Thevenin-equivalent circuit
   REAL(ReKi)                                 :: TEC_K2         ! K2 term for Thevenin-equivalent circuit

   INTEGER(IntKi)                             :: ErrStat2       ! Temporary error ID
   CHARACTER(ErrMsgLen)                       :: ErrMsg2        ! Temporary message describing error
   CHARACTER(*), PARAMETER                    :: RoutineName = 'SrvD_SetParameters'


      ! Initialize variables
   ErrStat = ErrID_None
   ErrMsg  = ''
   p%DT = InputFileData%DT

   ! Extended avrSWAP array
   p%EXavrSWAP    =  InputFiledata%EXavrSWAP
  
      !.............................................
      ! Pitch control parameters
      !.............................................

   p%PCMode   = InputFileData%PCMode
   p%TPCOn    = InputFileData%TPCOn

   CALL AllocAry( p%TPitManS,  p%NumBl, 'TPitManS',  ErrStat2, ErrMsg2 ); CALL SetErrStat(ErrStat2,ErrMsg2,ErrStat,ErrMsg,RoutineName); p%TPitManS =0.0_DbKi 
   CALL AllocAry( p%BlPitchF,  p%NumBl, 'BlPitchF',  ErrStat2, ErrMsg2 ); CALL SetErrStat(ErrStat2,ErrMsg2,ErrStat,ErrMsg,RoutineName); p%BlPitchF =0.0_ReKi
   CALL AllocAry( p%PitManRat, p%NumBl, 'PitManRat', ErrStat2, ErrMsg2 ); CALL SetErrStat(ErrStat2,ErrMsg2,ErrStat,ErrMsg,RoutineName); p%PitManRat=0.0_ReKi
      IF (ErrStat >= AbortErrLev) RETURN  
      

   p%TPitManS  = InputFileData%TPitManS( 1:min(p%NumBl,size(InputFileData%TPitManS)))
   p%BlPitchF  = InputFileData%BlPitchF( 1:min(p%NumBl,size(InputFileData%BlPitchF)))
   p%PitManRat = InputFileData%PitManRat(1:min(p%NumBl,size(InputFileData%PitManRat)))

   if (UnSum >0) then
      write(UnSum, '(A)')  ' Unless specified, units are consistent with Input units, [SI] system is advised.'
      write(UnSum, '(A)') SectionDivide
      write(UnSum, '(A)')                 ' Pitch control mode {0: none, 3: user-defined from routine PitchCntrl, 4: user-defined from Simulink/Labview, 5: user-defined from Bladed-style DLL} (switch)'
      write(UnSum, '(A43,I2)')            '   PCMode -- Pitch control mode:           ',p%PCMode
      write(UnSum, '(A43,ES20.12e3)')     '   TPCOn  -- pitch control start time:     ',p%TPCOn
      write(UnSum, '(A)')                 '   -------------------'
      write(UnSum, '(A43,3ES12.5e2)')     '   TPitManS  -- pitch override start time: ',p%TPitManS( 1:min(p%NumBl,size(InputFileData%TPitManS)))
      write(UnSum, '(A43,3ES12.5e2)')     '   BlPitchF  -- pitch override final pos:  ',p%BlPitchF( 1:min(p%NumBl,size(InputFileData%BlPitchF)))
      write(UnSum, '(A43,3ES12.5e2)')     '   PitManRat -- pitch override rate:       ',p%PitManRat(1:min(p%NumBl,size(InputFileData%PitManRat)))
      write(UnSum, '(A)')  ''
   endif
      !.............................................
      ! Set generator and torque control parameters:
      !.............................................
   p%VSContrl  = InputFileData%VSContrl
   p%GenModel  = InputFileData%GenModel
   p%GenEff    = InputFileData%GenEff
   p%GenTiStr  = InputFileData%GenTiStr
   p%GenTiStp  = InputFileData%GenTiStp
   p%SpdGenOn  = InputFileData%SpdGenOn
   p%TimGenOn  = InputFileData%TimGenOn
   p%TimGenOf  = InputFileData%TimGenOf


   p%THSSBrFl  = InputFileData%THSSBrDp + InputFileData%HSSBrDT   ! Time at which shaft brake is fully deployed
   
   if (UnSum >0) then
      write(UnSum, '(A)') SectionDivide
      write(UnSum, '(A)')                 ' Variable-speed control mode {0: none, 1: simple VS, 3: user-defined from routine UserVSCont, 4: user-defined from Simulink/Labview, 5: user-defined from Bladed-style DLL} (switch)'
      write(UnSum, '(A41,I2)')            '   VSContrl -- speed control mode:       ',p%VSContrl
      write(UnSum, '(A)')                 '   -------------------'
      write(UnSum, '(A18,I2)')            '   GenModel:      ',p%GenModel
      write(UnSum, '(A55,ES12.5e2)')      '     GenEff  --  efficiency (%):                       ',p%GenEff
      if (p%GenTiStr) then
      write(UnSum, '(A55,ES12.5e2)')      '     GenTiStr -- Timed generator start (s):            ',p%TimGenOn
      else
      write(UnSum, '(A55,ES12.5e2)')      '     SpdGenOn -- Gen speed to turn on the gen (rpm):   ',p%SpdGenOn
      endif
      if (p%GenTiStp)   &
      write(UnSum, '(A55,ES12.5e2)')      '     GenTiStp -- Timed generator stop (s):             ',p%TimGenOf
   endif

   SELECT CASE ( p%VSContrl )      
   CASE ( ControlMode_NONE )  ! None

      IF ( p%GenModel == ControlMode_SIMPLE )     THEN   ! Simple induction generator

           SIG_RtSp  = InputFileData%SIG_SySp*( 1.0 + InputFileData%SIG_SlPc )                                      ! Rated speed
         p%SIG_POSl  = InputFileData%SIG_PORt*( SIG_RtSp - InputFileData%SIG_SySp )                                 ! Pullout slip
         p%SIG_POTq  = InputFileData%SIG_RtTq*InputFileData%SIG_PORt                                                ! Pullout torque
         p%SIG_Slop  = InputFileData%SIG_RtTq/( SIG_RtSp - InputFileData%SIG_SySp )                                 ! SIG torque/speed slope

         p%SIG_SySp = InputFileData%SIG_SySp

         if (UnSum >0) then
            write(UnSum, '(A41)')            '   Simple generator model                '
            write(UnSum, '(A55,ES12.5e2)')   '     SIG_RtSp -- Rated speed             ',SIG_RtSp
            write(UnSum, '(A55,ES12.5e2)')   '     SIG_POSl -- Pullout slip            ',p%SIG_POSl
            write(UnSum, '(A55,ES12.5e2)')   '     SIG_POTq -- Pullout torque          ',p%SIG_POTq
            write(UnSum, '(A55,ES12.5e2)')   '     SIG_Slop -- Torque/speed slope      ',p%SIG_Slop
            write(UnSum, '(A55,ES12.5e2)')   '     SIG_SySp -- Synchronous gen speed   ',p%SIG_SySp
         endif

      ELSEIF ( p%GenModel == ControlMode_ADVANCED )  THEN   ! Thevenin-equivalent induction generator

         ComDenom    = InputFileData%TEC_SRes**2 + ( InputFileData%TEC_SLR + InputFileData%TEC_MR )**2   ! common denominator used in many of the following equations

         p%TEC_Re1   = InputFileData%TEC_SRes*( InputFileData%TEC_MR**2 )/ComDenom                       ! Thevenin's equivalent stator resistance (ohms)
         p%TEC_Xe1   = InputFileData%TEC_MR*( InputFileData%TEC_SRes**2 + InputFileData%TEC_SLR* &
                                    ( InputFileData%TEC_SLR + InputFileData%TEC_MR) )/ComDenom           ! Thevenin's equivalent stator leakage reactance (ohms)
         p%TEC_V1a   = InputFileData%TEC_MR*InputFileData%TEC_VLL/SQRT( 3.0*ComDenom )                   ! Thevenin equivalent source voltage
         p%TEC_SySp  = 4.0*Pi*InputFileData%TEC_Freq/InputFileData%TEC_NPol                              ! Thevenin equivalent synchronous speed
           TEC_K1    = ( p%TEC_Xe1 + InputFileData%TEC_RLR )**2                                          ! Thevenin equivalent K1 term
           TEC_K2    = ( InputFileData%TEC_MR**2 )/ComDenom                                              ! Thevenin equivalent K2 term
         p%TEC_A0    = InputFileData%TEC_RRes*TEC_K2/p%TEC_SySp                                          ! Thevenin equivalent A0 term
         p%TEC_C0    = InputFileData%TEC_RRes**2                                                         ! Thevenin equivalent C0 term
         p%TEC_C1    = -2.0*p%TEC_Re1*InputFileData%TEC_RRes                                             ! Thevenin equivalent C1 term
         p%TEC_C2    = p%TEC_Re1**2 + TEC_K1                                                             ! Thevenin equivalent C2 term

         p%TEC_MR    = InputFileData%TEC_MR
         p%TEC_RLR   = InputFileData%TEC_RLR
         p%TEC_RRes  = InputFileData%TEC_RRes
         p%TEC_SRes  = InputFileData%TEC_SRes
         p%TEC_VLL   = InputFileData%TEC_VLL

         if (UnSum >0) then
            write(UnSum, '(A55)')            '   Advanced Thevenin equivalent generator model      '
            write(UnSum, '(A55,ES12.5e2)')   '     TEC_Re1  -- stator resistance (ohms)            ',p%TEC_Re1
            write(UnSum, '(A55,ES12.5e2)')   '     TEC_Xe1  -- stator leakage reactance (ohms)     ',p%TEC_Xe1
            write(UnSum, '(A55,ES12.5e2)')   '     TEC_V1a  -- source voltage                      ',p%TEC_V1a
            write(UnSum, '(A55,ES12.5e2)')   '     TEC_SySp -- synchronous speed                   ',p%TEC_SySp
            write(UnSum, '(A55,ES12.5e2)')   '     TEC_K1   -- K1 term                             ',  TEC_K1
            write(UnSum, '(A55,ES12.5e2)')   '     TEC_K2   -- K2 term                             ',  TEC_K2
            write(UnSum, '(A55,ES12.5e2)')   '     TEC_A0   -- A0 term                             ',p%TEC_A0
            write(UnSum, '(A55,ES12.5e2)')   '     TEC_C0   -- C0 term                             ',p%TEC_C0
            write(UnSum, '(A55,ES12.5e2)')   '     TEC_C1   -- C1 term                             ',p%TEC_C1
            write(UnSum, '(A55,ES12.5e2)')   '     TEC_C2   -- C2 term                             ',p%TEC_C2
            write(UnSum, '(A55,ES12.5e2)')   '     TEC_MR   -- Magnetizing reactance (ohms)        ',p%TEC_MR
            write(UnSum, '(A55,ES12.5e2)')   '     TEC_RLR  -- Rotor leakage reactance (ohms)      ',p%TEC_RLR
            write(UnSum, '(A55,ES12.5e2)')   '     TEC_RRes -- Rotor resistance (ohms)             ',p%TEC_RRes
            write(UnSum, '(A55,ES12.5e2)')   '     TEC_SRes -- Stator resistance (ohms)            ',p%TEC_SRes
            write(UnSum, '(A55,ES12.5e2)')   '     TEC_VLL  -- Line-to-line RMS voltage (volts)    ',p%TEC_VLL
         endif

      ENDIF


   CASE ( ControlMode_SIMPLE ) ! Simple variable-speed control

      p%VS_SySp   = InputFileData%VS_RtGnSp/( 1.0 +  InputFileData%VS_SlPc )                                            ! Synchronous speed of region 2 1/2 induction generator.
      IF ( InputFileData%VS_SlPc < SQRT(EPSILON(InputFileData%VS_SlPc) ) ) THEN                                         ! We don't have a region 2 so we'll use VS_TrGnSp = VS_RtGnSp
         p%VS_Slope = 9999.9
         p%VS_TrGnSp = InputFileData%VS_RtGnSp
      ELSE
         p%VS_Slope  = InputFileData%VS_RtTq  /( InputFileData%VS_RtGnSp - p%VS_SySp )                                  ! Torque/speed slope of region 2 1/2 induction generator.
         IF ( ABS(InputFileData%VS_Rgn2K) < EPSILON(InputFileData%VS_SlPc) )  THEN  ! .TRUE. if the Region 2 torque is flat, and thus, the denominator in the ELSE condition is zero
            p%VS_TrGnSp = p%VS_SySp                                                                                     ! Transitional generator speed between regions 2 and 2 1/2.
         ELSE                          ! .TRUE. if the Region 2 torque is quadratic with speed
            p%VS_TrGnSp = ( p%VS_Slope - SQRT( p%VS_Slope*( p%VS_Slope - 4.0*InputFileData%VS_Rgn2K*p%VS_SySp ) ) ) &
                              / ( 2.0*InputFileData%VS_Rgn2K )                                                          ! Transitional generator speed between regions 2 and 2 1/2.
         ENDIF
      END IF

      p%VS_Rgn2K   = InputFileData%VS_Rgn2K
      p%VS_RtGnSp  = InputFileData%VS_RtGnSp
      p%VS_RtTq    = InputFileData%VS_RtTq
      
      if (UnSum >0) then
         write(UnSum, '(A55)')            '   Simple variable speed control                     '
         write(UnSum, '(A55,ES12.5e2)')   '     VS_SySp    -- region 2.5 synchronous gen speed  ',p%VS_SySp
         write(UnSum, '(A55,ES12.5e2)')   '     VS_Slope   -- Torque/speed slope of region 2.5  ',p%VS_Slope
         write(UnSum, '(A55,ES12.5e2)')   '     mVS_TrGnSp -- region 2 -> 2.5 trans gen speed   ',p%VS_TrGnSp
         write(UnSum, '(A55,ES12.5e2)')   '     VS_Rgn2K   -- Gen torque constant region 2      ',p%VS_Rgn2K 
         write(UnSum, '(A55,ES12.5e2)')   '     VS_RtGnSp  -- Rated gen speed                   ',p%VS_RtGnSp
         write(UnSum, '(A55,ES12.5e2)')   '     VS_RtTq    -- Rated gen torque                  ',p%VS_RtTq  
      endif

   END SELECT 


      !.............................................
      ! High-speed shaft brake parameters
      !.............................................
   p%HSSBrMode = InputFileData%HSSBrMode
   p%THSSBrDp  = InputFileData%THSSBrDp
   p%HSSBrDT   = InputFileData%HSSBrDT
   p%HSSBrTqF  = InputFileData%HSSBrTqF

   if (UnSum >0) then
      write(UnSum, '(A)') ''
      write(UnSum, '(A)') SectionDivide
      write(UnSum, '(A)')              ' HSS brake model {0: none, 1: simple, 3: user-defined from routine UserHSSBr, 4: user-defined from Simulink/Labview, 5: user-defined from Bladed-style DLL} (switch)'
      write(UnSum, '(A45,I2)')         '    HSSBrMode -- high speed shaft brake mode ',p%HSSBrMode
      if (p%HSSBrMode > 0) then 
      write(UnSum, '(A56,ES12.5e2)')   '    THSSBrDp -- Time to initiate deployment (s)         ',p%THSSBrDp
      write(UnSum, '(A56,ES12.5e2)')   '    HSSBrDT  -- Time full deployment once initiated (s) ',p%HSSBrDT 
      write(UnSum, '(A56,ES12.5e2)')   '    HSSBrTqF -- Fully deployed HSS-brake torque (N-m)   ',p%HSSBrTqF
      endif
   endif
         
      !.............................................
      ! Nacelle-yaw control parameters
      !.............................................
   p%YCMode    = InputFileData%YCMode
   p%TYCOn     = InputFileData%TYCOn
   p%YawNeut   = InputFileData%YawNeut !bjj: this should be renamed...
   p%YawSpr    = InputFileData%YawSpr
   p%YawDamp   = InputFileData%YawDamp

   p%TYawManS  = InputFileData%TYawManS
   p%NacYawF   = InputFileData%NacYawF
   p%YawManRat = InputFileData%YawManRat              ! we change the sign of this variable later

   if (UnSum >0) then
      write(UnSum, '(A)') ''
      write(UnSum, '(A)') SectionDivide
      write(UnSum, '(A)')              ' Yaw control mode {0: none, 3: user-defined from routine UserYawCont, 4: user-defined from Simulink/Labview, 5: user-defined from Bladed-style DLL} (switch)'
      write(UnSum, '(A32,I2)')         '    YCMode  -- yaw control mode ',p%YCMode
      if (p%YCMode > 0) &
      write(UnSum, '(A55,ES12.5e2)')   '    TYCOn   --  Time to enable active yaw control (s)  ',p%TYCOn
      write(UnSum, '(A)')              '    -------------------'
      write(UnSum, '(A)')              '    Yaw spring characteristics'
      write(UnSum, '(A55,ES12.5e2)')   '      YawNeut --  neutral spring position (degrees)    ',p%YawNeut
      write(UnSum, '(A55,ES12.5e2)')   '      YawSpr  --  spring constant (N-m/rad)            ',p%YawSpr
      write(UnSum, '(A55,ES12.5e2)')   '      YawDamp --  damping constant (N-m/(rad/s))       ',p%YawDamp
      write(UnSum, '(A)')              '    -------------------'
      write(UnSum, '(A)')              '    Prescribed yaw motion'
      write(UnSum, '(A55,ES12.5e2)')   '      TYawManS  -- yaw maneuver start time (s)         ',p%TYawManS
      write(UnSum, '(A55,ES12.5e2)')   '      YawManRat -- yaw maneuver rate (deg/s)           ',p%YawManRat
      write(UnSum, '(A55,ES12.5e2)')   '      NacYawF   -- Final yaw angle for override (deg)  ',p%NacYawF
   endif

      !.............................................
      ! tip-brake parameters (not used in this version)
      !.............................................
   CALL AllocAry( p%TBDepISp, p%NumBl, 'TBDepISp', ErrStat2, ErrMsg2 )  ! Deployment-initiation speed for the tip brakes
      CALL SetErrStat(ErrStat2,ErrMsg2,ErrStat,ErrMsg,RoutineName)
      IF (ErrStat >= AbortErrLev) RETURN

   p%TBDepISp = HUGE(p%TBDepISp) ! Deployment-initiation speed for the tip brakes: basically never deploy them. Eventually this will be added back?
   !p%TBDepISp  = InputFileData%TBDepISp*RPM2RPS

   p%TpBrDT   = HUGE(p%TpBrDT)   ! Time for tip brakes to reach full deployment, once deployed
   p%TBDrConN = 0.0_ReKi         ! tip-drag constant during normal operation
   p%TBDrConD = 0.0_ReKi         ! tip-drag constant during fully deployed operation
   
   if (UnSum >0) then
      write(UnSum, '(A)') ''
      write(UnSum, '(A)') SectionDivide
      write(UnSum, '(A)') ' Tip Brake  (not available)'
   endif
      
      !.............................................
      ! Tuned-mass damper parameters
      !     -- summary file info written later
      !.............................................   
   p%NumBStC   = InputFileData%NumBStC
   p%NumNStC   = InputFileData%NumNStC
   p%NumTStC   = InputFileData%NumTStC
   p%NumSStC   = InputFileData%NumSStC

      !.............................................
      ! Save values for AfCmode - Airfoil control
      !.............................................
   p%AfCmode      =  InputFileData%AfCmode
   p%AfC_Mean     =  InputFileData%AfC_Mean
   p%AfC_Amp      =  InputFileData%AfC_Amp
   p%AfC_phase    =  InputFileData%AfC_phase

   if (UnSum >0) then
      write(UnSum, '(A)') ''
      write(UnSum, '(A)') SectionDivide
      write(UnSum, '(A)')              ' Airfoil control'
      write(UnSum, '(A37,I2)')         '    AfCMode  -- Airfoil control mode ',p%AfCMode
      if (p%AfCMode == ControlMode_SIMPLE) then
      write(UnSum, '(A)')              '    -------------------'
      write(UnSum, '(A)')              '    Simple cosine signal'
      write(UnSum, '(A115,ES12.5e2)')  '      AfC_Mean  -- Mean level for cocosine cycling or steady value (-)                                             ',p%AfC_Mean
      write(UnSum, '(A115,ES12.5e2)')  '      AfC_Amp   -- Amplitude for for cocosine cycling of flap signal (-)                                           ',p%AfC_Amp
      write(UnSum, '(A115,ES12.5e2)')  '      AfC_Phase -- Phase relative to the blade azimuth (0 is vertical) for for cosine cycling of flap signal (deg) ',p%AfC_Phase
      endif
   endif

      !.............................................
      ! Save values for CCmode - Cable control
      !.............................................
   p%CCmode       =  InputFileData%CCmode
 
   if (UnSum >0) then
      write(UnSum, '(A)') ''
      write(UnSum, '(A)') SectionDivide
      write(UnSum, '(A)')              ' Cable control'
      write(UnSum, '(A34,I2)')         '    CCMode  -- cable control mode ',p%CCMode
   endif


      !.............................................
      ! Parameters for file output (not including Bladed DLL logging outputs)
      !.............................................
   p%NumOuts = InputFileData%NumOuts
   p%NumOuts_DLL = 0 ! set to zero and overwritten if/when the DLL uses it

   CALL SetOutParam(InputFileData%OutList, p, ErrStat2, ErrMsg2 ) ! requires: p%NumOuts, p%NumBl; sets: p%OutParam.
      CALL SetErrStat(ErrStat2,ErrMsg2,ErrStat,ErrMsg,RoutineName)
      IF (ErrStat >= AbortErrLev) RETURN

   IF ( InputFileData%TabDelim ) THEN
      p%Delim = TAB
   ELSE
      p%Delim = ' '
   END IF           

END SUBROUTINE SrvD_SetParameters
!----------------------------------------------------------------------------------------------------------------------------------
!> Routine for computing the yaw output: a yaw moment. This routine is used in both loose and tight coupling.
SUBROUTINE Yaw_CalcOutput( t, u, p, x, xd, z, OtherState, y, m, ErrStat, ErrMsg )
!..................................................................................................................................

   REAL(DbKi),                     INTENT(IN   )  :: t           !< Current simulation time in seconds
   TYPE(SrvD_InputType),           INTENT(IN   )  :: u           !< Inputs at t
   TYPE(SrvD_ParameterType),       INTENT(IN   )  :: p           !< Parameters
   TYPE(SrvD_ContinuousStateType), INTENT(IN   )  :: x           !< Continuous states at t
   TYPE(SrvD_DiscreteStateType),   INTENT(IN   )  :: xd          !< Discrete states at t
   TYPE(SrvD_ConstraintStateType), INTENT(IN   )  :: z           !< Constraint states at t
   TYPE(SrvD_OtherStateType),      INTENT(IN   )  :: OtherState  !< Other states at t
   TYPE(SrvD_OutputType),          INTENT(INOUT)  :: y           !< Outputs computed at t (Input only so that mesh con-
                                                                 !!   nectivity information does not have to be recalculated)
   TYPE(SrvD_MiscVarType),         INTENT(INOUT)  :: m           !< Misc (optimization) variables
   INTEGER(IntKi),                 INTENT(  OUT)  :: ErrStat     !< Error status of the operation
   CHARACTER(*),                   INTENT(  OUT)  :: ErrMsg      !< Error message if ErrStat /= ErrID_None

      ! local variables
   REAL(ReKi)                                     :: YawPosCom   ! Commanded yaw angle from user-defined routines, rad.
   REAL(ReKi)                                     :: YawRateCom  ! Commanded yaw rate  from user-defined routines, rad/s.
   REAL(ReKi)                                     :: YawPosComInt ! Integrated yaw commanded (from DLL), rad

      ! Initialize ErrStat

   ErrStat = ErrID_None
   ErrMsg  = ""

   !...................................................................
   ! Override standard yaw control with a linear maneuver if necessary:
   !...................................................................

   IF ( OtherState%BegYawMan )  THEN  ! Override yaw maneuver is occuring.

      IF ( t >= OtherState%TYawManE )  THEN   ! Override yaw maneuver has ended; yaw command is fixed at NacYawF

         YawPosCom     = p%NacYawF
         YawRateCom    = 0.0_ReKi

      ELSE                             ! Override yaw maneuver in linear ramp

            ! Increment the command yaw and rate using YawManRat
         YawRateCom    = SIGN( p%YawManRat, p%NacYawF - OtherState%NacYawI )             ! Modify the sign of p%YawManRat based on the direction of the yaw maneuever
         YawPosCom     = OtherState%NacYawI + YawRateCom*( t - p%TYawManS )

      ENDIF

   ELSE

      if (p%YCMode == ControlMode_DLL) then
         if (m%dll_data%Yaw_Cntrl == GH_DISCON_YAW_CONTROL_TORQUE .or. m%dll_data%OverrideYawRateWithTorque) then

            y%YawMom = m%dll_data%YawTorqueDemand

            return
         end if
      end if

      !...................................................................
      ! Calculate standard yaw position and rate commands:
      !...................................................................

      YawPosComInt = OtherState%YawPosComInt    ! get state value.  We don't update the state here.
      CALL CalculateStandardYaw(t, u, p, m, YawPosCom, YawRateCom, YawPosComInt, ErrStat, ErrMsg)

   END IF
   !...................................................................
   ! Calculate the yaw moment:
   !...................................................................

   y%YawMom = - p%YawSpr *( u%Yaw     - YawPosCom  )     &          ! {-f(qd,q,t)}SpringYaw
              - p%YawDamp*( u%YawRate - YawRateCom )                ! {-f(qd,q,t)}DampYaw;


   !...................................................................
   ! Apply trim case for linearization:
   ! prescribed yaw will be wrong in this case.....
   !...................................................................
   if (p%TrimCase==TrimCase_yaw) then
      y%YawMom = y%YawMom + xd%CtrlOffset * p%YawSpr
   end if


END SUBROUTINE Yaw_CalcOutput
!----------------------------------------------------------------------------------------------------------------------------------
!> Routine that calculates standard yaw position and rate commands: YawPosCom and YawRateCom.
SUBROUTINE CalculateStandardYaw(t, u, p, m, YawPosCom, YawRateCom, YawPosComInt, ErrStat, ErrMsg)

   REAL(DbKi),                     INTENT(IN   )  :: t            !< Current simulation time in seconds
   TYPE(SrvD_InputType),           INTENT(IN   )  :: u            !< Inputs at t
   TYPE(SrvD_ParameterType),       INTENT(IN   )  :: p            !< Parameters
   TYPE(SrvD_MiscVarType),         INTENT(INOUT)  :: m            !< Misc (optimization) variables
   REAL(ReKi),                     INTENT(  OUT)  :: YawPosCom    !< Commanded yaw angle from user-defined routines, rad.
   REAL(ReKi),                     INTENT(  OUT)  :: YawRateCom   !< Commanded yaw rate  from user-defined routines, rad/s.
   REAL(ReKi),                     INTENT(INOUT)  :: YawPosComInt !< Internal variable that integrates the commanded yaw rate and passes it to YawPosCom
   INTEGER(IntKi),                 INTENT(  OUT)  :: ErrStat      !< Error status of the operation
   CHARACTER(*),                   INTENT(  OUT)  :: ErrMsg       !< Error message if ErrStat /= ErrID_None

   ErrStat = ErrID_None
   ErrMsg  = ""

   !...................................................................
   ! Calculate standard yaw position and rate commands:
   !...................................................................


   IF ( t >= p%TYCOn  .AND.  p%YCMode /= ControlMode_NONE )  THEN   ! Time now to enable active yaw control.


      SELECT CASE ( p%YCMode )  ! Which yaw control mode are we using? (we already took care of ControlMode_None)

         CASE ( ControlMode_SIMPLE )            ! Simple ... BJJ: THIS will be NEW


         CASE ( ControlMode_USER )              ! User-defined from routine UserYawCont().

            CALL UserYawCont ( u%Yaw, u%YawRate, u%WindDir, u%YawErr, p%NumBl, t, p%DT, p%RootName, YawPosCom, YawRateCom )

         CASE ( ControlMode_EXTERN )              ! User-defined from Simulink or LabVIEW

            YawPosCom  = u%ExternalYawPosCom
            YawRateCom = u%ExternalYawRateCom

         CASE ( ControlMode_DLL )                                ! User-defined yaw control from Bladed-style DLL

            YawPosComInt   = YawPosComInt + m%dll_data%YawRateCom*p%DT     ! Integrated yaw position
            YawPosCom      = YawPosComInt !bjj: was this: LastYawPosCom + YawRateCom*( ZTime - LastTime )
            YawRateCom     =                m%dll_data%YawRateCom

            if (m%dll_data%OverrideYawRateWithTorque .or. m%dll_data%Yaw_Cntrl == GH_DISCON_YAW_CONTROL_TORQUE) then
               call SetErrStat(ErrID_Fatal, "Unable to calculate yaw rate control because yaw torque control (or override) was requested from DLL.", ErrStat, ErrMsg, "CalculateStandardYaw")
               return
            end if

      END SELECT


   ELSE  ! Do not control yaw, maintain initial (neutral) yaw angles

         YawPosCom  = p%YawNeut
         YawRateCom = 0.0_ReKi

   ENDIF

END SUBROUTINE CalculateStandardYaw
!----------------------------------------------------------------------------------------------------------------------------------
!> This routine updates the other states associated with the yaw controller: BegYawMan, NacYawI, and TYawManE.
SUBROUTINE Yaw_UpdateStates( t, u, p, x, xd, z, OtherState, m, ErrStat, ErrMsg )
!..................................................................................................................................

   REAL(DbKi),                      INTENT(IN   ) :: t           !< t+dt
   TYPE(SrvD_InputType),            INTENT(IN   ) :: u           !< Inputs at t+dt
   TYPE(SrvD_ParameterType),        INTENT(IN   ) :: p           !< Parameters
   TYPE(SrvD_ContinuousStateType),  INTENT(INOUT) :: x           !< Input: Continuous states at t;
                                                                 !!   Output: Continuous states at t + dt
   TYPE(SrvD_DiscreteStateType),    INTENT(INOUT) :: xd          !< Input: Discrete states at t;
                                                                 !!   Output: Discrete states at t + dt
   TYPE(SrvD_ConstraintStateType),  INTENT(INOUT) :: z           !< Input: Constraint states at t;
                                                                 !!   Output: Constraint states at t + dt
   TYPE(SrvD_OtherStateType),       INTENT(INOUT) :: OtherState  !< Other states: Other states at t;
                                                                 !!   Output: Other states at t + dt
   TYPE(SrvD_MiscVarType),         INTENT(INOUT)  :: m           !< Misc (optimization) variables
   INTEGER(IntKi),                 INTENT(  OUT)  :: ErrStat     !< Error status of the operation
   CHARACTER(*),                   INTENT(  OUT)  :: ErrMsg      !< Error message if ErrStat /= ErrID_None

      ! local variables
   REAL(ReKi)                                     :: YawPosCom   ! Commanded yaw angle from user-defined routines, rad.
   REAL(ReKi)                                     :: YawRateCom  ! Commanded yaw rate  from user-defined routines, rad/s.
   REAL(ReKi)                                     :: YawManRat   ! Yaw maneuver rate, rad/s


         ! Initialize ErrStat

      ErrStat = ErrID_None
      ErrMsg  = ""


   !...................................................................
   ! Determine if override of standard yaw control with a linear maneuver is necessary:
   !...................................................................

   IF ( t >= p%TYawManS )  THEN  ! Override yaw maneuver is occuring.


      IF ( .not. OtherState%BegYawMan )  THEN  ! Override yaw maneuver is just beginning (possibly again).

         CALL CalculateStandardYaw(t, u, p, m, YawPosCom, YawRateCom, OtherState%YawPosComInt, ErrStat, ErrMsg)

         OtherState%NacYawI   = YawPosCom  !bjj: was u%Yaw                                    ! Store the initial (current) yaw, at the start of the yaw maneuver
         YawManRat            = SIGN( p%YawManRat, p%NacYawF - OtherState%NacYawI )           ! Modify the sign of YawManRat based on the direction of the yaw maneuever
         OtherState%TYawManE  = p%TYawManS + ( p%NacYawF - OtherState%NacYawI ) / YawManRat   ! Calculate the end time of the override yaw maneuver

         OtherState%BegYawMan = .TRUE.                                                        ! Let's remember when we stored this these values

      ENDIF

   ELSE

      !...................................................................
      ! Update OtherState%YawPosComInt:
      !...................................................................
      CALL CalculateStandardYaw(t, u, p, m, YawPosCom, YawRateCom, OtherState%YawPosComInt, ErrStat, ErrMsg)

   ENDIF


END SUBROUTINE Yaw_UpdateStates
!----------------------------------------------------------------------------------------------------------------------------------
!> Routine for computing the pitch output: blade pitch commands. This routine is used in both loose and tight coupling.
SUBROUTINE Pitch_CalcOutput( t, u, p, x, xd, z, OtherState, BlPitchCom, ElecPwr, m, ErrStat, ErrMsg )
!..................................................................................................................................

   REAL(DbKi),                     INTENT(IN   )  :: t           !< Current simulation time in seconds
   TYPE(SrvD_InputType),           INTENT(IN   )  :: u           !< Inputs at t
   TYPE(SrvD_ParameterType),       INTENT(IN   )  :: p           !< Parameters
   TYPE(SrvD_ContinuousStateType), INTENT(IN   )  :: x           !< Continuous states at t
   TYPE(SrvD_DiscreteStateType),   INTENT(IN   )  :: xd          !< Discrete states at t
   TYPE(SrvD_ConstraintStateType), INTENT(IN   )  :: z           !< Constraint states at t
   TYPE(SrvD_OtherStateType),      INTENT(IN   )  :: OtherState  !< Other states at t
   REAL(ReKi),                     INTENT(INOUT)  :: BlPitchCom(:) !< pitch outputs computed at t (Input only so that mesh con-
                                                                 !!   nectivity information does not have to be recalculated)
   REAL(ReKi),                     INTENT(IN )    :: ElecPwr     !< Electrical power (watts)
   TYPE(SrvD_MiscVarType),         INTENT(INOUT)  :: m           !< Misc (optimization) variables
   INTEGER(IntKi),                 INTENT(  OUT)  :: ErrStat     !< Error status of the operation
   CHARACTER(*),                   INTENT(  OUT)  :: ErrMsg      !< Error message if ErrStat /= ErrID_None

      ! local variables
   REAL(ReKi)                                     :: factor
   REAL(ReKi)                                     :: PitManRat
   INTEGER(IntKi)                                 :: K           ! counter for blades



         ! Initialize ErrStat

      ErrStat = ErrID_None
      ErrMsg  = ""


   !...................................................................
   ! Calculate standard pitch position and rate commands:
   !...................................................................
      ! Control pitch if requested:

   IF ( t >= p%TPCOn .AND.  p%PCMode /= ControlMode_NONE )  THEN   ! Time now to enable active pitch control.


      SELECT CASE ( p%PCMode )  ! Which pitch control mode are we using?

         CASE ( ControlMode_SIMPLE )            ! Simple, built-in pitch-control routine.

            ! bjj: add this!

         CASE ( ControlMode_USER )              ! User-defined from routine PitchCntrl().

            CALL PitchCntrl ( u%BlPitch, ElecPwr, u%LSS_Spd, u%TwrAccel, p%NumBl, t, p%DT, p%RootName, BlPitchCom )

         CASE ( ControlMode_EXTERN )              ! User-defined from Simulink or LabVIEW.

            BlPitchCom = u%ExternalBlPitchCom(1:p%NumBl)
         
         CASE ( ControlMode_DLL )                                ! User-defined pitch control from Bladed-style DLL


            if (p%DLL_Ramp) then
               factor = (t - m%LastTimeCalled) / m%dll_data%DLL_DT
               BlPitchCom = m%dll_data%PrevBlPitch(1:p%NumBl) + &
                                 factor * ( m%dll_data%BlPitchCom(1:p%NumBl) - m%dll_data%PrevBlPitch(1:p%NumBl) )
            else
               BlPitchCom = m%dll_data%BlPitchCom(1:p%NumBl)
            end if

               ! update the filter state once per time step
            IF ( EqualRealNos( t - p%DT, m%LastTimeFiltered ) ) THEN
               m%xd_BlPitchFilter = p%BlAlpha * m%xd_BlPitchFilter + (1.0_ReKi - p%BlAlpha) * BlPitchCom
               m%LastTimeFiltered = t
            END IF

            BlPitchCom = p%BlAlpha * m%xd_BlPitchFilter + (1.0_ReKi - p%BlAlpha) * BlPitchCom

      END SELECT

   ELSE                          ! Do not control pitch yet, maintain initial pitch angles.

      ! Use the initial blade pitch angles:

      BlPitchCom = p%BlPitchInit

   ENDIF


   !...................................................................
   ! Override standard pitch control with a linear maneuver if necessary:
   !...................................................................

   DO K = 1,p%NumBl ! Loop through all blades


      IF ( OtherState%BegPitMan(K) )  THEN  ! Override pitch maneuver is occuring for this blade.

         IF ( t >= OtherState%TPitManE(K) )  THEN      ! Override pitch maneuver has ended, blade is locked at BlPitchF.

            BlPitchCom(K) = p%BlPitchF(K)

         ELSE

            PitManRat     = SIGN( p%PitManRat(K), p%BlPitchF(K) - OtherState%BlPitchI(K) )   ! Modify the sign of PitManRat based on the direction of the pitch maneuever
            BlPitchCom(K) = OtherState%BlPitchI(K) + PitManRat*( t - p%TPitManS(K) )         ! Increment the blade pitch using PitManRat

         END IF

      ENDIF


   ENDDO ! K - blades

   !...................................................................
   ! Apply trim case for linearization:
   !...................................................................
   if (p%TrimCase==TrimCase_pitch) then
      BlPitchCom = BlPitchCom + xd%CtrlOffset
   end if


END SUBROUTINE Pitch_CalcOutput
!----------------------------------------------------------------------------------------------------------------------------------
!> This routine updates the continuous and other states associated with the pitch controller: BegPitMan, BlPitchI, and TPitManE.
SUBROUTINE Pitch_UpdateStates( t, u, p, x, xd, z, OtherState, m, ErrStat, ErrMsg )
!..................................................................................................................................

   REAL(DbKi),                      INTENT(IN   ) :: t           !< t+dt
   TYPE(SrvD_InputType),            INTENT(IN   ) :: u           !< Inputs at t+dt
   TYPE(SrvD_ParameterType),        INTENT(IN   ) :: p           !< Parameters
   TYPE(SrvD_ContinuousStateType),  INTENT(INOUT) :: x           !< Input: Continuous states at t;
                                                                 !!   Output: Continuous states at t + dt
   TYPE(SrvD_DiscreteStateType),    INTENT(INOUT) :: xd          !< Input: Discrete states at t;
                                                                 !!   Output: Discrete states at t + dt
   TYPE(SrvD_ConstraintStateType),  INTENT(INOUT) :: z           !< Input: Constraint states at t;
                                                                 !!   Output: Constraint states at t + dt
   TYPE(SrvD_OtherStateType),       INTENT(INOUT) :: OtherState  !< Other states: Other states at t;
                                                                 !!   Output: Other states at t + dt
   TYPE(SrvD_MiscVarType),         INTENT(INOUT)  :: m           !< Misc (optimization) variables
   INTEGER(IntKi),                 INTENT(  OUT)  :: ErrStat     !< Error status of the operation
   CHARACTER(*),                   INTENT(  OUT)  :: ErrMsg      !< Error message if ErrStat /= ErrID_None

      ! local variables
   REAL(ReKi)                                     :: PitManRat
   INTEGER(IntKi)                                 :: K           ! counter for blades



      ! Initialize ErrStat

   ErrStat = ErrID_None
   ErrMsg  = ""


   !...................................................................
   ! Override standard pitch control with a linear maneuver if necessary:
   !...................................................................

   DO K = 1,p%NumBl ! Loop through all blades


      IF ( t >= p%TPitManS(K) )  THEN  ! Override pitch maneuver is occuring for this blade.


         IF ( .not. OtherState%BegPitMan(K) )  THEN  ! Override pitch maneuver is just beginning.

            OtherState%BlPitchI (K) = u%BlPitch(K)                                                                ! Store the initial (current) pitch, at the start of the pitch maneuver.

            PitManRat               = SIGN( p%PitManRat(K), p%BlPitchF(K) - OtherState%BlPitchI(K) )              ! Modify the sign of PitManRat based on the direction of the pitch maneuever
            OtherState%TPitManE (K) = p%TPitManS(K) + ( p%BlPitchF(K) - OtherState%BlPitchI(K) )/PitManRat        ! Calculate the end time of the override pitch maneuver

            OtherState%BegPitMan(K) = .TRUE.

         ENDIF

      ENDIF

   ENDDO ! K - blades


END SUBROUTINE Pitch_UpdateStates
!----------------------------------------------------------------------------------------------------------------------------------

!----------------------------------------------------------------------------------------------------------------------------------  
!> Routine for computing the tip-brake output: TBDrCon. This routine is used in both loose and tight coupling.
SUBROUTINE TipBrake_CalcOutput( t, u, p, x, xd, z, OtherState, y, m, ErrStat, ErrMsg )
!..................................................................................................................................

   REAL(DbKi),                     INTENT(IN   )  :: t           !< Current simulation time in seconds
   TYPE(SrvD_InputType),           INTENT(IN   )  :: u           !< Inputs at t
   TYPE(SrvD_ParameterType),       INTENT(IN   )  :: p           !< Parameters
   TYPE(SrvD_ContinuousStateType), INTENT(IN   )  :: x           !< Continuous states at t
   TYPE(SrvD_DiscreteStateType),   INTENT(IN   )  :: xd          !< Discrete states at t
   TYPE(SrvD_ConstraintStateType), INTENT(IN   )  :: z           !< Constraint states at t
   TYPE(SrvD_OtherStateType),      INTENT(IN   )  :: OtherState  !< Other states at t
   TYPE(SrvD_OutputType),          INTENT(INOUT)  :: y           !< Outputs computed at t (Input only so that mesh con-
                                                                 !!   nectivity information does not have to be recalculated)
   TYPE(SrvD_MiscVarType),         INTENT(INOUT)  :: m           !< Misc (optimization) variables
   INTEGER(IntKi),                 INTENT(  OUT)  :: ErrStat     !< Error status of the operation
   CHARACTER(*),                   INTENT(  OUT)  :: ErrMsg      !< Error message if ErrStat /= ErrID_None

      ! local variables
   INTEGER(IntKi)                                 :: K           ! counter for blades


      ! Initialize ErrStat

   ErrStat = ErrID_None
   ErrMsg  = ""


   !...................................................................
   ! Calculate standard tip brake commands:
   !...................................................................

   DO K = 1,p%NumBl

      IF ( OtherState%BegTpBr(K) )  THEN                       ! The tip brakes have been deployed.

         y%TBDrCon(K) = p%TBDrConN + ( p%TBDrConD - p%TBDrConN ) * TBFract( t, OtherState%TTpBrDp(K), OtherState%TTpBrFl(K) )

      ELSE                                                     ! The tip brakes haven't been deployed yet.

         y%TBDrCon(K) = p%TBDrConN

      ENDIF

   END DO
!returns TBDrCon, or N and D part of ElastoDyn, return 0<=TBFrac<=1, consistant with other controllers

END SUBROUTINE TipBrake_CalcOutput
!-------------------------------------------------------------------------------------------------------------------------------
!> A math S-function for the fraction of tip brake drag between normal and fully deployed operation.
!! (This function was formerly part of RtHS.)
FUNCTION TBFract( t, BrakStrt, BrakEnd )
!...............................................................................................................................

   IMPLICIT                        NONE

      ! Passed Variables:

   REAL(DbKi), INTENT(IN )      :: t                                               !< Current time
   REAL(DbKi), INTENT(IN )      :: BrakEnd                                         !< Time at which brakes are fully deployed
   REAL(DbKi), INTENT(IN )      :: BrakStrt                                        !< Time at which brakes are first deployed
   REAL(ReKi)                   :: TBFract                                         !< This function.


      ! Local Variables.

   REAL(DbKi)                   :: TmpVar                                          ! A temporary variable



   IF ( t <= BrakStrt )  THEN

      TBFract = 0.0

   ELSEIF ( t < BrakEnd )  THEN

      TmpVar  = ( ( t - BrakStrt )/( BrakStrt - BrakEnd ) )**2
      TBFract = TmpVar*( 2.0 - TmpVar )

   ELSE

      TBFract = 1.0

   ENDIF

   RETURN
END FUNCTION TBFract
!----------------------------------------------------------------------------------------------------------------------------------
!> This routine updates the other states of the tip brakes: BegTpBr, TTpBrDp, and TTpBrFl
SUBROUTINE TipBrake_UpdateStates( t, u, p, x, xd, z, OtherState, m, ErrStat, ErrMsg )
!..................................................................................................................................

   REAL(DbKi),                      INTENT(IN   ) :: t           !< t+dt
   TYPE(SrvD_InputType),            INTENT(IN   ) :: u           !< Inputs at t+dt
   TYPE(SrvD_ParameterType),        INTENT(IN   ) :: p           !< Parameters
   TYPE(SrvD_ContinuousStateType),  INTENT(INOUT) :: x           !< Input: Continuous states at t;
                                                                 !!   Output: Continuous states at t + dt
   TYPE(SrvD_DiscreteStateType),    INTENT(INOUT) :: xd          !< Input: Discrete states at t;
                                                                 !!   Output: Discrete states at t + dt
   TYPE(SrvD_ConstraintStateType),  INTENT(INOUT) :: z           !< Input: Constraint states at t;
                                                                 !!   Output: Constraint states at t + dt
   TYPE(SrvD_OtherStateType),       INTENT(INOUT) :: OtherState  !< Other states: Other states at t;
                                                                 !!   Output: Other states at t + dt
   TYPE(SrvD_MiscVarType),          INTENT(INOUT) :: m           !< Misc (optimization) variables
   INTEGER(IntKi),                  INTENT(  OUT) :: ErrStat     !< Error status of the operation
   CHARACTER(*),                    INTENT(  OUT) :: ErrMsg      !< Error message if ErrStat /= ErrID_None

      ! local variables
   INTEGER(IntKi)                                 :: K           ! counter for blades


      ! Initialize ErrStat

   ErrStat = ErrID_None
   ErrMsg  = ""


   !...................................................................
   ! Determine if tip brakes should be deployed:
   !...................................................................

   DO K = 1,p%NumBl

      IF ( .not. OtherState%BegTpBr(k) )  THEN        ! The tip brakes have not been deployed yet

         IF ( u%RotSpeed >= p%TBDepISp(K) )  THEN     ! The tip brakes deploy due to speed

            OtherState%BegTpBr(k) = .true.
            OtherState%TTpBrDp(K) = t                 ! time first deployed (0%)
            OtherState%TTpBrFl(K) = t + p%TpBrDT      ! time fully deployed (100%)

         ENDIF

      END IF

   END DO

END SUBROUTINE TipBrake_UpdateStates
!-------------------------------------------------------------------------------------------------------------------------------
!> This routine calculates the drive-train torque outputs: GenTrq, ElecPwr, and HSSBrTrqC
SUBROUTINE Torque_CalcOutput( t, u, p, x, xd, z, OtherState, y, m, ErrStat, ErrMsg )
!..................................................................................................................................

   REAL(DbKi),                     INTENT(IN   )  :: t           !< Current simulation time in seconds
   TYPE(SrvD_InputType),           INTENT(IN   )  :: u           !< Inputs at t
   TYPE(SrvD_ParameterType),       INTENT(IN   )  :: p           !< Parameters
   TYPE(SrvD_ContinuousStateType), INTENT(IN   )  :: x           !< Continuous states at t
   TYPE(SrvD_DiscreteStateType),   INTENT(IN   )  :: xd          !< Discrete states at t
   TYPE(SrvD_ConstraintStateType), INTENT(IN   )  :: z           !< Constraint states at t
   TYPE(SrvD_OtherStateType),      INTENT(IN   )  :: OtherState  !< Other states at t
   TYPE(SrvD_OutputType),          INTENT(INOUT)  :: y           !< Outputs computed at t (Input only so that mesh con-
                                                                 !!   nectivity information does not have to be recalculated)
   TYPE(SrvD_MiscVarType),         INTENT(INOUT)  :: m           !< Misc (optimization) variables
   INTEGER(IntKi),                 INTENT(  OUT)  :: ErrStat     !< Error status of the operation
   CHARACTER(*),                   INTENT(  OUT)  :: ErrMsg      !< Error message if ErrStat /= ErrID_None

      ! Local variables:

   REAL(ReKi)                   :: HSSBrFrac                                       ! Fraction of full braking torque {0 (off) <= HSSBrFrac <= 1 (full)} (-)



      ! Initialize variables
   ErrStat = ErrID_None
   ErrMsg  = ''



   !.................................................................................
   ! Calculate generator torque (y%GenTrq) and electrical power (y%ElecPwr):
   !.................................................................................

   IF ( OtherState%GenOnLine .and. .not. OtherState%Off4Good )  THEN    ! Generator is on line.
      CALL CalculateTorque( t, u, p, m, y%GenTrq, y%ElecPwr, ErrStat, ErrMsg )
      if (ErrStat >= AbortErrLev) return
   ELSE                                                                 ! Generator is off line.
      y%GenTrq  = 0.0_ReKi
      y%ElecPwr = 0.0_ReKi
   ENDIF

   !...................................................................
   ! Apply trim case for linearization:
   !...................................................................
   if (p%TrimCase == TrimCase_torque) then
      y%GenTrq = y%GenTrq + xd%CtrlOffset
   end if

   !.................................................................................
   ! Calculate the magnitude of HSS brake torque from DLL controller
   !.................................................................................
   IF (p%HSSBrMode == ControlMode_DLL) THEN

      y%HSSBrTrqC = m%dll_data%HSSBrTrqDemand

   ELSE

      !.................................................................................
      ! Calculate the fraction of applied HSS-brake torque, HSSBrFrac:
      !.................................................................................
      IF ( t <= p%THSSBrDp )  THEN    ! HSS brake not deployed yet.

         HSSBrFrac = 0.0_ReKi

      ELSE                             ! HSS brake deployed.


         SELECT CASE ( p%HSSBrMode )                 ! Which HSS brake model are we using?

         CASE ( ControlMode_NONE)                    ! None

            HSSBrFrac = 0.0_ReKi

         CASE ( ControlMode_SIMPLE )                 ! Simple built-in HSS brake model with linear ramp.

            IF ( t < p%THSSBrFl )  THEN ! Linear ramp
               HSSBrFrac = ( t - p%THSSBrDp )/p%HSSBrDT
            ELSE                        ! Full braking torque
               HSSBrFrac = 1.0
            ENDIF

         CASE ( ControlMode_USER )                   ! User-defined HSS brake model.

            CALL UserHSSBr ( y%GenTrq, y%ElecPwr, u%HSS_Spd, p%NumBl, t, p%DT, p%RootName, HSSBrFrac )

            IF ( ( HSSBrFrac < 0.0_ReKi ) .OR. ( HSSBrFrac > 1.0_ReKi ) )  THEN   ! 0 (off) <= HSSBrFrac <= 1 (full); else Abort.
               ErrStat = ErrID_Fatal
               ErrMsg  = 'HSSBrFrac must be between 0.0 (off) and 1.0 (full) (inclusive). Fix logic in routine UserHSSBr().'
               RETURN
            END IF

         !!!CASE ( ControlMode_DLL )                    ! User-defined HSS brake model from Bladed-style DLL
         !!!
         !!!   HSSBrFrac = 1.0_ReKi !   just a placeholder, since it never reaches this case

         CASE ( ControlMode_EXTERN )                 ! HSS brake model from LabVIEW.

            HSSBrFrac = u%ExternalHSSBrFrac

         ENDSELECT

         HSSBrFrac = MAX( MIN( HSSBrFrac, 1.0_ReKi ), 0.0_ReKi )  ! make sure we didn't get outside the acceptable range: 0 (off) <= HSSBrFrac <= 1 (full)

      ENDIF


      ! Calculate the magnitude of HSS brake torque:

      !y%HSSBrTrqC = SIGN( HSSBrFrac*p%HSSBrTqF, u%HSS_Spd )  ! Scale the full braking torque by the brake torque fraction and make sure the brake torque resists motion.
      y%HSSBrTrqC = HSSBrFrac*p%HSSBrTqF  ! Scale the full braking torque by the brake torque fraction (don't worry about the sign here).

   END IF

      ! to avoid issues with ElastoDyn extrapolating between +/- p%HSSBrTqF, we're going to make this output always positive
   y%HSSBrTrqC = ABS(y%HSSBrTrqC)

   RETURN

END SUBROUTINE Torque_CalcOutput
!----------------------------------------------------------------------------------------------------------------------------------
!> This routine updates the other states of the torque control: GenOnLine, and Off4Good
SUBROUTINE Torque_UpdateStates( t, u, p, x, xd, z, OtherState, m, ErrStat, ErrMsg )
!..................................................................................................................................

   REAL(DbKi),                      INTENT(IN   ) :: t           !< t+dt
   TYPE(SrvD_InputType),            INTENT(IN   ) :: u           !< Inputs at t+dt
   TYPE(SrvD_ParameterType),        INTENT(IN   ) :: p           !< Parameters
   TYPE(SrvD_ContinuousStateType),  INTENT(INOUT) :: x           !< Input: Continuous states at t;
                                                                 !!   Output: Continuous states at t + dt
   TYPE(SrvD_DiscreteStateType),    INTENT(INOUT) :: xd          !< Input: Discrete states at t;
                                                                 !!   Output: Discrete states at t + dt
   TYPE(SrvD_ConstraintStateType),  INTENT(INOUT) :: z           !< Input: Constraint states at t;
                                                                 !!   Output: Constraint states at t + dt
   TYPE(SrvD_OtherStateType),       INTENT(INOUT) :: OtherState  !< Other states: Other states at t;
                                                                 !!   Output: Other states at t + dt
   TYPE(SrvD_MiscVarType),         INTENT(INOUT)  :: m           !< Misc (optimization) variables
   INTEGER(IntKi),                 INTENT(  OUT)  :: ErrStat     !< Error status of the operation
   CHARACTER(*),                   INTENT(  OUT)  :: ErrMsg      !< Error message if ErrStat /= ErrID_None


      ! Local variables:
   REAL(ReKi)                                     :: GenTrq      !< generator torque
   REAL(ReKi)                                     :: ElecPwr     !< electrical power



      ! Initialize variables
   ErrStat = ErrID_None
   ErrMsg  = ''


      ! See if the generator is on line.
   IF ( .not. OtherState%Off4Good )  THEN

      ! The generator is either on-line or has never been turned online.

      IF ( OtherState%GenOnLine )  THEN   ! The generator is on-line.

         IF ( ( p%GenTiStp ) .AND. ( t > p%TimGenOf .OR. EqualRealNos(t,p%TimGenOf) ) )  THEN   ! Shut-down of generator determined by time, TimGenOf
            OtherState%Off4Good = .true.
         ENDIF

      ELSE ! The generator has never been turned online.

         IF ( p%GenTiStr )  THEN   ! Start-up of generator determined by time, TimGenOn
            IF ( t > p%TimGenOn .OR. EqualRealNos(t,p%TimGenOn) )  THEN
               OtherState%GenOnLine = .true.
            END IF
         ELSE                    ! Start-up of generator determined by HSS speed, SpdGenOn
            IF ( u%HSS_Spd > p%SpdGenOn .OR. EqualRealNos(u%HSS_Spd, p%SpdGenOn) )  THEN
               OtherState%GenOnLine = .true.
            END IF
         ENDIF

      ENDIF

   ENDIF


   IF ( OtherState%GenOnLine .and. .not. OtherState%Off4Good )  THEN    ! Generator is on line.

      ! Lets turn the generator offline for good if ( GenTiStp = .FALSE. ) .AND. ( ElecPwr <= 0.0 ):

      IF ( ( .NOT. p%GenTiStp ) ) then

         CALL CalculateTorque( t, u, p, m, GenTrq, ElecPwr, ErrStat, ErrMsg )
         if (ErrStat >= AbortErrLev) return

         IF ( ElecPwr <= 0.0_ReKi ) THEN   ! Shut-down of generator determined by generator power = 0
            OtherState%Off4Good = .true.
         END IF

      END IF

   ENDIF

END SUBROUTINE Torque_UpdateStates
!----------------------------------------------------------------------------------------------------------------------------------
!> This routine calculates the drive-train torque (GenTrq, ElecPwr) assuming the generator is on.
SUBROUTINE CalculateTorque( t, u, p, m, GenTrq, ElecPwr, ErrStat, ErrMsg )
!..................................................................................................................................

   REAL(DbKi),                     INTENT(IN   )  :: t           !< Current simulation time in seconds
   TYPE(SrvD_InputType),           INTENT(IN   )  :: u           !< Inputs at t
   TYPE(SrvD_ParameterType),       INTENT(IN   )  :: p           !< Parameters
   TYPE(SrvD_MiscVarType),         INTENT(INOUT)  :: m           !< Misc (optimization) variables

   REAL(ReKi),                     INTENT(  OUT)  :: GenTrq      !< generator torque command
   REAL(ReKi),                     INTENT(  OUT)  :: ElecPwr     !< electrical power
   INTEGER(IntKi),                 INTENT(  OUT)  :: ErrStat     !< Error status of the operation
   CHARACTER(*),                   INTENT(  OUT)  :: ErrMsg      !< Error message if ErrStat /= ErrID_None

      ! Local variables:

   COMPLEX(ReKi)                                  :: Current1    ! Current passing through the stator (amps)
   COMPLEX(ReKi)                                  :: Current2    ! Current passing through the rotor (amps)
   COMPLEX(ReKi)                                  :: Currentm    ! Magnitizing current (amps)

   REAL(ReKi)                                     :: ComDenom    ! Common denominator of variables used in the TEC model
   REAL(ReKi)                                     :: PwrLossS    ! Power loss in the stator (watts)
   REAL(ReKi)                                     :: PwrLossR    ! Power loss in the rotor (watts)
   REAL(ReKi)                                     :: PwrMech     ! Mechanical power (watts)
   REAL(ReKi)                                     :: Slip        ! Generator slip
   REAL(ReKi)                                     :: SlipRat     ! Generator slip ratio

   REAL(ReKi)                                     :: S2          ! SlipRat**2

   character(*), parameter                        :: RoutineName = 'CalculateTorque'

      ! Initialize variables
   ErrStat = ErrID_None
   ErrMsg  = ''

   GenTrq  = 0.0_ReKi
   ElecPwr = 0.0_ReKi


         ! Are we doing simple variable-speed control, or using a generator model?

         SELECT CASE ( p%VSContrl )               ! Are we using variable-speed control?

            CASE ( ControlMode_NONE )                ! No variable-speed control.  Using a generator model.


               SELECT CASE ( p%GenModel )            ! Which generator model are we using?

                  CASE ( ControlMode_SIMPLE )                          ! Simple induction-generator model.


                     Slip = u%HSS_Spd - p%SIG_SySp

                     IF ( ABS( Slip ) > p%SIG_POSl  )  THEN
                        GenTrq  = SIGN( p%SIG_POTq, Slip )
                     ELSE
                        GenTrq  = Slip*p%SIG_Slop
                     ENDIF

                     ElecPwr = CalculateElecPwr( GenTrq, u, p )


                  CASE ( ControlMode_ADVANCED )                          ! Thevenin-equivalent generator model.


                     SlipRat  = ( u%HSS_Spd - p%TEC_SySp )/p%TEC_SySp

                     GenTrq    = p%TEC_A0*(p%TEC_VLL**2)*SlipRat &
                                /( p%TEC_C0 + p%TEC_C1*SlipRat + p%TEC_C2*(SlipRat**2) )

                        ! trying to refactor so we don't divide by SlipRat, which may be 0
                        ! jmj tells me I need not worry about ComDenom being zero because these equations behave nicely
                     S2 = SlipRat**2

                     ComDenom  = ( SlipRat*p%TEC_Re1 - p%TEC_RRes )**2 + (SlipRat*( p%TEC_Xe1 + p%TEC_RLR ))**2
                     Current2  = CMPLX(  p%TEC_V1a*SlipRat*( SlipRat*p%TEC_Re1 - p%TEC_RRes )/ComDenom , &
                                        -p%TEC_V1a*S2     *(         p%TEC_Xe1 + p%TEC_RLR  )/ComDenom     )
                     Currentm  = CMPLX( 0.0_ReKi , -p%TEC_V1a/p%TEC_MR )
                     Current1  = Current2 + Currentm

                     PwrLossS  = 3.0*( ( ABS( Current1 ) )**2 )*p%TEC_SRes
                     PwrLossR  = 3.0*( ( ABS( Current2 ) )**2 )*p%TEC_RRes

                     PwrMech   = GenTrq*u%HSS_Spd
                     ElecPwr   = PwrMech - PwrLossS - PwrLossR


                  CASE ( ControlMode_USER )                          ! User-defined generator model.


            !        CALL UserGen ( u%HSS_Spd, u%LSS_Spd, p%NumBl, t, DT, p%GenEff, DelGenTrq, DirRoot, GenTrq, ElecPwr )
                     CALL UserGen ( u%HSS_Spd, u%LSS_Spd, p%NumBl, t, p%DT, p%GenEff, 0.0_ReKi, p%RootName, GenTrq, ElecPwr )

               END SELECT


            CASE ( ControlMode_SIMPLE )              ! Simple variable-speed control.


               if ( u%HSS_Spd < 0.0_ReKi) then
                  if (.not. equalRealNos(u%HSS_Spd, 0.0_ReKi) ) then
                     call SetErrStat( ErrID_Fatal, "u%HSS_Spd is negative. Simple variable-speed control model "//&
                                      "is not valid for motoring situations.", ErrStat, ErrMsg, RoutineName)
                     return
                  end if
               end if

            ! Compute the generator torque, which depends on which region we are in:

               IF ( u%HSS_Spd >= p%VS_RtGnSp )  THEN      ! We are in region 3 - torque is constant
                  GenTrq = p%VS_RtTq
               ELSEIF ( u%HSS_Spd < p%VS_TrGnSp )  THEN   ! We are in region 2 - torque is proportional to the square of the generator speed
                  GenTrq = p%VS_Rgn2K* (u%HSS_Spd**2)
               ELSE                                       ! We are in region 2 1/2 - simple induction generator transition region
                  GenTrq = p%VS_Slope*( u%HSS_Spd - p%VS_SySp )
               ENDIF


            ! It's not possible to motor using this control scheme, so the generator efficiency is always subtractive.

               ElecPwr = GenTrq*u%HSS_Spd*p%GenEff
               !y%ElecPwr = CalculateElecPwr( y%GenTrq, u, p )

            CASE ( ControlMode_USER )                              ! User-defined variable-speed control for routine UserVSCont().


               CALL UserVSCont ( u%HSS_Spd, u%LSS_Spd, p%NumBl, t, p%DT, p%GenEff, 0.0_ReKi, p%RootName, GenTrq, ElecPwr )

            CASE ( ControlMode_DLL )                                ! User-defined variable-speed control from Bladed-style DLL

               ! bjj: I believe this is how the old logic worked, but perhaps now we can be more clever about checking if the generator is off

               IF ( m%dll_data%GenState /= 0_IntKi ) THEN ! generator is on

                  GenTrq = m%dll_data%GenTrq
               ElecPwr = CalculateElecPwr( GenTrq, u, p )

               ELSE ! generator is off

                  GenTrq   = 0.0_ReKi
                  ElecPwr  = 0.0_ReKi

               END IF

            CASE ( ControlMode_EXTERN )                             ! User-defined variable-speed control from Simulink or LabVIEW.

               GenTrq  = u%ExternalGenTrq
               ElecPwr = u%ExternalElecPwr

         END SELECT


      ! Lets turn the generator offline for good if ( GenTiStp = .FALSE. ) .AND. ( ElecPwr <= 0.0 ):

      IF ( ( .NOT. p%GenTiStp ) .AND. ( ElecPwr <= 0.0_ReKi ) ) THEN   ! Shut-down of generator determined by generator power = 0
         GenTrq   = 0.0_ReKi
         ElecPwr  = 0.0_ReKi
      ENDIF


END SUBROUTINE CalculateTorque
!----------------------------------------------------------------------------------------------------------------------------------
!> This routine calculates the electrical power (ElecPwr) after the electrical generator torque (GenTrq) has been calculated.
FUNCTION CalculateElecPwr( GenTrq, u, p )
!...............................................................................................................................
REAL(ReKi),                INTENT(IN)  :: GenTrq               !< generator torque computed at t
TYPE(SrvD_InputType),      INTENT(IN)  :: u                    !< Inputs at t
TYPE(SrvD_ParameterType),  INTENT(IN)  :: p                    !< Parameters

REAL(ReKi)                                :: CalculateElecPwr     !< The result of this function

      !! The generator efficiency is either additive for motoring,
      !!   or subtractive for generating power.

   IF ( GenTrq >= 0.0_ReKi )  THEN
      CalculateElecPwr = GenTrq * u%HSS_Spd * p%GenEff
   ELSE
      CalculateElecPwr = GenTrq * u%HSS_Spd / p%GenEff
   ENDIF

END FUNCTION CalculateElecPwr
!----------------------------------------------------------------------------------------------------------------------------------
!> This routine calculates the partials with respect to inputs of the drive-train torque outputs: GenTrq and ElecPwr
SUBROUTINE Torque_JacobianPInput( t, u, p, x, xd, z, OtherState, m, GenTrq_du, ElecPwr_du, ErrStat, ErrMsg )
!..................................................................................................................................

   REAL(DbKi),                     INTENT(IN   )  :: t           !< Current simulation time in seconds
   TYPE(SrvD_InputType),           INTENT(IN   )  :: u           !< Inputs at t
   TYPE(SrvD_ParameterType),       INTENT(IN   )  :: p           !< Parameters
   TYPE(SrvD_ContinuousStateType), INTENT(IN   )  :: x           !< Continuous states at t
   TYPE(SrvD_DiscreteStateType),   INTENT(IN   )  :: xd          !< Discrete states at t
   TYPE(SrvD_ConstraintStateType), INTENT(IN   )  :: z           !< Constraint states at t
   TYPE(SrvD_OtherStateType),      INTENT(IN   )  :: OtherState  !< Other states at t
   TYPE(SrvD_MiscVarType),         INTENT(INOUT)  :: m           !< Misc (optimization) variables
   REAL(R8Ki),                     INTENT(  OUT)  :: GenTrq_du   !< partial derivative of generator torque output with respect to HSS_Spd input
   REAL(R8Ki),                     INTENT(  OUT)  :: ElecPwr_du  !< partial derivative of electrical power output with respect to HSS_Spd input
   INTEGER(IntKi),                 INTENT(  OUT)  :: ErrStat     !< Error status of the operation
   CHARACTER(*),                   INTENT(  OUT)  :: ErrMsg      !< Error message if ErrStat /= ErrID_None



      ! Initialize variables
   ErrStat = ErrID_None
   ErrMsg  = ''

   !.................................................................................
   ! Calculate generator torque (y%GenTrq) and electrical power (y%ElecPwr):
   !.................................................................................

   IF ( OtherState%GenOnLine .and. .not. OtherState%Off4Good )  THEN    ! Generator is on line.
      CALL CalculateTorqueJacobian( t, u, p, m, GenTrq_du, ElecPwr_du, ErrStat, ErrMsg )
      if (ErrStat >= AbortErrLev) return
   ELSE                                                                 ! Generator is off line.
      GenTrq_du  = 0.0_R8Ki
      ElecPwr_du = 0.0_R8Ki
   ENDIF


   !.................................................................................
   ! Calculate the fraction of applied HSS-brake torque, HSSBrFrac:
   !.................................................................................
   ! we're ignorming HSSBrFrac in linearization

   RETURN

END SUBROUTINE Torque_JacobianPInput
!----------------------------------------------------------------------------------------------------------------------------------
!> This routine calculates jacobians (with respect to u%HSS_Spd) of the drive-train torque (GenTrq, ElecPwr) assuming the generator is on.
SUBROUTINE CalculateTorqueJacobian( t, u, p, m, GenTrq_du, ElecPwr_du, ErrStat, ErrMsg )
!..................................................................................................................................

   REAL(DbKi),                     INTENT(IN   )  :: t           !< Current simulation time in seconds
   TYPE(SrvD_InputType),           INTENT(IN   )  :: u           !< Inputs at t
   TYPE(SrvD_ParameterType),       INTENT(IN   )  :: p           !< Parameters
   TYPE(SrvD_MiscVarType),         INTENT(INOUT)  :: m           !< Misc (optimization) variables

   REAL(R8Ki),                     INTENT(  OUT)  :: GenTrq_du   !< partial generator torque / partial u%HSS_Spd
   REAL(R8Ki),                     INTENT(  OUT)  :: ElecPwr_du  !< partialelectrical power / partial u%HSS_Spd
   INTEGER(IntKi),                 INTENT(  OUT)  :: ErrStat     !< Error status of the operation
   CHARACTER(*),                   INTENT(  OUT)  :: ErrMsg      !< Error message if ErrStat /= ErrID_None

      ! Local variables:

   REAL(R8Ki)                                     :: Current1_r, Current1_r_du  ! Current passing through the stator (amps) and its derivative w.r.t. u%HSS_Spd
   REAL(R8Ki)                                     :: Current1_i, Current1_i_du  ! Current passing through the stator (amps) and its derivative w.r.t. u%HSS_Spd
   REAL(R8Ki)                                     :: Current2_r, Current2_r_du  ! Current passing through the rotor (amps) and its derivative w.r.t. u%HSS_Spd
   REAL(R8Ki)                                     :: Current2_i, Current2_i_du  ! Current passing through the rotor (amps) and its derivative w.r.t. u%HSS_Spd

   REAL(R8Ki)                                     :: GenTrq      ! generator torque

   REAL(R8Ki)                                     :: ComDenom, ComDenom_du  ! temporary variable (common denominator)
   REAL(R8Ki)                                     :: PwrLossS_du ! Power loss in the stator (watts) and its derivative w.r.t. u%HSS_Spd
   REAL(R8Ki)                                     :: PwrLossR_du ! Power loss in the rotor (watts) and its derivative w.r.t. u%HSS_Spd
   REAL(R8Ki)                                     :: PwrMech_du  ! partial derivative of Mechanical power (watts) w.r.t. u%HSS_Spd
   REAL(R8Ki)                                     :: Slip        ! Generator slip
   REAL(R8Ki)                                     :: SlipRat     ! Generator slip ratio

   REAL(R8Ki)                                     :: A, B, dAdu, dBdu
   REAL(R8Ki)                                     :: SlipRat_du ! temporary variables for computing derivatives

   !REAL(ReKi)                                     :: S2          ! SlipRat**2

   character(*), parameter                        :: RoutineName = 'CalculateTorqueJacobian'

      ! Initialize variables
   ErrStat = ErrID_None
   ErrMsg  = ''

   GenTrq_du  = 0.0_R8Ki
   ElecPwr_du = 0.0_R8Ki


      ! Are we doing simple variable-speed control, or using a generator model?

      SELECT CASE ( p%VSContrl )               ! Are we using variable-speed control?

         CASE ( ControlMode_NONE )                ! No variable-speed control.  Using a generator model.


            SELECT CASE ( p%GenModel )            ! Which generator model are we using?

               CASE ( ControlMode_SIMPLE )                          ! Simple induction-generator model.

                  Slip = u%HSS_Spd - p%SIG_SySp

                  IF ( ABS( Slip ) > p%SIG_POSl  )  THEN
                     GenTrq    = SIGN( real(p%SIG_POTq,R8Ki), Slip )
                     GenTrq_du = 0.0_R8Ki
                  ELSE
                     GenTrq    = Slip*p%SIG_Slop
                     GenTrq_du = p%SIG_Slop
                  ENDIF

                     ! Calculate the electrical powerF
                     !     As generator:  ElecPwr = GenTrq * u%HSS_Spd * m%GenEff
                     !     As motor:      ElecPwr = GenTrq * u%HSS_Spd / m%GenEff
                  IF ( GenTrq >= 0.0_R8Ki )  THEN
                     !ElecPwr = GenTrq * u%HSS_Spd * p%GenEff
                     ElecPwr_du = (GenTrq_du * u%HSS_Spd + GenTrq) * p%GenEff
                  ELSE
                     !ElecPwr = GenTrq * u%HSS_Spd / p%GenEff
                     ElecPwr_du = (GenTrq_du * u%HSS_Spd + GenTrq) / p%GenEff
                  ENDIF

               CASE ( ControlMode_ADVANCED )                          ! Thevenin-equivalent generator model.

                  SlipRat  = ( u%HSS_Spd - p%TEC_SySp )/p%TEC_SySp
                  SlipRat_du = 1.0_R8Ki / p%TEC_SySp

                  A = p%TEC_A0*(p%TEC_VLL**2)*SlipRat
                  B = p%TEC_C0 + p%TEC_C1*SlipRat + p%TEC_C2*(SlipRat**2)

                  dAdu = p%TEC_A0*(p%TEC_VLL**2)*SlipRat_du
                  dBdu = p%TEC_C1*SlipRat_du + 2.0_R8Ki*p%TEC_C2*SlipRat*SlipRat_du

                  GenTrq    =  A / B
                  GenTrq_du = dAdu / B - A/B**2 * dBdu


                  A = SlipRat*p%TEC_Re1 - p%TEC_RRes
                  B = SlipRat*( p%TEC_Xe1 + p%TEC_RLR )
                  dAdu = SlipRat_du * p%TEC_Re1
                  dBdu = SlipRat_du * (p%TEC_Xe1 + p%TEC_RLR)

                  ComDenom  = A**2 + B**2
                  ComDenom_du = 2.0_R8Ki * A * dAdu +  2.0_R8Ki * B * dBdu


                  A = SlipRat**2*p%TEC_Re1 - SlipRat*p%TEC_RRes
                  dAdu = 2.0_R8Ki * SlipRat * SlipRat_du * p%TEC_Re1 - SlipRat_du * p%TEC_RRes
                  Current2_r = p%TEC_V1a*A/ComDenom
                  Current2_r_du = p%TEC_V1a*(dAdu/ComDenom - A/ComDenom**2 * ComDenom_du)

                  Current2_i = -p%TEC_V1a*( p%TEC_Xe1 + p%TEC_RLR  )*SlipRat**2/ComDenom
                  Current2_i_du = -p%TEC_V1a*( p%TEC_Xe1 + p%TEC_RLR ) * ( 2.0_R8Ki*SlipRat*SlipRat_du / ComDenom - SlipRat**2/(ComDenom**2) * ComDenom_du)

                  Current1_r  = Current2_r
                  Current1_i  = Current2_i - p%TEC_V1a/p%TEC_MR
                  Current1_r_du = Current2_r_du
                  Current1_i_du = Current2_i_du


                  !PwrLossS  = 3.0*( Current1_r**2 + Current1_i**2 )*p%TEC_SRes
                  PwrLossS_du = 3.0_R8Ki*p%TEC_SRes*( 2.0_R8Ki*Current1_r*Current1_r_du + 2.0_R8Ki*Current1_i*Current1_i_du )

                  !PwrLossR  = 3.0*( Current2_r**2 + Current2_i**2  )*p%TEC_RRes
                  PwrLossR_du = 3.0_R8Ki*p%TEC_RRes*( 2.0_R8Ki*Current2_r*Current2_r_du + 2.0_R8Ki*Current2_i*Current2_i_du )

                  !PwrMech   = GenTrq*u%HSS_Spd
                  PwrMech_du = GenTrq_du * u%HSS_Spd + GenTrq

                  !ElecPwr   = PwrMech - PwrLossS - PwrLossR
                  ElecPwr_du = PwrMech_du - PwrLossS_du - PwrLossR_du

               CASE ( ControlMode_USER )                          ! User-defined generator model.

                     ! we should not get here (initialization should have caught this issue)

                  GenTrq_du   = 0.0_R8Ki
                  ElecPwr_du  = 0.0_R8Ki

            END SELECT


         CASE ( ControlMode_SIMPLE )              ! Simple variable-speed control.


            if ( u%HSS_Spd < 0.0_ReKi) then
               if (.not. equalRealNos(u%HSS_Spd, 0.0_ReKi) ) then
                  call SetErrStat( ErrID_Fatal, "u%HSS_Spd is negative. Simple variable-speed control model "//&
                                   "is not valid for motoring situations.", ErrStat, ErrMsg, RoutineName)
                  return
               end if
            end if

         ! Compute the generator torque, which depends on which region we are in:

            IF ( u%HSS_Spd >= p%VS_RtGnSp )  THEN      ! We are in region 3 - torque is constant
               GenTrq    = p%VS_RtTq
               GenTrq_du = 0.0_R8Ki
            ELSEIF ( u%HSS_Spd < p%VS_TrGnSp )  THEN   ! We are in region 2 - torque is proportional to the square of the generator speed
               GenTrq    = p%VS_Rgn2K* (u%HSS_Spd**2)
               GenTrq_du = 2.0_R8Ki * p%VS_Rgn2K * u%HSS_Spd
            ELSE                                       ! We are in region 2 1/2 - simple induction generator transition region
               GenTrq    = p%VS_Slope*( u%HSS_Spd - p%VS_SySp )
               GenTrq_du = p%VS_Slope
            ENDIF

         ! It's not possible to motor using this control scheme, so the generator efficiency is always subtractive.

            ElecPwr_du = (GenTrq_du * u%HSS_Spd + GenTrq) * p%GenEff


         CASE ( ControlMode_USER , &                             ! User-defined variable-speed control for routine UserVSCont().
                ControlMode_DLL  , &                             ! User-defined variable-speed control from Bladed-style DLL
                ControlMode_EXTERN )                             ! User-defined variable-speed control from Simulink or LabVIEW.

               ! we should not get here (initialization should have caught this issue)

            GenTrq_du   = 0.0_R8Ki
            ElecPwr_du  = 0.0_R8Ki

      END SELECT

END SUBROUTINE CalculateTorqueJacobian
!----------------------------------------------------------------------------------------------------------------------------------

!----------------------------------------------------------------------------------------------------------------------------------
!> Routine for computing the airfoil commands 
!  Commanded Airfoil UserProp for blade (must be same units as given in AD15 airfoil tables)
!  This is passed to AD15 to be interpolated with the airfoil table userprop column
!  (might be used for airfoil flap angles for example)
SUBROUTINE AirfoilControl_CalcOutput( t, u, p, x, xd, z, OtherState, BlAirfoilCom, m, ErrStat, ErrMsg )
   REAL(DbKi),                     INTENT(IN   )  :: t               !< Current simulation time in seconds
   TYPE(SrvD_InputType),           INTENT(IN   )  :: u               !< Inputs at t
   TYPE(SrvD_ParameterType),       INTENT(IN   )  :: p               !< Parameters
   TYPE(SrvD_ContinuousStateType), INTENT(IN   )  :: x               !< Continuous states at t
   TYPE(SrvD_DiscreteStateType),   INTENT(IN   )  :: xd              !< Discrete states at t
   TYPE(SrvD_ConstraintStateType), INTENT(IN   )  :: z               !< Constraint states at t
   TYPE(SrvD_OtherStateType),      INTENT(IN   )  :: OtherState      !< Other states at t
   REAL(ReKi),                     INTENT(INOUT)  :: BlAirfoilCom(:) !< Airfoil command signals
   TYPE(SrvD_MiscVarType),         INTENT(INOUT)  :: m               !< Misc (optimization) variables
   INTEGER(IntKi),                 INTENT(  OUT)  :: ErrStat         !< Error status of the operation
   CHARACTER(*),                   INTENT(  OUT)  :: ErrMsg          !< Error message if ErrStat /= ErrID_None
   REAL(ReKi)                                     :: factor
   REAL(ReKi)                                     :: Azimuth         !< Azimuth of this blade for simple control
   INTEGER(IntKi)                                 :: i

         ! Initialize ErrStat -- This isn't curently needed, but if a user routine is created, it might be wanted then
      ErrStat = ErrID_None
      ErrMsg  = ""

      !...................................................................
      ! Calculate the airfoil commands:
      !...................................................................
      SELECT CASE ( p%AfCmode )  ! Which airfoil control mode are we using?
         CASE ( ControlMode_NONE )                    ! None control 
            BlAirfoilCom(1:p%NumBl) = 0.0_ReKi 
         CASE ( ControlMode_SIMPLE )                  ! Simple, built-in cosine wave control routine.
            do i=1,p%NumBl
               Azimuth = u%LSSTipPxa + TwoPi*(i-1)/p%NumBl       ! assuming all blades evenly spaced on rotor
               BlAirfoilCom(i) = p%AfC_Mean + p%AfC_Amp*cos( Azimuth + p%AfC_phase)
            enddo
         CASE ( ControlMode_EXTERN )                  ! User-defined from Simulink or LabVIEW.
            BlAirfoilCom = u%ExternalBlAirfoilCom   ! copy entire array
         CASE ( ControlMode_DLL )                     ! User-defined pitch control from Bladed-style DLL
            if (p%DLL_Ramp) then
               factor = (t - m%LastTimeCalled) / m%dll_data%DLL_DT
               BlAirfoilCom(1:p%NumBl) = m%dll_data%PrevBlAirfoilCom(1:p%NumBl) + &
                                 factor * ( m%dll_data%BlAirfoilCom(1:p%NumBl) - m%dll_data%PrevBlAirfoilCom(1:p%NumBl) )
            else
               BlAirfoilCom(1:p%NumBl) = m%dll_data%BlAirfoilCom(1:p%NumBl)
            end if
      END SELECT
END SUBROUTINE AirfoilControl_CalcOutput

!----------------------------------------------------------------------------------------------------------------------------------
!> Routine for computing the cable control commands 
!  The commanded CableDeltaL and CableDeltaLdot are passed back to the glue code for passing to MD or SD
SUBROUTINE CableControl_CalcOutput( t, u, p, x, xd, z, OtherState, CableDeltaL, CableDeltaLdot, m, ErrStat, ErrMsg )
   REAL(DbKi),                     INTENT(IN   )  :: t                  !< Current simulation time in seconds
   TYPE(SrvD_InputType),           INTENT(IN   )  :: u                  !< Inputs at t
   TYPE(SrvD_ParameterType),       INTENT(IN   )  :: p                  !< Parameters
   TYPE(SrvD_ContinuousStateType), INTENT(IN   )  :: x                  !< Continuous states at t
   TYPE(SrvD_DiscreteStateType),   INTENT(IN   )  :: xd                 !< Discrete states at t
   TYPE(SrvD_ConstraintStateType), INTENT(IN   )  :: z                  !< Constraint states at t
   TYPE(SrvD_OtherStateType),      INTENT(IN   )  :: OtherState         !< Other states at t
   REAL(ReKi),    ALLOCATABLE,     INTENT(INOUT)  :: CableDeltaL(:)     !< CableDeltaL command signals
   REAL(ReKi),    ALLOCATABLE,     INTENT(INOUT)  :: CableDeltaLdot(:)  !< CableDeltaLdot command signals
   TYPE(SrvD_MiscVarType),         INTENT(INOUT)  :: m                  !< Misc (optimization) variables
   INTEGER(IntKi),                 INTENT(  OUT)  :: ErrStat            !< Error status of the operation
   CHARACTER(*),                   INTENT(  OUT)  :: ErrMsg             !< Error message if ErrStat /= ErrID_None
   REAL(ReKi)                                     :: factor

         ! Initialize ErrStat -- This isn't curently needed, but if a user routine is created, it might be wanted then
      ErrStat = ErrID_None
      ErrMsg  = ""

      if (.not. allocated(CableDeltaL) .or. .not. allocated(CableDeltaLdot) .or. (p%NumCableControl<=0))     return


      !...................................................................
      ! Calculate the cable control channels
      !...................................................................
      SELECT CASE ( p%CCmode )  ! Which cable control are we using? 
         ! Nothing.  Note that these might be allocated if no control signals were requested from any modules
         CASE ( ControlMode_NONE )
            CableDeltaL    = 0.0_ReKi
            CableDeltaLdot = 0.0_ReKi
         ! User-defined from Simulink or LabVIEW.
         CASE ( ControlMode_EXTERN )
            if (allocated(u%ExternalCableDeltaL)) then
               CableDeltaL(   1:p%NumCableControl) = u%ExternalCableDeltaL(   1:p%NumCableControl)
            endif
            if (allocated(u%ExternalCableDeltaLdot)) then
               CableDeltaLdot(1:p%NumCableControl) = u%ExternalCableDeltaLdot(1:p%NumCableControl)
            endif
         ! User-defined cable control from Bladed-style DLL
         CASE ( ControlMode_DLL )
            if (allocated(m%dll_data%PrevCableDeltaL)) then
               if (p%DLL_Ramp) then
                  factor = (t - m%LastTimeCalled) / m%dll_data%DLL_DT
                  CableDeltaL(1:p%NumCableControl)    = m%dll_data%PrevCableDeltaL(   1:p%NumCableControl) + &
                                    factor * ( m%dll_data%CableDeltaL(   1:p%NumCableControl) - m%dll_data%PrevCableDeltaL(   1:p%NumCableControl) )
               else
                  CableDeltaL(   1:p%NumCableControl) = m%dll_data%CableDeltaL(   1:p%NumCableControl)
               end if
            else
               CableDeltaL    = 0.0_ReKi
            endif
            if (allocated(m%dll_data%PrevCableDeltaLdot)) then
               if (p%DLL_Ramp) then
                  factor = (t - m%LastTimeCalled) / m%dll_data%DLL_DT
                  CableDeltaLdot(1:p%NumCableControl) = m%dll_data%PrevCableDeltaLdot(1:p%NumCableControl) + &
                                    factor * ( m%dll_data%CableDeltaLdot(1:p%NumCableControl) - m%dll_data%PrevCableDeltaLdot(1:p%NumCableControl) )
               else
                  CableDeltaLdot(1:p%NumCableControl) = m%dll_data%CableDeltaLdot(1:p%NumCableControl)
               endif
            else
               CableDeltaLdot = 0.0_ReKi
            endif
      END SELECT

END SUBROUTINE CableControl_CalcOutput

!----------------------------------------------------------------------------------------------------------------------------------
!> Routine for computing the StC control commands 
!  Commanded Airfoil UserProp for blade (must be same units as given in AD15 airfoil tables)
!  This is passed to AD15 to be interpolated with the airfoil table userprop column
!  (might be used for airfoil flap angles for example)
SUBROUTINE StCControl_CalcOutput( t, p, StC_CmdStiff, StC_CmdDamp, StC_CmdBrake, StC_CmdForce, m, ErrStat, ErrMsg )
   REAL(DbKi),                     INTENT(IN   )  :: t                  !< Current simulation time in seconds
   TYPE(SrvD_ParameterType),       INTENT(IN   )  :: p                  !< Parameters
   REAL(ReKi),    ALLOCATABLE,     INTENT(INOUT)  :: StC_CmdStiff(:,:)  !< StC_CmdStiff command signals (3,p%NumStC_Control)
   REAL(ReKi),    ALLOCATABLE,     INTENT(INOUT)  :: StC_CmdDamp(:,:)   !< StC_CmdDamp  command signals (3,p%NumStC_Control)
   REAL(ReKi),    ALLOCATABLE,     INTENT(INOUT)  :: StC_CmdBrake(:,:)  !< StC_CmdBrake command signals (3,p%NumStC_Control)
   REAL(ReKi),    ALLOCATABLE,     INTENT(INOUT)  :: StC_CmdForce(:,:)  !< StC_CmdForce command signals (3,p%NumStC_Control)
   TYPE(SrvD_MiscVarType),         INTENT(INOUT)  :: m                  !< Misc (optimization) variables
   INTEGER(IntKi),                 INTENT(  OUT)  :: ErrStat            !< Error status of the operation
   CHARACTER(*),                   INTENT(  OUT)  :: ErrMsg             !< Error message if ErrStat /= ErrID_None
   REAL(ReKi)                                     :: factor

         ! Initialize ErrStat -- This isn't curently needed, but if a user routine is created, it might be wanted then
      ErrStat = ErrID_None
      ErrMsg  = ""

         ! Only proceed if we have have StC controls with the extended swap and legacy interface
      if ((p%NumStC_Control <= 0) .or. (.not. p%EXavrSWAP))    return
      if (.not. allocated(StC_CmdStiff) .or. .not. allocated(StC_CmdDamp) .or. .not. allocated(StC_CmdBrake) .or. .not. allocated(StC_CmdForce)) then
         ErrStat = ErrID_Fatal
         ErrMsg  = "StC control signal matrices not allocated.  Programming error somewhere."
         return
      endif

      !...................................................................
      ! Calculate the cable control channels -- NOTE: each StC instance will only use the channel data if StC_CMODE is set to
      !...................................................................
         ! User-defined cable control from Bladed-style DLL
      if (p%DLL_Ramp) then
         factor = (t - m%LastTimeCalled) / m%dll_data%DLL_DT
         if (allocated(StC_CmdStiff)) then
            StC_CmdStiff(1:3,1:p%NumStC_Control)    = m%dll_data%PrevStCCmdStiff(1:3,1:p%NumStC_Control) + &
                         factor * ( m%dll_data%StCCmdStiff(1:3,1:p%NumStC_Control) - m%dll_data%PrevStCCmdStiff(1:3,1:p%NumStC_Control) )
         endif
         if (allocated(StC_CmdDamp)) then
            StC_CmdDamp(1:3,1:p%NumStC_Control)    = m%dll_data%PrevStCCmdDamp(1:3,1:p%NumStC_Control) + &
                         factor * ( m%dll_data%StCCmdDamp(1:3,1:p%NumStC_Control) - m%dll_data%PrevStCCmdDamp(1:3,1:p%NumStC_Control) )
         endif
         if (allocated(StC_CmdBrake)) then
            StC_CmdBrake(1:3,1:p%NumStC_Control)    = m%dll_data%PrevStCCmdBrake(1:3,1:p%NumStC_Control) + &
                         factor * ( m%dll_data%StCCmdBrake(1:3,1:p%NumStC_Control) - m%dll_data%PrevStCCmdBrake(1:3,1:p%NumStC_Control) )
         endif
         if (allocated(StC_CmdForce)) then
            StC_CmdForce(1:3,1:p%NumStC_Control)    = m%dll_data%PrevStCCmdForce(1:3,1:p%NumStC_Control) + &
                         factor * ( m%dll_data%StCCmdForce(1:3,1:p%NumStC_Control) - m%dll_data%PrevStCCmdForce(1:3,1:p%NumStC_Control) )
         endif
      else
         if (allocated(StC_CmdStiff))  StC_CmdStiff(1:3,1:p%NumStC_Control) = m%dll_data%StCCmdStiff(1:3,1:p%NumStC_Control)
         if (allocated(StC_CmdDamp))   StC_CmdDamp( 1:3,1:p%NumStC_Control) = m%dll_data%StCCmdDamp( 1:3,1:p%NumStC_Control)
         if (allocated(StC_CmdBrake))  StC_CmdBrake(1:3,1:p%NumStC_Control) = m%dll_data%StCCmdBrake(1:3,1:p%NumStC_Control)
         if (allocated(StC_CmdForce))  StC_CmdForce(1:3,1:p%NumStC_Control) = m%dll_data%StCCmdForce(1:3,1:p%NumStC_Control)
      end if
END SUBROUTINE StCControl_CalcOutput

subroutine StC_SetDLLinputs(p,m,MeasDisp,MeasVel,ErrStat,ErrMsg,InitResize)
   type(SrvD_ParameterType),     intent(in   )  :: p                 !< Parameters
   type(SrvD_MiscVarType),       intent(inout)  :: m                 !< Misc (optimization) variables
   real(SiKi),    allocatable,   intent(inout)  :: MeasDisp(:,:)     !< StC measured displacement signals to DLL (3,p%NumStC_Control)
   real(SiKi),    allocatable,   intent(inout)  :: MeasVel(:,:)      !< StC measured velocity     signals to DLL (3,p%NumStC_Control)
   integer(IntKi),               intent(  out)  :: ErrStat           !< Error status of the operation
   character(*),                 intent(  out)  :: ErrMsg            !< Error message if ErrStat /= ErrID_None
   logical,       optional,      intent(in   )  :: InitResize        !< resize arrays during initialization?

   integer(IntKi)                               :: i,j               !< Generic counters
   type(StC_OutputType)                         :: y_tmp             ! copy of y -- for resizing as needed.
   character(*), parameter                      :: RoutineName = 'StC_SetDLLinputs'
   integer(IntKi)                               :: ErrStat2          ! temporary Error status of the operation
   character(ErrMsgLen)                         :: ErrMsg2           ! temporary Error message if ErrStat /= ErrID_None

      ! Initialize ErrStat
   ErrStat = ErrID_None
   ErrMsg  = ""

      ! Only proceed if we have have StC controls with the extended swap and legacy interface
   if ((p%NumStC_Control <= 0) .or. (.not. p%EXavrSWAP))    return
   if (.not. allocated(MeasDisp) .or. .not. allocated(MeasVel)) then
      ErrStat2 = ErrID_Fatal
      ErrMsg2  = "StC control signal matrices not allocated.  Programming error somewhere."
      if (Failed()) return
   endif

   if (present(InitResize)) then
      if (InitResize) then
         ! Resize the u% arrays from each StC and copy its original data back in if
         ! needed -- we will size these all the same for simpler calculations later
         do i=1,p%NumBStC  ! Blade
            call ResizeStCoutput( i,m%y_BStC(i))
         enddo
         do i=1,p%NumNStC  ! Nacelle
            call ResizeStCoutput( i,m%y_NStC(i))
         enddo
         do i=1,p%NumTStC  ! Tower
            call ResizeStCoutput( i,m%y_TStC(i))
         enddo
         do i=1,p%NumSStC  ! SubStructure
            call ResizeStCoutput( i,m%y_SStC(i))
         enddo
      endif
   endif

   ! Retrieve the data from each StC instance
   do i=1,p%NumBStC  ! Blade
      call GetMeas(i,p%BStC(i)%StC_CChan,m%y_BStC(i))
   enddo
   do i=1,p%NumNStC  ! Nacelle
      call GetMeas(i,p%NStC(i)%StC_CChan,m%y_NStC(i))
   enddo
   do i=1,p%NumTStC  ! Tower
      call GetMeas(i,p%TStC(i)%StC_CChan,m%y_TStC(i))
   enddo
   do i=1,p%NumSStC  ! SubStructure
      call GetMeas(i,p%SStC(i)%StC_CChan,m%y_SStC(i))
   enddo

   ! If any of the channels are serving multiple StC instances, average them
   do i=1,p%NumStC_Control
      if (p%StCMeasNumPerChan(i)>1) then
         MeasDisp(1:3,i)   = MeasDisp(1:3,i) / real(p%StCMeasNumPerChan(i),SiKi)
         MeasVel( 1:3,i)   = MeasVel( 1:3,i) / real(p%StCMeasNumPerChan(i),SiKi)
      endif
   enddo

contains
   subroutine ResizeStCoutput(iNum,y)    ! Assemble info about who requested which channel
      integer(IntKi),               intent(in   )  :: iNum     ! instance number
      type(StC_OutputType),         intent(inout)  :: y        ! outputs from the StC instance -- will contain allocated Cmd output values if used
      type(StC_OutputType)                         :: y_tmp    ! copy of y -- for resizing as needed
      integer(IntKi)                               :: i_local
      if (allocated(y%MeasDisp) .and. allocated(y%MeasVel)) then    ! either all or none will be allocated
         if (p%NumStC_Control > min(size(y%MeasDisp,2),size(y%MeasVel,2))) then
            call StC_CopyOutput(y,y_tmp,MESH_NEWCOPY,ErrStat2,ErrMsg2);    if (Failed())  return;

            if (allocated(y%MeasDisp)) deallocate(y%MeasDisp)
            call AllocAry(y%MeasDisp,3,p%NumStC_Control,"y%MeasDisp",ErrStat2,ErrMsg2);   if (Failed())  return;
            y%MeasDisp = 0.0_ReKi
            do i_local=1,min(p%NumStC_Control,size(y_tmp%MeasDisp,2))
               y%MeasDisp(1:3,i_local) = y_tmp%MeasDisp(1:3,i_local)
            enddo

            if (allocated(y%MeasVel)) deallocate(y%MeasVel)
            call AllocAry(y%MeasVel,3,p%NumStC_Control,"y%MeasVel",ErrStat2,ErrMsg2);   if (Failed())  return;
            y%MeasVel = 0.0_ReKi
            do i_local=1,min(p%NumStC_Control,size(y_tmp%MeasVel,2))
               y%MeasVel(1:3,i_local) = y_tmp%MeasVel(1:3,i_local)
            enddo

            call Cleanup()
         endif
      else
         if (.not. allocated(y%MeasDisp)) then
            call AllocAry(y%MeasDisp,3,p%NumStC_Control,"y%MeasDisp",ErrStat2,ErrMsg2);   if (Failed())  return;
            y%MeasDisp = 0.0_ReKi
         endif
         if (.not. allocated(y%MeasVel)) then
            call AllocAry(y%MeasVel, 3,p%NumStC_Control,"y%MeasVel", ErrStat2,ErrMsg2);   if (Failed())  return;
            y%MeasVel  = 0.0_ReKi
         endif
      endif
   end subroutine ResizeStCoutput
   logical function Failed()
      CALL SetErrStat( ErrStat2, ErrMsg2, ErrStat, ErrMsg, RoutineName )
      Failed = ErrStat >= AbortErrLev
      if (Failed)    call Cleanup()
   end function Failed
   subroutine Cleanup()
      call StC_DestroyOutput(y_tmp,ErrStat2,ErrMsg2)   ! ignore error messages
   end subroutine Cleanup
   subroutine GetMeas(iNum,CChan,y)    ! Assemble info about who requested which channel
      integer(IntKi),               intent(in)  :: iNum        ! instance number
      integer(IntKi),   allocatable,intent(in)  :: CChan(:)    ! Channel request set from that StC instance

      type(StC_OutputType),         intent(in)  :: y           ! outputs from the StC instance
      do j=1,size(CChan)
         if (CChan(j) > 0) then
            MeasDisp(1:3,CChan(j)) = MeasDisp(1:3,CChan(j)) + real(y%MeasDisp(1:3,CChan(j)),SiKi)
            MeasVel( 1:3,CChan(j)) = MeasVel( 1:3,CChan(j)) + real(y%MeasVel( 1:3,CChan(j)),SiKi)
         endif
      enddo
   end subroutine GetMeas
end subroutine StC_SetDLLinputs

subroutine StC_SetInitDLLinputs(p,m,InitStiff,InitDamp,InitBrake,InitForce,ErrStat,ErrMsg)
   type(SrvD_ParameterType),  intent(in   )  :: p                 !< Parameters
   type(SrvD_MiscVarType),    intent(inout)  :: m                 !< Misc (optimization) variables
   real(SiKi), allocatable,   intent(inout)  :: InitStiff(:,:)    !< initial stiffness -- from input file     normally output of DLL (3,p%NumStC_Control)
   real(SiKi), allocatable,   intent(inout)  :: InitDamp(:,:)     !< Initial damping   -- from input file     normally output of DLL (3,p%NumStC_Control)
   real(SiKi), allocatable,   intent(inout)  :: InitBrake(:,:)    !< Initial brake     -- from input file (?) normally output of DLL (3,p%NumStC_Control)
   real(SiKi), allocatable,   intent(inout)  :: InitForce(:,:)    !< Initial brake     -- from input file (?) normally output of DLL (3,p%NumStC_Control)
   integer(IntKi),            intent(  out)  :: ErrStat           !< Error status of the operation
   character(*),              intent(  out)  :: ErrMsg            !< Error message if ErrStat /= ErrID_None

   integer(IntKi)                            :: i,j               !< Generic counters
   type(StC_InputType)                       :: u_tmp             ! copy of u -- for resizing as needed.
   character(*), parameter                   :: RoutineName = 'StC_SetInitDLLinputs'
   integer(IntKi)                            :: ErrStat2          ! temporary Error status of the operation
   character(ErrMsgLen)                      :: ErrMsg2           ! temporary Error message if ErrStat /= ErrID_None


      ! Initialize ErrStat
   ErrStat = ErrID_None
   ErrMsg  = ""

      ! Only proceed if we have have StC controls with the extended swap
   if ((p%NumStC_Control <= 0) .or. (.not. p%EXavrSWAP))    return
   if ((.not. allocated(InitStiff)) .or. (.not. allocated(InitDamp)) .or. (.not. allocated(InitBrake)) .or. (.not. allocated(InitForce))) then
      ErrStat2 = ErrID_Fatal
      ErrMsg2  = "StC control signal matrices not allocated.  Programming error somewhere."
      if (Failed()) return
   endif

   ! Resize the u% arrays from each StC and copy its original data back in if
   ! needed -- we will size these all the same for simpler calculations later
   do i=1,p%NumBStC  ! Blade
      call ResizeStCinput( i,m%u_BStC(1,i))
   enddo
   do i=1,p%NumNStC  ! Nacelle
      call ResizeStCinput( i,m%u_NStC(1,i))
   enddo
   do i=1,p%NumTStC  ! Tower
      call ResizeStCinput( i,m%u_TStC(1,i))
   enddo
   do i=1,p%NumSStC  ! SubStructure
      call ResizeStCinput( i,m%u_SStC(1,i))
   enddo

   ! Retrieve the data from each StC instance
   do i=1,p%NumBStC  ! Blade
      call GetMeas(i,p%BStC(i)%StC_CChan,m%u_BStC(1,i))
   enddo
   do i=1,p%NumNStC  ! Nacelle
      call GetMeas(i,p%NStC(i)%StC_CChan,m%u_NStC(1,i))
   enddo
   do i=1,p%NumTStC  ! Tower
      call GetMeas(i,p%TStC(i)%StC_CChan,m%u_TStC(1,i))
   enddo
   do i=1,p%NumSStC  ! SubStructure
      call GetMeas(i,p%SStC(i)%StC_CChan,m%u_SStC(1,i))
   enddo

   ! If any of the channels are serving multiple StC instances, average them
   do i=1,p%NumStC_Control
      if (p%StCMeasNumPerChan(i)>1) then
         InitStiff(1:3,i)  = InitStiff(1:3,i) / real(p%StCMeasNumPerChan(i),SiKi)
         InitDamp( 1:3,i)  = InitDamp( 1:3,i) / real(p%StCMeasNumPerChan(i),SiKi)
         InitBrake(1:3,i)  = InitBrake(1:3,i) / real(p%StCMeasNumPerChan(i),SiKi)
      endif
   enddo
   InitForce   = 0.0_ReKi

contains
   subroutine ResizeStCinput(iNum,u)    ! Assemble info about who requested which channel
      integer(IntKi),               intent(in   )  :: iNum     ! instance number
      type(StC_InputType),          intent(inout)  :: u        ! inputs from the StC instance -- will contain allocated Cmd input values if used
      type(StC_InputType)                          :: u_tmp    ! copy of u -- for resizing as needed
      integer(IntKi)                               :: i_local
      if (allocated(u%CmdStiff) .and. allocated(u%CmdDamp) .and. allocated(u%CmdBrake) .and. allocated(u%CmdForce)) then    ! either all or none will be allocated
         if (p%NumStC_Control > min(size(u%CmdStiff,2),size(u%CmdDamp,2),size(u%CmdBrake,2),size(u%CmdForce,2))) then
            call StC_CopyInput(u,u_tmp,MESH_NEWCOPY,ErrStat2,ErrMsg2);    if (Failed())  return;

            if (allocated(u%CmdStiff)) deallocate(u%CmdStiff)
            call AllocAry(u%CmdStiff,3,p%NumStC_Control,"u%CmdStiff",ErrStat2,ErrMsg2);   if (Failed())  return;
            u%CmdStiff = 0.0_ReKi
            do i_local=1,min(p%NumStC_Control,size(u_tmp%CmdStiff,2))
               u%CmdStiff(1:3,i_local) = u_tmp%CmdStiff(1:3,i_local)
            enddo

            if (allocated(u%CmdDamp)) deallocate(u%CmdDamp)
            call AllocAry(u%CmdDamp,3,p%NumStC_Control,"u%CmdDamp",ErrStat2,ErrMsg2);   if (Failed())  return;
            u%CmdDamp = 0.0_ReKi
            do i_local=1,min(p%NumStC_Control,size(u_tmp%CmdDamp,2))
               u%CmdDamp(1:3,i_local) = u_tmp%CmdDamp(1:3,i_local)
            enddo

            if (allocated(u%CmdBrake)) deallocate(u%CmdBrake)
            call AllocAry(u%CmdBrake,3,p%NumStC_Control,"u%CmdBrake",ErrStat2,ErrMsg2);   if (Failed())  return;
            u%CmdBrake = 0.0_ReKi
            do i_local=1,min(p%NumStC_Control,size(u_tmp%CmdBrake,2))
               u%CmdBrake(1:3,i_local) = u_tmp%CmdBrake(1:3,i_local)
            enddo

            if (allocated(u%CmdForce)) deallocate(u%CmdForce)
            call AllocAry(u%CmdForce,3,p%NumStC_Control,"u%CmdForce",ErrStat2,ErrMsg2);   if (Failed())  return;
            u%CmdForce = 0.0_ReKi
            do i_local=1,min(p%NumStC_Control,size(u_tmp%CmdForce,2))
               u%CmdForce(1:3,i_local) = u_tmp%CmdForce(1:3,i_local)
            enddo

            call Cleanup()
         endif
      else
         if (.not. allocated(u%CmdStiff)) then
            call AllocAry(u%CmdStiff,3,p%NumStC_Control,"u%CmdStiff",ErrStat2,ErrMsg2);   if (Failed())  return;
            u%CmdStiff = 0.0_ReKi
         endif
         if (.not. allocated(u%CmdDamp)) then
            call AllocAry(u%CmdDamp, 3,p%NumStC_Control,"u%CmdDamp", ErrStat2,ErrMsg2);   if (Failed())  return;
            u%CmdDamp  = 0.0_ReKi
         endif
         if (.not. allocated(u%CmdBrake)) then
            call AllocAry(u%CmdBrake,3,p%NumStC_Control,"u%CmdBrake",ErrStat2,ErrMsg2);   if (Failed())  return;
            u%CmdBrake = 0.0_ReKi
         endif
         if (.not. allocated(u%CmdForce)) then
            call AllocAry(u%CmdForce,3,p%NumStC_Control,"u%CmdForce",ErrStat2,ErrMsg2);   if (Failed())  return;
            u%CmdForce = 0.0_ReKi
         endif
      endif
   end subroutine ResizeStCinput
   subroutine GetMeas(iNum,CChan,u)    ! Assemble info about who requested which channel
      integer(IntKi),               intent(in)  :: iNum        ! instance number
      integer(IntKi),   allocatable,intent(in)  :: CChan(:)    ! Channel request set from that StC instance
      type(StC_InputType),          intent(in)  :: u           ! inputs from the StC instance -- will contain allocated Cmd input values if used
      do j=1,min(p%NumStC_Control,size(CChan))  ! the channel request list for a given StC instance may be smaller than the total channel set 
         if (CChan(j) > 0) then
            InitStiff(1:3,CChan(j)) = InitStiff(1:3,CChan(j)) + real(u%CmdStiff(1:3,CChan(j)),SiKi)
            InitDamp( 1:3,CChan(j)) = InitDamp( 1:3,CChan(j)) + real(u%CmdDamp( 1:3,CChan(j)),SiKi)
            InitBrake(1:3,CChan(j)) = InitBrake(1:3,CChan(j)) + real(u%CmdBrake(1:3,CChan(j)),SiKi)
            InitForce(1:3,CChan(j)) = InitForce(1:3,CChan(j)) + real(u%CmdForce(1:3,CChan(j)),SiKi)
         endif
      enddo
   end subroutine GetMeas
   logical function Failed()
      CALL SetErrStat( ErrStat2, ErrMsg2, ErrStat, ErrMsg, RoutineName )
      Failed = ErrStat >= AbortErrLev
      if (Failed)    call Cleanup()
   end function Failed
   subroutine Cleanup()
      call StC_DestroyInput(u_tmp,ErrStat2,ErrMsg2)   ! ignore error messages
   end subroutine Cleanup
end subroutine StC_SetInitDLLinputs

subroutine StC_InitExtrapInputs(p,m,ErrStat,ErrMsg)
   type(SrvD_ParameterType),  intent(in   )  :: p                 !< Parameters
   type(SrvD_MiscVarType),    intent(inout)  :: m                 !< Misc (optimization) variables
   integer(IntKi),            intent(  out)  :: ErrStat           !< Error status of the operation
   character(*),              intent(  out)  :: ErrMsg            !< Error message if ErrStat /= ErrID_None
   integer(IntKi)                            :: i,j               !< Generic counters
   character(*), parameter                   :: RoutineName = 'StC_InitExtrapInputs'
   integer(IntKi)                            :: ErrStat2          ! temporary Error status of the operation
   character(ErrMsgLen)                      :: ErrMsg2           ! temporary Error message if ErrStat /= ErrID_None

      ! Initialize ErrStat
   ErrStat = ErrID_None
   ErrMsg  = ""

   ! Copy the inputs(1) to the others (this copies the measured data over as well)
   do i=1,p%NumBStC  ! Blade
      do j=2,p%InterpOrder+1
         call StC_CopyInput(m%u_BStC(1,i),m%u_BStC(j,i),MESH_NEWCOPY,ErrStat2,ErrMsg2);    if (Failed())  return;
      enddo
   enddo
   do i=1,p%NumNStC  ! Nacelle
      do j=2,p%InterpOrder+1
         call StC_CopyInput(m%u_NStC(1,i),m%u_NStC(j,i),MESH_NEWCOPY,ErrStat2,ErrMsg2);    if (Failed())  return;
      enddo
   enddo
   do i=1,p%NumTStC  ! Tower
      do j=2,p%InterpOrder+1
         call StC_CopyInput(m%u_TStC(1,i),m%u_TStC(j,i),MESH_NEWCOPY,ErrStat2,ErrMsg2);    if (Failed())  return;
      enddo
   enddo
   do i=1,p%NumSStC  ! SubStructure
      do j=2,p%InterpOrder+1
         call StC_CopyInput(m%u_SStC(1,i),m%u_SStC(j,i),MESH_NEWCOPY,ErrStat2,ErrMsg2);    if (Failed())  return;
      enddo
   enddo
contains
   logical function Failed()
      CALL SetErrStat( ErrStat2, ErrMsg2, ErrStat, ErrMsg, RoutineName )
      Failed = ErrStat >= AbortErrLev
   end function Failed
end subroutine StC_InitExtrapInputs

END MODULE ServoDyn
!**********************************************************************************************************************************<|MERGE_RESOLUTION|>--- conflicted
+++ resolved
@@ -617,15 +617,8 @@
 
    ! --- System dimension
       ! rough estimate based on tower length
-<<<<<<< HEAD
-   !dx = 0.2_ReKi*Pi/180.0_ReKi * max(TwoNorm(InitInp%NacPosition - InitInp%TwrBasePos), 1.0_ReKi)
    dx = 0.2_ReKi*Pi/180.0_ReKi * max(TwoNorm(InitInp%NacRefPos - InitInp%TwrBaseRefPos), 1.0_ReKi)
       ! for translation inputs
-   !du_t = 0.2_R8Ki*Pi_R8/180.0_R8Ki * max(real(TwoNorm(InitInp%NacPosition - InitInp%TwrBasePos),R8Ki), 1.0_R8Ki)
-=======
-   dx = 0.2_ReKi*Pi/180.0_ReKi * max(TwoNorm(InitInp%NacRefPos - InitInp%TwrBaseRefPos), 1.0_ReKi)
-      ! for translation inputs
->>>>>>> eb6b4cdf
    du_t = 0.2_R8Ki*Pi_R8/180.0_R8Ki * max(real(TwoNorm(InitInp%NacRefPos - InitInp%TwrBaseRefPos),R8Ki), 1.0_R8Ki)
       ! for rotation inputs
    du_r = 0.2_R8Ki * Pi_R8 / 180.0_R8Ki
