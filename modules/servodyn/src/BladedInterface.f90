--- conflicted
+++ resolved
@@ -126,12 +126,11 @@
 CONTAINS
 !==================================================================================================================================
 !> This SUBROUTINE is used to call the Bladed-style DLL.
-<<<<<<< HEAD
-SUBROUTINE CallBladedDLL ( u, scInGlobFilter, scInFilter, DLL, dll_data, p, ErrStat, ErrMsg )
-=======
-SUBROUTINE CallBladedDLL ( u, p, dll_data, ErrStat, ErrMsg, ChannelNameUnit )
+SUBROUTINE CallBladedDLL ( u, scInGlobFilter, scInFilter, p, dll_data, ErrStat, ErrMsg, ChannelNameUnit )
 
    TYPE(SrvD_InputType),        INTENT(IN   )  :: u               ! System inputs
+   REAL(SiKi),                  INTENT(IN   )  :: scInGlobFilter (*) ! Filtered global input from Supercontroller to ServoDyn
+   REAL(SiKi),                  INTENT(IN   )  :: scInFilter (*)  ! Filtered turbine specific input from Supercontroller to ServoDyn
    TYPE(SrvD_ParameterType),    INTENT(IN   )  :: p               ! Parameters
    TYPE(BladedDLLType), TARGET, INTENT(INOUT)  :: dll_data        ! data type containing the inputs for the Bladed DLL interface
    INTEGER(IntKi),              INTENT(  OUT)  :: ErrStat         ! Error status of the operation
@@ -147,9 +146,9 @@
    
    if (p%UseLegacyInterface) then
       if (present(ChannelNameUnit)) then
-         call CallBladedLegacyDLL ( u, p, dll_data, ErrStat, ErrMsg, ChannelNameUnit )
+         call CallBladedLegacyDLL ( u, scInGlobFilter, scInFilter, p, dll_data, ErrStat, ErrMsg, ChannelNameUnit )
       else
-         call CallBladedLegacyDLL ( u, p, dll_data, ErrStat, ErrMsg )
+         call CallBladedLegacyDLL ( u, scInGlobFilter, scInFilter, p, dll_data, ErrStat, ErrMsg )
       end if
    else
 
@@ -185,7 +184,6 @@
       END IF
       
    end if
->>>>>>> ff33ca1c
 
    if ( dll_data%SimStatus == GH_DISCON_STATUS_FINALISING ) then
       dll_data%SimStatus = GH_DISCON_STATUS_INITIALISING
@@ -195,16 +193,11 @@
    
 END SUBROUTINE CallBladedDLL
 !==================================================================================================================================
-SUBROUTINE CallBladedLegacyDLL ( u, p, dll_data, ErrStat, ErrMsg, ChannelNameUnit )
+SUBROUTINE CallBladedLegacyDLL ( u, scInGlobFilter, scInFilter, p, dll_data, ErrStat, ErrMsg, ChannelNameUnit )
      ! Passed Variables:
    TYPE(SrvD_InputType),      INTENT(IN   )  :: u              ! System inputs
-<<<<<<< HEAD
    REAL(SiKi),                INTENT(IN   )  :: scInGlobFilter (*) ! Filtered global input from Supercontroller to ServoDyn
    REAL(SiKi),                INTENT(IN   )  :: scInFilter (*) ! Filtered turbine specific input from Supercontroller to ServoDyn
-   TYPE(DLL_Type),            INTENT(IN   )  :: DLL            ! The DLL to be called.
-   TYPE(BladedDLLType),       INTENT(INOUT)  :: dll_data       ! data type containing the avrSWAP, accINFILE, and avcOUTNAME arrays 
-=======
->>>>>>> ff33ca1c
    TYPE(SrvD_ParameterType),  INTENT(IN   )  :: p              ! Parameters
    TYPE(BladedDLLType),       INTENT(INOUT)  :: dll_data       ! data type containing the avrSWAP, accINFILE, and avcOUTNAME arrays 
    !REAL(SiKi),                INTENT(INOUT)  :: avrSWAP   (*)  ! The swap array, used to pass data to, and receive data from, the DLL controller.
@@ -250,13 +243,8 @@
 
    IF ( p%ScOn ) THEN
          ! Call the DLL (first associate the address from the procedure in the DLL with the subroutine):
-<<<<<<< HEAD
-      CALL C_F_PROCPOINTER( DLL%ProcAddr(1), DLL_SC_Subroutine) 
+      CALL C_F_PROCPOINTER( p%DLL_Trgt%ProcAddr(1), DLL_SC_Subroutine) 
       CALL DLL_SC_Subroutine ( dll_data%avrSWAP, scInGlobFilter, scInFilter, dll_data%SCoutput, aviFAIL, accINFILE, avcOUTNAME, avcMSG ) 
-=======
-      CALL C_F_PROCPOINTER( p%DLL_Trgt%ProcAddr(1), DLL_SC_Subroutine) 
-      CALL DLL_SC_Subroutine ( dll_data%avrSWAP, u%SuperController, dll_data%SCoutput, aviFAIL, accINFILE, avcOUTNAME, avcMSG ) 
->>>>>>> ff33ca1c
             
    ELSE
          ! Call the DLL (first associate the address from the procedure in the DLL with the subroutine):
@@ -291,11 +279,7 @@
 END SUBROUTINE CallBladedLegacyDLL
 !==================================================================================================================================
 !> This routine initializes variables used in the Bladed DLL interface.
-<<<<<<< HEAD
-SUBROUTINE BladedInterface_Init(u,p,m,xd,y,InputFileData, ErrStat, ErrMsg)
-=======
-SUBROUTINE BladedInterface_Init(u, p, m, y, InputFileData, InitInp, ErrStat, ErrMsg)
->>>>>>> ff33ca1c
+SUBROUTINE BladedInterface_Init(u, p, m, xd, y, InputFileData, InitInp, ErrStat, ErrMsg)
    
    TYPE(SrvD_InputType),           INTENT(INOUT)  :: u               !< An initial guess for the input; input mesh must be defined
    TYPE(SrvD_ParameterType),       INTENT(INOUT)  :: p               !< Parameters
@@ -445,7 +429,7 @@
 !--------------------------------------
    p%NumOuts_DLL = 0
 #ifdef LOAD_DLL_TWICE_FOR_LOGGING_CHANNELS
-   CALL GetBladedLoggingChannels(u,p,m, ErrStat2, ErrMsg2) ! this calls the DLL, but we don't have the correct inputs for a time step, so we'll close the DLL and start it again
+   CALL GetBladedLoggingChannels(u,p,xd,m, ErrStat2, ErrMsg2) ! this calls the DLL, but we don't have the correct inputs for a time step, so we'll close the DLL and start it again
       CALL CheckError(ErrStat2,ErrMsg2)
       IF ( ErrStat >= AbortErrLev ) RETURN
       
@@ -462,22 +446,10 @@
       IF ( ErrStat >= AbortErrLev ) RETURN
 #endif
 
-<<<<<<< HEAD
-   !m%dll_data%avrSWAP( 1) = 0.0   
-   m%dll_data%avrSWAP = 0.0  
-   !CALL Fill_avrSWAP( 0_IntKi, t, u, p, LEN(ErrMsg), m%dll_data )  ! Status flag set as follows: 0 if this is the first call, 1 for all subsequent time steps, -1 if this is the final call at the end of the simulation (-)
-  
-      
-   !CALL CallBladedDLL(u, xd%ScInGlobFilter, xd%ScInFilter, p%DLL_Trgt,  m%dll_data, ErrStat2, ErrMsg2)
-   !   CALL CheckError(ErrStat2,ErrMsg2)
-   !   IF ( ErrStat >= AbortErrLev ) RETURN
-   !   
-=======
 !--------------------------------------
 #endif
 
 
->>>>>>> ff33ca1c
 CONTAINS   
    !...............................................................................................................................
    SUBROUTINE CheckError(ErrID,Msg)
@@ -512,10 +484,11 @@
    END SUBROUTINE CheckError      
 END SUBROUTINE BladedInterface_Init
 !==================================================================================================================================
-SUBROUTINE GetBladedLoggingChannels(u,p,m, ErrStat, ErrMsg)
+SUBROUTINE GetBladedLoggingChannels(u,p, xd, m, ErrStat, ErrMsg)
    
    TYPE(SrvD_InputType),           INTENT(IN   )  :: u               !< An initial guess for the input; input mesh must be defined
    TYPE(SrvD_ParameterType),       INTENT(INOUT)  :: p               !< Parameters
+   TYPE(SrvD_DiscreteStateType),   INTENT(IN   )  :: xd              !< Discrete states
    TYPE(SrvD_MiscVarType),         INTENT(INOUT)  :: m               !< Initial misc (optimization) variables
    INTEGER(IntKi),                 INTENT(  OUT)  :: ErrStat         !< Error status of the operation
    CHARACTER(*),                   INTENT(  OUT)  :: ErrMsg          !< Error message if ErrStat /= ErrID_None
@@ -530,12 +503,11 @@
    CHARACTER( p%avcOUTNAME_LEN )                   :: LoggingChannelStr  ! The error message, if an error occurred
    CHARACTER(*), PARAMETER                         :: RoutineName = "GetBladedLoggingChannels"
 
-
    CALL Fill_CONTROL_vars( 0.0_DbKi, u, p, LEN(ErrMsg), m%dll_data )
    
    if (p%UseLegacyInterface) then
       
-      CALL CallBladedDLL(u, p, m%dll_data, ErrStat, ErrMsg, LoggingChannelStr)
+      CALL CallBladedDLL(u, xd%ScInGlobFilter, xd%ScInFilter, p, m%dll_data, ErrStat, ErrMsg, LoggingChannelStr)
          IF ( ErrStat >= AbortErrLev ) RETURN
    
       p%NumOuts_DLL = NINT( m%dll_data%avrSWAP(65) ) ! number of channels returned for logging
@@ -594,7 +566,7 @@
          RETURN
       ENDIF
 
-      CALL CallBladedDLL(u, p, m%dll_data, ErrStat, ErrMsg)
+      CALL CallBladedDLL(u, xd%ScInGlobFilter, xd%ScInFilter, p, m%dll_data, ErrStat, ErrMsg)
          IF ( ErrStat >= AbortErrLev ) RETURN
    
       p%NumOuts_DLL = m%dll_data%NumLogChannels ! set this as a parameter in case the DLL changes the value during the simulation
@@ -694,18 +666,10 @@
    
       ! call DLL final time, but skip if we've never called it
    if (allocated(m%dll_data%avrSWAP)) then
-<<<<<<< HEAD
-      IF ( .NOT. EqualRealNos( m%dll_data%avrSWAP( 1), 0.0_SiKi ) ) THEN
-         m%dll_data%avrSWAP( 1) = -1.0   ! Status flag set as follows: 0 if this is the first call, 1 for all subsequent time steps, -1 if this is the final call at the end of the simulation (-)
-         !CALL Fill_avrSWAP( -1_IntKi, -10.0_DbKi, u, p, LEN(ErrMsg), m%dll_data )
-
-         CALL CallBladedDLL(u, xd%ScInGlobFilter, xd%ScInFilter, p%DLL_Trgt,  m%dll_data, p, ErrStat, ErrMsg)
-=======
       IF ( m%dll_data%SimStatus /= GH_DISCON_STATUS_INITIALISING ) THEN
          m%dll_data%SimStatus = GH_DISCON_STATUS_FINALISING
          m%dll_data%avrSWAP(1) = m%dll_data%SimStatus ! we aren't calling fill_avrSWAP, so set this manually
-         CALL CallBladedDLL(u, p, m%dll_data, ErrStat, ErrMsg)
->>>>>>> ff33ca1c
+         CALL CallBladedDLL(u, xd%ScInGlobFilter, xd%ScInFilter, p, m%dll_data, ErrStat, ErrMsg)
       END IF
    end if
       
@@ -750,11 +714,7 @@
 #endif
 
       ! Call the Bladed-style DLL controller:
-<<<<<<< HEAD
-   CALL CallBladedDLL(u, xd%ScInGlobFilter, xd%ScInFilter, p%DLL_Trgt,  m%dll_data, p, ErrStat, ErrMsg)
-=======
-   CALL CallBladedDLL(u, p, m%dll_data, ErrStat, ErrMsg)
->>>>>>> ff33ca1c
+   CALL CallBladedDLL(u, xd%ScInGlobFilter, xd%ScInFilter, p, m%dll_data, ErrStat, ErrMsg)
       IF ( ErrStat >= AbortErrLev ) RETURN
 
 #ifdef DEBUG_BLADED_INTERFACE
