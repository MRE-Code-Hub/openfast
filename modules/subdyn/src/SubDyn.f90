--- conflicted
+++ resolved
@@ -1356,13 +1356,9 @@
 
    SUBROUTINE CleanUp()
       INTEGER(IntKi)             :: ErrStat3    ! The error identifier (ErrStat)
-<<<<<<< HEAD
-      CHARACTER(1024)            :: ErrMsg3     ! The error message (ErrMsg)
-=======
       CHARACTER(ErrMsgLen)       :: ErrMsg3     ! The error message (ErrMsg)
    
    
->>>>>>> 765dd1dc
       CALL SD_DestroyContState( xdot,     ErrStat3, ErrMsg3 )
       CALL SD_DestroyContState( k1,       ErrStat3, ErrMsg3 )
       CALL SD_DestroyContState( k2,       ErrStat3, ErrMsg3 )
