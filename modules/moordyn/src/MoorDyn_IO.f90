!**********************************************************************************************************************************
! LICENSING
! Copyright (C) 2020-2021 Alliance for Sustainable Energy, LLC
! Copyright (C) 2015-2019 Matthew Hall
!
!    This file is part of MoorDyn.
!
! Licensed under the Apache License, Version 2.0 (the "License");
! you may not use this file except in compliance with the License.
! You may obtain a copy of the License at
!
!     http://www.apache.org/licenses/LICENSE-2.0
!
! Unless required by applicable law or agreed to in writing, software
! distributed under the License is distributed on an "AS IS" BASIS,
! WITHOUT WARRANTIES OR CONDITIONS OF ANY KIND, either express or implied.
! See the License for the specific language governing permissions and
! limitations under the License.
!
!**********************************************************************************************************************************
MODULE MoorDyn_IO

  ! This MODULE stores variables used for input and output and provides i/o subs

  USE                              NWTC_Library
  USE                              MoorDyn_Types
  IMPLICIT                         NONE


  PRIVATE

   INTEGER(IntKi), PARAMETER            :: wordy = 0   ! verbosity level. >1 = more console output

  INTEGER, PARAMETER :: nCoef = 30  ! maximum number of entries to allow in nonlinear coefficient lookup tables
  ! it would be nice if the above worked for everything, but I think it needs to also be matched in the Registry

  ! --------------------------- Output definitions -----------------------------------------

  ! The following are some definitions for use with the output options in MoorDyn.
  ! These are for the global output quantities specified by OutList, not line-specific outputs.
  ! Output definitions follow the structure described by the MD_OutParmType .
  ! Each output channel is described by the following fields:
  !  Name   - (string) what appears at the top of the output column
  !  Units  - (string) selected from UnitList (see below) based on index QType
  !  OType  - (int) the type of object the output is from. 1=line, 2=connect (0=invalid)
  !  ObjID  - (int) the ID number of the line or connect
  !  QType  - (int) the type of quantity to output.  0=tension, 1=x pos, etc.  see the parameters below
  !  NodeID - (int) the ID number of the node of the output quantity

  ! These are the "OTypes": 1=Line, 2=Connect, 3=Rod, 4=Body

  ! Indices for computing output channels:  - customized for the MD_OutParmType approach
  ! these are the "QTypes"
  INTEGER, PARAMETER             :: Time      =    0
  INTEGER, PARAMETER             :: PosX      =    1
  INTEGER, PARAMETER             :: PosY      =    2
  INTEGER, PARAMETER             :: PosZ      =    3
  INTEGER, PARAMETER             :: VelX      =    4
  INTEGER, PARAMETER             :: VelY      =    5
  INTEGER, PARAMETER             :: VelZ      =    6
  INTEGER, PARAMETER             :: AccX      =    7
  INTEGER, PARAMETER             :: AccY      =    8
  INTEGER, PARAMETER             :: AccZ      =    9
  INTEGER, PARAMETER             :: Ten       =   10
  INTEGER, PARAMETER             :: FX        =   11
  INTEGER, PARAMETER             :: FY        =   12
  INTEGER, PARAMETER             :: FZ        =   13
  INTEGER, PARAMETER             :: MX        =   14
  INTEGER, PARAMETER             :: MY        =   15
  INTEGER, PARAMETER             :: MZ        =   16
  INTEGER, PARAMETER             :: Pitch     =   17
  INTEGER, PARAMETER             :: Roll      =   18
  INTEGER, PARAMETER             :: Yaw       =   19
  INTEGER, PARAMETER             :: Sub       =   20

  ! List of units corresponding to the quantities parameters for QTypes
  CHARACTER(ChanLen), PARAMETER :: UnitList(0:20) =  (/ &
                               "(s)       ","(m)       ","(m)       ","(m)       ", &
                               "(m/s)     ","(m/s)     ","(m/s)     ", &
                               "(m/s2)    ","(m/s2)    ","(m/s2)    ", &
                               "(N)       ","(N)       ","(N)       ","(N)       ", &
                               "(Nm)      ","(Nm)      ","(Nm)      ", &
                               "(deg)     ","(deg)     ","(deg)     ","(frac)    "/)

  CHARACTER(28), PARAMETER  :: OutPFmt = "( I4, 3X,A 10,1 X, A10 )"   ! Output format parameter output list.
  CHARACTER(28), PARAMETER  :: OutSFmt = "ES10.3E2"


  ! output naming scheme is as
  ! examples:
  !  FairTen1, AnchTen1
  !  Con1pX
  !  Con3vY (connection 3, y velocity)
  !  L2N4pX (line 2, node 4, x position)

  ! ---------------------------------------------------------------------------------------------------------




  ! PUBLIC :: MDIO_ReadInput
   PUBLIC :: getBathymetry
   PUBLIC :: getCoefficientOrCurve
   PUBLIC :: DecomposeString
   PUBLIC :: MDIO_OpenOutput
   PUBLIC :: MDIO_CloseOutput
   PUBLIC :: MDIO_ProcessOutList
   PUBLIC :: MDIO_WriteOutputs


CONTAINS


<<<<<<< HEAD
   SUBROUTINE getBathymetry(inputString, BathGrid, BathGrid_Xs, BathGrid_Ys, ErrStat3, ErrMsg3)
   ! SUBROUTINE getBathymetry(inputString, BathGrid, BathGrid_Xs, BathGrid_Ys, BathGrid_npoints, ErrStat3, ErrMsg3)

      CHARACTER(40),           INTENT(IN   )  :: inputString
      REAL(DbKi), ALLOCATABLE, INTENT(INOUT)  :: BathGrid (:,:)
      REAL(DbKi), ALLOCATABLE, INTENT(INOUT)  :: BathGrid_Xs (:)
      REAL(DbKi), ALLOCATABLE, INTENT(INOUT)  :: BathGrid_Ys (:)
      ! INTEGER(IntKi),          INTENT(INOUT)  :: BathGrid_npoints

      INTEGER(IntKi),   INTENT( OUT)   :: ErrStat3 ! Error status of the operation
      CHARACTER(*),     INTENT( OUT)   :: ErrMsg3  ! Error message if ErrStat /= ErrID_None
=======
   SUBROUTINE getBathymetry(inputString, defaultDepth, BathGrid, BathGrid_Xs, BathGrid_Ys, ErrStat3, ErrMsg3)
   ! SUBROUTINE getBathymetry(inputString, BathGrid, BathGrid_Xs, BathGrid_Ys, BathGrid_npoints, ErrStat3, ErrMsg3)

      CHARACTER(40),           INTENT(IN   )  :: inputString         ! string describing water depth or bathymetry filename
      REAL(ReKi),              INTENT(IN   )  :: defaultDepth        ! depth to use if inputString is empty
      REAL(DbKi), ALLOCATABLE, INTENT(INOUT)  :: BathGrid (:,:)
      REAL(DbKi), ALLOCATABLE, INTENT(INOUT)  :: BathGrid_Xs (:)
      REAL(DbKi), ALLOCATABLE, INTENT(INOUT)  :: BathGrid_Ys (:)
      INTEGER(IntKi),          INTENT(  OUT)  :: ErrStat3            ! Error status of the operation
      CHARACTER(*),            INTENT(  OUT)  :: ErrMsg3             ! Error message if ErrStat /= ErrID_None
>>>>>>> 340610b2

      INTEGER(IntKi)                   :: I
      INTEGER(IntKi)                   :: UnCoef   ! unit number for coefficient input file
      
      INTEGER(IntKi)                   :: ErrStat4
      CHARACTER(120)                   :: ErrMsg4         
      CHARACTER(120)                   :: Line2

      CHARACTER(20)                    :: nGridX_string  ! string to temporarily hold the nGridX string from Line2
      CHARACTER(20)                    :: nGridY_string  ! string to temporarily hold the nGridY string from Line3
      INTEGER(IntKi)                   :: nGridX         ! integer of the size of BathGrid_Xs
      INTEGER(IntKi)                   :: nGridY         ! integer of the size of BathGrid_Ys


<<<<<<< HEAD
      IF (SCAN(inputString, "abcdfghijklmnopqrstuvwxyzABCDFGHIJKLMNOPQRSTUVWXYZ") == 0) THEN
=======
      IF (LEN_TRIM(inputString) == 0) THEN
         ! If the input is empty (not provided), make the 1x1 bathymetry grid using the default depth
         ALLOCATE(BathGrid(1,1), STAT=ErrStat4)
         BathGrid(1,1) = DBLE(defaultDepth)
         
         ALLOCATE(BathGrid_Xs(1), STAT=ErrStat4)
         BathGrid_Xs(1) = 0.0_DbKi
         
         ALLOCATE(BathGrid_Ys(1), STAT=ErrStat4)
         BathGrid_Ys(1) = 0.0_DbKi     
         
      ELSE IF (SCAN(inputString, "abcdfghijklmnopqrstuvwxyzABCDFGHIJKLMNOPQRSTUVWXYZ") == 0) THEN
>>>>>>> 340610b2
         ! If the input does not have any of these string values, let's treat it as a number but store in a matrix
         ALLOCATE(BathGrid(1,1), STAT=ErrStat4)
         READ(inputString, *, IOSTAT=ErrStat4) BathGrid(1,1)
         
         ALLOCATE(BathGrid_Xs(1), STAT=ErrStat4)
         BathGrid_Xs(1) = 0.0_DbKi
         
         ALLOCATE(BathGrid_Ys(1), STAT=ErrStat4)
         BathGrid_Ys(1) = 0.0_DbKi

      ELSE ! otherwise interpret the input as a file name to load the bathymetry lookup data from
         PRINT *, "found a letter in the depth value so will try to load a bathymetry file"
         
         ! load lookup table data from file
         CALL GetNewUnit( UnCoef ) ! unit number for coefficient input file
         CALL OpenFInpFile( UnCoef, TRIM(inputString), ErrStat4, ErrMsg4 )
         cALL SetErrStat(ErrStat4, ErrMsg4, ErrStat3, ErrMsg3, 'MDIO_getBathymetry')

         READ(UnCoef,'(A)',IOSTAT=ErrStat4) Line2   ! skip the first title line
         READ(UnCoef,*,IOSTAT=ErrStat4) nGridX_string, nGridX  ! read in the second line as the number of x values in the BathGrid
         READ(UnCoef,*,IOSTAT=ErrStat4) nGridY_string, nGridY  ! read in the third line as the number of y values in the BathGrid

         ! Allocate the bathymetry matrix and associated grid x and y values
         ALLOCATE(BathGrid(nGridX, nGridY), STAT=ErrStat4)
         ALLOCATE(BathGrid_Xs(nGridX), STAT=ErrStat4)
         ALLOCATE(BathGrid_Ys(nGridY), STAT=ErrStat4)

         DO I = 1, nGridY+1  ! loop through each line in the rest of the bathymetry file

            READ(UnCoef,'(A)',IOSTAT=ErrStat4) Line2   ! read into a line and call it Line2
            IF (ErrStat4 > 0) EXIT

            IF (I==1) THEN    ! if it's the first line in the Bathymetry Grid, then it's a list of all the x values
               READ(Line2, *,IOSTAT=ErrStat4) BathGrid_Xs
            ELSE              ! if it's not the first line, then the first value is a y value and the rest are the depth values
               READ(Line2, *,IOSTAT=ErrStat4) BathGrid_Ys(I-1), BathGrid(I-1,:)
            ENDIF
         
         END DO

         IF (I < 2) THEN
            ErrStat3 = ErrID_Fatal
            ErrMsg3 = "Less than the minimum of 2 data lines found in file "//TRIM(inputString)
            CLOSE (UnCoef)
            RETURN
         ELSE 
            ! BathGrid_npoints = nGridX*nGridY       ! save the number of points in the grid
            CLOSE (UnCoef)
         END IF
      
      END IF

   END SUBROUTINE getBathymetry
   

   ! read in stiffness/damping coefficient or load nonlinear data file if applicable
   SUBROUTINE getCoefficientOrCurve(inputString, LineProp_c, LineProp_npoints, LineProp_Xs, LineProp_Ys, ErrStat3, ErrMsg3)
   
      CHARACTER(40),    INTENT(IN   )  :: inputString
      REAL(DbKi),       INTENT(INOUT)  :: LineProp_c
      INTEGER(IntKi),   INTENT(  OUT)  :: LineProp_nPoints
      REAL(DbKi),       INTENT(  OUT)  :: LineProp_Xs (nCoef)
      REAL(DbKi),       INTENT(  OUT)  :: LineProp_Ys (nCoef)
      
      INTEGER(IntKi),   INTENT( OUT)   :: ErrStat3 ! Error status of the operation
      CHARACTER(*),     INTENT( OUT)   :: ErrMsg3  ! Error message if ErrStat /= ErrID_None

      INTEGER(IntKi)                   :: nC, I
      INTEGER(IntKi)                   :: UnCoef   ! unit number for coefficient input file
           
           
      INTEGER(IntKi)                   :: ErrStat4
      CHARACTER(120)                   :: ErrMsg4         
      CHARACTER(120)                   :: Line2   
      
           
      if (SCAN(inputString, "abcdfghijklmnopqrstuvwxyzABCDFGHIJKLMNOPQRSTUVWXYZ") == 0) then ! "eE" are exluded as they're used for scientific notation!
      
         ! "found NO letter in the line coefficient value so treating it as a number."
         READ(inputString, *, IOSTAT=ErrStat4) LineProp_c  ! convert the entry string into a real number
         LineProp_npoints = 0;
      
      else ! otherwise interpet the input as a file name to load stress-strain lookup data from
      
         print *, "found A letter in the line coefficient value so will try to load the filename."
         
         LineProp_c = 0.0
         
         ! load lookup table data from file
        
         CALL GetNewUnit( UnCoef )
         CALL OpenFInpFile( UnCoef, TRIM(inputString), ErrStat4, ErrMsg4 )   ! add error handling?
         
         READ(UnCoef,'(A)',IOSTAT=ErrStat4) Line2   ! skip the first three lines (title, names, and units) then parse
         READ(UnCoef,'(A)',IOSTAT=ErrStat4) Line2
         READ(UnCoef,'(A)',IOSTAT=ErrStat4) Line2
            
         DO I = 1, nCoef
            
            READ(UnCoef,'(A)',IOSTAT=ErrStat4) Line2      !read into a line

            IF (ErrStat4 > 0) EXIT
            
            READ(Line2,*,IOSTAT=ErrStat4) LineProp_Xs(I), LineProp_Ys(I)
             
         END DO
         
         if (I < 2) then
            ErrStat3 = ErrID_Fatal
            ErrMsg3  = "Less than the minimum of 2 data lines found in file "//TRIM(inputString)//" (first 3 lines are headers)."
            Close (UnCoef)
            RETURN
         else
            LineProp_npoints = I;
            Close (UnCoef)
         end if
      
      END IF
   
   END SUBROUTINE getCoefficientOrCurve
   
   
      

   ! Split a string into separate letter strings and integers. Letters are converted to uppercase.
   SUBROUTINE DecomposeString(outWord, let1, num1, let2, num2, let3)
   
      CHARACTER(*),          INTENT(INOUT)  :: outWord
      CHARACTER(25),         INTENT(  OUT)  :: let1
 !     INTEGER(IntKi),        INTENT(  OUT)  :: num1
      CHARACTER(25),         INTENT(  OUT)  :: num1
      CHARACTER(25),         INTENT(  OUT)  :: let2
      CHARACTER(25),         INTENT(  OUT)  :: num2
!      INTEGER(IntKi),        INTENT(  OUT)  :: num2
      CHARACTER(25),         INTENT(  OUT)  :: let3
   
      INTEGER(IntKi)               :: I                                        ! Generic loop-counting index
      
      CHARACTER(ChanLen)           :: OutListTmp                               ! A string to temporarily hold OutList(I), the name of each output channel
      CHARACTER(ChanLen)           :: qVal                                     ! quantity type string to match to list of valid options
      
      INTEGER                      :: oID                                      ! ID number of connect or line object
      INTEGER                      :: nID                                      ! ID number of node object
      INTEGER                      :: i1 = 0                                   ! indices of start of numbers or letters in OutListTmp string, for parsing
      INTEGER                      :: i2 = 0
      INTEGER                      :: i3 = 0
      INTEGER                      :: i4 = 0

   
      CALL Conv2UC(outWord)       ! convert to all uppercase for string matching purposes

      ! start these strings as empty, and fill in only if used
      let1 = ''
      num1 = ''
      let2 = ''
      num2 = ''
      let3 = ''

      ! find indicies of changes in number-vs-letter in characters of outWord and split into segments accordingly
      
      i1 = scan( outWord , '1234567890' )              ! find index of first number in the string
      if (i1 > 0) then                                 ! if there is a number
         let1 = TRIM(outWord( 1:i1-1))
         i2 = i1+verify( outWord(i1+1:) , '1234567890' )  ! find starting index of second set of letters (if first character is a letter, i.e. i1>1), otherwise index of first letter
         if (i2 > i1) then                                ! if there is a second letter/word
            num1 = TRIM(outWord(i1:i2-1))
            i3 = i2+scan( outWord(i2+1:) , '1234567890' )    ! find starting index of second set of numbers <<<<
            if (i3 > i2) then                                ! if there is a second number
               let2 = TRIM(outWord(i2:i3-1))
               i4 = i3+verify( outWord(i3+1:) , '1234567890' )  ! third letter start
               if (i4 > i3) then                                ! if there is a third letter/word
                  num2 = TRIM(outWord(i3:i4-1))
                  let3 = TRIM(outWord(i4:   ))
               else
                  num2 = TRIM(outWord(i3:))
               end if
            else
               let2 = TRIM(outWord(i2:))
            end if
         else
            num1 = TRIM(outWord(i1:))
         end if
      else
         let1 = TRIM(outWord)
      end if
      
      
      !READ(outWord(i1:i2-1)) num1
      !READ(outWord(i3:i4-1)) num2
      
      ! print *, "Decomposed string ", outWord, " into:"
      ! print *, let1
      ! print *, num1
      ! print *, let2
      ! print *, num2
      ! print *, let3
      ! print *, "based on indices (i1-i4):"
      ! print *, i1
      ! print *, i2
      ! print *, i3
      ! print *, i4
   
   END SUBROUTINE DecomposeString
   


  ! ====================================================================================================
  SUBROUTINE MDIO_ProcessOutList(OutList, p, m, y, InitOut, ErrStat, ErrMsg )

  ! This routine processes the output channels requested by OutList, checking for validity and setting
  ! the p%OutParam structures (of type MD_OutParmType) for each valid output.
  ! It assumes the value p%NumOuts has been set beforehand, and sets the values of p%OutParam.


    IMPLICIT                        NONE

    ! Passed variables
    CHARACTER(ChanLen),        INTENT(IN)     :: OutList(:)                  ! The list of user-requested outputs
    TYPE(MD_ParameterType),    INTENT(INOUT)  :: p                           ! The module parameters
    TYPE(MD_MiscVarType),      INTENT(INOUT)  :: m
    TYPE(MD_OutputType),       INTENT(INOUT)  :: y                           ! Initial system outputs (outputs are not calculated; only the output mesh is initialized)
    TYPE(MD_InitOutputType),   INTENT(INOUT)  :: InitOut                     ! Output for initialization routine
    INTEGER(IntKi),            INTENT(OUT)    :: ErrStat                     ! The error status code
    CHARACTER(*),              INTENT(OUT)    :: ErrMsg                      ! The error message, if an error occurred

    ! Local variables
    INTEGER                      :: I                                        ! Generic loop-counting index
!    INTEGER                      :: J                                        ! Generic loop-counting index
!    INTEGER                      :: INDX                                     ! Index for valid arrays

    CHARACTER(ChanLen)           :: OutListTmp                               ! A string to temporarily hold OutList(I), the name of each output channel
    CHARACTER(ChanLen)           :: qVal                                     ! quantity type string to match to list of valid options

    INTEGER                      :: oID                                      ! ID number of connect or line object
    INTEGER                      :: nID                                      ! ID number of node object
    INTEGER                      :: i1,i2,i3,i4                              ! indices of start of numbers or letters in OutListTmp string, for parsing
    
      CHARACTER(25)                 :: let1                ! strings used for splitting and parsing identifiers
      CHARACTER(25)                 :: num1
      CHARACTER(25)                 :: let2
      CHARACTER(25)                 :: num2
      CHARACTER(25)                 :: let3
      
    INTEGER(IntKi)                            :: LineNumOuts                 ! number of entries in LineWrOutput for each line
    INTEGER(IntKi)                            :: RodNumOuts                  !   same for Rods
      

    ! see the top of the module for info on the output labelling types

    ! Initialize values
    ErrStat = ErrID_None
    ErrMsg = ""


    ALLOCATE ( p%OutParam(1:p%NumOuts) , STAT=ErrStat )   ! note: I'm skipping the time output entry at index 0 for simplicity
    IF ( ErrStat /= 0_IntKi )  THEN
      ErrStat = ErrID_Fatal
      ErrMsg  = "Error allocating memory for the MoorDyn OutParam array."
      RETURN
    ELSE
      ErrStat = ErrID_None
    ENDIF


    ! Set index, name, and units for the time output channel: ! note: I'm skipping the time output entry at index 0
    !p%OutParam(0)%Indx  = Time
    !p%OutParam(0)%Name  = "Time"    ! OutParam(0) is the time channel by default.
    !p%OutParam(0)%Units = "(s)"
    !p%OutParam(0)%SignM = 1


    ! Set index, name, and units for all of the output channels.
    ! If a selected output channel is not valid set ErrStat = ErrID_Warn.


    ! go through list of requested output names and process (this is a bit of a mess)

    DO I = 1,p%NumOuts

      OutListTmp          = OutList(I)  ! current requested output name
      
      call DecomposeString(OutListTmp, let1, num1, let2, num2, let3)
      
      
      
      !p%OutParam(I)%Name  = OutListTmp
      CALL Conv2UC(OutListTmp)       ! convert to all uppercase for string matching purposes

   !   ! find indicies of changes in number-vs-letter in characters of OutListTmp
   !   i1 = scan( OutListTmp , '1234567890' )              ! first number in the string
   !   i2 = i1+verify( OutListTmp(i1+1:) , '1234567890' )  ! second letter start (assuming first character is a letter, i.e. i1>1)
   !   i3 = i2+scan( OutListTmp(i2+1:) , '1234567890' )    ! second number start
   !   i4 = i3+verify( OutListTmp(i3+1:) , '1234567890' )  ! third letter start
   
      ! error check
   !   IF (i1 <= 1) THEN
   !      CALL DenoteInvalidOutput(p%OutParam(I)) ! flag as invalid
   !      CALL WrScr('Warning: invalid output specifier '//trim(OutListTmp)//'.  Starting character must be C or L.')
   !      CYCLE    ! <<<<<<<<<<< check correct usage
   !   END IF

        p%OutParam(I)%Name = OutListTmp  ! label channel with whatever name was inputted, for now


      ! figure out what type of output it is and process accordingly

      ! fairlead tension case (updated) <<<<<<<<<<<<<<<<<<<<<<<<<<< these are not currently working - need new way to find ObjID
      IF (let1 == 'FAIRTEN') THEN
        p%OutParam(I)%OType = 1                                     ! line object type
        p%OutParam(I)%QType = Ten                                   ! tension quantity type
        p%OutParam(I)%Units = UnitList(Ten)                         ! set units according to QType
        READ (num1,*) oID                                           ! this is the line number
        p%OutParam(I)%ObjID  = oID                                  ! record the ID of the line
        p%OutParam(I)%NodeID = m%LineList(oID)%N                    ! specify node N (end B, fairlead)
        
      ! achor tension case
      ELSE IF (let1 == 'ANCHTEN') THEN
        p%OutParam(I)%OType = 1                                     ! line object type
        p%OutParam(I)%QType = Ten                                   ! tension quantity type
        p%OutParam(I)%Units = UnitList(Ten)                         ! set units according to QType
        READ (num1,*) oID                                           ! this is the line number
        p%OutParam(I)%ObjID  = oID                                  ! record the ID of the line
        p%OutParam(I)%NodeID = 0                                    ! specify node 0 (end A, anchor)

      ! more general case
      ELSE

        ! what object type?
        
        ! Line case                               
        IF (let1(1:1) == 'L') THEN      ! Look for L?N?xxxx
          p%OutParam(I)%OType = 1                ! Line object type
          ! for now we'll just assume the next character(s) are "n" to represent node number or "s" to represent segment number
          READ (num2,*) nID                      ! node or segment ID
          p%OutParam(I)%NodeID = nID
          qVal = let3                            ! quantity type string
        
        ! Connect case                            
        ELSE IF (let1(1:1) == 'C') THEN    ! Look for C?xxx or Con?xxx
          p%OutParam(I)%OType = 2                ! Connect object type
          qVal = let2                            ! quantity type string
          
        ! Rod case                            
        ELSE IF (let1(1:1) == 'R') THEN    ! Look for R?xxx or Rod?xxx
          p%OutParam(I)%OType = 3                ! Rod object type
          IF (LEN_TRIM(let3)== 0) THEN           ! No third character cluster indicates this is a whole-rod channel
            p%OutParam(I)%NodeID = 0
            qVal = let2                          ! quantity type string
          ELSE
            READ (num2,*) nID                    ! rod node ID
            p%OutParam(I)%NodeID = nID
            qVal = let3                          ! quantity type string
          END IF
          
        ! Body case                            
        ELSE IF (Let1(1:1) == 'B') THEN    ! Look for B?xxx or Body?xxx
          p%OutParam(I)%OType = 4                ! Body object type
          qVal = let2                            ! quantity type string

        ! should do fairlead option also!

        ! error
        ELSE
          CALL DenoteInvalidOutput(p%OutParam(I)) ! flag as invalid
          CALL WrScr('Warning: invalid output specifier '//trim(OutListTmp)//'.  Must start with L, C, R, or B')
          CYCLE
        END IF

        ! object number
        READ (num1,*) oID
        p%OutParam(I)%ObjID = oID                ! line or connect ID number

        ! which kind of quantity?
        IF (qVal == 'PX') THEN
          p%OutParam(I)%QType = PosX
          p%OutParam(I)%Units = UnitList(PosX)
        ELSE IF (qVal == 'PY') THEN
          p%OutParam(I)%QType = PosY
          p%OutParam(I)%Units = UnitList(PosY)
        ELSE IF (qVal == 'PZ') THEN
          p%OutParam(I)%QType = PosZ
          p%OutParam(I)%Units = UnitList(PosZ)
        ELSE IF (qVal == 'VX') THEN
          p%OutParam(I)%QType = VelX
          p%OutParam(I)%Units = UnitList(VelX)
        ELSE IF (qVal == 'VY') THEN
          p%OutParam(I)%QType = VelY
          p%OutParam(I)%Units = UnitList(VelY)
        ELSE IF (qVal == 'VZ') THEN
          p%OutParam(I)%QType = VelZ
          p%OutParam(I)%Units = UnitList(VelZ)
        ELSE IF (qVal == 'AX') THEN
          p%OutParam(I)%QType = AccX
          p%OutParam(I)%Units = UnitList(AccX)
        ELSE IF (qVal == 'AY') THEN   ! fixed typo Nov 24
          p%OutParam(I)%QType = AccY
          p%OutParam(I)%Units = UnitList(AccY)
        ELSE IF (qVal == 'AZ') THEN
          p%OutParam(I)%QType = AccZ
          p%OutParam(I)%Units = UnitList(AccZ)
        ELSE IF ((qVal == 'T') .or. (qval == 'Ten')) THEN
          p%OutParam(I)%QType = Ten
          p%OutParam(I)%Units = UnitList(Ten)
        ELSE IF (qVal == 'FX') THEN
          p%OutParam(I)%QType = FX
          p%OutParam(I)%Units = UnitList(FX)
        ELSE IF (qVal == 'FY') THEN
          p%OutParam(I)%QType = FY
          p%OutParam(I)%Units = UnitList(FY)
        ELSE IF (qVal == 'FZ') THEN
          p%OutParam(I)%QType = FZ
          p%OutParam(I)%Units = UnitList(FZ)   ! <<<< should add moments as well <<<<
        ELSE IF (qVal == 'ROLL') THEN
          p%OutParam(I)%QType = Roll
          p%OutParam(I)%Units = UnitList(Roll)
        ELSE IF (qVal == 'PITCH') THEN
          p%OutParam(I)%QType = Pitch
          p%OutParam(I)%Units = UnitList(Pitch)
        ELSE IF (qVal == 'YAW') THEN
          p%OutParam(I)%QType = Yaw
          p%OutParam(I)%Units = UnitList(Yaw)
        ELSE IF (qVal == 'SUB') THEN
          p%OutParam(I)%QType = Sub
          p%OutParam(I)%Units = UnitList(Sub)
        ELSE
          CALL DenoteInvalidOutput(p%OutParam(I)) ! flag as invalid
          CALL WrScr('Warning: invalid output specifier '//trim(OutListTmp)//'.  Quantity type not recognized.')
          CONTINUE
        END IF

      END IF

      ! also check whether each object index and node index (if applicable) is in range
      
      IF (p%OutParam(I)%OType==1) THEN              ! Line
        IF (p%OutParam(I)%ObjID > p%NLines) THEN
          CALL WrScr('Warning: output Line index excedes number of Lines in requested output '//trim(OutListTmp)//'.')
          CALL DenoteInvalidOutput(p%OutParam(I)) ! flag as invalid
        END IF
        IF (p%OutParam(I)%NodeID > m%LineList(p%OutParam(I)%ObjID)%N) THEN
          CALL WrScr('Warning: output node index excedes number of nodes in requested output '//trim(OutListTmp)//'.')
          CALL DenoteInvalidOutput(p%OutParam(I)) ! flag as invalid
        ELSE IF (p%OutParam(I)%NodeID < 0) THEN
          CALL WrScr('Warning: output node index is less than zero in requested output '//trim(OutListTmp)//'.')
          CALL DenoteInvalidOutput(p%OutParam(I)) ! flag as invalid
        END IF
        
      ELSE IF (p%OutParam(I)%OType==2) THEN         ! Connect
        IF (p%OutParam(I)%ObjID > p%NConnects) THEN
          CALL WrScr('Warning: output Connect index excedes number of Connects in requested output '//trim(OutListTmp)//'.')
          CALL DenoteInvalidOutput(p%OutParam(I)) ! flag as invalid
        END IF
        
      ELSE IF (p%OutParam(I)%OType==3) THEN         ! Rod
        IF (p%OutParam(I)%ObjID > p%NRods) THEN
          CALL WrScr('Warning: output Rod index excedes number of Rods in requested output '//trim(OutListTmp)//'.')
          CALL DenoteInvalidOutput(p%OutParam(I)) ! flag as invalid
        END IF
        IF (p%OutParam(I)%NodeID > m%RodList(p%OutParam(I)%ObjID)%N) THEN
          CALL WrScr('Warning: output node index excedes number of nodes in requested output '//trim(OutListTmp)//'.')
          CALL DenoteInvalidOutput(p%OutParam(I)) ! flag as invalid
        ELSE IF (p%OutParam(I)%NodeID < 0) THEN
          CALL WrScr('Warning: output node index is less than zero in requested output '//trim(OutListTmp)//'.')
          CALL DenoteInvalidOutput(p%OutParam(I)) ! flag as invalid
        END IF
        
      ELSE IF (p%OutParam(I)%OType==4) THEN         ! Body
        IF (p%OutParam(I)%ObjID > p%NBodies) THEN
          CALL WrScr('Warning: output Body index excedes number of Bodies in requested output '//trim(OutListTmp)//'.')
          CALL DenoteInvalidOutput(p%OutParam(I)) ! flag as invalid
        END IF

      END IF

      ! is the reverse sign functionality necessary?
      !      ! Reverse the sign (+/-) of the output channel if the user prefixed the
      !      !   channel name with a "-", "_", "m", or "M" character indicating "minus".

     END DO  ! I ... looping through OutList


!!   ! Allocate MDWrOutput which is used to store a time step's worth of output channels, prior to writing to a file.
!    ALLOCATE( MDWrOutput( p%NumOuts),  STAT = ErrStat )
!    IF ( ErrStat /= ErrID_None ) THEN
!      ErrMsg  = ' Error allocating space for MDWrOutput array.'
!      ErrStat = ErrID_Fatal
!      RETURN
!    END IF


      ! Allocate MDWrOuput2 which is used to store a time step's worth of output data for each line, just making it really big for now <<<<<<<<<<<<<<
      ! <<<<<<<<<<< should do this for each line instead.
   !   ALLOCATE( LineWriteOutputs( 200),  STAT = ErrStat )
   !   IF ( ErrStat /= ErrID_None ) THEN
   !      ErrMsg  = ' Error allocating space for LineWriteOutputs array.'
   !      ErrStat = ErrID_Fatal
   !      RETURN
   !   END IF

      !Allocate WriteOuput
      ALLOCATE(        y%WriteOutput(  p%NumOuts), &
              InitOut%WriteOutputHdr(p%NumOuts), &
              InitOut%WriteOutputUnt(p%NumOuts),  STAT = ErrStat )
      IF ( ErrStat /= ErrID_None ) THEN
         ErrMsg  = ' Error allocating space for y%WriteOutput array.'
         ErrStat = ErrID_Fatal
         RETURN
      END IF

      ! allocate output array in each Line
      DO I=1,p%NLines
      
      
         ! calculate number of output entries (excluding time) to write for this line
         LineNumOuts = 3*(m%LineList(I)%N + 1)*SUM(m%LineList(I)%OutFlagList(2:6)) &
                       + (m%LineList(I)%N + 1)*SUM(m%LineList(I)%OutFlagList(7:9)) &
                             + m%LineList(I)%N*SUM(m%LineList(I)%OutFlagList(10:18))
   
         ALLOCATE(m%LineList(I)%LineWrOutput( 1 + LineNumOuts), STAT = ErrStat)  
         IF ( ErrStat /= ErrID_None ) THEN
            ErrMsg  = ' Error allocating space for a LineWrOutput array'
            ErrStat = ErrID_Fatal
            RETURN
         END IF
      END DO  ! I
      
      ! allocate output array in each Rod
      DO I=1,p%NRods
      
         ! calculate number of output entries (excluding time) to write for this Rod
         RodNumOuts = 3*(m%RodList(I)%N + 1)*SUM(m%RodList(I)%OutFlagList(2:9)) &
                       + (m%RodList(I)%N + 1)*SUM(m%RodList(I)%OutFlagList(10:11)) &
                             + m%RodList(I)%N*SUM(m%RodList(I)%OutFlagList(12:18))
      
         ALLOCATE(m%RodList(I)%RodWrOutput( 1 + RodNumOuts), STAT = ErrStat)  
         IF ( ErrStat /= ErrID_None ) THEN
            ErrMsg  = ' Error allocating space for a RodWrOutput array'
            ErrStat = ErrID_Fatal
            RETURN
         END IF
      END DO  ! I

      !print *, "y%WriteOutput allocated to size ", size(y%WriteOutput)

      ! These variables are to help follow the framework template, but the data in them is simply a copy of data
      ! already available in the OutParam data structure
      !  ALLOCATE ( InitOut%WriteOutputHdr(p%NumOuts+p%OutAllint*p%OutAllDims), STAT = ErrStat )
      !  ALLOCATE ( InitOut%WriteOutputUnt(p%NumOuts+p%OutAllint*p%OutAllDims), STAT = ErrStat )

      DO I = 1,p%NumOuts
         InitOut%WriteOutputHdr(I) = p%OutParam(I)%Name
         InitOut%WriteOutputUnt(I) = p%OutParam(I)%Units
      END DO


   CONTAINS

      SUBROUTINE DenoteInvalidOutput( OutParm )
         TYPE(MD_OutParmType), INTENT (INOUT)  :: OutParm

         OutParm%OType = 0  ! flag as invalid
         OutParm%Name = 'Invalid'
         OutParm%Units = ' - '

      END SUBROUTINE DenoteInvalidOutput

   END SUBROUTINE MDIO_ProcessOutList
   !----------------------------------------------------------------------------------------============





   !----------------------------------------------------------------------------------------============
   SUBROUTINE MDIO_OpenOutput( p, m, InitOut, ErrStat, ErrMsg )
   !----------------------------------------------------------------------------------------------------

      TYPE(MD_ParameterType),        INTENT( INOUT ) :: p
      TYPE(MD_MiscVarType),          INTENT( INOUT ) :: m
      TYPE(MD_InitOutPutType ),      INTENT( IN    ) :: InitOut              !
      INTEGER,                       INTENT(   OUT ) :: ErrStat              ! a non-zero value indicates an error occurred
      CHARACTER(*),                  INTENT(   OUT ) :: ErrMsg               ! Error message if ErrStat /= ErrID_None

      INTEGER                                        :: I                    ! Generic loop counter
      INTEGER                                        :: J                    ! Generic loop counter
      CHARACTER(1024)                                :: OutFileName          ! The name of the output file  including the full path.
      INTEGER                                        :: L                    ! counter for index in LineWrOutput
      INTEGER                                        :: LineNumOuts          ! number of entries in LineWrOutput for each line
      INTEGER                                        :: RodNumOuts           ! for Rods ... redundant <<<
      CHARACTER(200)                                 :: Frmt                 ! a string to hold a format statement
      INTEGER                                        :: ErrStat2


      ErrStat = ErrID_None
      ErrMsg  = ""

      p%Delim = ' '  ! for now

      !-------------------------------------------------------------------------------------------------
      ! Open the output file, if necessary, and write the header
      !-------------------------------------------------------------------------------------------------

      IF ( ALLOCATED( p%OutParam ) .AND. p%NumOuts > 0 ) THEN           ! Output has been requested so let's open an output file

         ! Open the file for output
         OutFileName = TRIM(p%RootName)//'.out'
         CALL GetNewUnit( p%MDUnOut )

         CALL OpenFOutFile ( p%MDUnOut, OutFileName, ErrStat, ErrMsg )
         IF ( ErrStat > ErrID_None ) THEN
            ErrMsg = ' Error opening MoorDyn-level output file: '//TRIM(ErrMsg)
            ErrStat = ErrID_Fatal
            RETURN
         END IF


         !Write the names of the output parameters:

         Frmt = '(A10,'//TRIM(Int2LStr(p%NumOuts))//'(A1,A12))'

         WRITE(p%MDUnOut,Frmt, IOSTAT=ErrStat2)  TRIM( 'Time' ), ( p%Delim, TRIM( p%OutParam(I)%Name), I=1,p%NumOuts )

         WRITE(p%MDUnOut,Frmt)  TRIM( '(s)' ), ( p%Delim, TRIM( p%OutParam(I)%Units ), I=1,p%NumOuts )

 !     ELSE  ! if no outputs requested

 !        call wrscr('note, MDIO_OpenOutput thinks that no outputs have been requested.')

      END IF

      !--------------------------------------------------------------------------
      !                    now do the same for line output files
      !--------------------------------------------------------------------------

      !! allocate UnLineOuts
      !ALLOCATE(UnLineOuts(p%NLines))  ! should add error checking

      DO I = 1,p%NLines

         
         IF (m%LineList(I)%OutFlagList(1) == 1) THEN   ! only proceed if the line is flagged to output a file
           
            ! Open the file for output
            OutFileName = TRIM(p%RootName)//'.Line'//TRIM(Int2LStr(I))//'.out'
            CALL GetNewUnit( m%LineList(I)%LineUnOut )

            CALL OpenFOutFile ( m%LineList(I)%LineUnOut, OutFileName, ErrStat, ErrMsg )
            IF ( ErrStat > ErrID_None ) THEN
               ErrMsg = ' Error opening Line output file '//TRIM(ErrMsg)
               ErrStat = ErrID_Fatal
               RETURN
            END IF

                        
            ! calculate number of output entries (excluding time) to write for this line
            LineNumOuts = 3*(m%LineList(I)%N + 1)*SUM(m%LineList(I)%OutFlagList(2:6)) &
                          + (m%LineList(I)%N + 1)*SUM(m%LineList(I)%OutFlagList(7:9)) &
                                + m%LineList(I)%N*SUM(m%LineList(I)%OutFlagList(10:18))
                                  
            if (wordy > 2) PRINT *, LineNumOuts, " output channels"

            Frmt = '(A10,'//TRIM(Int2LStr(1 + LineNumOuts))//'(A1,A12))'   ! should evenutally use user specified format?
            !Frmt = '(A10,'//TRIM(Int2LStr(3+3*m%LineList(I)%N))//'(A1,A12))'
            
            ! Write the names of the output parameters:  (these use "implied DO" loops)

            WRITE(m%LineList(I)%LineUnOut,'(A10)', advance='no', IOSTAT=ErrStat2)  TRIM( 'Time' )
            IF (m%LineList(I)%OutFlagList(2) == 1) THEN
               WRITE(m%LineList(I)%LineUnOut,'('//TRIM(Int2LStr((3+3*m%LineList(I)%N)))//'(A1,A12))', advance='no', IOSTAT=ErrStat2) &
                  ( p%Delim, 'Node'//TRIM(Int2Lstr(J))//'px', p%Delim, 'Node'//TRIM(Int2Lstr(J))//'py', p%Delim, 'Node'//TRIM(Int2Lstr(J))//'pz', J=0,(m%LineList(I)%N) )
            END IF
            IF (m%LineList(I)%OutFlagList(3) == 1) THEN
               WRITE(m%LineList(I)%LineUnOut,'('//TRIM(Int2LStr((3+3*m%LineList(I)%N)))//'(A1,A12))', advance='no', IOSTAT=ErrStat2) &
                  ( p%Delim, 'Node'//TRIM(Int2Lstr(J))//'vx', p%Delim, 'Node'//TRIM(Int2Lstr(J))//'vy', p%Delim, 'Node'//TRIM(Int2Lstr(J))//'vz', J=0,(m%LineList(I)%N) )
            END IF
            IF (m%LineList(I)%OutFlagList(4) == 1) THEN
               WRITE(m%LineList(I)%LineUnOut,'('//TRIM(Int2LStr((3+3*m%LineList(I)%N)))//'(A1,A12))', advance='no', IOSTAT=ErrStat2) &
                  ( p%Delim, 'Node'//TRIM(Int2Lstr(J))//'Ux', p%Delim, 'Node'//TRIM(Int2Lstr(J))//'Uy', p%Delim, 'Node'//TRIM(Int2Lstr(J))//'Uz', J=0,(m%LineList(I)%N) )
            END IF
            IF (m%LineList(I)%OutFlagList(5) == 1) THEN
               WRITE(m%LineList(I)%LineUnOut,'('//TRIM(Int2LStr((3+3*m%LineList(I)%N)))//'(A1,A12))', advance='no', IOSTAT=ErrStat2) &
                  ( p%Delim, 'Node'//TRIM(Int2Lstr(J))//'Dx', p%Delim, 'Node'//TRIM(Int2Lstr(J))//'Dy', p%Delim, 'Node'//TRIM(Int2Lstr(J))//'Dz', J=0,(m%LineList(I)%N) )
            END IF
            IF (m%LineList(I)%OutFlagList(6) == 1) THEN
               WRITE(m%LineList(I)%LineUnOut,'('//TRIM(Int2LStr((3+3*m%LineList(I)%N)))//'(A1,A12))', advance='no', IOSTAT=ErrStat2) &
                  ( p%Delim, 'Node'//TRIM(Int2Lstr(J))//'bx', p%Delim, 'Node'//TRIM(Int2Lstr(J))//'by', p%Delim, 'Node'//TRIM(Int2Lstr(J))//'bz', J=0,(m%LineList(I)%N) )
            END IF
            
            IF (m%LineList(I)%OutFlagList(7) == 1) THEN
               WRITE(m%LineList(I)%LineUnOut,'('//TRIM(Int2LStr((m%LineList(I)%N)))//'(A1,A12))', advance='no', IOSTAT=ErrStat2) &
                  ( p%Delim, 'Node'//TRIM(Int2Lstr(J))//'Wz', J=0,(m%LineList(I)%N) )
            END IF
            IF (m%LineList(I)%OutFlagList(8) == 1) THEN
               WRITE(m%LineList(I)%LineUnOut,'('//TRIM(Int2LStr((m%LineList(I)%N)))//'(A1,A12))', advance='no', IOSTAT=ErrStat2) &
                  ( p%Delim, 'Node'//TRIM(Int2Lstr(J))//'Kurv', J=0,(m%LineList(I)%N) )
            END IF
            
            IF (m%LineList(I)%OutFlagList(10) == 1) THEN
               WRITE(m%LineList(I)%LineUnOut,'('//TRIM(Int2LStr((m%LineList(I)%N)))//'(A1,A12))', advance='no', IOSTAT=ErrStat2) &
                  ( p%Delim, 'Seg'//TRIM(Int2Lstr(J))//'Ten', J=1,(m%LineList(I)%N) )
            END IF
            IF (m%LineList(I)%OutFlagList(11) == 1) THEN
               WRITE(m%LineList(I)%LineUnOut,'('//TRIM(Int2LStr((m%LineList(I)%N)))//'(A1,A12))', advance='no', IOSTAT=ErrStat2) &
                  ( p%Delim, 'Seg'//TRIM(Int2Lstr(J))//'Dmp', J=1,(m%LineList(I)%N) )
            END IF
            IF (m%LineList(I)%OutFlagList(12) == 1) THEN
               WRITE(m%LineList(I)%LineUnOut,'('//TRIM(Int2LStr((m%LineList(I)%N)))//'(A1,A12))', advance='no', IOSTAT=ErrStat2) &
                  ( p%Delim, 'Seg'//TRIM(Int2Lstr(J))//'Str', J=1,(m%LineList(I)%N) )
            END IF
            IF (m%LineList(I)%OutFlagList(13) == 1) THEN
               WRITE(m%LineList(I)%LineUnOut,'('//TRIM(Int2LStr((m%LineList(I)%N)))//'(A1,A12))', advance='no', IOSTAT=ErrStat2) &
                  ( p%Delim, 'Seg'//TRIM(Int2Lstr(J))//'SRt', J=1,(m%LineList(I)%N) )
            END IF
            IF (m%LineList(I)%OutFlagList(14)== 1) THEN
               WRITE(m%LineList(I)%LineUnOut,'('//TRIM(Int2LStr((m%LineList(I)%N)))//'(A1,A10))', advance='no', IOSTAT=ErrStat2) &
                  ( p%Delim, 'Seg'//TRIM(Int2Lstr(J))//'Lst', J=1,(m%LineList(I)%N) )
            END IF
            
            WRITE(m%LineList(I)%LineUnOut,'(A1)', IOSTAT=ErrStat2) ' '  ! make line break at the end
            
            
            ! Now write the units line

            WRITE(m%LineList(I)%LineUnOut,'(A10)', advance='no', IOSTAT=ErrStat2)  TRIM( '(s)' )
            IF (m%LineList(I)%OutFlagList(2) == 1) THEN
               WRITE(m%LineList(I)%LineUnOut,'('//TRIM(Int2LStr((3+3*m%LineList(I)%N)))//'(A1,A12))', advance='no', IOSTAT=ErrStat2) &
                  ( p%Delim, '(m)', p%Delim, '(m)', p%Delim, '(m)', J=0,(m%LineList(I)%N) )
            END IF
            IF (m%LineList(I)%OutFlagList(3) == 1) THEN
               WRITE(m%LineList(I)%LineUnOut,'('//TRIM(Int2LStr((3+3*m%LineList(I)%N)))//'(A1,A12))', advance='no', IOSTAT=ErrStat2) &
                  ( p%Delim, '(m/s)', p%Delim, '(m/s)', p%Delim, '(m/s)', J=0,(m%LineList(I)%N) )
            END IF
            IF (m%LineList(I)%OutFlagList(4) == 1) THEN
               WRITE(m%LineList(I)%LineUnOut,'('//TRIM(Int2LStr((3+3*m%LineList(I)%N)))//'(A1,A12))', advance='no', IOSTAT=ErrStat2) &
                  ( p%Delim, '(m/s)', p%Delim, '(m/s)', p%Delim, '(m/s)', J=0,(m%LineList(I)%N) )
            END IF
            IF (m%LineList(I)%OutFlagList(5) == 1) THEN
               WRITE(m%LineList(I)%LineUnOut,'('//TRIM(Int2LStr((3+3*m%LineList(I)%N)))//'(A1,A12))', advance='no', IOSTAT=ErrStat2) &
                  ( p%Delim, '(N)', p%Delim, '(N)', p%Delim, '(N)', J=0,(m%LineList(I)%N) )
            END IF
            IF (m%LineList(I)%OutFlagList(6) == 1) THEN
               WRITE(m%LineList(I)%LineUnOut,'('//TRIM(Int2LStr((3+3*m%LineList(I)%N)))//'(A1,A12))', advance='no', IOSTAT=ErrStat2) &
                  ( p%Delim, '(N)', p%Delim, '(N)', p%Delim, '(N)', J=0,(m%LineList(I)%N) )
            END IF
            
            IF (m%LineList(I)%OutFlagList(7) == 1) THEN
               WRITE(m%LineList(I)%LineUnOut,'('//TRIM(Int2LStr((m%LineList(I)%N)))//'(A1,A12))', advance='no', IOSTAT=ErrStat2) &
                  ( p%Delim, '(Nup)', J=0,(m%LineList(I)%N) )
            END IF
            IF (m%LineList(I)%OutFlagList(8) == 1) THEN
               WRITE(m%LineList(I)%LineUnOut,'('//TRIM(Int2LStr((m%LineList(I)%N)))//'(A1,A12))', advance='no', IOSTAT=ErrStat2) &
                  ( p%Delim, '(1/m)', J=0,(m%LineList(I)%N) )
            END IF
            
            IF (m%LineList(I)%OutFlagList(10) == 1) THEN
               WRITE(m%LineList(I)%LineUnOut,'('//TRIM(Int2LStr((m%LineList(I)%N)))//'(A1,A12))', advance='no', IOSTAT=ErrStat2) &
                  ( p%Delim, '(N)', J=1,(m%LineList(I)%N) )
            END IF
            IF (m%LineList(I)%OutFlagList(11) == 1) THEN
               WRITE(m%LineList(I)%LineUnOut,'('//TRIM(Int2LStr((m%LineList(I)%N)))//'(A1,A12))', advance='no', IOSTAT=ErrStat2) &
                  ( p%Delim, '(N)', J=1,(m%LineList(I)%N) )
            END IF
            IF (m%LineList(I)%OutFlagList(12) == 1) THEN
               WRITE(m%LineList(I)%LineUnOut,'('//TRIM(Int2LStr((m%LineList(I)%N)))//'(A1,A12))', advance='no', IOSTAT=ErrStat2) &
                  ( p%Delim, '(-)', J=1,(m%LineList(I)%N) )
            END IF
            IF (m%LineList(I)%OutFlagList(13) == 1) THEN
               WRITE(m%LineList(I)%LineUnOut,'('//TRIM(Int2LStr((m%LineList(I)%N)))//'(A1,A12))', advance='no', IOSTAT=ErrStat2) &
                  ( p%Delim, '(1/s)', J=1,(m%LineList(I)%N) )
            END IF
            IF (m%LineList(I)%OutFlagList(14)== 1) THEN
               WRITE(m%LineList(I)%LineUnOut,'('//TRIM(Int2LStr((m%LineList(I)%N)))//'(A1,A10))', advance='no', IOSTAT=ErrStat2) &
                  ( p%Delim, '(m)', J=1,(m%LineList(I)%N) )
            END IF
            
            WRITE(m%LineList(I)%LineUnOut,'(A1)', IOSTAT=ErrStat2) ' '  ! make line break at the end
            
         END IF  ! if line is flagged for output file
         
      END DO ! I - line number




      !--------------------------------------------------------------------------
      !                    now do the same for rod output files 
      !--------------------------------------------------------------------------

      !! allocate UnLineOuts
      !ALLOCATE(UnLineOuts(p%NLines))  ! should add error checking

      DO I = 1,p%NRods

         
         IF (m%RodList(I)%OutFlagList(1) == 1) THEN   ! only proceed if the Rod is flagged to output a file
           
            ! Open the file for output
            OutFileName = TRIM(p%RootName)//'.Rod'//TRIM(Int2LStr(I))//'.out'
            CALL GetNewUnit( m%RodList(I)%RodUnOut )

            CALL OpenFOutFile ( m%RodList(I)%RodUnOut, OutFileName, ErrStat, ErrMsg )
            IF ( ErrStat > ErrID_None ) THEN
               ErrMsg = ' Error opening Rod output file '//TRIM(ErrMsg)
               ErrStat = ErrID_Fatal
               RETURN
            END IF

                        
            ! calculate number of output entries (excluding time) to write for this Rod
            RodNumOuts = 3*(m%RodList(I)%N + 1)*SUM(m%RodList(I)%OutFlagList(2:9)) &
                          + (m%RodList(I)%N + 1)*SUM(m%RodList(I)%OutFlagList(10:11)) &
                                + m%RodList(I)%N*SUM(m%RodList(I)%OutFlagList(12:18))
                                  
            if (wordy > 2) PRINT *, RodNumOuts, " output channels"

            Frmt = '(A10,'//TRIM(Int2LStr(1 + RodNumOuts))//'(A1,A12))'   ! should evenutally use user specified format?
            !Frmt = '(A10,'//TRIM(Int2LStr(3+3*m%RodList(I)%N))//'(A1,A12))'
            
            ! >>> should functionalize the below <<<
            
            
            ! Write the names of the output parameters:  (these use "implied DO" loops)

            WRITE(m%RodList(I)%RodUnOut,'(A10)', advance='no', IOSTAT=ErrStat2)  TRIM( 'Time' )
            IF (m%RodList(I)%OutFlagList(2) == 1) THEN
               WRITE(m%RodList(I)%RodUnOut,'('//TRIM(Int2LStr((3+3*m%RodList(I)%N)))//'(A1,A12))', advance='no', IOSTAT=ErrStat2) &
                  ( p%Delim, 'Node'//TRIM(Int2Lstr(J))//'px', p%Delim, 'Node'//TRIM(Int2Lstr(J))//'py', p%Delim, 'Node'//TRIM(Int2Lstr(J))//'pz', J=0,(m%RodList(I)%N) )
            END IF
            IF (m%RodList(I)%OutFlagList(3) == 1) THEN
               WRITE(m%RodList(I)%RodUnOut,'('//TRIM(Int2LStr((3+3*m%RodList(I)%N)))//'(A1,A12))', advance='no', IOSTAT=ErrStat2) &
                  ( p%Delim, 'Node'//TRIM(Int2Lstr(J))//'vx', p%Delim, 'Node'//TRIM(Int2Lstr(J))//'vy', p%Delim, 'Node'//TRIM(Int2Lstr(J))//'vz', J=0,(m%RodList(I)%N) )
            END IF
            IF (m%RodList(I)%OutFlagList(4) == 1) THEN
               WRITE(m%RodList(I)%RodUnOut,'('//TRIM(Int2LStr((3+3*m%RodList(I)%N)))//'(A1,A12))', advance='no', IOSTAT=ErrStat2) &
                  ( p%Delim, 'Node'//TRIM(Int2Lstr(J))//'Ux', p%Delim, 'Node'//TRIM(Int2Lstr(J))//'Uy', p%Delim, 'Node'//TRIM(Int2Lstr(J))//'Uz', J=0,(m%RodList(I)%N) )
            END IF
            IF (m%RodList(I)%OutFlagList(5) == 1) THEN
               WRITE(m%RodList(I)%RodUnOut,'('//TRIM(Int2LStr((3+3*m%RodList(I)%N)))//'(A1,A12))', advance='no', IOSTAT=ErrStat2) &
                  ( p%Delim, 'Node'//TRIM(Int2Lstr(J))//'Box', p%Delim, 'Node'//TRIM(Int2Lstr(J))//'Boy', p%Delim, 'Node'//TRIM(Int2Lstr(J))//'Boz', J=0,(m%RodList(I)%N) )
            END IF
            IF (m%RodList(I)%OutFlagList(6) == 1) THEN
               WRITE(m%RodList(I)%RodUnOut,'('//TRIM(Int2LStr((3+3*m%RodList(I)%N)))//'(A1,A12))', advance='no', IOSTAT=ErrStat2) &
                  ( p%Delim, 'Node'//TRIM(Int2Lstr(J))//'Dx', p%Delim, 'Node'//TRIM(Int2Lstr(J))//'Dy', p%Delim, 'Node'//TRIM(Int2Lstr(J))//'Dz', J=0,(m%RodList(I)%N) )
            END IF
            IF (m%RodList(I)%OutFlagList(7) == 1) THEN
               WRITE(m%RodList(I)%RodUnOut,'('//TRIM(Int2LStr((3+3*m%RodList(I)%N)))//'(A1,A12))', advance='no', IOSTAT=ErrStat2) &
                  ( p%Delim, 'Node'//TRIM(Int2Lstr(J))//'Fix', p%Delim, 'Node'//TRIM(Int2Lstr(J))//'Fiy', p%Delim, 'Node'//TRIM(Int2Lstr(J))//'Fiz', J=0,(m%RodList(I)%N) )
            END IF
            IF (m%RodList(I)%OutFlagList(8) == 1) THEN
               WRITE(m%RodList(I)%RodUnOut,'('//TRIM(Int2LStr((3+3*m%RodList(I)%N)))//'(A1,A12))', advance='no', IOSTAT=ErrStat2) &
                  ( p%Delim, 'Node'//TRIM(Int2Lstr(J))//'Pdx', p%Delim, 'Node'//TRIM(Int2Lstr(J))//'Pdy', p%Delim, 'Node'//TRIM(Int2Lstr(J))//'Pdz', J=0,(m%RodList(I)%N) )
            END IF            
            IF (m%RodList(I)%OutFlagList(9) == 1) THEN
               WRITE(m%RodList(I)%RodUnOut,'('//TRIM(Int2LStr((3+3*m%RodList(I)%N)))//'(A1,A12))', advance='no', IOSTAT=ErrStat2) &
                  ( p%Delim, 'Node'//TRIM(Int2Lstr(J))//'bx', p%Delim, 'Node'//TRIM(Int2Lstr(J))//'by', p%Delim, 'Node'//TRIM(Int2Lstr(J))//'bz', J=0,(m%RodList(I)%N) )
            END IF
            
            IF (m%RodList(I)%OutFlagList(10) == 1) THEN
               WRITE(m%RodList(I)%RodUnOut,'('//TRIM(Int2LStr((m%RodList(I)%N)))//'(A1,A12))', advance='no', IOSTAT=ErrStat2) &
                  ( p%Delim, 'Node'//TRIM(Int2Lstr(J))//'Wz', J=0,(m%RodList(I)%N) )
            END IF
            IF (m%RodList(I)%OutFlagList(11) == 1) THEN
               WRITE(m%RodList(I)%RodUnOut,'('//TRIM(Int2LStr((m%RodList(I)%N)))//'(A1,A12))', advance='no', IOSTAT=ErrStat2) &
                  ( p%Delim, 'Node'//TRIM(Int2Lstr(J))//'Kurv', J=0,(m%RodList(I)%N) )
            END IF
            
            IF (m%RodList(I)%OutFlagList(12) == 1) THEN
               WRITE(m%RodList(I)%RodUnOut,'('//TRIM(Int2LStr((m%RodList(I)%N)))//'(A1,A12))', advance='no', IOSTAT=ErrStat2) &
                  ( p%Delim, 'Seg'//TRIM(Int2Lstr(J))//'Ten', J=1,(m%RodList(I)%N) )
            END IF
            IF (m%RodList(I)%OutFlagList(13) == 1) THEN
               WRITE(m%RodList(I)%RodUnOut,'('//TRIM(Int2LStr((m%RodList(I)%N)))//'(A1,A12))', advance='no', IOSTAT=ErrStat2) &
                  ( p%Delim, 'Seg'//TRIM(Int2Lstr(J))//'Dmp', J=1,(m%RodList(I)%N) )
            END IF
            IF (m%RodList(I)%OutFlagList(14) == 1) THEN
               WRITE(m%RodList(I)%RodUnOut,'('//TRIM(Int2LStr((m%RodList(I)%N)))//'(A1,A12))', advance='no', IOSTAT=ErrStat2) &
                  ( p%Delim, 'Seg'//TRIM(Int2Lstr(J))//'Str', J=1,(m%RodList(I)%N) )
            END IF
            IF (m%RodList(I)%OutFlagList(15) == 1) THEN
               WRITE(m%RodList(I)%RodUnOut,'('//TRIM(Int2LStr((m%RodList(I)%N)))//'(A1,A12))', advance='no', IOSTAT=ErrStat2) &
                  ( p%Delim, 'Seg'//TRIM(Int2Lstr(J))//'SRt', J=1,(m%RodList(I)%N) )
            END IF
            
            WRITE(m%RodList(I)%RodUnOut,'(A1)', IOSTAT=ErrStat2) ' '  ! make line break at the end
            
            
            ! Now write the units line

            WRITE(m%RodList(I)%RodUnOut,'(A10)', advance='no', IOSTAT=ErrStat2)  TRIM( '(s)' )
            IF (m%RodList(I)%OutFlagList(2) == 1) THEN
               WRITE(m%RodList(I)%RodUnOut,'('//TRIM(Int2LStr((3+3*m%RodList(I)%N)))//'(A1,A12))', advance='no', IOSTAT=ErrStat2) &
                  ( p%Delim, '(m)', p%Delim, '(m)', p%Delim, '(m)', J=0,(m%RodList(I)%N) )
            END IF
            IF (m%RodList(I)%OutFlagList(3) == 1) THEN
               WRITE(m%RodList(I)%RodUnOut,'('//TRIM(Int2LStr((3+3*m%RodList(I)%N)))//'(A1,A12))', advance='no', IOSTAT=ErrStat2) &
                  ( p%Delim, '(m/s)', p%Delim, '(m/s)', p%Delim, '(m/s)', J=0,(m%RodList(I)%N) )
            END IF
            IF (m%RodList(I)%OutFlagList(4) == 1) THEN
               WRITE(m%RodList(I)%RodUnOut,'('//TRIM(Int2LStr((3+3*m%RodList(I)%N)))//'(A1,A12))', advance='no', IOSTAT=ErrStat2) &
                  ( p%Delim, '(m/s)', p%Delim, '(m/s)', p%Delim, '(m/s)', J=0,(m%RodList(I)%N) )
            END IF
            IF (m%RodList(I)%OutFlagList(5) == 1) THEN
               WRITE(m%RodList(I)%RodUnOut,'('//TRIM(Int2LStr((3+3*m%RodList(I)%N)))//'(A1,A12))', advance='no', IOSTAT=ErrStat2) &
                  ( p%Delim, '(N)', p%Delim, '(N)', p%Delim, '(N)', J=0,(m%RodList(I)%N) )
            END IF
            IF (m%RodList(I)%OutFlagList(6) == 1) THEN
               WRITE(m%RodList(I)%RodUnOut,'('//TRIM(Int2LStr((3+3*m%RodList(I)%N)))//'(A1,A12))', advance='no', IOSTAT=ErrStat2) &
                  ( p%Delim, '(N)', p%Delim, '(N)', p%Delim, '(N)', J=0,(m%RodList(I)%N) )
            END IF
            IF (m%RodList(I)%OutFlagList(7) == 1) THEN
               WRITE(m%RodList(I)%RodUnOut,'('//TRIM(Int2LStr((3+3*m%RodList(I)%N)))//'(A1,A12))', advance='no', IOSTAT=ErrStat2) &
                  ( p%Delim, '(N)', p%Delim, '(N)', p%Delim, '(N)', J=0,(m%RodList(I)%N) )
            END IF
            IF (m%RodList(I)%OutFlagList(8) == 1) THEN
               WRITE(m%RodList(I)%RodUnOut,'('//TRIM(Int2LStr((3+3*m%RodList(I)%N)))//'(A1,A12))', advance='no', IOSTAT=ErrStat2) &
                  ( p%Delim, '(N)', p%Delim, '(N)', p%Delim, '(N)', J=0,(m%RodList(I)%N) )
            END IF
            IF (m%RodList(I)%OutFlagList(9) == 1) THEN
               WRITE(m%RodList(I)%RodUnOut,'('//TRIM(Int2LStr((3+3*m%RodList(I)%N)))//'(A1,A12))', advance='no', IOSTAT=ErrStat2) &
                  ( p%Delim, '(N)', p%Delim, '(N)', p%Delim, '(N)', J=0,(m%RodList(I)%N) )
            END IF
            
            IF (m%RodList(I)%OutFlagList(10) == 1) THEN
               WRITE(m%RodList(I)%RodUnOut,'('//TRIM(Int2LStr((m%RodList(I)%N)))//'(A1,A12))', advance='no', IOSTAT=ErrStat2) &
                  ( p%Delim, '(Nup)', J=0,(m%RodList(I)%N) )
            END IF
            IF (m%RodList(I)%OutFlagList(11) == 1) THEN
               WRITE(m%RodList(I)%RodUnOut,'('//TRIM(Int2LStr((m%RodList(I)%N)))//'(A1,A12))', advance='no', IOSTAT=ErrStat2) &
                  ( p%Delim, '(1/m)', J=0,(m%RodList(I)%N) )
            END IF
            
            IF (m%RodList(I)%OutFlagList(12) == 1) THEN
               WRITE(m%RodList(I)%RodUnOut,'('//TRIM(Int2LStr((m%RodList(I)%N)))//'(A1,A12))', advance='no', IOSTAT=ErrStat2) &
                  ( p%Delim, '(N)', J=1,(m%RodList(I)%N) )
            END IF
            IF (m%RodList(I)%OutFlagList(13) == 1) THEN
               WRITE(m%RodList(I)%RodUnOut,'('//TRIM(Int2LStr((m%RodList(I)%N)))//'(A1,A12))', advance='no', IOSTAT=ErrStat2) &
                  ( p%Delim, '(N)', J=1,(m%RodList(I)%N) )
            END IF
            IF (m%RodList(I)%OutFlagList(14) == 1) THEN
               WRITE(m%RodList(I)%RodUnOut,'('//TRIM(Int2LStr((m%RodList(I)%N)))//'(A1,A12))', advance='no', IOSTAT=ErrStat2) &
                  ( p%Delim, '(-)', J=1,(m%RodList(I)%N) )
            END IF
            IF (m%RodList(I)%OutFlagList(15) == 1) THEN
               WRITE(m%RodList(I)%RodUnOut,'('//TRIM(Int2LStr((m%RodList(I)%N)))//'(A1,A12))', advance='no', IOSTAT=ErrStat2) &
                  ( p%Delim, '(1/s)', J=1,(m%RodList(I)%N) )
            END IF
            
            WRITE(m%RodList(I)%RodUnOut,'(A1)', IOSTAT=ErrStat2) ' '  ! make Rod break at the end
            
         END IF  ! if rod is flagged for output file
         
      END DO ! I - rod number

      ! need to fix error handling in this sub

   END SUBROUTINE MDIO_OpenOutput
   !----------------------------------------------------------------------------------------============


   !----------------------------------------------------------------------------------------============
   SUBROUTINE MDIO_CloseOutput ( p, m, ErrStat, ErrMsg )
      ! This function cleans up after running the MoorDyn output module.
      ! It closes the output files and releases memory.

      TYPE(MD_ParameterType),       INTENT( INOUT )  :: p                    ! data for this instance of the floating platform module
      TYPE(MD_MiscVarType),         INTENT( INOUT )  :: m                    ! data for this instance of the floating platform module
      INTEGER,                      INTENT(   OUT )  :: ErrStat              ! a non-zero value indicates an error occurred
      CHARACTER(*),                 INTENT(   OUT )  :: ErrMsg               ! Error message if ErrStat /= ErrID_None

      INTEGER(IntKi)       :: I  ! generic counter


      ErrStat = 0
      ErrMsg  = ""


!FIXME: make sure thes are actually open before trying to close them. Segfault will occur otherwise!!!!
!  This bug can be triggered by an early failure of the parsing routines, before these files were ever opened
!  which returns MD to OpenFAST as ErrID_Fatal, then OpenFAST calls MD_End, which calls this.
      ! close main MoorDyn output file
      CLOSE( p%MDUnOut, IOSTAT = ErrStat )
         IF ( ErrStat /= 0 ) THEN
            ErrMsg = 'Error closing output file'
         END IF

      ! close individual line output files
      DO I=1,p%NLines
         CLOSE( m%LineList(I)%LineUnOut, IOSTAT = ErrStat )
            IF ( ErrStat /= 0 ) THEN
               ErrMsg = 'Error closing line output file'
            END IF
      END DO

      ! deallocate output arrays
      IF (ALLOCATED(m%MDWrOutput)) THEN
         DEALLOCATE(m%MDWrOutput)
      ENDIF
      DO I=1,p%NLines
         IF (ALLOCATED(m%LineList(I)%LineWrOutput)) THEN
            DEALLOCATE(m%LineList(I)%LineWrOutput)       ! this may be unnecessary and handled by Line destructor
         ENDIF
      END DO

   END SUBROUTINE MDIO_CloseOutput
   !----------------------------------------------------------------------------------------============


   !----------------------------------------------------------------------------------------============
   SUBROUTINE MDIO_WriteOutputs( Time, p, m, y, ErrStat, ErrMsg )
      ! This subroutine gathers the output data defined by the OutParams list and
      ! writes it to the output file opened in MDIO_OutInit()

      REAL(DbKi),                   INTENT( IN    ) :: Time                 ! Time for this output
      TYPE(MD_ParameterType),       INTENT( IN    ) :: p                    ! MoorDyn module's parameter data
      TYPE(MD_OutputType),          INTENT( INOUT ) :: y                    ! INTENT( OUT) : Initial system outputs (outputs are not calculated; only the output mesh is initialized)
      TYPE(MD_MiscVarType),         INTENT( INOUT ) :: m                    ! MoorDyn module's m data
      INTEGER,                      INTENT(   OUT ) :: ErrStat              ! returns a non-zero value when an error occurs
      CHARACTER(*),                 INTENT(   OUT ) :: ErrMsg               ! Error message if ErrStat /= ErrID_None

      INTEGER                                :: I                           ! Generic loop counter
      INTEGER                                :: J                           ! Generic loop counter
      INTEGER                                :: K                           ! Generic loop counter
      INTEGER                                :: L                           ! counter for index in LineWrOutput
      INTEGER                                :: LineNumOuts                 ! number of entries in LineWrOutput for each line
      INTEGER                                :: RodNumOuts                  !   same for Rods
      CHARACTER(200)                         :: Frmt                        ! a string to hold a format statement


      IF ( .NOT. ALLOCATED( p%OutParam ) .OR. p%MDUnOut < 0 )  THEN
         ErrStat = ErrID_Fatal
         ErrMsg  = ' To write outputs for MoorDyn there must be a valid file ID and OutParam must be allocated.'
         RETURN
      ELSE
         ErrStat = ErrID_None
         ErrMsg  = ''
      END IF
      
      ! -------------------------------- main output file --------------------------------
      
      if ( p%NumOuts > 0_IntKi ) then  

         ! gather the required output quantities (INCOMPLETE!)
         DO I = 1,p%NumOuts


            IF (p%OutParam(I)%OType == 1) THEN  ! if dealing with a Line output

               SELECT CASE (p%OutParam(I)%QType)
                  CASE (PosX)
                    y%WriteOutput(I) = m%LineList(p%OutParam(I)%ObjID)%r(1,p%OutParam(I)%NodeID)  ! x position
                  CASE (PosY)
                    y%WriteOutput(I) = m%LineList(p%OutParam(I)%ObjID)%r(2,p%OutParam(I)%NodeID) ! y position
                  CASE (PosZ)
                    y%WriteOutput(I) = m%LineList(p%OutParam(I)%ObjID)%r(3,p%OutParam(I)%NodeID) ! z position
                  CASE (VelX)
                    y%WriteOutput(I) = m%LineList(p%OutParam(I)%ObjID)%rd(1,p%OutParam(I)%NodeID) ! x velocity
                  CASE (VelY)
                    y%WriteOutput(I) = m%LineList(p%OutParam(I)%ObjID)%rd(2,p%OutParam(I)%NodeID) ! y velocity
                  CASE (VelZ)
                    y%WriteOutput(I) = m%LineList(p%OutParam(I)%ObjID)%rd(3,p%OutParam(I)%NodeID) ! z velocity
                  CASE (Ten)
                    y%WriteOutput(I) = Line_GetNodeTen(m%LineList(p%OutParam(I)%ObjID), p%OutParam(I)%NodeID, p)  ! this is actually the segment tension ( 1 < NodeID < N )  Should deal with properly!
                    
                  CASE DEFAULT
                    y%WriteOutput(I) = 0.0_ReKi
                    ErrStat = ErrID_Warn
                    ErrMsg = ' Unsupported output quantity '//TRIM(Num2Lstr(p%OutParam(I)%QType))//' requested from Line '//TRIM(Num2Lstr(p%OutParam(I)%ObjID))//'.'
               END SELECT

            ELSE IF (p%OutParam(I)%OType == 2) THEN  ! if dealing with a Connect output
               SELECT CASE (p%OutParam(I)%QType)
                  CASE (PosX)
                     y%WriteOutput(I) = m%ConnectList(p%OutParam(I)%ObjID)%r(1)  ! x position
                  CASE (PosY)
                     y%WriteOutput(I) = m%ConnectList(p%OutParam(I)%ObjID)%r(2) ! y position
                  CASE (PosZ)
                     y%WriteOutput(I) = m%ConnectList(p%OutParam(I)%ObjID)%r(3) ! z position
                  CASE (VelX)
                     y%WriteOutput(I) = m%ConnectList(p%OutParam(I)%ObjID)%rd(1) ! x velocity
                  CASE (VelY)
                     y%WriteOutput(I) = m%ConnectList(p%OutParam(I)%ObjID)%rd(2) ! y velocity
                  CASE (VelZ)
                     y%WriteOutput(I) = m%ConnectList(p%OutParam(I)%ObjID)%rd(3) ! z velocity
                  CASE (Ten)
                     y%WriteOutput(I) = TwoNorm(m%ConnectList(p%OutParam(I)%ObjID)%Fnet)  ! total force magnitude on a connect (used eg. for fairlead and anchor tensions)
                  CASE (FX)
                     y%WriteOutput(I) = m%ConnectList(p%OutParam(I)%ObjID)%Fnet(1)  ! total force in x - added Nov 24
                  CASE (FY)
                     y%WriteOutput(I) = m%ConnectList(p%OutParam(I)%ObjID)%Fnet(2)  ! total force in y
                  CASE (FZ)
                     y%WriteOutput(I) = m%ConnectList(p%OutParam(I)%ObjID)%Fnet(3)  ! total force in z
                  CASE DEFAULT
                     y%WriteOutput(I) = 0.0_ReKi
                     ErrStat = ErrID_Warn
                     ErrMsg = ' Unsupported output quantity '//TRIM(Num2Lstr(p%OutParam(I)%QType))//' requested from Connection '//TRIM(Num2Lstr(p%OutParam(I)%ObjID))//'.'
               END SELECT

            ELSE IF (p%OutParam(I)%OType == 3) THEN  ! if dealing with a Rod output

               SELECT CASE (p%OutParam(I)%QType)
                  CASE (PosX)
                     y%WriteOutput(I) = m%RodList(p%OutParam(I)%ObjID)%r(1,p%OutParam(I)%NodeID)  ! x position
                  CASE (PosY)
                     y%WriteOutput(I) = m%RodList(p%OutParam(I)%ObjID)%r(2,p%OutParam(I)%NodeID) ! y position
                  CASE (PosZ)
                     y%WriteOutput(I) = m%RodList(p%OutParam(I)%ObjID)%r(3,p%OutParam(I)%NodeID) ! z position
                  CASE (VelX)
                     y%WriteOutput(I) = m%RodList(p%OutParam(I)%ObjID)%rd(1,p%OutParam(I)%NodeID) ! x velocity
                  CASE (VelY)
                     y%WriteOutput(I) = m%RodList(p%OutParam(I)%ObjID)%rd(2,p%OutParam(I)%NodeID) ! y velocity
                  CASE (VelZ)
                     y%WriteOutput(I) = m%RodList(p%OutParam(I)%ObjID)%rd(3,p%OutParam(I)%NodeID) ! z velocity
                  CASE (FX)
                     y%WriteOutput(I) = m%RodList(p%OutParam(I)%ObjID)%F6net(1)  ! total force in x - added Nov 24
                  CASE (FY)
                     y%WriteOutput(I) = m%RodList(p%OutParam(I)%ObjID)%F6net(2)  ! total force in y
                  CASE (FZ)
                     y%WriteOutput(I) = m%RodList(p%OutParam(I)%ObjID)%F6net(3)  ! total force in z
                  CASE (Roll)
                     y%WriteOutput(I) = m%RodList(p%OutParam(I)%ObjID)%roll*180.0/pi  ! rod roll
                  CASE (Pitch)
                     y%WriteOutput(I) = m%RodList(p%OutParam(I)%ObjID)%pitch*180.0/pi ! rod pitch
                  CASE (Sub)
                     y%WriteOutput(I) = m%RodList(p%OutParam(I)%ObjID)%h0 / m%RodList(p%OutParam(I)%ObjID)%UnstrLen ! rod submergence
                  CASE DEFAULT
                     y%WriteOutput(I) = 0.0_ReKi
                     ErrStat = ErrID_Warn
                     ErrMsg = ' Unsupported output quantity '//TRIM(Num2Lstr(p%OutParam(I)%QType))//' requested from Rod '//TRIM(Num2Lstr(p%OutParam(I)%ObjID))//'.'
               END SELECT

            ELSE IF (p%OutParam(I)%OType == 4) THEN  ! if dealing with a Body output
               SELECT CASE (p%OutParam(I)%QType)
                  CASE (PosX)
                     y%WriteOutput(I) = m%BodyList(p%OutParam(I)%ObjID)%r6(1)  ! x position
                  CASE (PosY)
                     y%WriteOutput(I) = m%BodyList(p%OutParam(I)%ObjID)%r6(2) ! y position
                  CASE (PosZ)
                     y%WriteOutput(I) = m%BodyList(p%OutParam(I)%ObjID)%r6(3) ! z position
                  CASE (VelX)
                     y%WriteOutput(I) = m%BodyList(p%OutParam(I)%ObjID)%v6(1) ! x velocity
                  CASE (VelY)
                     y%WriteOutput(I) = m%BodyList(p%OutParam(I)%ObjID)%v6(2) ! y velocity
                  CASE (VelZ)
                     y%WriteOutput(I) = m%BodyList(p%OutParam(I)%ObjID)%v6(3) ! z velocity
                  CASE (FX)
                     y%WriteOutput(I) = m%BodyList(p%OutParam(I)%ObjID)%F6net(1)  ! total force in x - added Nov 24
                  CASE (FY)
                     y%WriteOutput(I) = m%BodyList(p%OutParam(I)%ObjID)%F6net(2)  ! total force in y
                  CASE (FZ)
                     y%WriteOutput(I) = m%BodyList(p%OutParam(I)%ObjID)%F6net(3)  ! total force in z
                  CASE (Roll)
                     y%WriteOutput(I) = m%BodyList(p%OutParam(I)%ObjID)%r6(4)*180.0/pi  ! roll
                  CASE (Pitch)
                     y%WriteOutput(I) = m%BodyList(p%OutParam(I)%ObjID)%r6(5)*180.0/pi  ! pitch
                  CASE (Yaw)
                     y%WriteOutput(I) = m%BodyList(p%OutParam(I)%ObjID)%r6(6)*180.0/pi  ! yaw
                  CASE DEFAULT
                     y%WriteOutput(I) = 0.0_ReKi
                     ErrStat = ErrID_Warn
                     ErrMsg = ' Unsupported output quantity '//TRIM(Num2Lstr(p%OutParam(I)%QType))//' requested from Body '//TRIM(Num2Lstr(p%OutParam(I)%ObjID))//'.'
               END SELECT


            ELSE  ! it must be an invalid output, so write zero
               y%WriteOutput(I) = 0.0_ReKi

            END IF

         END DO ! I, loop through OutParam

      END IF

         ! check if this is a repeated time step, in which case exit instead of writing a duplicate line to the output files
         if (Time <= m%LastOutTime) then
            return
         else
            m%LastOutTime = Time
         end if

         ! if using a certain output time step, check whether we should output, and exit the subroutine if not
         if (p%dtOut > 0)  then
            !if (Time < (floor((Time-p%dtCoupling)/p%dtOut) + 1.0)*p%dtOut)  then
            if ( abs(MOD( Time - 0.5*p%dtOut, p%dtOut) - 0.5*p%dtOut) >= 0.5*p%dtCoupling)  then
                return
            end if
         end if
         ! What the above does is say if ((dtOut==0) || (t >= (floor((t-dtC)/dtOut) + 1.0)*dtOut)), continue to writing files

      if ( p%NumOuts > 0_IntKi ) then  
      
         ! Write the output parameters to the file
         Frmt = '(F10.4,'//TRIM(Int2LStr(p%NumOuts))//'(A1,e12.5))'   ! should evenutally use user specified format?
         
         WRITE(p%MDUnOut,Frmt)  Time, ( p%Delim, y%WriteOutput(I), I=1,p%NumOuts )
      END IF



      !------------------------------------------------------------------------
      ! now do the outputs for each line!  
      
      DO I=1,p%NLines
        
        IF (m%LineList(I)%OutFlagList(1) == 1) THEN    ! only proceed if the line is flagged to output a file
           
           ! calculate number of output entries to write for this line
           !LineNumOuts = 3*(m%LineList(I)%N + 1)*SUM(m%LineList(I)%OutFlagList(2:5)) + m%LineList(I)%N*SUM(m%LineList(I)%OutFlagList(6:9))
           
           LineNumOuts = 3*(m%LineList(I)%N + 1)*SUM(m%LineList(I)%OutFlagList(2:6)) &
                         + (m%LineList(I)%N + 1)*SUM(m%LineList(I)%OutFlagList(7:9)) &
                               + m%LineList(I)%N*SUM(m%LineList(I)%OutFlagList(10:18))
           
           if (m%LineList(I)%OutFlagList(2) == 1) THEN   ! if node positions are included, make them using a float format for higher precision
            Frmt = '(F10.4,'//TRIM(Int2LStr(3*(m%LineList(I)%N + 1)))//'(A1,F12.4)),'//TRIM(Int2LStr(LineNumOuts - 3*(m%LineList(I)%N - 1)))//'(A1,e12.5))'  
           else
            Frmt = '(F10.4,'//TRIM(Int2LStr(LineNumOuts))//'(A1,e12.5))'   ! should evenutally use user specified format?
           end if
           
           L = 1 ! start of index of line output file at first entry   12345.7890
           
           ! Time
      !     m%LineList(I)%LineWrOutput(L) = Time
      !     L = L+1
           
           ! Node positions
           IF (m%LineList(I)%OutFlagList(2) == 1) THEN
              DO J = 0,m%LineList(I)%N  ! note index starts at zero because these are nodes
                DO K = 1,3
                  m%LineList(I)%LineWrOutput(L) = m%LineList(I)%r(K,J)
                  L = L+1
                END DO
              END DO
           END IF         
           
           ! Node velocities
           IF (m%LineList(I)%OutFlagList(3) == 1) THEN
              DO J = 0,m%LineList(I)%N  ! note index starts at zero because these are nodes
                DO K = 1,3
                  m%LineList(I)%LineWrOutput(L) = m%LineList(I)%rd(K,J)
                  L = L+1
                END DO
              END DO
           END IF
           
           
           ! Node wave velocities (not implemented yet)
           IF (m%LineList(I)%OutFlagList(4) == 1) THEN
              DO J = 0,m%LineList(I)%N  ! note index starts at zero because these are nodes
                DO K = 1,3
                  m%LineList(I)%LineWrOutput(L) = m%LineList(I)%U(K,J)
                  L = L+1
                END DO
              END DO
           END IF
           
           
           ! Node total hydrodynamic forces (except added mass - just drag for now)
           IF (m%LineList(I)%OutFlagList(5) == 1) THEN
              DO J = 0,m%LineList(I)%N  ! note index starts at zero because these are nodes
                DO K = 1,3
                  m%LineList(I)%LineWrOutput(L) = m%LineList(I)%Dp(K,J) + m%LineList(I)%Dq(K,J)
                  L = L+1
                END DO
              END DO
           END IF
           
           
           ! Node seabed contact force
           IF (m%LineList(I)%OutFlagList(6) == 1) THEN
              DO J = 0,m%LineList(I)%N  
                DO K = 1,3
                  m%LineList(I)%LineWrOutput(L) = m%LineList(I)%B(K,J)
                  L = L+1
                END DO
              END DO
           END IF
           
           
           ! Node weights
           IF (m%LineList(I)%OutFlagList(7) == 1) THEN
              DO J = 0,m%LineList(I)%N
                  m%LineList(I)%LineWrOutput(L) = m%LineList(I)%W(3,J)
                  L = L+1
              END DO
           END IF
           
        !   ! Node curvatures
        !   IF (m%LineList(I)%OutFlagList(8) == 1) THEN
        !      DO J = 0,m%LineList(I)%N
        !          m%LineList(I)%LineWrOutput(L) = m%LineList(I)%W(3,J)
        !          L = L+1
        !      END DO
        !   END IF
           
           
           ! Segment tension force (excludes damping term, just EA)
           IF (m%LineList(I)%OutFlagList(10) == 1) THEN
              DO J = 1,m%LineList(I)%N  
                m%LineList(I)%LineWrOutput(L) = TwoNorm(m%LineList(I)%T(:,J) )
                L = L+1
              END DO
           END IF
           
           ! Segment internal damping force
           IF (m%LineList(I)%OutFlagList(11) == 1) THEN
              DO J = 1,m%LineList(I)%N  
                 IF (( m%LineList(I)%Td(3,J)*m%LineList(I)%T(3,J) ) > 0)  THEN  ! if statement for handling sign (positive = tension)
                    m%LineList(I)%LineWrOutput(L) = TwoNorm(m%LineList(I)%Td(:,J) )
                 ELSE
                    m%LineList(I)%LineWrOutput(L) = -TwoNorm(m%LineList(I)%Td(:,J) )
                 END IF
                 L = L+1
              END DO
           END IF
           
           ! Segment strain
           IF (m%LineList(I)%OutFlagList(12) == 1) THEN
              DO J = 1,m%LineList(I)%N  
                m%LineList(I)%LineWrOutput(L) = m%LineList(I)%lstr(J)/m%LineList(I)%l(J) - 1.0 
                L = L+1
              END DO
           END IF
           
           ! Segment strain rate
           IF (m%LineList(I)%OutFlagList(13) == 1) THEN
              DO J = 1,m%LineList(I)%N  
                m%LineList(I)%LineWrOutput(L) = m%LineList(I)%lstrd(J)/m%LineList(I)%l(J)
                L = L+1
              END DO
           END IF
           
           ! Segment length
           IF (m%LineList(I)%OutFlagList(14) == 1) THEN
              DO J = 1,m%LineList(I)%N  
                m%LineList(I)%LineWrOutput(L) = m%LineList(I)%lstr(J)
                L = L+1
              END DO
           END IF
                    
                    
           
           WRITE(m%LineList(I)%LineUnOut,Frmt) Time, ( p%Delim, m%LineList(I)%LineWrOutput(J), J=1,(LineNumOuts) )
           !WRITE(m%LineList(I)%LineUnOut,Frmt)  Time, ( p%Delim, m%LineList(I)%LineWrOutput(J), J=1,(3+3*m%LineList(I)%N) )

         END IF  ! if line output file flag is on
           
      END DO ! I
      
      
      
      !------------------------------------------------------------------------
      ! now do the outputs for each Rod!  
      
      DO I=1,p%NRods
        
        IF (m%RodList(I)%OutFlagList(1) == 1) THEN    ! only proceed if the line is flagged to output a file
           
           ! calculate number of output entries to write for this Rod
           RodNumOuts = 3*(m%RodList(I)%N + 1)*SUM(m%RodList(I)%OutFlagList(2:9)) &
                         + (m%RodList(I)%N + 1)*SUM(m%RodList(I)%OutFlagList(10:11)) &
                               + m%RodList(I)%N*SUM(m%RodList(I)%OutFlagList(12:18))
           
           
           Frmt = '(F10.4,'//TRIM(Int2LStr(RodNumOuts))//'(A1,e12.5))'   ! should evenutally use user specified format?

           L = 1 ! start of index of line output file at first entry
           
           ! Time
      !     m%RodList(I)%RodWrOutput(L) = Time
      !     L = L+1
           
           ! Node positions
           IF (m%RodList(I)%OutFlagList(2) == 1) THEN
              DO J = 0,m%RodList(I)%N  ! note index starts at zero because these are nodes
                DO K = 1,3
                  m%RodList(I)%RodWrOutput(L) = m%RodList(I)%r(K,J)
                  L = L+1
                END DO
              END DO
           END IF         
           
           ! Node velocities
           IF (m%RodList(I)%OutFlagList(3) == 1) THEN
              DO J = 0,m%RodList(I)%N  ! note index starts at zero because these are nodes
                DO K = 1,3
                  m%RodList(I)%RodWrOutput(L) = m%RodList(I)%rd(K,J)
                  L = L+1
                END DO
              END DO
           END IF
           
           
           ! Node wave velocities (not implemented yet)
           IF (m%RodList(I)%OutFlagList(4) == 1) THEN
              DO J = 0,m%RodList(I)%N  ! note index starts at zero because these are nodes
                DO K = 1,3
                  m%RodList(I)%RodWrOutput(L) = m%RodList(I)%U(K,J)
                  L = L+1
                END DO
              END DO
           END IF
           
           ! Node buoyancy forces
           IF (m%RodList(I)%OutFlagList(5) == 1) THEN
              DO J = 0,m%RodList(I)%N  ! note index starts at zero because these are nodes
                DO K = 1,3
                  m%RodList(I)%RodWrOutput(L) = m%RodList(I)%Bo(K,J)
                  L = L+1
                END DO
              END DO
           END IF  
           
           ! Node drag forces
           IF (m%RodList(I)%OutFlagList(6) == 1) THEN
              DO J = 0,m%RodList(I)%N  ! note index starts at zero because these are nodes
                DO K = 1,3
                  m%RodList(I)%RodWrOutput(L) = m%RodList(I)%Dp(K,J) + m%RodList(I)%Dq(K,J)
                  L = L+1
                END DO
              END DO
           END IF
           
           ! Node inertia forces
           IF (m%RodList(I)%OutFlagList(7) == 1) THEN
              DO J = 0,m%RodList(I)%N  ! note index starts at zero because these are nodes
                DO K = 1,3
                  m%RodList(I)%RodWrOutput(L) = m%RodList(I)%Ap(K,J) + m%RodList(I)%Aq(K,J)
                  L = L+1
                END DO
              END DO
           END IF
           
           ! Node dynamic pressure forces
           IF (m%RodList(I)%OutFlagList(8) == 1) THEN
              DO J = 0,m%RodList(I)%N  ! note index starts at zero because these are nodes
                DO K = 1,3
                  m%RodList(I)%RodWrOutput(L) = m%RodList(I)%Pd(K,J)
                  L = L+1
                END DO
              END DO
           END IF
           
           ! Node seabed contact force
           IF (m%RodList(I)%OutFlagList(9) == 1) THEN
              DO J = 0,m%RodList(I)%N  
                DO K = 1,3
                  m%RodList(I)%RodWrOutput(L) = m%RodList(I)%B(K,J)
                  L = L+1
                END DO
              END DO
           END IF
           
           
           ! Node weights
           IF (m%RodList(I)%OutFlagList(10) == 1) THEN
              DO J = 0,m%RodList(I)%N
                  m%RodList(I)%RodWrOutput(L) = m%RodList(I)%W(3,J)
                  L = L+1
              END DO
           END IF
           
        !   ! Node curvatures
        !   IF (m%RodList(I)%OutFlagList(8) == 1) THEN
        !      DO J = 0,m%RodList(I)%N
        !          m%RodList(I)%RodWrOutput(L) = m%RodList(I)%W(3,J)
        !          L = L+1
        !      END DO
        !   END IF
           
           
           ! Segment tension force (excludes damping term, just EA)
           ! N/A
           
           ! Segment internal damping force 
           ! N/A
           
           ! Segment strain
           ! N/A
           
           ! Segment strain rate
           ! N/A
                    
           
           WRITE(m%RodList(I)%RodUnOut,Frmt) Time, ( p%Delim, m%RodList(I)%RodWrOutput(J), J=1,(RodNumOuts) )
           
         END IF  ! if line output file flag is on
           
      END DO ! I

   END SUBROUTINE MDIO_WriteOutputs
   !----------------------------------------------------------------------------------------============


   ! get tension at any node including fairlead or anchor (accounting for weight in these latter cases)
   !--------------------------------------------------------------
   FUNCTION Line_GetNodeTen(Line, i, p) result(NodeTen)

      TYPE(MD_Line),          INTENT(IN   )  :: Line           ! label for the current line, for convenience
      INTEGER(IntKi),         INTENT(IN   )  :: i              ! node index to get tension at
      TYPE(MD_ParameterType), INTENT(IN   )  :: p              ! Parameters
      REAL(DbKi)                             :: NodeTen        ! returned calculation of tension at node   
      
      INTEGER(IntKi)                   :: J      
      REAL(DbKi)                       :: Tmag_squared   
   
      if (i==0) then
         NodeTen = sqrt( Line%Fnet(1,i)**2 + Line%Fnet(2,i)**2 + (Line%Fnet(3,i) + Line%M(1,1,i)*(-p%g))**2 )
      else if (i==Line%N) then                          
         NodeTen = sqrt( Line%Fnet(1,i)**2 + Line%Fnet(2,i)**2 + (Line%Fnet(3,i) + Line%M(1,1,i)*(-p%g))**2 )
      else 
         Tmag_squared = 0.0_DbKi 
         DO J=1,3
            Tmag_squared = Tmag_squared + 0.25*(Line%T(J,i) + Line%Td(J,i) + Line%T(J,i+1) + Line%Td(J,i+1))**2   ! take average of tension in adjacent segments 
         END DO
         NodeTen = sqrt(Tmag_squared) 
      end if

   END FUNCTION Line_GetNodeTen
   !--------------------------------------------------------------


END MODULE MoorDyn_IO<|MERGE_RESOLUTION|>--- conflicted
+++ resolved
@@ -111,19 +111,6 @@
 CONTAINS
 
 
-<<<<<<< HEAD
-   SUBROUTINE getBathymetry(inputString, BathGrid, BathGrid_Xs, BathGrid_Ys, ErrStat3, ErrMsg3)
-   ! SUBROUTINE getBathymetry(inputString, BathGrid, BathGrid_Xs, BathGrid_Ys, BathGrid_npoints, ErrStat3, ErrMsg3)
-
-      CHARACTER(40),           INTENT(IN   )  :: inputString
-      REAL(DbKi), ALLOCATABLE, INTENT(INOUT)  :: BathGrid (:,:)
-      REAL(DbKi), ALLOCATABLE, INTENT(INOUT)  :: BathGrid_Xs (:)
-      REAL(DbKi), ALLOCATABLE, INTENT(INOUT)  :: BathGrid_Ys (:)
-      ! INTEGER(IntKi),          INTENT(INOUT)  :: BathGrid_npoints
-
-      INTEGER(IntKi),   INTENT( OUT)   :: ErrStat3 ! Error status of the operation
-      CHARACTER(*),     INTENT( OUT)   :: ErrMsg3  ! Error message if ErrStat /= ErrID_None
-=======
    SUBROUTINE getBathymetry(inputString, defaultDepth, BathGrid, BathGrid_Xs, BathGrid_Ys, ErrStat3, ErrMsg3)
    ! SUBROUTINE getBathymetry(inputString, BathGrid, BathGrid_Xs, BathGrid_Ys, BathGrid_npoints, ErrStat3, ErrMsg3)
 
@@ -134,7 +121,6 @@
       REAL(DbKi), ALLOCATABLE, INTENT(INOUT)  :: BathGrid_Ys (:)
       INTEGER(IntKi),          INTENT(  OUT)  :: ErrStat3            ! Error status of the operation
       CHARACTER(*),            INTENT(  OUT)  :: ErrMsg3             ! Error message if ErrStat /= ErrID_None
->>>>>>> 340610b2
 
       INTEGER(IntKi)                   :: I
       INTEGER(IntKi)                   :: UnCoef   ! unit number for coefficient input file
@@ -149,9 +135,6 @@
       INTEGER(IntKi)                   :: nGridY         ! integer of the size of BathGrid_Ys
 
 
-<<<<<<< HEAD
-      IF (SCAN(inputString, "abcdfghijklmnopqrstuvwxyzABCDFGHIJKLMNOPQRSTUVWXYZ") == 0) THEN
-=======
       IF (LEN_TRIM(inputString) == 0) THEN
          ! If the input is empty (not provided), make the 1x1 bathymetry grid using the default depth
          ALLOCATE(BathGrid(1,1), STAT=ErrStat4)
@@ -164,7 +147,6 @@
          BathGrid_Ys(1) = 0.0_DbKi     
          
       ELSE IF (SCAN(inputString, "abcdfghijklmnopqrstuvwxyzABCDFGHIJKLMNOPQRSTUVWXYZ") == 0) THEN
->>>>>>> 340610b2
          ! If the input does not have any of these string values, let's treat it as a number but store in a matrix
          ALLOCATE(BathGrid(1,1), STAT=ErrStat4)
          READ(inputString, *, IOSTAT=ErrStat4) BathGrid(1,1)
