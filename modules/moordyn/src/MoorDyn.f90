!**********************************************************************************************************************************
! LICENSING
! Copyright (C) 2020-2021 Alliance for Sustainable Energy, LLC
! Copyright (C) 2015-2019 Matthew Hall
!
!    This file is part of MoorDyn.
!
! Licensed under the Apache License, Version 2.0 (the "License");
! you may not use this file except in compliance with the License.
! You may obtain a copy of the License at
!
!     http://www.apache.org/licenses/LICENSE-2.0
!
! Unless required by applicable law or agreed to in writing, software
! distributed under the License is distributed on an "AS IS" BASIS,
! WITHOUT WARRANTIES OR CONDITIONS OF ANY KIND, either express or implied.
! See the License for the specific language governing permissions and
! limitations under the License.
!
!**********************************************************************************************************************************
MODULE MoorDyn

   USE MoorDyn_Types
   USE MoorDyn_IO
   USE NWTC_Library
   
   !USE WAVES, only: WaveGrid_n, WaveGrid_x0, WaveGrid_dx, WaveGrid_nx, WaveGrid_y0, WaveGrid_dy, WaveGrid_ny, WaveGrid_nz  ! seeing if I can get waves data here directly...

   IMPLICIT NONE

   PRIVATE

<<<<<<< HEAD
   TYPE(ProgDesc), PARAMETER            :: MD_ProgDesc = ProgDesc( 'MoorDyn-F', 'v2.a14', '15 October 2021' )
=======
   TYPE(ProgDesc), PARAMETER            :: MD_ProgDesc = ProgDesc( 'MoorDyn-F', 'v2.a12', '28 September 2021' )
>>>>>>> 7c241b45

   INTEGER(IntKi), PARAMETER            :: wordy = 0   ! verbosity level. >1 = more console output

   PUBLIC :: MD_Init
   PUBLIC :: MD_UpdateStates
   PUBLIC :: MD_CalcOutput
   PUBLIC :: MD_CalcContStateDeriv
   PUBLIC :: MD_End
   PUBLIC :: MD_JacobianPContState 
   PUBLIC :: MD_JacobianPInput 
   PUBLIC :: MD_JacobianPDiscState 
   PUBLIC :: MD_JacobianPConstrState 
   PUBLIC :: MD_GetOP 

CONTAINS

   !=========================================   MD_Init   ===================================
   SUBROUTINE MD_Init(InitInp, u, p, x, xd, z, other, y, m, DTcoupling, InitOut, ErrStat, ErrMsg)

      IMPLICIT NONE

      TYPE(MD_InitInputType),       INTENT(IN   )  :: InitInp     ! INTENT(INOUT) : Input data for initialization routine
      TYPE(MD_InputType),           INTENT(  OUT)  :: u           ! INTENT( OUT) : An initial guess for the input; input mesh must be defined
      TYPE(MD_ParameterType),       INTENT(  OUT)  :: p           ! INTENT( OUT) : Parameters
      TYPE(MD_ContinuousStateType), INTENT(  OUT)  :: x           ! INTENT( OUT) : Initial continuous states
      TYPE(MD_DiscreteStateType),   INTENT(  OUT)  :: xd          ! INTENT( OUT) : Initial discrete states
      TYPE(MD_ConstraintStateType), INTENT(  OUT)  :: z           ! INTENT( OUT) : Initial guess of the constraint states
      TYPE(MD_OtherStateType),      INTENT(  OUT)  :: other       ! INTENT( OUT) : Initial other states
      TYPE(MD_OutputType),          INTENT(  OUT)  :: y           ! INTENT( OUT) : Initial system outputs (outputs are not calculated; only the output mesh is initialized)
      TYPE(MD_MiscVarType),         INTENT(  OUT)  :: m           ! INTENT( OUT) : Initial misc/optimization variables
      REAL(DbKi),                   INTENT(INOUT)  :: DTcoupling  ! Coupling interval in seconds: the rate that Output is the actual coupling interval
      TYPE(MD_InitOutputType),      INTENT(  OUT)  :: InitOut     ! Output for initialization routine
      INTEGER(IntKi),               INTENT(  OUT)  :: ErrStat     ! Error status of the operation
      CHARACTER(*),                 INTENT(  OUT)  :: ErrMsg      ! Error message if ErrStat /= ErrID_None

      ! local variables
      TYPE(MD_InputFileType)                       :: InputFileDat   ! Data read from input file for setup, but not stored after Init
      type(FileInfoType)                           :: FileInfo_In    !< The derived type for holding the full input file for parsing -- we may pass this in the future
      REAL(DbKi)                                   :: t              ! instantaneous time, to be used during IC generation
      INTEGER(IntKi)                               :: l              ! index
      INTEGER(IntKi)                               :: I              ! Current line number of input file 
      INTEGER(IntKi)                               :: J              ! index
      INTEGER(IntKi)                               :: K              ! index
      INTEGER(IntKi)                               :: Itemp          ! index
      INTEGER(IntKi)                               :: iTurb          ! index for turbine in FAST.Farm applications
      INTEGER(IntKi)                               :: Converged      ! flag indicating whether the dynamic relaxation has converged
      INTEGER(IntKi)                               :: N              ! convenience integer for readability: number of segments in the line
      REAL(ReKi)                                   :: rPos(3)        ! array for setting fairlead reference positions in mesh
      REAL(ReKi)                                   :: OrMat(3,3)     ! rotation matrix for setting fairlead positions correctly if there is initial platform rotation
      REAL(ReKi)                                   :: OrMat2(3,3)
      REAL(DbKi), ALLOCATABLE                      :: FairTensIC(:,:)! array of size nCpldCons, 3 to store three latest fairlead tensions of each line
      CHARACTER(20)                                :: TempString     ! temporary string for incidental use
      INTEGER(IntKi)                               :: ErrStat2       ! Error status of the operation
      CHARACTER(ErrMsgLen)                         :: ErrMsg2        ! Error message if ErrStat2 /= ErrID_None
      
      REAL(DbKi)                                      :: dtM         ! actual mooring dynamics time step
      INTEGER(IntKi)                                  :: NdtM        ! number of time steps to integrate through with RK2
      INTEGER(IntKi)                                  :: ntWave      ! number of time steps of wave data
      
      TYPE(MD_InputType)    :: u_array(1)    ! a size-one array for u to make call to TimeStep happy
      REAL(DbKi)            :: t_array(1)    ! a size-one array saying time is 0 to make call to TimeStep happy  
      TYPE(MD_InputType)                                  :: u_interp   ! interpolated instantaneous input values to be calculated for each mooring time step



      CHARACTER(MaxWrScrLen)                       :: Message
      
      ! Local variables for reading file input (Previously in MDIO_ReadInput)
      INTEGER(IntKi)               :: UnEc                 ! The local unit number for this module's echo file
    INTEGER(IntKi)   :: UnOut    ! for outputing wave kinematics data
    CHARACTER(200)   :: Frmt     ! a string to hold a format statement

      CHARACTER(1024)              :: EchoFile             ! Name of MoorDyn echo file
      CHARACTER(1024)              :: Line                 ! String to temporarially hold value of read line
      CHARACTER(20)                :: LineOutString        ! String to temporarially hold characters specifying line output options
      CHARACTER(20)                :: OptString            ! String to temporarially hold name of option variable
      CHARACTER(40)                :: OptValue             ! String to temporarially hold value of options variable input
      CHARACTER(40)                :: DepthValue           ! Temporarily stores the optional WtrDpth setting for MD, which could be a number or a filename
      INTEGER(IntKi)               :: nOpts                ! number of options lines in input file
      CHARACTER(40)                :: TempString1          !
      CHARACTER(40)                :: TempString2          !
      CHARACTER(40)                :: TempString3          !
      CHARACTER(40)                :: TempString4          !
      CHARACTER(40)                :: TempStrings(6)       ! Array of 6 strings used when parsing comma-separated items
      CHARACTER(1024)              :: FileName             !

      REAL(DbKi)                   :: depth                ! local water depth interpolated from bathymetry grid
      
      
      CHARACTER(25)                 :: let1                ! strings used for splitting and parsing identifiers
      CHARACTER(25)                 :: num1
      CHARACTER(25)                 :: let2
      CHARACTER(25)                 :: num2
      CHARACTER(25)                 :: let3
      
      REAL(DbKi)                    :: tempArray(6)
      REAL(ReKi)                    :: rRef(6)             ! used to pass positions to mesh (real type precision)
      REAL(DbKi)                    :: rRefDub(3)
      
      CHARACTER(500)               :: TempString5          ! long string used to hold CtrlChan inputs
      INTEGER(IntKi)               :: TempIDnums(100)      ! array to hold IdNums of controlled lines for each CtrlChan
      
      ! for reading output channels
      CHARACTER(ChanLen),ALLOCATABLE :: OutList(:)          ! array of output channel request (moved here from InitInput)
      INTEGER                       :: MaxAryLen = 1000    ! Maximum length of the array being read
      INTEGER                       :: NumWords            ! Number of words contained on a line
      INTEGER                       :: Nx
      CHARACTER(*), PARAMETER       :: RoutineName = 'MD_Init'

      

      ErrStat = ErrID_None
      ErrMsg  = ""
      m%zeros6 = 0.0_DbKi

      ! Initialize the NWTC Subroutine Library
      CALL NWTC_Init( )

      ! Display the module information
      CALL DispNVD( MD_ProgDesc )
      InitOut%Ver = MD_ProgDesc

      CALL WrScr('   This is an alpha version of MoorDyn-F v2, with significant input file changes from v1.')  
      CALL WrScr('   Copyright: (C) 2021 National Renewable Energy Laboratory, (C) 2019 Matt Hall')


      !---------------------------------------------------------------------------------------------
      !                   Get all the inputs taken care of
      !---------------------------------------------------------------------------------------------

      p%RootName = TRIM(InitInp%RootName)//'.MD'  ! all files written from this module will have this root name

      ! set default values for the simulation settings
      ! these defaults are based on the glue code
      p%dtM0                 = DTcoupling      ! default to the coupling interval (but will likely need to be smaller)
      p%g                    = InitInp%g
      p%rhoW                 = InitInp%rhoW
      ! TODO:   add MSL2SWL from OpenFAST <<<<
      ! set the following to some defaults
      p%kBot                 = 3.0E6
      p%cBot                 = 3.0E5
      InputFileDat%dtIC      = 2.0_DbKi
      InputFileDat%TMaxIC    = 60.0_DbKi
      InputFileDat%CdScaleIC = 4.0_ReKi
      InputFileDat%threshIC  = 0.01_ReKi
      p%WaterKin             = 0_IntKi
      p%dtOut                = 0.0_DbKi
      DepthValue = ""  ! Start off as empty string, to only be filled if MD setting is specified (otherwise InitInp%WtrDepth is used)
                       ! DepthValue and InitInp%WtrDepth are processed later by getBathymetry.
      
      
      m%PtfmInit = InitInp%PtfmInit(:,1)   ! is this copying necssary in case this is an individual instance in FAST.Farm?



      ! Check if this MoorDyn instance is being run from FAST.Farm (indicated by FarmSize > 0)
      if (InitInp%FarmSize > 0) then
         CALL WrScr('   >>> MoorDyn is running in array mode <<< ')
         ! could make sure the size of this is right: SIZE(InitInp%FarmCoupledKinematics)  
         p%nTurbines = InitInp%FarmSize
      else    ! FarmSize==0 indicates normal, FAST module mode
         p%nTurbines = 1  ! if a regular FAST module mode, we treat it like a nTurbine=1 farm case
      END IF

      ! allocate some parameter arrays that are for each turbine (size 1 if regular OpenFAST use)
      allocate( p%nCpldBodies(     p%nTurbines)) 
      allocate( p%nCpldRods  (     p%nTurbines)) 
      allocate( p%nCpldCons  (     p%nTurbines)) 
      allocate( p%TurbineRefPos(3, p%nTurbines))
      
      ! initialize the arrays (to zero, except for passed in farm turbine reference positions)
      p%nCpldBodies = 0
      p%nCpldRods   = 0
      p%nCpldCons   = 0
      
      if (InitInp%FarmSize > 0) then
         p%TurbineRefPos = InitInp%TurbineRefPos  ! copy over turbine reference positions for later use
      else    
         p%TurbineRefPos = 0.0_DbKi               ! for now assuming this is zero for FAST use
      end if

      
      !---------------------------------------------------------------------------------------------
      !            read input file and create cross-referenced mooring system objects
      !---------------------------------------------------------------------------------------------
      
      
      ! Initialize ErrStat
      ErrStat = ErrID_None
      ErrMsg  = ""


      CALL WrScr( '   Parsing MoorDyn input file: '//trim(InitInp%FileName) )


      ! -----------------------------------------------------------------
      ! Read the primary MoorDyn input file, or copy from passed input
   if (InitInp%UsePrimaryInputFile) then
      ! Read the entire input file, minus any comment lines, into the FileInfo_In
      ! data structure in memory for further processing.
      call ProcessComFile( InitInp%FileName, FileInfo_In, ErrStat2, ErrMsg2 )
   else
      call NWTC_Library_CopyFileInfoType( InitInp%PassedPrimaryInputData, FileInfo_In, MESH_NEWCOPY, ErrStat2, ErrMsg2 )
   endif
   if (Failed()) return;

   ! For diagnostic purposes, the following can be used to display the contents
   ! of the FileInfo_In data structure.
   !call Print_FileInfo_Struct( CU, FileInfo_In ) ! CU is the screen -- different number on different systems.

      !  Parse the FileInfo_In structure of data from the inputfile into the InitInp%InputFile structure
!   CALL ParsePrimaryFileInfo_BuildModel( PriPath, InitInp, FileInfo_In, InputFileDat, p, m, UnEc, ErrStat2, ErrMsg2 )
!   if (Failed()) return;




!NOTE: This could be split into a separate routine for easier to read code
      !-------------------------------------------------------------------------------------------------
      ! Parsing of input file from the FileInfo_In data structure
      !     -  FileInfo_Type is essentially a string array with some metadata.
      !-------------------------------------------------------------------------------------------------

      UnEc = -1
      nOpts = 0         ! Setting here rather than implied save


      ! ----------------- go through file contents a first time, counting each entry -----------------------

      i  = 0  ! set line number counter to before first line
      Line = NextLine(i);     ! Get the line and increment counter.  See description of routine. 
      
      do while ( i <= FileInfo_In%NumLines )

         if (INDEX(Line, "---") > 0) then ! look for a header line

            if ( ( INDEX(Line, "LINE DICTIONARY") > 0) .or. ( INDEX(Line, "LINE TYPES") > 0) ) then ! if line dictionary header

               ! skip following two lines (label line and unit line)
               Line = NextLine(i)
               Line = NextLine(i)
               
               ! find how many elements of this type there are
               Line = NextLine(i)
               DO while (INDEX(Line, "---") == 0) ! while we DON'T find another header line
                  p%nLineTypes = p%nLineTypes + 1
                  Line = NextLine(i)
               END DO

            else if ( (INDEX(Line, "ROD DICTIONARY") > 0) .or. ( INDEX(Line, "ROD TYPES") > 0) ) then ! if rod dictionary header

               ! skip following two lines (label line and unit line)
               Line = NextLine(i)
               Line = NextLine(i)
               
               ! find how many elements of this type there are
               Line = NextLine(i)
               DO while (INDEX(Line, "---") == 0) ! while we DON'T find another header line
                  p%nRodTypes = p%nRodTypes + 1
                  Line = NextLine(i)
               END DO

            else if ((INDEX(Line, "BODIES") > 0 ) .or. (INDEX(Line, "BODY LIST") > 0 ) .or. (INDEX(Line, "BODY PROPERTIES") > 0 )) then

               ! skip following two lines (label line and unit line)
               Line = NextLine(i)
               Line = NextLine(i)
               
               ! find how many elements of this type there are
               Line = NextLine(i)
               DO while (INDEX(Line, "---") == 0) ! while we DON'T find another header line
                  p%nBodies = p%nBodies + 1
                  Line = NextLine(i)
               END DO

            else if ((INDEX(Line, "RODS") > 0 ) .or. (INDEX(Line, "ROD LIST") > 0) .or. (INDEX(Line, "ROD PROPERTIES") > 0)) then ! if rod properties header

               ! skip following two lines (label line and unit line)
               Line = NextLine(i)
               Line = NextLine(i)
               
               ! find how many elements of this type there are
               Line = NextLine(i)
               DO while (INDEX(Line, "---") == 0) ! while we DON'T find another header line
                  p%nRods = p%nRods + 1
                  Line = NextLine(i)
               END DO

            else if ((INDEX(Line, "POINTS") > 0 ) .or. (INDEX(Line, "CONNECTION PROPERTIES") > 0) .or. (INDEX(Line, "NODE PROPERTIES") > 0) .or. (INDEX(Line, "POINT PROPERTIES") > 0) .or. (INDEX(Line, "POINT LIST") > 0) ) then ! if node properties header

               ! skip following two lines (label line and unit line)
               Line = NextLine(i)
               Line = NextLine(i)
               
               ! find how many elements of this type there are
               Line = NextLine(i)
               DO while (INDEX(Line, "---") == 0) ! while we DON'T find another header line
                  p%nConnects = p%nConnects + 1
                  Line = NextLine(i)
               END DO

            else if ((INDEX(Line, "LINES") > 0 ) .or. (INDEX(Line, "LINE PROPERTIES") > 0) .or. (INDEX(Line, "LINE LIST") > 0) ) then ! if line properties header

               ! skip following two lines (label line and unit line)
               i=i+2
               
               ! find how many elements of this type there are
               Line = NextLine(i)
               DO while (INDEX(Line, "---") == 0) ! while we DON'T find another header line
                  p%nLines = p%nLines + 1
                  Line = NextLine(i)
               END DO

            else if (INDEX(Line, "CONTROL") > 0) then ! if failure conditions header

               IF (wordy > 1) print *, "   Reading control channels: ";
               
               ! skip following two lines (label line and unit line)
               Line = NextLine(i)
               Line = NextLine(i)
               
               ! find how many elements of this type there are
               Line = NextLine(i)
               DO while (INDEX(Line, "---") == 0) ! while we DON'T find another header line
                  p%nCtrlChans = p%nCtrlChans + 1
                  Line = NextLine(i)
               END DO
               
            else if (INDEX(Line, "FAILURE") > 0) then ! if failure conditions header

               IF (wordy > 1) print *, "   Reading failure conditions: ";
               
               ! skip following two lines (label line and unit line)
               Line = NextLine(i)
               Line = NextLine(i)
               
               ! find how many elements of this type there are
               Line = NextLine(i)
               DO while (INDEX(Line, "---") == 0) ! while we DON'T find another header line
                  p%nFails = p%nFails + 1
                  Line = NextLine(i)
               END DO
               
               
            else if (INDEX(Line, "OPTIONS") > 0) then ! if options header

               IF (wordy > 0) print *, "Reading Options"
               
               ! don't skip any lines (no column headers for the options section)               
               ! process each line in this section
               Line = NextLine(i)
               DO while (INDEX(Line, "---") == 0) ! while we DON'T find another header line
                  
                  ! parse out entries:  value, option keyword
                  READ(Line,*,IOSTAT=ErrStat2) OptValue, OptString  ! look at first two entries, ignore remaining words in line, which should be comments
                  IF ( ErrStat2 /= 0 ) THEN
                     CALL SetErrStat( ErrID_Fatal, 'Failed to read options.', ErrStat, ErrMsg, RoutineName ) ! would be nice to specify which line had the error
                     CALL CleanUp()
                     RETURN
                  END IF
                              
                  CALL Conv2UC(OptString)

                  ! check all possible options types and see if OptString is one of them, in which case set the variable.
                  if ( OptString == 'DTM') THEN
                     read (OptValue,*) p%dtM0 
                  else if ( OptString == 'G') then
                     read (OptValue,*) p%g
                  else if ( OptString == 'RHOW') then
                     read (OptValue,*) p%rhoW
                  else if ( OptString == 'WTRDPTH') then
                     read (OptValue,*) DepthValue    ! water depth input read in as a string to be processed by getBathymetry
                  else if ( OptString == 'KBOT')  then
                     read (OptValue,*) p%kBot
                  else if ( OptString == 'CBOT')  then
                     read (OptValue,*) p%cBot
                  else if ( OptString == 'DTIC')  then
                     read (OptValue,*) InputFileDat%dtIC
                  else if ( OptString == 'TMAXIC')  then
                     read (OptValue,*) InputFileDat%TMaxIC
                  else if ( OptString == 'CDSCALEIC')  then
                     read (OptValue,*) InputFileDat%CdScaleIC
                  else if ( OptString == 'THRESHIC')  then
                     read (OptValue,*) InputFileDat%threshIC
                  else if ( OptString == 'WATERKIN')  then
                     read (OptValue,*) p%WaterKin
                  else if ( OptString == 'DTOUT')  then
                     read (OptValue,*) p%dtOut
                  else
                     CALL SetErrStat( ErrID_Warn, 'unable to interpret input '//trim(OptString), ErrStat, ErrMsg, RoutineName ) 
                  end if

                  nOpts = nOpts + 1
                  Line = NextLine(i)
               END DO
               

            else if (INDEX(Line, "OUTPUT") > 0) then ! if output header

               ! we don't need to count this section...

               Line = NextLine(i)


            else  ! otherwise ignore this line that isn't a recognized header line and read the next line
               Line = NextLine(i)
            end if

         else ! otherwise ignore this line, which doesn't have the "---" or header line and read the next line
            Line = NextLine(i)
         end if
     
      end do

      p%nConnectsExtra = p%nConnects + 2*p%nLines    ! set maximum number of connections, accounting for possible detachment of each line end and a connection for that

      IF (wordy > 0) print *, "  Identified ", p%nLineTypes  , "LineTypes in input file."
      IF (wordy > 0) print *, "  Identified ", p%nRodTypes   , "RodTypes in input file."
      IF (wordy > 0) print *, "  Identified ", p%nBodies     , "Bodies in input file."
      IF (wordy > 0) print *, "  Identified ", p%nRods       , "Rods in input file."
      IF (wordy > 0) print *, "  Identified ", p%nConnects   , "Connections in input file."
      IF (wordy > 0) print *, "  Identified ", p%nLines      , "Lines in input file."
      IF (wordy > 0) print *, "  Identified ", nOpts         , "Options in input file."


      ! set up seabed bathymetry
      CALL getBathymetry(DepthValue, InitInp%WtrDepth, m%BathymetryGrid, m%BathGrid_Xs, m%BathGrid_Ys, ErrStat2, ErrMsg2)


      ! ----------------------------- misc checks to be sorted -----------------------------


    ! make sure nLineTypes isn't zero
    IF ( p%nLineTypes < 1 ) THEN
       CALL SetErrStat( ErrID_Fatal, 'nLineTypes parameter must be greater than zero.', ErrStat, ErrMsg, RoutineName )
       CALL CleanUp()
       RETURN
    END IF
    
    ! make sure NLines is at least one
    IF ( p%NLines < 1 ) THEN
       CALL SetErrStat( ErrID_Fatal, 'NLines parameter must be at least 1.', ErrStat, ErrMsg, RoutineName )
       CALL CleanUp()
       RETURN
    END IF


    
    

      ! ----------------------------- allocate necessary arrays ----------------------------


      ! Allocate object arrays

      ALLOCATE(m%LineTypeList(p%nLineTypes), STAT = ErrStat2 ); if(AllocateFailed("LineTypeList")) return
      ALLOCATE(m%RodTypeList( p%nRodTypes ), STAT = ErrStat2 ); if(AllocateFailed("LineTypeList")) return
               
      ALLOCATE(m%BodyList(    p%nBodies   ), STAT = ErrStat2 ); if(AllocateFailed("BodyList"    )) return
      ALLOCATE(m%RodList(     p%nRods     ), STAT = ErrStat2 ); if(AllocateFailed("RodList"     )) return
      ALLOCATE(m%ConnectList( p%nConnects ), STAT = ErrStat2 ); if(AllocateFailed("ConnectList" )) return
      ALLOCATE(m%LineList(    p%nLines    ), STAT = ErrStat2 ); if(AllocateFailed("LineList"    )) return
      
      ALLOCATE(m%FailList(    p%nFails    ), STAT = ErrStat2 ); if(AllocateFailed("FailList"    )) return
    
      
      ! Allocate associated index arrays (note: some are allocated larger than will be used, for simplicity)
      ALLOCATE(m%BodyStateIs1(p%nBodies ), m%BodyStateIsN(p%nBodies ), STAT=ErrStat2); if(AllocateFailed("BodyStateIs1/N")) return
      ALLOCATE(m%RodStateIs1(p%nRods    ), m%RodStateIsN(p%nRods    ), STAT=ErrStat2); if(AllocateFailed("RodStateIs1/N" )) return
      ALLOCATE(m%ConStateIs1(p%nConnects), m%ConStateIsN(p%nConnects), STAT=ErrStat2); if(AllocateFailed("ConStateIs1/N" )) return
      ALLOCATE(m%LineStateIs1(p%nLines)  , m%LineStateIsN(p%nLines)  , STAT=ErrStat2); if(AllocateFailed("LineStateIs1/N")) return

      ALLOCATE(m%FreeBodyIs(   p%nBodies ),  STAT=ErrStat2); if(AllocateFailed("FreeBodyIs")) return
      ALLOCATE(m%FreeRodIs(    p%nRods   ),  STAT=ErrStat2); if(AllocateFailed("FreeRodIs")) return
      ALLOCATE(m%FreeConIs(   p%nConnects),  STAT=ErrStat2); if(AllocateFailed("FreeConnectIs")) return

      ALLOCATE(m%CpldBodyIs(p%nBodies , p%nTurbines), STAT=ErrStat2); if(AllocateFailed("CpldBodyIs")) return
      ALLOCATE(m%CpldRodIs( p%nRods   , p%nTurbines), STAT=ErrStat2); if(AllocateFailed("CpldRodIs")) return
      ALLOCATE(m%CpldConIs(p%nConnects, p%nTurbines), STAT=ErrStat2); if(AllocateFailed("CpldConnectIs")) return


      ! ---------------------- now go through again and process file contents --------------------

      call Body_Setup( m%GroundBody, m%zeros6, p%rhoW, ErrStat2, ErrMsg2)
      CALL CheckError( ErrStat2, ErrMsg2 )
      IF (ErrStat >= AbortErrLev) RETURN

      ! note: no longer worrying about "Echo" option
      
      Nx = 0  ! set state counter to zero
      i  = 0  ! set line number counter to before first line 
      Line = NextLine(i)
      
      do while ( i <= FileInfo_In%NumLines )
      
         if (INDEX(Line, "---") > 0) then ! look for a header line
             

            !-------------------------------------------------------------------------------------------
            if ( ( INDEX(Line, "LINE DICTIONARY") > 0) .or. ( INDEX(Line, "LINE TYPES") > 0) ) then ! if line dictionary header
               
               IF (wordy > 0) print *, "Reading line types"
               
               ! skip following two lines (label line and unit line)
               Line = NextLine(i)
               Line = NextLine(i)
               
                ! process each line
                DO l = 1,p%nLineTypes
                   
                   !read into a line
                   Line = NextLine(i)

                   ! parse out entries: Name  Diam MassDenInAir EA cIntDamp >>EI(new)<<  Can  Cat Cdn  Cdt 
                   READ(Line,*,IOSTAT=ErrStat2) m%LineTypeList(l)%name, m%LineTypeList(l)%d,  &
                      m%LineTypeList(l)%w, tempString1, tempString2, tempString3, &
                      m%LineTypeList(l)%Cdn, m%LineTypeList(l)%Can, m%LineTypeList(l)%Cdt, m%LineTypeList(l)%Cat
                   
                    IF ( ErrStat2 /= ErrID_None ) THEN
                      CALL SetErrStat( ErrID_Fatal, 'Failed to process line type inputs of entry '//trim(Num2LStr(l))//'. Check formatting and correct number of columns.', ErrStat, ErrMsg, RoutineName )
                      CALL CleanUp()
                      RETURN
                   END IF
                   
                   !TODO: add check if %name is maximum length, which might indicate the full name was too long <<<
                   
                   ! process stiffness coefficients
                   CALL SplitByBars(tempString1, N, tempStrings)
                   if (N > 2) then
                      CALL SetErrStat( ErrID_Fatal, 'A line type EA entry can have at most 2 (comma-separated) values.', ErrStat, ErrMsg, RoutineName )
                      CALL CleanUp()
                   else if (N==2) then                               ! visco-elastic case!
                      m%LineTypeList(l)%ElasticMod = 2
                      read(tempStrings(2), *) m%LineTypeList(l)%EA_D 
                   else
                     m%LineTypeList(l)%ElasticMod = 1                ! normal case
                   end if
                   ! get the regular/static coefficient or relation in all cases (can be from a lookup table)
                   CALL getCoefficientOrCurve(tempStrings(1), m%LineTypeList(l)%EA,     &
                                                           m%LineTypeList(l)%nEApoints, &
                                                           m%LineTypeList(l)%stiffXs,   &
                                                           m%LineTypeList(l)%stiffYs,  ErrStat2, ErrMsg2)
                                                           
                   ! process damping coefficients 
                   CALL SplitByBars(tempString2, N, tempStrings)
                   if (N > m%LineTypeList(l)%ElasticMod) then
                      CALL SetErrStat( ErrID_Fatal, 'A line type BA entry cannot have more (comma-separated) values its EA entry.', ErrStat, ErrMsg, RoutineName )
                      CALL CleanUp()
                   else if (N==2) then                               ! visco-elastic case when two BA values provided
                      read(tempStrings(2), *) m%LineTypeList(l)%BA_D 
                   else if (m%LineTypeList(l)%ElasticMod == 2) then  ! case where there is no dynamic damping for viscoelastic model (will it work)?
                      print *, "Warning, viscoelastic model being used with zero damping on the dynamic stiffness."
                   end if
                   ! get the regular/static coefficient or relation in all cases (can be from a lookup table?)
                   CALL getCoefficientOrCurve(tempStrings(1), m%LineTypeList(l)%BA,     &
                                                           m%LineTypeList(l)%nBApoints,  &
                                                           m%LineTypeList(l)%dampXs,    &
                                                           m%LineTypeList(l)%dampYs,   ErrStat2, ErrMsg2)
                                                           
                   ! process bending stiffness coefficients (which might use lookup tables)
                   CALL getCoefficientOrCurve(tempString3, m%LineTypeList(l)%EI,        &
                                                           m%LineTypeList(l)%nEIpoints, &
                                                           m%LineTypeList(l)%bstiffXs,  &
                                                           m%LineTypeList(l)%bstiffYs, ErrStat2, ErrMsg2)

                   ! specify IdNum of line type for error checking
                   m%LineTypeList(l)%IdNum = l  


                   IF ( ErrStat2 /= ErrID_None ) THEN
                      CALL SetErrStat( ErrID_Fatal, ErrMsg2, ErrStat, ErrMsg, RoutineName )
                      CALL CleanUp()
                      RETURN
                   END IF

                END DO


            !-------------------------------------------------------------------------------------------
            else if ( (INDEX(Line, "ROD DICTIONARY") > 0) .or. ( INDEX(Line, "ROD TYPES") > 0) ) then ! if rod dictionary header
               
               IF (wordy > 0) print *, "Reading rod types"
               
               ! skip following two lines (label line and unit line)
               Line = NextLine(i)
               Line = NextLine(i)
               
                ! process each line
                DO l = 1,p%nRodTypes
                   
                   !read into a line
                   Line = NextLine(i)

                   ! parse out entries: Name  Diam MassDenInAir Can  Cat Cdn  Cdt 
                   IF (ErrStat2 == 0) THEN
                      READ(Line,*,IOSTAT=ErrStat2) m%RodTypeList(l)%name, m%RodTypeList(l)%d, m%RodTypeList(l)%w, &
                         m%RodTypeList(l)%Cdn, m%RodTypeList(l)%Can, m%RodTypeList(l)%CdEnd, m%RodTypeList(l)%CaEnd   
                         
                      m%RodTypeList(l)%Cdt = 0.0_DbKi ! not used
                      m%RodTypeList(l)%Cat = 0.0_DbKi ! not used
                   END IF

                   ! specify IdNum of rod type for error checking
                   m%RodTypeList(l)%IdNum = l  


                   IF ( ErrStat2 /= ErrID_None ) THEN
                      CALL SetErrStat( ErrID_Fatal, 'Failed to process rod type properties for rod '//trim(Num2LStr(l)), ErrStat, ErrMsg, RoutineName )
                      CALL CleanUp()
                      RETURN
                   END IF

                END DO


            !-------------------------------------------------------------------------------------------
            else if ((INDEX(Line, "BODIES") > 0 ) .or. (INDEX(Line, "BODY LIST") > 0 ) .or. (INDEX(Line, "BODY PROPERTIES") > 0 )) then

               ! skip following two lines (label line and unit line)
               Line = NextLine(i)
               Line = NextLine(i)
               
               ! process each body
               DO l = 1,p%nBodies
                  
                  !read into a line
                  Line = NextLine(i)

                  ! parse out entries: Name/ID X0 Y0 Z0 r0 p0 y0 Xcg Ycg Zcg M  V  IX IY IZ CdA-x,y,z Ca-x,y,z
                  IF (ErrStat2 == 0) THEN
                     READ(Line,*,IOSTAT=ErrStat2) tempString1, &
                        tempArray(1), tempArray(2), tempArray(3), tempArray(4), tempArray(5), tempArray(6), &
                        m%BodyList(l)%rCG(1), m%BodyList(l)%rCG(2), m%BodyList(l)%rCG(3), &
                        m%BodyList(l)%bodyM, m%BodyList(l)%bodyV, &
                        m%BodyList(l)%bodyI(1), m%BodyList(l)%bodyCdA(1), m%BodyList(l)%bodyCa(1)
                  END IF

                  IF ( ErrStat2 /= 0 ) THEN
                     CALL WrScr('   Unable to parse Body '//trim(Num2LStr(l))//' on row '//trim(Num2LStr(i))//' in input file.')  ! Specific screen output because errors likely
                     CALL WrScr('   Ensure row has all 17 columns.')  
                        CALL SetErrStat( ErrID_Fatal, 'Failed to read bodies.' , ErrStat, ErrMsg, RoutineName )
                     CALL CleanUp()
                     RETURN
                  END IF
                  


                  !----------- process body type -----------------

                  call DecomposeString(tempString1, let1, num1, let2, num2, let3)
                  
                  READ(num1, *) m%BodyList(l)%IdNum   ! convert to int, representing parent body index
                                          
                     if ((let2 == "COUPLED") .or. (let2 == "VESSEL") .or. (let1 == "CPLD") .or. (let1 == "VES")) then    ! if a coupled body
                     
                     m%BodyList(l)%typeNum = -1
                     p%nCpldBodies(1)=p%nCpldBodies(1)+1  ! add this rod to coupled list                          
                     m%CpldBodyIs(p%nCpldBodies(1),1) = l

                     ! body initial position due to coupling will be adjusted later
                     
                  ! TODO: add option for body coupling to different turbines in FAST.Farm  <<<
                     
                  else if ((let2 == "FREE") .or. (LEN_TRIM(let2)== 0)) then    ! if a free body
                     m%BodyList(l)%typeNum = 0
                     
                     p%nFreeBodies=p%nFreeBodies+1             ! add this pinned rod to the free list because it is half free
                     
                     m%BodyStateIs1(p%nFreeBodies) = Nx+1
                     m%BodyStateIsN(p%nFreeBodies) = Nx+12
                     Nx = Nx + 12                           ! add 12 state variables for free Body
                     
                     m%FreeBodyIs(p%nFreeBodies) = l
                     
                     m%BodyList(l)%r6 = tempArray     ! set initial body position and orientation
                     
                  else 
                     CALL SetErrStat( ErrID_Fatal,  "Unidentified Body type string for Body "//trim(Num2LStr(l))//": "//trim(tempString2), ErrStat, ErrMsg, RoutineName )   
                     return
                  end if
                  

                  ! check for sequential IdNums
                  IF ( m%BodyList(l)%IdNum .NE. l ) THEN
                     CALL SetErrStat( ErrID_Fatal, 'Body numbers must be sequential starting from 1.', ErrStat, ErrMsg, RoutineName )
                     CALL CleanUp()
                     RETURN
                  END IF
                  
                  
                  ! set up body
                  CALL Body_Setup( m%BodyList(l), tempArray, p%rhoW, ErrStat2, ErrMsg2)
                     CALL CheckError( ErrStat2, ErrMsg2 )
                     IF (ErrStat >= AbortErrLev) RETURN

                  IF ( ErrStat2 /= 0 ) THEN
                     CALL SetErrStat( ErrID_Fatal, 'Failed to read data for body '//trim(Num2LStr(l)), ErrStat, ErrMsg, RoutineName )
                     CALL CleanUp()
                     RETURN
                  END IF
                  
                  IF (wordy > 1) print *, "Set up body ", l, " of type ",  m%BodyList(l)%typeNum

               END DO
               
               
            !-------------------------------------------------------------------------------------------
            else if ((INDEX(Line, "RODS") > 0 ) .or. (INDEX(Line, "ROD LIST") > 0) .or. (INDEX(Line, "ROD PROPERTIES") > 0)) then ! if rod properties header

               IF (wordy > 0) print *, "Reading Rods"
               
               ! skip following two lines (label line and unit line)
               Line = NextLine(i)
               Line = NextLine(i)
               
               ! process each rod
               DO l = 1,p%nRods
                  
                  !read into a line
                  Line = NextLine(i)

                  ! parse out entries: RodID  Type/BodyID  RodType  Xa   Ya   Za   Xb   Yb   Zb  NumSegs  Flags/Outputs
                  IF (ErrStat2 == 0) THEN
                     READ(Line,*,IOSTAT=ErrStat2) m%RodList(l)%IdNum, tempString1, tempString2, &
                         tempArray(1), tempArray(2), tempArray(3), tempArray(4), tempArray(5), tempArray(6), &
                         m%RodList(l)%N, LineOutString
                  END IF


                  !----------- process rod type -----------------

                  call DecomposeString(tempString1, let1, num1, let2, num2, let3)
                  
                     if ((let1 == "ANCHOR") .or. (let1 == "FIXED") .or. (let1 == "FIX")) then
                         m%RodList(l)%typeNum = 2
                     CALL Body_AddRod(m%GroundBody, l, tempArray)   ! add rod l to Ground body
                           

                     else if ((let1 == "PINNED") .or. (let1 == "PIN")) then
                        m%RodList(l)%typeNum = 1
                     CALL Body_AddRod(m%GroundBody, l, tempArray)   ! add rod l to Ground body
                     
                     p%nFreeRods=p%nFreeRods+1  ! add this pinned rod to the free list because it is half free
                     
                     m%RodStateIs1(p%nFreeRods) = Nx+1
                     m%RodStateIsN(p%nFreeRods) = Nx+6
                     Nx = Nx + 6                                               ! add 6 state variables for each pinned rod
                     
                     m%FreeRodIs(p%nFreeRods) = l
                     
                  else if (let1 == "BODY") then ! attached to a body (either rididly or pinned)
                  
                     if (len_trim(num1) > 0) then
                     
                        READ(num1,*) J   ! convert to int, representing parent body index
                        
                        if ((J <= p%nBodies) .and. (J > 0)) then 
                        
                           CALL Body_AddRod(m%BodyList(J), l, tempArray)   ! add rod l to the body
                           
                           if ((INDEX(let2, "PINNED") > 0) .or. (INDEX(let2, "PIN") > 0)) then
                              m%RodList(l)%typeNum = 1
                              
                              p%nFreeRods=p%nFreeRods+1  ! add this pinned rod to the free list because it is half free
                              
                              m%RodStateIs1(p%nFreeRods) = Nx+1
                              m%RodStateIsN(p%nFreeRods) = Nx+6
                              Nx = Nx + 6                                               ! add 6 state variables for each pinned rod
                              
                              m%FreeRodIs(p%nFreeRods) = l
                     
                           else
                              m%RodList(l)%typeNum = 2
                           end if
                        
                        else
                           CALL SetErrStat( ErrID_Fatal,  "Body ID out of bounds for Rod "//trim(Num2LStr(l))//".", ErrStat, ErrMsg, RoutineName )  
                           return
                        end if
                     
                  else
                     CALL SetErrStat( ErrID_Fatal,  "No number provided for Rod "//trim(Num2LStr(l))//" Body attachment.", ErrStat, ErrMsg, RoutineName )   
                         return
                  end if
                  
                  else if ((let1 == "VESSEL") .or. (let1 == "VES") .or. (let1 == "COUPLED") .or. (let1 == "CPLD")) then    ! if a rigidly coupled rod, add to list and add 
                     m%RodList(l)%typeNum = -2            

                     p%nCpldRods(1)=p%nCpldRods(1)+1     ! add this rod to coupled list
                     
                     m%CpldRodIs(p%nCpldRods(1),1) = l
                 
                  else if ((let1 == "VESSELPINNED") .or. (let1 == "VESPIN") .or. (let1 == "COUPLEDPINNED") .or. (let1 == "CPLDPIN")) then  ! if a pinned coupled rod, add to list and add 
                     m%RodList(l)%typeNum = -1
                     
                     p%nCpldRods(1)=p%nCpldRods(1)+1  ! add
                     p%nFreeRods   =p%nFreeRods+1     ! add this pinned rod to the free list because it is half free
                     
                     m%RodStateIs1(p%nFreeRods) = Nx+1
                     m%RodStateIsN(p%nFreeRods) = Nx+6
                     Nx = Nx + 6                                               ! add 6 state variables for each pinned rod
                     
                     m%CpldRodIs(p%nCpldRods(1),1) = l
                     m%FreeRodIs(p%nFreeRods) = l
                   
                  ! TODO: add option for body coupling to different turbines in FAST.Farm <<<
                   
                  else if ((let1 == "CONNECT") .or. (let1 == "CON") .or. (let1 == "FREE")) then
                     m%RodList(l)%typeNum = 0
                     
                     p%nFreeRods=p%nFreeRods+1  ! add this pinned rod to the free list because it is half free
                     
                     m%RodStateIs1(p%nFreeRods) = Nx+1
                     m%RodStateIsN(p%nFreeRods) = Nx+12
                     Nx = Nx + 12                                              ! add 12 state variables for free Rod
                     
                     m%FreeRodIs(p%nFreeRods) = l
                     
                  else 
                  
                     CALL SetErrStat( ErrID_Fatal,  "Unidentified Type/BodyID for Rod "//trim(Num2LStr(l))//": "//trim(tempString1), ErrStat, ErrMsg, RoutineName )   
                     return
                  end if


                  ! find Rod properties index
                  DO J = 1,p%nRodTypes
                     IF (trim(tempString2) == trim(m%RodTypeList(J)%name)) THEN
                       m%RodList(l)%PropsIdNum = J
                       EXIT
                       IF (J == p%nRodTypes) THEN   ! call an error if there is no match
                           CALL SetErrStat( ErrID_Fatal, 'Unable to find matching rod type name for Rod '//trim(Num2LStr(l))//": "//trim(tempString2), ErrStat, ErrMsg, RoutineName )
                       END IF
                     END IF
                  END DO
                  
                
                  ! process output flag characters (LineOutString) and set line output flag array (OutFlagList)
                  m%RodList(l)%OutFlagList = 0  ! first set array all to zero
                  ! per node, 3 component
                  IF ( scan( LineOutString, 'p') > 0 )  m%RodList(l)%OutFlagList(2 ) = 1   ! node position
                  IF ( scan( LineOutString, 'v') > 0 )  m%RodList(l)%OutFlagList(3 ) = 1   ! node velocity
                  IF ( scan( LineOutString, 'U') > 0 )  m%RodList(l)%OutFlagList(4 ) = 1   ! water velocity
                  IF ( scan( LineOutString, 'B') > 0 )  m%RodList(l)%OutFlagList(5 ) = 1   ! node buoyancy force
                  IF ( scan( LineOutString, 'D') > 0 )  m%RodList(l)%OutFlagList(6 ) = 1   ! drag force
                  IF ( scan( LineOutString, 'I') > 0 )  m%RodList(l)%OutFlagList(7 ) = 1   ! inertia force
                  IF ( scan( LineOutString, 'P') > 0 )  m%RodList(l)%OutFlagList(8 ) = 1   ! dynamic pressure force
                  IF ( scan( LineOutString, 'b') > 0 )  m%RodList(l)%OutFlagList(9 ) = 1   ! seabed contact forces
                  ! per node, 1 component
                  IF ( scan( LineOutString, 'W') > 0 )  m%RodList(l)%OutFlagList(10) = 1   ! node weight/buoyancy (positive up)
                  IF ( scan( LineOutString, 'K') > 0 )  m%RodList(l)%OutFlagList(11) = 1   ! curvature at node
                  ! per element, 1 component >>> these don't apply to a rod!! <<<
                  IF ( scan( LineOutString, 't') > 0 )  m%RodList(l)%OutFlagList(12) = 1  ! segment tension force (just EA)
                  IF ( scan( LineOutString, 'c') > 0 )  m%RodList(l)%OutFlagList(13) = 1  ! segment internal damping force
                  IF ( scan( LineOutString, 's') > 0 )  m%RodList(l)%OutFlagList(14) = 1  ! Segment strain
                  IF ( scan( LineOutString, 'd') > 0 )  m%RodList(l)%OutFlagList(15) = 1  ! Segment strain rate

                  IF (SUM(m%RodList(l)%OutFlagList) > 0)   m%RodList(l)%OutFlagList(1) = 1  ! this first entry signals whether to create any output file at all
                  ! the above letter-index combinations define which OutFlagList entry corresponds to which output type


                  ! specify IdNum of line for error checking
                  m%RodList(l)%IdNum = l  

                  ! check for sequential IdNums
                  IF ( m%RodList(l)%IdNum .NE. l ) THEN
                     CALL SetErrStat( ErrID_Fatal, 'Line numbers must be sequential starting from 1.', ErrStat, ErrMsg, RoutineName )
                     CALL CleanUp()
                     RETURN
                  END IF
                  
                  ! set up rod
                  CALL Rod_Setup( m%RodList(l), m%RodTypeList(m%RodList(l)%PropsIdNum), tempArray, p%rhoW, ErrStat2, ErrMsg2)
                     CALL CheckError( ErrStat2, ErrMsg2 )
                     IF (ErrStat >= AbortErrLev) RETURN
                     
                  ! note: Rod was already added to its respective parent body if type > 0
                  
                  IF ( ErrStat2 /= 0 ) THEN
                     CALL SetErrStat( ErrID_Fatal, 'Failed to read rod data for Rod '//trim(Num2LStr(l)), ErrStat, ErrMsg, RoutineName )
                     CALL CleanUp()
                     RETURN
                  END IF

               END DO   ! l = 1,p%nRods


            !-------------------------------------------------------------------------------------------
            else if ((INDEX(Line, "POINTS") > 0 ) .or. (INDEX(Line, "CONNECTION PROPERTIES") > 0) .or. (INDEX(Line, "NODE PROPERTIES") > 0) .or. (INDEX(Line, "POINT PROPERTIES") > 0) .or. (INDEX(Line, "POINT LIST") > 0) ) then ! if node properties header
               
               IF (wordy > 0) print *, "Reading Points"
               
               ! skip following two lines (label line and unit line)
               Line = NextLine(i)
               Line = NextLine(i)
               
               ! process each point
               DO l = 1,p%nConnects
                  
                  !read into a line
                  Line = NextLine(i)

                  ! parse out entries: Node Type X Y Z M V FX FY FZ CdA Ca 
                  IF (ErrStat2 == 0) THEN
                     READ(Line,*,IOSTAT=ErrStat2) m%ConnectList(l)%IdNum, tempString1, tempArray(1), &
                        tempArray(2), tempString4, m%ConnectList(l)%conM, &
                        m%ConnectList(l)%conV, m%ConnectList(l)%conCdA, m%ConnectList(l)%conCa
                     
                     IF (SCAN(tempString4, "seabed") == 0) THEN
                        ! if the tempString of the anchor depth value does not have any letters that are found in the word seabed, it's a scalar depth value
                        READ(tempString4, *, IOSTAT=ErrStat2) tempArray(3)
                     ELSE ! otherwise interpret the anchor depth value as a 'seabed' input, meaning the anchor should be on the seabed wherever the bathymetry says it should be
                        PRINT *, "Anchor depth set for seabed; Finding the right seabed depth based on bathymetry"

                        CALL getDepthFromBathymetry(m%BathymetryGrid, m%BathGrid_Xs, m%BathGrid_Ys, tempArray(1), tempArray(2), depth)
                        tempArray(3) = -depth
                     
                     END IF
                        
                     ! not used
                     m%ConnectList(l)%conFX = 0.0_DbKi 
                     m%ConnectList(l)%conFY = 0.0_DbKi
                     m%ConnectList(l)%conFZ = 0.0_DbKi
                        
                  END IF
                  

                  IF ( ErrStat2 /= 0 ) THEN
                     CALL WrScr('   Unable to parse Connection '//trim(Num2LStr(I))//' row in input file.')  ! Specific screen output because errors likely
                     CALL WrScr('   Ensure row has all 12 columns, including CdA and Ca.')           ! to be caused by non-updated input file formats.
                        CALL SetErrStat( ErrID_Fatal, 'Failed to read connects.' , ErrStat, ErrMsg, RoutineName ) ! would be nice to specify which line <<<<<<<<<
                     CALL CleanUp()
                     RETURN
                  END IF
                  
                  m%ConnectList(l)%r = tempArray(1:3)   ! set initial, or reference, node position (for coupled or child objects, this will be the local reference location about the parent)

                  !----------- process connection type -----------------

                  call DecomposeString(tempString1, let1, num1, let2, num2, let3)
                  
                     if ((let1 == "ANCHOR") .or. (let1 == "FIXED") .or. (let1 == "FIX")) then
                         m%ConnectList(l)%typeNum = 1
                     
                     !m%ConnectList(l)%r = tempArray(1:3)   ! set initial node position
                     
                     CALL Body_AddConnect(m%GroundBody, l, tempArray(1:3))   ! add connection l to Ground body                     

                     else if (let1 == "BODY") then ! attached to a body
                     if (len_trim(num1) > 0) then                     
                        READ(num1, *) J   ! convert to int, representing parent body index
                        
                        if ((J <= p%nBodies) .and. (J > 0)) then
                           m%ConnectList(l)%typeNum = 1    

                           CALL Body_AddConnect(m%BodyList(J), l, tempArray(1:3))   ! add connection l to Ground body
                           
                        else
                           CALL SetErrStat( ErrID_Fatal,  "Body ID out of bounds for Connection "//trim(Num2LStr(l))//".", ErrStat, ErrMsg, RoutineName )  
                           return
                        end if                     
                     else
                        CALL SetErrStat( ErrID_Fatal,  "No number provided for Connection "//trim(Num2LStr(l))//" Body attachment.", ErrStat, ErrMsg, RoutineName )   
                            return
                     end if
                  
                  else if ((let1 == "VESSEL") .or. (let1 == "VES") .or. (let1 == "COUPLED") .or. (let1 == "CPLD")) then    ! if a fairlead, add to list and add 
                     m%ConnectList(l)%typeNum = -1
                     p%nCpldCons(1)=p%nCpldCons(1)+1                       
                     m%CpldConIs(p%nCpldCons(1),1) = l
                 
                  else if ((let1 == "CONNECT") .or. (let1 == "CON") .or. (let1 == "FREE")) then
                     m%ConnectList(l)%typeNum = 0
                     
                     p%nFreeCons=p%nFreeCons+1             ! add this pinned rod to the free list because it is half free
                     
                     m%ConStateIs1(p%nFreeCons) = Nx+1
                     m%ConStateIsN(p%nFreeCons) = Nx+6
                     Nx = Nx + 6                           ! add 12 state variables for free Connection
                     
                     m%FreeConIs(p%nFreeCons) = l
                     
                     !m%ConnectList(l)%r = tempArray(1:3)   ! set initial node position
                     
                  else if ((let1 == "TURBINE") .or. (let1 == "T")) then  ! turbine-coupled in FAST.Farm case
                  
                     if (len_trim(num1) > 0) then                     
                        READ(num1, *) J   ! convert to int, representing turbine index
                        
                        if ((J <= p%nTurbines) .and. (J > 0)) then
                           
                           m%ConnectList(l)%TypeNum = -1            ! set as coupled type   
                           p%nCpldCons(J) = p%nCpldCons(J) + 1      ! increment counter for the appropriate turbine                   
                           m%CpldConIs(p%nCpldCons(J),J) = l
                           print *, ' added connection ', l, ' as fairlead for turbine ', J
                           
                           
                        else
                           CALL SetErrStat( ErrID_Fatal,  "Turbine ID out of bounds for Connection "//trim(Num2LStr(l))//".", ErrStat, ErrMsg, RoutineName )  
                           return
                        end if   
                     else
                        CALL SetErrStat( ErrID_Fatal,  "No number provided for Connection "//trim(Num2LStr(l))//" Turbine attachment.", ErrStat, ErrMsg, RoutineName )   
                            return
                     end if
                                          
                  else 
                     CALL SetErrStat( ErrID_Fatal,  "Unidentified Type/BodyID for Connection "//trim(Num2LStr(l))//": "//trim(tempString2), ErrStat, ErrMsg, RoutineName )   
                     return
                  end if
                  
                  ! set initial velocity to zero
                  m%ConnectList(l)%rd(1) = 0.0_DbKi
                  m%ConnectList(l)%rd(2) = 0.0_DbKi
                  m%ConnectList(l)%rd(3) = 0.0_DbKi
                  
                  ! possibly redundant <<< should revisit                  
                  m%ConnectList(l)%conX = tempArray(1)
                  m%ConnectList(l)%conY = tempArray(2)
                  m%ConnectList(l)%conZ = tempArray(3)

         
                  !also set number of attached lines to zero initially
                  m%ConnectList(l)%nAttached = 0


                  ! check for sequential IdNums
                  IF ( m%ConnectList(l)%IdNum .NE. l ) THEN
                     CALL SetErrStat( ErrID_Fatal, 'Connection numbers must be sequential starting from 1.', ErrStat, ErrMsg, RoutineName )
                     CALL CleanUp()
                     RETURN
                  END IF
                  

                  IF ( ErrStat2 /= 0 ) THEN
                     CALL SetErrStat( ErrID_Fatal, 'Failed to read rod data for Connection '//trim(Num2LStr(l)), ErrStat, ErrMsg, RoutineName )
                     CALL CleanUp()
                     RETURN
                  END IF
                  
                  IF (wordy > 0) print *, "Set up Point ", l, " of type ",  m%ConnectList(l)%typeNum

               END DO   ! l = 1,p%nRods

            !-------------------------------------------------------------------------------------------
            else if ((INDEX(Line, "LINES") > 0 ) .or. (INDEX(Line, "LINE PROPERTIES") > 0) .or. (INDEX(Line, "LINE LIST") > 0) ) then ! if line properties header

               IF (wordy > 0) print *, "Reading Lines"
               
               ! skip following two lines (label line and unit line)
               Line = NextLine(i)
               Line = NextLine(i)
               
               ! process each line
               DO l = 1,p%nLines
                  
                  !read into a line
                  Line = NextLine(i)

                   ! parse out entries: LineID  LineType  UnstrLen  NumSegs  NodeA  NodeB  Flags/Outputs
                  IF (ErrStat2 == 0) THEN
                     READ(Line,*,IOSTAT=ErrStat2) m%LineList(l)%IdNum, tempString1, m%LineList(l)%UnstrLen, &
                        m%LineList(l)%N, tempString2, tempString3, LineOutString
                  END IF
                  
                  !note: m%LineList(I)%CtrlChan should aready be initialized to zero as per the registry
                  
                  ! identify index of line type
                  DO J = 1,p%nLineTypes
                     IF (trim(tempString1) == trim(m%LineTypeList(J)%name)) THEN
                       m%LineList(l)%PropsIdNum = J
                       EXIT
                       IF (J == p%nLineTypes) THEN   ! call an error if there is no match
                           CALL SetErrStat( ErrID_Fatal, 'Unable to find matching line type name for Line '//trim(Num2LStr(l)), ErrStat, ErrMsg, RoutineName )
                       END IF
                     END IF
                  END DO
                  
                  ! account for states of line
                  m%LineStateIs1(l) = Nx + 1
                  if (m%LineTypeList(m%LineList(l)%PropsIdNum)%ElasticMod == 2) then
                     Nx = Nx + 7*m%LineList(l)%N - 6       ! if using viscoelastic model, need one more state per segment
                     m%LineStateIsN(l) = Nx          
                  else
                     Nx = Nx + 6*m%LineList(l)%N - 6       ! normal case, just 6 states per internal node   
                     m%LineStateIsN(l) = Nx          
                  end if
                  
                  ! Process attachment identfiers and attach line ends 
                  
                  ! First for the anchor (or end A)...
                  
                  call DecomposeString(tempString2, let1, num1, let2, num2, let3)
                  
                  if (len_trim(num1)<1) then
                     CALL SetErrStat( ErrID_Fatal,  "Error: no number provided for line "//trim(Num2LStr(l))//" end A attachment.", ErrStat, ErrMsg, RoutineName )  
                     return
                  end if 

                  READ(num1, *) J   ! convert to int
                     
                  ! if id starts with an "R" or "Rod"
                  if ((let1 == "R") .or. (let1 == "ROD")) then   
                  
                     if ((J <= p%nRods) .and. (J > 0)) then                  
                        if (let2 == "A") then
                           CALL Rod_AddLine(m%RodList(J), l, 0, 0)   ! add line l (end A, denoted by 0) to rod J (end A, denoted by 0)
                        else if (let2 == "B") then 
                           CALL Rod_AddLine(m%RodList(J), l, 0, 1)   ! add line l (end A, denoted by 0) to rod J (end B, denoted by 1)
                        else
                           CALL SetErrStat( ErrID_Fatal,  "Error: rod end (A or B) must be specified for line "//trim(Num2LStr(l))//" end A attachment. Instead seeing "//let2, ErrStat, ErrMsg, RoutineName )  
                            return
                        end if
                     else
                        CALL SetErrStat( ErrID_Fatal,  "Error: rod connection ID out of bounds for line "//trim(Num2LStr(l))//" end A attachment.", ErrStat, ErrMsg, RoutineName )  
                        return
                     end if
                  
                     ! if J starts with a "C" or "Con" or goes straight ot the number then it's attached to a Connection
                  else if ((len_trim(let1)==0) .or. (let1 == "C") .or. (let1 == "CON")) then 

                     if ((J <= p%nConnects) .and. (J > 0)) then                  
                        CALL Connect_AddLine(m%ConnectList(J), l, 0)   ! add line l (end A, denoted by 0) to connection J
                     else
                        CALL SetErrStat( ErrID_Fatal,  "Error: connection out of bounds for line "//trim(Num2LStr(l))//" end A attachment.", ErrStat, ErrMsg, RoutineName )  
                        return
                     end if
                        
                  end if


                  ! Then again for the fairlead (or end B)...

                  call DecomposeString(tempString3, let1, num1, let2, num2, let3)

                  if (len_trim(num1)<1) then
                     CALL SetErrStat( ErrID_Fatal,  "Error: no number provided for line "//trim(Num2LStr(l))//" end B attachment.", ErrStat, ErrMsg, RoutineName )  
                     return
                  end if 

                  READ(num1, *) J   ! convert to int
                     
                  ! if id starts with an "R" or "Rod"
                  if ((let1 == "R") .or. (let1 == "ROD")) then   

                     if ((J <= p%nRods) .and. (J > 0)) then                  
                        if (let2 == "A") then
                           CALL Rod_AddLine(m%RodList(J), l, 1, 0)   ! add line l (end B, denoted by 1) to rod J (end A, denoted by 0)
                        else if (let2 == "B") then 
                           CALL Rod_AddLine(m%RodList(J), l, 1, 1)   ! add line l (end B, denoted by 1) to rod J (end B, denoted by 1)
                        else
                           CALL SetErrStat( ErrID_Fatal,  "Error: rod end (A or B) must be specified for line "//trim(Num2LStr(l))//" end B attachment. Instead seeing "//let2, ErrStat, ErrMsg, RoutineName )  
                            return
                        end if
                     else
                        CALL SetErrStat( ErrID_Fatal,  "Error: rod connection ID out of bounds for line "//trim(Num2LStr(l))//" end B attachment.", ErrStat, ErrMsg, RoutineName )  
                        return
                     end if

                  ! if J starts with a "C" or "Con" or goes straight ot the number then it's attached to a Connection
                  else if ((len_trim(let1)==0) .or. (let1 == "C") .or. (let1 == "CON")) then 

                     if ((J <= p%nConnects) .and. (J > 0)) then                  
                        CALL Connect_AddLine(m%ConnectList(J), l, 1)   ! add line l (end B, denoted by 1) to connection J
                     else
                        CALL SetErrStat( ErrID_Fatal,  "Error: connection out of bounds for line "//trim(Num2LStr(l))//" end B attachment.", ErrStat, ErrMsg, RoutineName )  
                        return
                     end if
                        
                  end if
                
                
                  ! process output flag characters (LineOutString) and set line output flag array (OutFlagList)
                  m%LineList(l)%OutFlagList = 0  ! first set array all to zero
                  ! per node 3 component
                  IF ( scan( LineOutString, 'p') > 0 )  m%LineList(l)%OutFlagList(2) = 1 
                  IF ( scan( LineOutString, 'v') > 0 )  m%LineList(l)%OutFlagList(3) = 1
                  IF ( scan( LineOutString, 'U') > 0 )  m%LineList(l)%OutFlagList(4) = 1
                  IF ( scan( LineOutString, 'D') > 0 )  m%LineList(l)%OutFlagList(5) = 1
                  IF ( scan( LineOutString, 'b') > 0 )  m%LineList(l)%OutFlagList(6) = 1   ! seabed contact forces
                  ! per node 1 component
                  IF ( scan( LineOutString, 'W') > 0 )  m%LineList(l)%OutFlagList(7) = 1  ! node weight/buoyancy (positive up)
                  IF ( scan( LineOutString, 'K') > 0 )  m%LineList(l)%OutFlagList(8) = 1  ! curvature at node
                  ! per element 1 component
                  IF ( scan( LineOutString, 't') > 0 )  m%LineList(l)%OutFlagList(10) = 1  ! segment tension force (just EA)
                  IF ( scan( LineOutString, 'c') > 0 )  m%LineList(l)%OutFlagList(11) = 1  ! segment internal damping force
                  IF ( scan( LineOutString, 's') > 0 )  m%LineList(l)%OutFlagList(12) = 1  ! Segment strain
                  IF ( scan( LineOutString, 'd') > 0 )  m%LineList(l)%OutFlagList(13) = 1  ! Segment strain rate

                  IF (SUM(m%LineList(l)%OutFlagList) > 0)   m%LineList(l)%OutFlagList(1) = 1  ! this first entry signals whether to create any output file at all
                  ! the above letter-index combinations define which OutFlagList entry corresponds to which output type


                  ! specify IdNum of line for error checking
                  m%LineList(l)%IdNum = l  


                  ! check for sequential IdNums
                  IF ( m%LineList(l)%IdNum .NE. l ) THEN
                     CALL SetErrStat( ErrID_Fatal, 'Line numbers must be sequential starting from 1.', ErrStat, ErrMsg, RoutineName )
                     CALL CleanUp()
                     RETURN
                  END IF
                  
                  
                  ! setup line
                  CALL SetupLine( m%LineList(l), m%LineTypeList(m%LineList(l)%PropsIdNum), p%rhoW ,  ErrStat2, ErrMsg2)
                     CALL CheckError( ErrStat2, ErrMsg2 )
                     IF (ErrStat >= AbortErrLev) RETURN
                     

                  IF ( ErrStat2 /= 0 ) THEN
                     CALL SetErrStat( ErrID_Fatal, 'Failed to read line data for Line '//trim(Num2LStr(l)), ErrStat, ErrMsg, RoutineName )
                     CALL CleanUp()
                     RETURN
                  END IF

               END DO   ! l = 1,p%nLines



            !-------------------------------------------------------------------------------------------
            else if (INDEX(Line, "CONTROL") > 0) then ! if control inputs header

               IF (wordy > 0) print *, "   Reading control inputs";
               
               ! TODO: add stuff <<<<<<<<

               ! skip following two lines (label line and unit line)
               Line = NextLine(i)
               Line = NextLine(i)
               
               ! process each line
               DO l = 1,p%nCtrlChans
                  
                  !read into a line
                  Line = NextLine(i)
                  
                  ! count commas to determine how many line IDs specified for this channel
                  N = count(transfer(Line, 'a', len(Line)) == ",") + 1   ! number of line IDs given
                  
                  ! parse out entries:        CtrlChan, LineIdNums
                  read(Line, *) Itemp, TempIDnums(1:N)                                   ! parse out each line ID
                  
                  DO J = 1,N
                     if (TempIDnums(J) <= p%nLines) then      ! ensure line ID is in range
                        if (m%LineList( TempIDnums(J) )%CtrlChan == 0) then      ! ensure line doesn't already have a CtrlChan assigned 
                           m%LineList( TempIDnums(J) )%CtrlChan = Itemp
                           print *, 'Assigned Line ', TempIDnums(J), ' to control channel ', Itemp
                        else
                           print *, 'Error: Line ', TempIDnums(J), ' already is assigned to control channel ', m%LineList( TempIDnums(J) )%CtrlChan, ' so cannot also be assigned to channel ', Itemp 
                        end if                     
                     else
                        print *, 'Error: Line ID ', TempIDnums(J), ' of CtrlChan ', Itemp, ' is out of range' 
                     end if
                  
                  END DO
                  
               END DO
               

            !-------------------------------------------------------------------------------------------
            else if (INDEX(Line, "FAILURE") > 0) then ! if failure conditions header

               IF (wordy > 0) print *, "   Reading failure conditions: (not implemented yet) ";
               
               ! TODO: add stuff <<<<<<<<

               ! skip following two lines (label line and unit line)
               Line = NextLine(i)
               Line = NextLine(i)
               
               ! process each line
               DO l = 1,p%nFails
                  
                  !read into a line
                  Line = NextLine(i)
                  
                  
                     READ(Line,*,IOSTAT=ErrStat2) m%LineList(l)%IdNum, tempString1, m%LineList(l)%UnstrLen, &
                        m%LineList(l)%N, tempString2, tempString3, LineOutString
                  
               END DO
               
               
            !-------------------------------------------------------------------------------------------
            else if (INDEX(Line, "OUTPUT") > 0) then ! if output header

               IF (wordy > 0) print *, "Reading Outputs"
               
               ! (don't skip any lines)
                        
               ! allocate InitInp%Outliest (to a really big number for now...)
               CALL AllocAry( OutList, MaxAryLen, "MoorDyn Input File's Outlist", ErrStat2, ErrMsg2 ); if(Failed()) return

 
               ! Initialize some values
               p%NumOuts = 0    ! start counter at zero
               OutList = ''


               ! Read in all of the lines containing output parameters and store them in OutList(:)
               ! customm implementation to avoid need for "END" keyword line
               DO
                  ! read a line
                  Line = NextLine(i)

                  CALL Conv2UC(Line)   ! convert to uppercase for easy string matching

                  if ((INDEX(Line, "---") > 0) .or. (INDEX(Line, "END") > 0)) EXIT ! stop if we hit a header line or the keyword "END"
                     
                  NumWords = CountWords( Line )    ! The number of words in Line.

                  p%NumOuts = p%NumOuts + NumWords  ! The total number of output channels read in so far.


                  IF ( p%NumOuts > MaxAryLen )  THEN  ! Check to see if the maximum # allowable in the array has been reached.

                     ErrStat = ErrID_Fatal
                     ErrMsg = 'Error while reading output channels: The maximum number of output channels allowed is '//TRIM( Int2LStr(MaxAryLen) )//'.'
                     EXIT

                  ELSE
                     CALL GetWords ( Line, OutList((p%NumOuts - NumWords + 1):p%NumOuts), NumWords )

                  END IF

               END DO

               ! process the OutList array and set up the index arrays for the requested output quantities
               CALL MDIO_ProcessOutList(OutList, p, m, y, InitOut, ErrStat2, ErrMsg2 )
                  CALL CheckError( ErrStat2, ErrMsg2 )
                  IF (ErrStat >= AbortErrLev) RETURN


            !-------------------------------------------------------------------------------------------
            else  ! otherwise ignore this line that isn't a recognized header line and read the next line
               Line = NextLine(i)
            end if

            !-------------------------------------------------------------------------------------------
         
         else ! otherwise ignore this line, which doesn't have the "---" or header line and read the next line
            Line = NextLine(i)
         end if
     
      end do


      ! this is the end of parsing the input file, so cleanup anything we don't need anymore
      CALL CleanUp()
      
      ! End of input file parsing from the FileInfo_In data structure
      !-------------------------------------------------------------------------------------------------
      
      
      
      
      
      CALL CheckError( ErrStat2, ErrMsg2 )
      IF (ErrStat >= AbortErrLev) RETURN



      !-------------------------------------------------------------------------------------------------
      !          Connect mooring system together and make necessary allocations
      !-------------------------------------------------------------------------------------------------

      CALL WrNr('   Created mooring system: ' )

!     p%NAnchs = 0   ! this is the number of "fixed" type Connections. <<<<<<<<<<<<<<

      CALL WrScr(trim(Num2LStr(p%nLines))//' lines, '//trim(Num2LStr(p%NConnects))//' points, '//trim(Num2LStr(p%nRods))//' rods, '//trim(Num2LStr(p%nBodies))//' bodies.')




 !     ! now go back through and record the fairlead Id numbers (this >>>WAS<<< all the "connecting" that's required) <<<<
 !     J = 1  ! counter for fairlead number
 !     K = 1  ! counter for connect number
 !     DO I = 1,p%NConnects
 !        IF (m%ConnectList(I)%typeNum == 1) THEN
 !          m%CpldConIs(J) = I             ! if a vessel connection, add ID to list
 !          J = J + 1
 !        ELSE IF (m%ConnectList(I)%typeNum == 2) THEN
 !          m%FreeConIs(K) = I             ! if a connect connection, add ID to list
 !          K = K + 1
 !        END IF
 !     END DO

   IF (wordy > 1) print *, "nLineTypes     = ",p%nLineTypes    
   IF (wordy > 1) print *, "nRodTypes      = ",p%nRodTypes     
   IF (wordy > 1) print *, "nConnects      = ",p%nConnects     
   IF (wordy > 1) print *, "nConnectsExtra = ",p%nConnectsExtra
   IF (wordy > 1) print *, "nBodies        = ",p%nBodies       
   IF (wordy > 1) print *, "nRods          = ",p%nRods         
   IF (wordy > 1) print *, "nLines         = ",p%nLines        
   IF (wordy > 1) print *, "nCtrlChans     = ",p%nCtrlChans        
   IF (wordy > 1) print *, "nFails         = ",p%nFails        
   IF (wordy > 1) print *, "nFreeBodies    = ",p%nFreeBodies   
   IF (wordy > 1) print *, "nFreeRods      = ",p%nFreeRods     
   IF (wordy > 1) print *, "nFreeCons      = ",p%nFreeCons     
   IF (wordy > 1) print *, "nCpldBodies    = ",p%nCpldBodies   
   IF (wordy > 1) print *, "nCpldRods      = ",p%nCpldRods     
   IF (wordy > 1) print *, "nCpldCons      = ",p%nCpldCons     
   IF (wordy > 1) print *, "NConns         = ",p%NConns        
   IF (wordy > 1) print *, "NAnchs         = ",p%NAnchs              
      
   IF (wordy > 2) print *, "FreeConIs are ", m%FreeConIs
   IF (wordy > 2) print *, "CpldConIs are ", m%CpldConIs


      !------------------------------------------------------------------------------------
      !                          fill in state vector index record holders
      !------------------------------------------------------------------------------------

      ! allocate state vector index record holders...

      

 !    ! allocate list of starting and ending state vector indices for each free connection
 !    ALLOCATE ( m%ConStateIs1(p%nFreeCons), m%ConStateIsN(p%nFreeCons), STAT = ErrStat )
 !    IF ( ErrStat /= ErrID_None ) THEN
 !      CALL CheckError(ErrID_Fatal, ' Error allocating ConStateIs array.')
 !      RETURN
 !    END IF
 !    
 !    ! allocate list of starting and ending state vector indices for each line  - does this belong elsewhere?
 !    ALLOCATE ( m%LineStateIs1(p%nLines), m%LineStateIsN(p%nLines), STAT = ErrStat )
 !    IF ( ErrStat /= ErrID_None ) THEN
 !      CALL CheckError(ErrID_Fatal, ' Error allocating LineStateIs arrays.')
 !      RETURN
 !    END IF
 !          
 !    
 !    ! fill in values for state vector index record holders...
 !    
 !    J=0 ! start off index counter at zero
 !    
 !    ! Free Bodies...
 !    ! Free Rods...
 !    
 !    ! Free Connections...
 !    DO l = 1, p%nFreeCons
 !       J = J + 1            ! assign start index
 !       m%ConStateIs1(l) = J
 !       
 !       J = J + 5            ! assign end index (5 entries further, since nodes have 2*3 states)
 !       m%ConStateIsN(l) = J
 !    END DO
 !    
 !    ! Lines
 !    DO l = 1, p%nLines
 !       J = J + 1            ! assign start index
 !       m%LineStateIs1(l) = J
 !       
 !       J = J + 6*(m%LineList(l)%N - 1) - 1  ! !add 6 state variables for each internal node
 !       m%LineStateIsN(l) = J
 !    END DO
 !
 !
 !    ! record number of states
 !    m%Nx = J
 
 
      !------------------------------------------------------------------------------------
      !                               prepare state vector etc.
      !------------------------------------------------------------------------------------

      ! the number of states is Nx
      m%Nx = Nx
      
      IF (wordy > 0) print *, "allocating state vectors to size ", Nx

      ! allocate state vector and temporary state vectors based on size just calculated
      ALLOCATE ( x%states(m%Nx), m%xTemp%states(m%Nx), m%xdTemp%states(m%Nx), STAT = ErrStat )
      IF ( ErrStat /= ErrID_None ) THEN
        ErrMsg  = ' Error allocating state vectors.'
        !CALL CleanUp()
        RETURN
      END IF




      ! ================================ initialize system ================================
      ! This will also set the initial positions of any dependent (child) objects

      ! call ground body to update all the fixed things...
      m%GroundBody%r6(4:6) = 0.0_DbKi
      CALL Body_SetDependentKin(m%GroundBody, 0.0_DbKi, m)

    ! m%GroundBody%OrMat = EulerConstruct( m%GroundBody%r6(4:6) ) ! make sure it's OrMat is set up  <<< need to check this approach
      
   !   ! first set/update the kinematics of all the fixed things (>>>> eventually do this by using a ground body <<<<)
   !   ! only doing connections so far
   !   DO J = 1,p%nConnects 
   !      if (m%ConnectList(J)%typeNum == 1) then
   !         ! set the attached line endpoint positions:
   !         CALL Connect_SetKinematics(m%ConnectList(J), m%ConnectList(J)%r, (/0.0_DbKi,0.0_DbKi,0.0_DbKi/), 0.0_DbKi, m%LineList) 
   !      end if
   !   END DO 
      
      
      ! Initialize coupled objects based on passed kinematics
      ! (set up initial condition of each coupled object based on values specified by glue code) 
      ! Also create i/o meshes       
      
      ALLOCATE ( u%CoupledKinematics(p%nTurbines), STAT = ErrStat )
      IF ( ErrStat /= ErrID_None ) THEN
        CALL CheckError(ErrID_Fatal, ' Error allocating CoupledKinematics input array.')
        RETURN
      END IF
      ALLOCATE ( y%CoupledLoads(p%nTurbines), STAT = ErrStat )
      IF ( ErrStat /= ErrID_None ) THEN
        CALL CheckError(ErrID_Fatal, ' Error allocating CoupledLoads output array.')
        RETURN
      END IF
      
      ! Go through each turbine and set up its mesh and initial positions of coupled objects
      DO iTurb = 1,p%nTurbines

         ! calculate rotation matrix for the initial orientation provided for this turbine
         CALL SmllRotTrans('PtfmInit', InitInp%PtfmInit(4,iTurb),InitInp%PtfmInit(5,iTurb),InitInp%PtfmInit(6,iTurb), OrMat, '', ErrStat2, ErrMsg2)
         CALL CheckError( ErrStat2, ErrMsg2 )
         IF (ErrStat >= AbortErrLev) RETURN
         
         ! count number of coupling nodes needed for the mesh of this turbine
         K = p%nCpldBodies(iTurb) + p%nCpldRods(iTurb) + p%nCpldCons(iTurb)
         if (K == 0) K = 1         ! Always have at least one node (it will be a dummy node if no fairleads are attached)

         ! create input mesh for fairlead kinematics
         CALL MeshCreate(BlankMesh=u%CoupledKinematics(iTurb) , &
                       IOS= COMPONENT_INPUT, Nnodes = K, &
                       TranslationDisp=.TRUE., TranslationVel=.TRUE., &
                       Orientation=.TRUE., RotationVel=.TRUE., &
                       TranslationAcc=.TRUE., RotationAcc= .TRUE., &
                       ErrStat=ErrStat2, ErrMess=ErrMsg2)

         CALL CheckError( ErrStat2, ErrMsg2 )
         IF (ErrStat >= AbortErrLev) RETURN
      
         ! note: in MoorDyn-F v2, the points in the mesh correspond in order to all the coupled bodies, then rods, then connections
         ! >>> make sure all coupled objects have been offset correctly by the PtfmInit values, including if it's a farm situation -- below or where the objects are first created <<<<
         
         
         J = 0 ! this is the counter through the mesh points for each turbine
         
         DO l = 1,p%nCpldBodies(iTurb)
            J = J + 1
         
            rRef = m%BodyList(m%CpldBodyIs(l,iTurb))%r6              ! for now set reference position as per input file <<< 
            !OrMatRef = 
            
            CALL MeshPositionNode(u%CoupledKinematics(iTurb), J, rRef(1:3), ErrStat2, ErrMsg2) ! defaults to identity orientation matrix
            
            ! calculate initial point relative position, adjusted due to initial platform translations
            u%CoupledKinematics(iTurb)%TranslationDisp(:,J) = InitInp%PtfmInit(1:3,iTurb) - rRef(1:3)
            
            OrMat2 = MATMUL(OrMat, TRANSPOSE( EulerConstruct( rRef(4:6))))
            u%CoupledKinematics(iTurb)%Orientation(:,:,J) = OrMat2

            ! set absolute initial positions in MoorDyn
            m%BodyList(m%CpldBodyIs(l,iTurb))%r6(1:3) = u%CoupledKinematics(iTurb)%Position(:,iTurb) + u%CoupledKinematics(iTurb)%TranslationDisp(:,iTurb) + p%TurbineRefPos(:,iTurb)
            m%BodyList(m%CpldBodyIs(l,iTurb))%r6(4:6) = EulerExtract(MATMUL(OrMat, TRANSPOSE( EulerConstruct( rRef(4:6)))))     ! apply rotation from PtfmInit onto input file's body orientation to get its true initial orientation

            CALL MeshConstructElement(u%CoupledKinematics(iTurb), ELEMENT_POINT, ErrStat2, ErrMsg2, J)      ! set node as point element
            
            ! lastly, do this to initialize any attached Rods or Points and set their positions
            CALL Body_InitializeUnfree( m%BodyList(m%CpldBodyIs(l,iTurb)), m )

         END DO 
         
         DO l = 1,p%nCpldRods(iTurb)   ! keeping this one simple for now, positioning at whatever is specified in input file <<<<< should change to glue code!
            J = J + 1
            
            rRef = m%RodList(m%CpldRodIs(l,iTurb))%r6    ! for now set reference position as per input file <<< 
            CALL MeshPositionNode(u%CoupledKinematics(iTurb), J, rRef(1:3), ErrStat2, ErrMsg2)  ! defaults to identity orientation matrix
            
            ! calculate initial point relative position, adjusted due to initial platform rotations and translations  <<< could convert to array math
            u%CoupledKinematics(iTurb)%TranslationDisp(1,J) = InitInp%PtfmInit(1,iTurb) + OrMat(1,1)*rRef(1) + OrMat(2,1)*rRef(2) + OrMat(3,1)*rRef(3) - rRef(1)
            u%CoupledKinematics(iTurb)%TranslationDisp(2,J) = InitInp%PtfmInit(2,iTurb) + OrMat(1,2)*rRef(1) + OrMat(2,2)*rRef(2) + OrMat(3,2)*rRef(3) - rRef(2)
            u%CoupledKinematics(iTurb)%TranslationDisp(3,J) = InitInp%PtfmInit(3,iTurb) + OrMat(1,3)*rRef(1) + OrMat(2,3)*rRef(2) + OrMat(3,3)*rRef(3) - rRef(3)
            
            ! set absolute initial positions in MoorDyn
            m%RodList(m%CpldRodIs(l,iTurb))%r6(1:3) = u%CoupledKinematics(iTurb)%Position(:,iTurb) + u%CoupledKinematics(iTurb)%TranslationDisp(:,iTurb) + p%TurbineRefPos(:,iTurb)
            
            ! >>> still need to set Rod initial orientations accounting for PtfmInit rotation <<<
            
            CALL MeshConstructElement(u%CoupledKinematics(iTurb), ELEMENT_POINT, ErrStat2, ErrMsg2, J)
            
            ! lastly, do this to set the attached line endpoint positions:
            CALL Rod_SetKinematics(m%RodList(m%CpldRodIs(l,iTurb)), DBLE(rRef), m%zeros6, m%zeros6, 0.0_DbKi, m)
         END DO 

         DO l = 1,p%nCpldCons(iTurb)   ! keeping this one simple for now, positioning at whatever is specified by glue code <<<
            J = J + 1
            
            ! set reference position as per input file  <<< what about turbine positions in array?
            rRef(1:3) = m%ConnectList(m%CpldConIs(l,iTurb))%r                           
            CALL MeshPositionNode(u%CoupledKinematics(iTurb), J, rRef(1:3), ErrStat2, ErrMsg2)  
                     
            ! calculate initial point relative position, adjusted due to initial platform rotations and translations  <<< could convert to array math
            u%CoupledKinematics(iTurb)%TranslationDisp(1,J) = InitInp%PtfmInit(1,iTurb) + OrMat(1,1)*rRef(1) + OrMat(2,1)*rRef(2) + OrMat(3,1)*rRef(3) - rRef(1)
            u%CoupledKinematics(iTurb)%TranslationDisp(2,J) = InitInp%PtfmInit(2,iTurb) + OrMat(1,2)*rRef(1) + OrMat(2,2)*rRef(2) + OrMat(3,2)*rRef(3) - rRef(2)
            u%CoupledKinematics(iTurb)%TranslationDisp(3,J) = InitInp%PtfmInit(3,iTurb) + OrMat(1,3)*rRef(1) + OrMat(2,3)*rRef(2) + OrMat(3,3)*rRef(3) - rRef(3)
                 
            ! set absolute initial positions in MoorDyn
            m%ConnectList(m%CpldConIs(l,iTurb))%r = u%CoupledKinematics(iTurb)%Position(:,iTurb) + u%CoupledKinematics(iTurb)%TranslationDisp(:,iTurb) + p%TurbineRefPos(:,iTurb)
            
            CALL MeshConstructElement(u%CoupledKinematics(iTurb), ELEMENT_POINT, ErrStat2, ErrMsg2, J)

            ! lastly, do this to set the attached line endpoint positions:
            rRefDub = rRef(1:3)
            CALL Connect_SetKinematics(m%ConnectList(m%CpldConIs(l,iTurb)), rRefDub, m%zeros6(1:3), m%zeros6(1:3), 0.0_DbKi, m)
         END DO 

         CALL CheckError( ErrStat2, ErrMsg2 )
         IF (ErrStat >= AbortErrLev) RETURN
      
         ! if no coupled objects exist for this turbine, add a single dummy element to keep I/O interp/extrap routines happy
         if (J == 0) then
            rRef = 0.0_DbKi       ! position at PRP
            CALL MeshPositionNode(u%CoupledKinematics(iTurb), 1, rRef, ErrStat2, ErrMsg2)
            CALL MeshConstructElement(u%CoupledKinematics(iTurb), ELEMENT_POINT, ErrStat2, ErrMsg2, 1)
            CALL CheckError( ErrStat2, ErrMsg2 )
            IF (ErrStat >= AbortErrLev) RETURN
         end if
         
         ! set velocities/accelerations of all mesh nodes to zero
         u%CoupledKinematics(iTurb)%TranslationVel = 0.0_ReKi
         u%CoupledKinematics(iTurb)%TranslationAcc = 0.0_ReKi
         u%CoupledKinematics(iTurb)%RotationVel    = 0.0_ReKi
         u%CoupledKinematics(iTurb)%RotationAcc    = 0.0_ReKi

         CALL MeshCommit ( u%CoupledKinematics(iTurb), ErrStat, ErrMsg )
         CALL CheckError( ErrStat2, ErrMsg2 )
         IF (ErrStat >= AbortErrLev) RETURN

         ! copy the input fairlead kinematics mesh to make the output mesh for fairlead loads, PtFairleadLoad
         CALL MeshCopy ( SrcMesh  = u%CoupledKinematics(iTurb),   DestMesh = y%CoupledLoads(iTurb), &
                         CtrlCode = MESH_SIBLING,  IOS = COMPONENT_OUTPUT, &
                         Force = .TRUE.,  Moment = .TRUE.,  ErrStat  = ErrStat2, ErrMess=ErrMsg2 )

         CALL CheckError( ErrStat2, ErrMsg2 )
         IF (ErrStat >= AbortErrLev) RETURN

      end do  ! iTurb
   
      ! >>>>>> ensure the output mesh includes all elements from u%(Farm)CoupledKinematics, OR make a seperate array of output meshes for each turbine <<<<<<<<<
      

      CALL CheckError( ErrStat2, ErrMsg2 )
      IF (ErrStat >= AbortErrLev) RETURN

      
      ! ----------------------------- Arrays for active tensioning ---------------------------
      
      ! size active tensioning inputs arrays based on highest channel number read from input file for now <<<<<<<
      
      ! find the highest channel number
      N = 0
      DO I = 1, p%NLines
         IF ( m%LineList(I)%CtrlChan > N ) then
            N = m%LineList(I)%CtrlChan       
         END IF
      END DO   
      
      ! note: it would be nice to just have input arrays of the number of control channels used, rather than from 1 up to N (the highest CtrlChan)
      
      ! allocate the input arrays (if any requested)
      if (N > 0) then
         call AllocAry( u%DeltaL, N, 'u%DeltaL', ErrStat2, ErrMsg2 )
            call CheckError( ErrStat2, ErrMsg2 )
            if (ErrStat >= AbortErrLev) return
            u%DeltaL =  0.0_ReKi
         call AllocAry( u%DeltaLdot, N, 'u%DeltaLdot', ErrStat2, ErrMsg2 )
            call CheckError( ErrStat2, ErrMsg2 )
            if (ErrStat >= AbortErrLev) return
            u%DeltaLdot =  0.0_ReKi
         call AllocAry( InitOut%CableCChanRqst, N, 'CableCChanRqst', ErrStat2, ErrMsg2 )
            call CheckError( ErrStat2, ErrMsg2 )
            if (ErrStat >= AbortErrLev) return
         InitOut%CableCChanRqst = .FALSE.    ! Initialize to false
         do J=1,p%NLines
            if (m%LineList(J)%CtrlChan > 0)  InitOut%CableCChanRqst(m%LineList(J)%CtrlChan) = .TRUE.  ! set the flag of the corresponding channel to true
         enddo
      endif
      
      
      ! ----------------------------- Arrays for wave kinematics -----------------------------
      
      m%WaveTi = 1   ! set initial wave grid time interpolation index to 1 to start with
      
  !   :::::::::::::: BELOW WILL BE USED EVENTUALLY WHEN WAVE INFO IS AN INPUT ::::::::::::::::::
  !   ! The rAll array contains all nodes or reference points in the system 
  !   ! (x,y,z global coordinates for each) in the order of bodies, rods, points, internal line nodes.      
  !   
  !   ! count the number of nodes to use for passing wave kinematics
  !   J=0 
  !   ! Body reference point coordinates
  !   J = J + p%nBodies
  !   ! Rod node coordinates (including ends)
  !   DO l = 1, p%nRods
  !      J = J + (m%RodList(l)%N + 1)
  !   END DO
  !   ! Point reference point coordinates
  !   J = J + p%nConnects
  !   ! Line internal node coordinates
  !   DO l = 1, p%nLines
  !      J = J + (m%LineList(l)%N - 1)
  !   END DO
  !
  !   ! allocate all relevant arrays
  !   ! allocate state vector and temporary state vectors based on size just calculated
  !   ALLOCATE ( y%rAll(3,J), u%U(3,J), u%Ud(3,J), u%zeta(J), u%PDyn(J), STAT = ErrStat )
  !   IF ( ErrStat /= ErrID_None ) THEN
  !     ErrMsg  = ' Error allocating wave kinematics vectors.'
  !     RETURN
  !   END IF
  !
  !
  !   ! go through the nodes and fill in the data (this should maybe be turned into a global function)
  !   J=0 
  !   ! Body reference point coordinates
  !   DO I = 1, p%nBodies
  !      J = J + 1                     
  !      y%rAll(:,J) = m%BodyList(I)%r6(1:3)         
  !   END DO
  !   ! Rod node coordinates
  !   DO I = 1, p%nRods
  !      DO K = 0,m%RodList(I)%N  
  !         J = J + 1             
  !         y%rAll(:,J) = m%RodList(I)%r(:,K)
  !      END DO
  !   END DO
  !   ! Point reference point coordinates
  !   DO I = 1, p%nConnects
  !      J = J + 1
  !      y%rAll(:,J) = m%ConnectList(I)%r
  !   END DO      
  !   ! Line internal node coordinates
  !   DO I = 1, p%nLines
  !      DO K = 1,m%LineList(I)%N-1
  !         J = J + 1               
  !         y%rAll(:,J) = m%LineList(I)%r(:,K)
  !      END DO
  !   END DO  
      
      ! :::::::::::::::: the above might be used eventually. For now, let's store wave info grids within this module :::::::::::::::::
  !   ! allocate arrays
  !   ntWave = SIZE(InitInp%WaveTime)      
  !   ALLOCATE ( p%ux  (ntWave,WaveGrid_nz,WaveGrid_ny,WaveGrid_nx), STAT = ErrStat2 )
  !   ALLOCATE ( p%uy  (ntWave,WaveGrid_nz,WaveGrid_ny,WaveGrid_nx), STAT = ErrStat2 )
  !   ALLOCATE ( p%uz  (ntWave,WaveGrid_nz,WaveGrid_ny,WaveGrid_nx), STAT = ErrStat2 )
  !   ALLOCATE ( p%ax  (ntWave,WaveGrid_nz,WaveGrid_ny,WaveGrid_nx), STAT = ErrStat2 )
  !   ALLOCATE ( p%ay  (ntWave,WaveGrid_nz,WaveGrid_ny,WaveGrid_nx), STAT = ErrStat2 )
  !   ALLOCATE ( p%az  (ntWave,WaveGrid_nz,WaveGrid_ny,WaveGrid_nx), STAT = ErrStat2 )
  !   ALLOCATE ( p%PDyn(ntWave,WaveGrid_nz,WaveGrid_ny,WaveGrid_nx), STAT = ErrStat2 )
  !   ALLOCATE ( p%zeta(ntWave,WaveGrid_ny,WaveGrid_nx), STAT = ErrStat2 )    ! 2D grid over x and y only
  !   ALLOCATE ( p%px(WaveGrid_nx), STAT = ErrStat2 )
  !   ALLOCATE ( p%py(WaveGrid_ny), STAT = ErrStat2 )
  !   ALLOCATE ( p%pz(WaveGrid_nz), STAT = ErrStat2 )
  !   ALLOCATE ( p%tWave(ntWave), STAT = ErrStat2 )
  !   
  !   ! get grid and time info (currenltly this is hard-coded to match what's in HydroDyn_Input
  !   DO I=1,WaveGrid_nz
  !      p%pz(I) =  1.0 - 2.0**(WaveGrid_nz-I)       !  -127,  -63,  -31,  -15,   -7,   -3,   -1,    0
  !   END DO
  !   DO J = 1,WaveGrid_ny
  !      p%py(J) = WaveGrid_y0 + WaveGrid_dy*(J-1)
  !   END DO
  !   DO K = 1,WaveGrid_nx
  !      p%px(K) = WaveGrid_x0 + WaveGrid_dx*(K-1)
  !   END DO
  !
  !   p%tWave = InitInp%WaveTime
  !   
  !   ! fill in the grid data (the for loops match those in HydroDyn_Input)
  !   DO I=1,WaveGrid_nz
  !      DO J = 1,WaveGrid_ny
  !         DO K = 1,WaveGrid_nx 
  !            Itemp = (I-1)*WaveGrid_nx*WaveGrid_ny + (J-1)*WaveGrid_nx + K    ! index of actual node on 3D grid
  !            
  !            p%ux  (:,I,J,K) = InitInp%WaveVel( :,Itemp,1)  ! note: indices are t, z, y, x
  !            p%uy  (:,I,J,K) = InitInp%WaveVel( :,Itemp,2)
  !            p%uz  (:,I,J,K) = InitInp%WaveVel( :,Itemp,3)
  !            p%ax  (:,I,J,K) = InitInp%WaveAcc( :,Itemp,1)
  !            p%ay  (:,I,J,K) = InitInp%WaveAcc( :,Itemp,2)
  !            p%az  (:,I,J,K) = InitInp%WaveAcc( :,Itemp,3)
  !            p%PDyn(:,I,J,K) = InitInp%WavePDyn(:,Itemp)
  !         END DO
  !      END DO
  !   END DO
  !   
  !   ! fill in the grid data (the for loops match those in HydroDyn_Input)      
  !   DO J = 1,WaveGrid_ny
  !      DO K = 1,WaveGrid_nx
  !         Itemp = (J-1)*WaveGrid_nx + K    ! index of actual node on surface 2D grid   
  !         p%zeta(:,J,K) = InitInp%WaveElev(:,Itemp)
  !      END DO
  !   END DO
  !   
  !   
  !   ! write the date to an output file for testing purposes
  !   
  !   CALL GetNewUnit( UnOut)
  !
  !   CALL OpenFOutFile ( UnOut, "waves.txt", ErrStat, ErrMsg )
  !   IF ( ErrStat > ErrID_None ) THEN
  !      ErrMsg = ' Error opening wave grid file: '//TRIM(ErrMsg)
  !      ErrStat = ErrID_Fatal
  !      RETURN
  !   END IF
  !
  !   WRITE(UnOut, *, IOSTAT=ErrStat2)  TRIM( 'MoorDyn v2 wave/current kinematics grid file' )
  !   WRITE(UnOut, *, IOSTAT=ErrStat2)  TRIM( '---------------------------------------------' )
  !   WRITE(UnOut, *, IOSTAT=ErrStat2)  TRIM( 'The following 6 lines (4-9) specify the input type then the inputs for x, then, y, then z coordinates.' )
  !   
  !   WRITE(UnOut,*, IOSTAT=ErrStat2)  TRIM( '1  - X input type (0: not used; 1: list values in ascending order; 2: uniform specified by -xlim, xlim, num)' )
  !   Frmt = '('//TRIM(Int2LStr(5))//'(A1,e10.4))'      
  !   WRITE(UnOut,*, IOSTAT=ErrStat2)  ( " ", TRIM(Num2LStr(p%px(I))), I=1,WaveGrid_nx )
  !   
  !   WRITE(UnOut,*, IOSTAT=ErrStat2)  TRIM( '1  - Y input type (0: not used; 1: list values in ascending order; 2: uniform specified by -xlim, xlim, num)' )
  !   Frmt = '('//TRIM(Int2LStr(5))//'(A1,e10.4))'      
  !   WRITE(UnOut,*, IOSTAT=ErrStat2)  ( " ", TRIM(Num2LStr(p%py(I))), I=1,WaveGrid_ny )
  !   
  !   WRITE(UnOut,*, IOSTAT=ErrStat2)  TRIM( '1  - Z input type (0: not used; 1: list values in ascending order; 2: uniform specified by -xlim, xlim, num)' )
  !   Frmt = '('//TRIM(Int2LStr(8))//'(A1,e10.4))'      
  !   WRITE(UnOut,*, IOSTAT=ErrStat2)  ( " ", TRIM(Num2LStr(p%pz(I))), I=1,WaveGrid_nz )
  !   
  !   CLOSE(UnOut, IOSTAT = ErrStat )
  !   IF ( ErrStat /= 0 ) THEN
  !      ErrMsg = 'Error closing wave grid file'
  !   END IF
  !   
  !   
  !   CALL GetNewUnit( UnOut)
  !
  !   CALL OpenFOutFile ( UnOut, "wave data.txt", ErrStat, ErrMsg )
  !   IF ( ErrStat > ErrID_None ) THEN
  !      ErrMsg = ' Error opening wave grid file: '//TRIM(ErrMsg)
  !      ErrStat = ErrID_Fatal
  !      RETURN
  !   END IF
  !   
  !   ! write channel labels
  !   
  !   
  !   ! time
  !   WRITE(UnOut,"(A10)", IOSTAT=ErrStat2, advance="no") "Time"
  !
  !   DO J = 1,WaveGrid_ny     !y
  !      DO K = 1,WaveGrid_nx  !x 
  !         WRITE(UnOut,"(A3,A8)", IOSTAT=ErrStat2, advance="no") " ze0", Num2Lstr(J+10*K)
  !      END DO
  !   END DO
  !   DO I=1,WaveGrid_nz          !z
  !      DO J = 1,WaveGrid_ny     !y
  !         DO K = 1,WaveGrid_nx  !x 
  !            WRITE(UnOut,"(A3,A8)", IOSTAT=ErrStat2, advance="no") " ux", Num2Lstr(I+10*J+100*K)
  !            WRITE(UnOut,"(A3,A8)", IOSTAT=ErrStat2, advance="no") " uy", Num2Lstr(I+10*J+100*K)
  !            WRITE(UnOut,"(A3,A8)", IOSTAT=ErrStat2, advance="no") " uz", Num2Lstr(I+10*J+100*K)
  !         END DO
  !      END DO
  !   END DO
  !   DO I=1,WaveGrid_nz          !z
  !      DO J = 1,WaveGrid_ny     !y
  !         DO K = 1,WaveGrid_nx  !x 
  !            WRITE(UnOut,"(A3,A8)", IOSTAT=ErrStat2, advance="no") " ax", Num2Lstr(I+10*J+100*K)
  !            WRITE(UnOut,"(A3,A8)", IOSTAT=ErrStat2, advance="no") " ay", Num2Lstr(I+10*J+100*K)
  !            WRITE(UnOut,"(A3,A8)", IOSTAT=ErrStat2, advance="no") " az", Num2Lstr(I+10*J+100*K)
  !         END DO
  !      END DO
  !   END DO
  !   DO I=1,WaveGrid_nz          !z
  !      DO J = 1,WaveGrid_ny     !y
  !         DO K = 1,WaveGrid_nx  !x 
  !            WRITE(UnOut,"(A3,A8)", IOSTAT=ErrStat2, advance="no") " pd", Num2Lstr(I+10*J+100*K)
  !         END DO
  !      END DO
  !   END DO
  !
  !   ! end the line
  !   WRITE(UnOut, "(A1)", IOSTAT=ErrStat2) " "
  !   
  !   
  !   
  !   DO l=1, SIZE(InitInp%WaveTime)  ! loop through all time steps
  !   
  !      ! time
  !      WRITE(UnOut,"(F10.4)", IOSTAT=ErrStat2, advance="no") p%tWave(l)
  !      !WRITE(UnOut,"(F10.4)", IOSTAT=ErrStat2, advance="no") InitInp%WaveTime(l)
  !   
  !      ! wave elevation (all slices for now, to check)
  !      DO J = 1,WaveGrid_ny     !y
  !         DO K = 1,WaveGrid_nx  !x 
  !            Itemp = (J-1)*WaveGrid_nx + K    ! index of actual node
  !            
  !            WRITE(UnOut,"(A1,e10.3)", IOSTAT=ErrStat2, advance="no") " ", p%zeta(l,J,K)
  !         END DO
  !      END DO
  !   
  !      ! wave velocities
  !      DO I=1,WaveGrid_nz          !z
  !         DO J = 1,WaveGrid_ny     !y
  !            DO K = 1,WaveGrid_nx  !x 
  !               Itemp = (I-1)*WaveGrid_nx*WaveGrid_ny + (J-1)*WaveGrid_nx + K    ! index of actual node
  !               
  !               WRITE(UnOut,"(A1,e10.3)", IOSTAT=ErrStat2, advance="no") " ", p%ux(l,I,J,K)
  !               WRITE(UnOut,"(A1,e10.3)", IOSTAT=ErrStat2, advance="no") " ", p%uy(l,I,J,K)
  !               WRITE(UnOut,"(A1,e10.3)", IOSTAT=ErrStat2, advance="no") " ", p%uz(l,I,J,K)
  !            END DO
  !         END DO
  !      END DO
  !      
  !      ! wave accelerations
  !      DO I=1,WaveGrid_nz          !z
  !         DO J = 1,WaveGrid_ny     !y
  !            DO K = 1,WaveGrid_nx  !x 
  !               Itemp = (I-1)*WaveGrid_nx*WaveGrid_ny + (J-1)*WaveGrid_nx + K    ! index of actual node
  !               
  !               WRITE(UnOut,"(A1,e10.3)", IOSTAT=ErrStat2, advance="no") " ", p%ax(l,I,J,K)
  !               WRITE(UnOut,"(A1,e10.3)", IOSTAT=ErrStat2, advance="no") " ", p%ay(l,I,J,K)
  !               WRITE(UnOut,"(A1,e10.3)", IOSTAT=ErrStat2, advance="no") " ", p%az(l,I,J,K)
  !            END DO
  !         END DO
  !      END DO
  !   
  !      ! dynamic pressure
  !      DO I=1,WaveGrid_nz          !z
  !         DO J = 1,WaveGrid_ny     !y
  !            DO K = 1,WaveGrid_nx  !x 
  !               Itemp = (I-1)*WaveGrid_nx*WaveGrid_ny + (J-1)*WaveGrid_nx + K    ! index of actual node
  !               
  !               WRITE(UnOut,"(A1,e10.3)", IOSTAT=ErrStat2, advance="no") " ", p%PDyn(l,I,J,K)
  !            END DO
  !         END DO
  !      END DO
  !   
  !      ! end the line
  !      WRITE(UnOut, "(A1)", IOSTAT=ErrStat2) " "
  !   
  !   
  !   END DO
  !   
  !   
  !   CLOSE(UnOut, IOSTAT = ErrStat )
  !   IF ( ErrStat /= 0 ) THEN
  !      ErrMsg = 'Error closing wave grid file'
  !   END IF
      
      
      
   !   Frmt = '(A10,'//TRIM(Int2LStr(p%NumOuts))//'(A1,A12))'
   !
   !   WRITE(p%MDUnOut,Frmt, IOSTAT=ErrStat2)  TRIM( 'Time' ), ( p%Delim, TRIM( p%OutParam(I)%Name), I=1,p%NumOuts )
   !
   !   WRITE(p%MDUnOut,Frmt)  TRIM( '(s)' ), ( p%Delim, TRIM( p%OutParam(I)%Units ), I=1,p%NumOuts )
   !
   !
   !
   !   ! Write the output parameters to the file
   !
   !   Frmt = '(F10.4,'//TRIM(Int2LStr(p%NumOuts))//'(A1,e10.4))' 
   !
   !   WRITE(p%MDUnOut,Frmt)  Time, ( p%Delim, y%WriteOutput(I), I=1,p%NumOuts )
   
      
      
      ! :::::::::::::::::::::::::::::::::::::::::::::::::::::::::::::::::::::::::::::::::::::::::      


      ! if any of the coupled objects need initialization steps, that should have been taken care of already <<<<
      
      
      ! initialize objects with states, writing their initial states to the master state vector (x%states)
      
      
      !TODO: apply any initial adjustment of line length from active tensioning <<<<<<<<<<<<
      ! >>> maybe this should be skipped <<<<

      
       ! Go through Bodys and write the coordinates to the state vector
      DO l = 1,p%nFreeBodies
         CALL Body_Initialize(m%BodyList(m%FreeBodyIs(l)), x%states(m%BodyStateIs1(l) : m%BodyStateIsN(l)), m)
      END DO
      
      ! Go through independent (including pinned) Rods and write the coordinates to the state vector
      DO l = 1,p%nFreeRods
         CALL Rod_Initialize(m%RodList(m%FreeRodIs(l)), x%states(m%RodStateIs1(l):m%RodStateIsN(l)), m)
      END DO

      ! Go through independent connections (Connects) and write the coordinates to the state vector and set positions of attached line ends
      DO l = 1, p%nFreeCons
         CALL Connect_Initialize(m%ConnectList(m%FreeConIs(l)), x%states(m%ConStateIs1(l) : m%conStateIsN(l)), m)
      END DO


      ! Lastly, go through lines and initialize internal node positions using quasi-static model
      DO l = 1, p%NLines

         N = m%LineList(l)%N ! for convenience

   !      ! set end node positions and velocities from connect objects
   !      m%LineList(l)%r(:,N) = m%ConnectList(m%LineList(l)%FairConnect)%r
   !      m%LineList(l)%r(:,0) = m%ConnectList(m%LineList(l)%AnchConnect)%r
   !      m%LineList(l)%rd(:,N) = (/ 0.0, 0.0, 0.0 /)  ! set anchor end velocities to zero
   !      m%LineList(l)%rd(:,0) = (/ 0.0, 0.0, 0.0 /)  ! set fairlead end velocities to zero

         ! set initial line internal node positions using quasi-static model or straight-line interpolation from anchor to fairlead
         CALL Line_Initialize( m%LineList(l), m%LineTypeList(m%LineList(l)%PropsIdNum), p%rhoW ,  ErrStat2, ErrMsg2)
            CALL CheckError( ErrStat2, ErrMsg2 )
            IF (ErrStat >= AbortErrLev) RETURN
            !IF (ErrStat >= ErrId_Warn) CALL WrScr("   Note: Catenary pre-solver was unsuccessful for one or more lines so started with linear node spacing instead.")  ! make this statement more accurate

         IF (wordy > 2) print *, "Line ", l, " with NumSegs =", N
         IF (wordy > 2) print *, "its states range from index ", m%LineStateIs1(l), " to ", m%LineStateIsN(l)

         ! assign the resulting internal node positions to the integrator initial state vector! (velocities leave at 0)
         DO I = 1, N-1
!            print *, "I=", I
            DO J = 1, 3
!               print*, J, " ... writing position state to index ", 1*(m%LineStateIs1(l) + 3*N-3 + 3*I-3 + J-1)
               x%states(m%LineStateIs1(l) + 3*N-3 + 3*I-3 + J-1 ) = m%LineList(l)%r(J,I) ! assign position
               x%states(m%LineStateIs1(l)         + 3*I-3 + J-1 ) = 0.0_DbKi ! assign velocities (of zero)
            END DO
!            print *, m%LineList(l)%r(:,I)
         END DO
               
         ! if using viscoelastic model, initialize the internal states
         if (m%LineList(l)%ElasticMod == 2) then
            do I = 1,N
               x%states(m%LineStateIs1(l) + 6*N-6 + I-1) = m%LineList(l)%dl_1(I)   ! should be zero
            end do
         end if
         

      END DO    !l = 1, p%NLines



      ! --------------------------------------------------------------------
      !          open output file(s) and write header lines
      CALL MDIO_OpenOutput( p, m, InitOut, ErrStat2, ErrMsg2 )
         CALL CheckError( ErrStat2, ErrMsg2 )
         IF (ErrStat >= AbortErrLev) RETURN
      ! --------------------------------------------------------------------


      IF (wordy > 2) THEN      
         print *,"Done setup of the system (before any dynamic relaxation. State vector is as follows:"
         
         DO I = 1, m%Nx
            print *, x%states(I)
         END DO
      END IF

!      ! try writing output for troubleshooting purposes (TEMPORARY)
!      CALL MDIO_WriteOutputs(-1.0_DbKi, p, m, y, ErrStat, ErrMsg)
!      IF ( ErrStat >= AbortErrLev ) THEN
!         ErrMsg = ' Error in MDIO_WriteOutputs: '//TRIM(ErrMsg)
!         RETURN
!      END IF
!      END DO

      ! --------------------------------------------------------------------
      !           do dynamic relaxation to get ICs
      ! --------------------------------------------------------------------

      ! only do this if TMaxIC > 0
      if (InputFileDat%TMaxIC > 0.0_DbKi) then

         CALL WrScr("   Finalizing initial conditions using dynamic relaxation."//NewLine)  ! newline because next line writes over itself

         ! boost drag coefficient of each line type  <<<<<<<< does this actually do anything or do lines hold these coefficients???
         DO I = 1, p%nLineTypes
            m%LineTypeList(I)%Cdn = m%LineTypeList(I)%Cdn * InputFileDat%CdScaleIC
            m%LineTypeList(I)%Cdt = m%LineTypeList(I)%Cdt * InputFileDat%CdScaleIC   ! <<<<< need to update this to apply to all objects' drag
         END DO

         ! allocate array holding 10 latest fairlead tensions
         ALLOCATE ( FairTensIC(p%nLines, 10), STAT = ErrStat )
         IF ( ErrStat /= ErrID_None ) THEN
            CALL CheckError( ErrID_Fatal, ErrMsg2 )
            RETURN
         END IF

         ! initialize fairlead tension memory at changing values so things start unconverged
         DO J = 1,p%nLines
            DO I = 1, 10
               FairTensIC(J,I) = I
            END DO
         END DO


         ! round dt to integer number of time steps  
         NdtM = ceiling(InputFileDat%dtIC/p%dtM0)            ! get number of mooring time steps to do based on desired time step size
         dtM = InputFileDat%dtIC/real(NdtM, DbKi)            ! adjust desired time step to satisfy dt with an integer number of time steps

         t = 0.0_DbKi     ! start time at zero

         ! because TimeStep wants an array...
         call MD_CopyInput( u, u_array(1), MESH_NEWCOPY, ErrStat2, ErrMsg2 )  ! make a size=1 array of inputs (since MD_RK2 expects an array to InterpExtrap)
         call MD_CopyInput( u,  u_interp, MESH_NEWCOPY, ErrStat2, ErrMsg2 )  ! also make an inputs object to interpExtrap to
         t_array(1) = t                                                       ! fill in the times "array" for u_array

         DO I = 1, ceiling(InputFileDat%TMaxIC/InputFileDat%dtIC)   ! loop through IC gen time steps, up to maximum


            !loop through line integration time steps
            DO J = 1, NdtM                                 ! for (double ts=t; ts<=t+ICdt-dts; ts+=dts)

               CALL MD_RK2(t, dtM, u_interp, u_array, t_array, p, x, xd, z, other, m, ErrStat2, ErrMsg2)
                              
               ! check for NaNs - is this a good place/way to do it?
               DO K = 1, m%Nx
                  IF (Is_NaN(x%states(K))) THEN
                     ErrStat = ErrID_Fatal
                     ErrMsg = ' NaN state detected.'
                     EXIT
                  END IF
               END DO
               
               IF (ErrStat == ErrID_Fatal) THEN
                  print *, "NaN detected at time ", t, " during MoorDyn's dynamic relaxation process."
                  IF (wordy > 1) THEN
                     print *, "Here is the state vector: "
                     print *, x%states
                  END IF
                  EXIT
               END IF

            END DO  ! J  time steps

         !   ! integrate the EOMs one DTIC s time step
         !   CALL TimeStep ( t, InputFileDat%dtIC, u_array, t_array, p, x, xd, z, other, m, ErrStat, ErrMsg )
         !      CALL CheckError( ErrStat2, ErrMsg2 )
         !      IF (ErrStat >= AbortErrLev) RETURN

            ! store new fairlead tension (and previous fairlead tensions for comparison)
            DO l = 1, p%nLines
            
               DO K=0,8   ! we want to count down from 10 to 2 .
                  FairTensIC(l, 10-K) = FairTensIC(l, 9-K)   ! this pushes stored values up in the array
               END DO
                  
               ! now store latest value of each line's fairlead (end B) tension   
               FairTensIC(l,1) = TwoNorm(m%LineList(l)%Fnet(:, m%LineList(l)%N))
            END DO


            ! provide status message
            ! bjj: putting this in a string so we get blanks to cover up previous values (if current string is shorter than previous one)
            Message = '   t='//trim(Num2LStr(t))//'  FairTen 1: '//trim(Num2LStr(FairTensIC(1,1)))// &
                           ', '//trim(Num2LStr(FairTensIC(1,2)))//', '//trim(Num2LStr(FairTensIC(1,3))) 
            CALL WrOver( Message )

            ! check for convergence (compare current tension at each fairlead with previous 9 values)
            IF (I > 9) THEN
               
               Converged = 1
               
               ! check for non-convergence
               
               DO l = 1, p%nLines   
                  DO K = 1,9
                     IF ( abs( FairTensIC(l,K)/FairTensIC(l,K+1) - 1.0 ) > InputFileDat%threshIC ) THEN
                        Converged = 0
                        EXIT
                     END IF
                  END DO
                  
                  IF (Converged == 0) EXIT   ! make sure we exit this loop too
               END DO

               IF (Converged == 1)  THEN  ! if we made it with all cases satisfying the threshold
                  CALL WrScr('   Fairlead tensions converged to '//trim(Num2LStr(100.0*InputFileDat%threshIC))//'% after '//trim(Num2LStr(t))//' seconds.')
                  EXIT  ! break out of the time stepping loop
               END IF
            END IF

            IF (I == ceiling(InputFileDat%TMaxIC/InputFileDat%dtIC) ) THEN
               CALL WrScr('   Fairlead tensions did not converge within TMaxIC='//trim(Num2LStr(InputFileDat%TMaxIC))//' seconds.')
               !ErrStat = ErrID_Warn
               !ErrMsg = '  MD_Init: ran dynamic convergence to TMaxIC without convergence'
            END IF

         END DO ! I ... looping through time steps



         CALL MD_DestroyInput( u_array(1), ErrStat2, ErrMsg2 )

         ! UNboost drag coefficient of each line type   <<<
         DO I = 1, p%nLineTypes
            m%LineTypeList(I)%Cdn = m%LineTypeList(I)%Cdn / InputFileDat%CdScaleIC
            m%LineTypeList(I)%Cdt = m%LineTypeList(I)%Cdt / InputFileDat%CdScaleIC
         END DO

      end if ! InputFileDat%TMaxIC > 0
      

      p%dtCoupling = DTcoupling  ! store coupling time step for use in updatestates

      other%dummy = 0
      xd%dummy    = 0
      z%dummy     = 0      
      
      if (InitInp%Linearize) then
         call MD_Init_Jacobian(InitInp, p, u, y, m, InitOut, ErrStat2, ErrMsg2); if(Failed()) return
      endif
      
      CALL WrScr('   MoorDyn initialization completed.')
      
      m%LastOutTime = -1.0_DbKi    ! set to nonzero to ensure that output happens at the start of simulation at t=0
      
      ! TODO: add feature for automatic water depth increase based on max anchor depth!

   CONTAINS


      LOGICAL FUNCTION AllocateFailed(arrayName)

         CHARACTER(*), INTENT(IN   )      :: arrayName     ! The array name
         
         call SetErrStat(ErrStat2, "Error allocating space for "//trim(arrayName)//" array.", ErrStat, ErrMsg, 'MD_Init') 
         AllocateFailed = ErrStat2 >= AbortErrLev
         if (AllocateFailed) call CleanUp() !<<<<<<<<<< need to fix this up
      END FUNCTION AllocateFailed
      
      
      LOGICAL FUNCTION Failed()

         call SetErrStat(ErrStat2, ErrMsg2, ErrStat, ErrMsg, 'MDIO_ReadInput') 
         Failed = ErrStat >= AbortErrLev
         if (Failed) call CleanUp()
      END FUNCTION Failed


      SUBROUTINE CheckError(ErrID,Msg)
         ! This subroutine sets the error message and level and cleans up if the error is >= AbortErrLev

            ! Passed arguments
         INTEGER(IntKi), INTENT(IN) :: ErrID       ! The error identifier (ErrStat)
         CHARACTER(*),   INTENT(IN) :: Msg         ! The error message (ErrMsg)

         INTEGER(IntKi)             :: ErrStat3    ! The error identifier (ErrStat)
         CHARACTER(1024)            :: ErrMsg3     ! The error message (ErrMsg)

         ! Set error status/message;
         IF ( ErrID /= ErrID_None ) THEN

            IF (ErrStat /= ErrID_None) ErrMsg = TRIM(ErrMsg)//NewLine   ! if there's a pre-existing warning/error, retain the message and start a new line

            ErrMsg = TRIM(ErrMsg)//' MD_Init:'//TRIM(Msg)
            ErrStat = MAX(ErrStat, ErrID)

            ! Clean up if we're going to return on error: close files, deallocate local arrays


            IF ( ErrStat >= AbortErrLev ) THEN                
               IF (ALLOCATED(m%CpldConIs        ))  DEALLOCATE(m%CpldConIs       )
               IF (ALLOCATED(m%FreeConIs       ))  DEALLOCATE(m%FreeConIs       )
               IF (ALLOCATED(m%LineStateIs1     ))  DEALLOCATE(m%LineStateIs1     )
               IF (ALLOCATED(m%LineStateIsN     ))  DEALLOCATE(m%LineStateIsN     )
               IF (ALLOCATED(m%ConStateIs1      ))  DEALLOCATE(m%ConStateIs1     )
               IF (ALLOCATED(m%ConStateIsN      ))  DEALLOCATE(m%ConStateIsN     )
               IF (ALLOCATED(x%states           ))  DEALLOCATE(x%states           )
               IF (ALLOCATED(FairTensIC         ))  DEALLOCATE(FairTensIC         )

               call CleanUp()    ! make sure to close files 
            END IF
         END IF

      END SUBROUTINE CheckError

      SUBROUTINE CleanUp()
        ! ErrStat = ErrID_Fatal  
        call MD_DestroyInputFileType( InputFileDat, ErrStat2, ErrMsg2 )    ! Ignore any error messages from this
 !       IF (InitInp%Echo) CLOSE( UnEc )
      END SUBROUTINE

      !> If for some reason the file is truncated, it is possible to get into an infinite loop
      !! in a while looking for the next section and accidentally overstep the end of the array
      !! resulting in a segfault.  This function will trap that issue and return a section break
      CHARACTER(1024) function NextLine(i)
         integer, intent(inout) :: i      ! Current line number corresponding to contents of NextLine
         i=i+1             ! Increment to line next line.
         if (i>FileInfo_In%NumLines) then
            NextLine="---"       ! Set as a separator so we can escape some of the while loops
         else
            NextLine=trim(FileInfo_In%Lines(i))
            !TODO: add comment character recognition here? (discard any characters past a #)
         endif
      end function NextLine

   END SUBROUTINE MD_Init
   !----------------------------------------------------------------------------------------======




   !----------------------------------------------------------------------------------------======
   SUBROUTINE MD_UpdateStates( t, n, u, t_array, p, x, xd, z, other, m, ErrStat, ErrMsg)

      REAL(DbKi)                      , INTENT(IN   ) :: t
      INTEGER(IntKi)                  , INTENT(IN   ) :: n
      TYPE(MD_InputType)              , INTENT(INOUT) :: u(:)       ! INTENT(INOUT) ! had to change this to INOUT
      REAL(DbKi)                      , INTENT(IN   ) :: t_array(:)
      TYPE(MD_ParameterType)          , INTENT(IN   ) :: p          ! INTENT(IN   )
      TYPE(MD_ContinuousStateType)    , INTENT(INOUT) :: x          ! INTENT(INOUT)
      TYPE(MD_DiscreteStateType)      , INTENT(INOUT) :: xd         ! INTENT(INOUT)
      TYPE(MD_ConstraintStateType)    , INTENT(INOUT) :: z          ! INTENT(INOUT)
      TYPE(MD_OtherStateType)         , INTENT(INOUT) :: other      ! INTENT(INOUT)
      TYPE(MD_MiscVarType)            , INTENT(INOUT) :: m          ! INTENT(INOUT)
      INTEGER(IntKi)                  , INTENT(  OUT) :: ErrStat    ! Error status of the operation
      CHARACTER(*)                    , INTENT(  OUT) :: ErrMsg     ! Error message if ErrStat /= ErrID_None

      INTEGER(IntKi)                                  :: ErrStat2   ! Error status of the operation
      CHARACTER(ErrMsgLen)                            :: ErrMsg2    ! Error message if ErrStat2 /= ErrID_None

! moved to TimeStep      TYPE(MD_InputType)                              :: u_interp   !
      INTEGER(IntKi)                                  :: nTime
  
      TYPE(MD_InputType)                                  :: u_interp   ! interpolated instantaneous input values to be calculated for each mooring time step

      REAL(DbKi)                                      :: t2          ! copy of time variable that will get advanced by the integrator (not sure this is necessary<<<)
      REAL(DbKi)                                      :: dtM         ! actual mooring dynamics time step
      INTEGER(IntKi)                                  :: NdtM        ! number of time steps to integrate through with RK2
      INTEGER(IntKi)                                  :: I
      INTEGER(IntKi)                                  :: J

      nTime = size(u) ! the number of times of input data provided? <<<<<<< not used

      t2 = t

! >>> removing this section and putting it inside loop of TimeStep (to be done at every time step) <<<
!      ! create space for arrays/meshes in u_interp
!      CALL MD_CopyInput(u(1), u_interp, MESH_NEWCOPY, ErrStat2, ErrMsg2)
!         CALL CheckError( ErrStat2, ErrMsg2 )
!         IF (ErrStat >= AbortErrLev) RETURN
!
!      ! interpolate input mesh to correct time
!      CALL MD_Input_ExtrapInterp(u, t_array, u_interp, t, ErrStat2, ErrMsg2)
!         CALL CheckError( ErrStat2, ErrMsg2 )
!         IF (ErrStat >= AbortErrLev) RETURN
!
!
!      ! go through fairleads and apply motions from driver
!      DO I = 1, p%nCpldCons
!         DO J = 1,3
!            m%ConnectList(m%CpldConIs(I))%r(J)  = u_interp%PtFairleadDisplacement%Position(J,I) + u_interp%PtFairleadDisplacement%TranslationDisp(J,I)
!            m%ConnectList(m%CpldConIs(I))%rd(J) = u_interp%PtFairleadDisplacement%TranslationVel(J,I)  ! is this right? <<<
!         END DO
!      END DO
!



!      ! call function that loops through mooring model time steps
!      CALL TimeStep ( t2, p%dtCoupling, u, t_array, p, x, xd, z, other, m, ErrStat2, ErrMsg2 )
!         CALL CheckError( ErrStat2, ErrMsg2 )
!         IF (ErrStat >= AbortErrLev) RETURN

         
      ! create space for arrays/meshes in u_interp   ... is it efficient to do this every time step???
      CALL MD_CopyInput(u(1), u_interp, MESH_NEWCOPY, ErrStat, ErrMsg)


      ! round dt to integer number of time steps   <<<< should this be calculated only once, up front?
      NdtM = ceiling(p%dtCoupling/p%dtM0)            ! get number of mooring time steps to do based on desired time step size
      dtM = p%dtCoupling/REAL(NdtM,DbKi)             ! adjust desired time step to satisfy dt with an integer number of time steps


      !loop through line integration time steps
      DO I = 1, NdtM                                 ! for (double ts=t; ts<=t+ICdt-dts; ts+=dts)

         CALL MD_RK2(t2, dtM, u_interp, u, t_array, p, x, xd, z, other, m, ErrStat2, ErrMsg2)
         
         
         ! check for NaNs - is this a good place/way to do it?
         DO J = 1, m%Nx
            IF (Is_NaN(x%states(J))) THEN
               ErrStat = ErrID_Fatal
               ErrMsg = ' NaN state detected.'
               EXIT
            END IF
         END DO
         
         IF (ErrStat == ErrID_Fatal) THEN
            print *, "NaN detected at time ", t2, " in MoorDyn."
            IF (wordy > 1) THEN
               print *, ". Here is the state vector: "
               print *, x%states
            END IF
            EXIT
         END IF
      
      END DO  ! I  time steps


      ! destroy dxdt and x2, and u_interp
      !CALL MD_DestroyContState( dxdt, ErrStat, ErrMsg)
      !CALL MD_DestroyContState( x2, ErrStat, ErrMsg)
      CALL MD_DestroyInput(u_interp, ErrStat, ErrMsg)
      IF ( ErrStat /= ErrID_None ) THEN
         ErrMsg  = ' Error destroying dxdt or x2.'
      END IF
      !   CALL SetErrStat(ErrStat2, ErrMsg2, ErrStat, ErrMsg, 'MD_UpdateStates')


      ! check for NaNs - is this a good place/way to do it?
      DO J = 1, m%Nx
         IF (Is_NaN(x%states(J))) THEN
            ErrStat = ErrID_Fatal
            ErrMsg = ' NaN state detected.'
            EXIT
         END IF
      END DO
      
      IF (ErrStat == ErrID_Fatal) THEN
         print *, "NaN detected at time ", t2, " in MoorDyn."
         IF (wordy > 1) THEN
            print *, ". Here is the state vector: "
            print *, x%states
         END IF
      END IF

   CONTAINS

      SUBROUTINE CheckError(ErrId, Msg)
        ! This subroutine sets the error message and level and cleans up if the error is >= AbortErrLev

         INTEGER(IntKi), INTENT(IN) :: ErrID       ! The error identifier (ErrStat)
         CHARACTER(*),   INTENT(IN) :: Msg         ! The error message (ErrMsg)


         IF ( ErrID /= ErrID_None ) THEN

            IF (ErrStat /= ErrID_None) ErrMsg = TRIM(ErrMsg)//NewLine  ! keep existing error message if there is one
            ErrMsg = TRIM(ErrMsg)//' MD_UpdateStates:'//TRIM(Msg)      ! add current error message
            ErrStat = MAX(ErrStat, ErrID)

            CALL WrScr( ErrMsg )  ! do this always or only if warning level?

            IF( ErrStat > ErrID_Warn ) THEN
       !         CALL MD_DestroyInput( u_interp, ErrStat, ErrMsg )
                RETURN
            END IF
         END IF

      END SUBROUTINE CheckError

   END SUBROUTINE MD_UpdateStates
   !----------------------------------------------------------------------------------------



   !----------------------------------------------------------------------------------------
   SUBROUTINE MD_CalcOutput( t, u, p, x, xd, z, other, y, m, ErrStat, ErrMsg )

      REAL(DbKi)                     , INTENT(IN   ) :: t
      TYPE( MD_InputType )           , INTENT(IN   ) :: u       ! INTENT(IN   )
      TYPE( MD_ParameterType )       , INTENT(IN   ) :: p       ! INTENT(IN   )
      TYPE( MD_ContinuousStateType ) , INTENT(IN   ) :: x       ! INTENT(IN   )
      TYPE( MD_DiscreteStateType )   , INTENT(IN   ) :: xd      ! INTENT(IN   )
      TYPE( MD_ConstraintStateType ) , INTENT(IN   ) :: z       ! INTENT(IN   )
      TYPE( MD_OtherStateType )      , INTENT(IN   ) :: other   ! INTENT(IN   )
      TYPE( MD_OutputType )          , INTENT(INOUT) :: y       ! INTENT(INOUT)
      TYPE(MD_MiscVarType)           , INTENT(INOUT) :: m       ! INTENT(INOUT)
      INTEGER(IntKi)                 , INTENT(INOUT) :: ErrStat
      CHARACTER(*)                   , INTENT(INOUT) :: ErrMsg

   !   TYPE(MD_ContinuousStateType)                   :: dxdt    ! time derivatives of continuous states (initialized in CalcContStateDeriv)
      INTEGER(IntKi)                                 :: I         ! counter
      INTEGER(IntKi)                                 :: J         ! counter
      INTEGER(IntKi)                                 :: K         ! counter
      INTEGER(IntKi)                                 :: l         ! index used for objects
      INTEGER(IntKi)                                 :: iTurb   ! counter
      
      Real(DbKi)                                     :: F6net(6)  ! net force and moment calculated on coupled objects
    
      INTEGER(IntKi)                                 :: ErrStat2  ! Error status of the operation
      CHARACTER(ErrMsgLen)                           :: ErrMsg2   ! Error message if ErrStat2 /= ErrID_None


      ! below updated to make sure outputs are current (based on provided x and u)  - similar to what's in UpdateStates

    !  ! go through fairleads and apply motions from driver
    !  DO I = 1, p%nCpldCons
    !     DO J = 1,3
    !        m%ConnectList(m%CpldConIs(I))%r(J)  = u%CoupledKinematics%Position(J,I) + u%CoupledKinematics%TranslationDisp(J,I)
    !        m%ConnectList(m%CpldConIs(I))%rd(J) = u%CoupledKinematics%TranslationVel(J,I)  ! is this right? <<<
    !     END DO
    !  END DO
      
      
    ! ! go through nodes and apply wave kinematics from driver
    ! IF (p%WaterKin > 0) THEN
    ! 
    !    J=0
    !    ! Body reference point coordinates
    !    DO I = 1, p%nBodies
    !       J = J + 1                     
    !       m%BodyList(I)%U    = u%U(:,J)
    !       m%BodyList(I)%Ud   = u%Ud(:,J)
    !       m%BodyList(I)%zeta = u%zeta(J)
    !    END DO
    !    ! Rod node coordinates
    !    DO I = 1, p%nRods
    !       DO K = 0,m%RodList(I)%N  
    !          J = J + 1             
    !          m%RodList(I)%U (:,K) = u%U(:,J)
    !          m%RodList(I)%Ud(:,K) = u%Ud(:,J)
    !          m%RodList(I)%zeta(K) = u%zeta(J)
    !          m%RodList(I)%PDyn(K) = u%PDyn(J)
    !       END DO
    !    END DO
    !    ! Point reference point coordinates
    !    DO I = 1, p%nConnects
    !       J = J + 1
    !       m%ConnectList(I)%U    = u%U(:,J)
    !       m%ConnectList(I)%Ud   = u%Ud(:,J)
    !       m%ConnectList(I)%zeta = u%zeta(J)
    !    END DO      
    !    ! Line internal node coordinates
    !    DO I = 1, p%nLines
    !       DO K = 1, m%LineList(I)%N-1
    !          J = J + 1               
    !          m%LineList(I)%U (:,K) = u%U(:,J)
    !          m%LineList(I)%Ud(:,K) = u%Ud(:,J)
    !          m%LineList(I)%zeta(K) = u%zeta(J)
    !       END DO
    !    END DO   
    ! 
    ! END IF
      
      

      ! call CalcContStateDeriv in order to run model and calculate dynamics with provided x and u
      CALL MD_CalcContStateDeriv( t, u, p, x, xd, z, other, m, m%xdTemp, ErrStat, ErrMsg )

    !  ! assign net force on fairlead Connects to the fairlead force output mesh
    !  DO i = 1, p%nCpldCons
    !     DO J=1,3
    !        y%PtFairleadLoad%Force(J,I) = m%ConnectList(m%CpldConIs(I))%Fnet(J)
    !     END DO
    !  END DO
      
      ! now that forces have been updated, write them to the output mesh
      
      do iTurb = 1,p%nTurbines
      
         J = 0    ! mesh index
         DO l = 1,p%nCpldBodies(iTurb)
            J = J + 1
            CALL Body_GetCoupledForce(m%BodyList(m%CpldBodyIs(l,iTurb)), F6net, m, p)
            y%CoupledLoads(iTurb)%Force( :,J) = F6net(1:3)
            y%CoupledLoads(iTurb)%Moment(:,J) = F6net(4:6)
         END DO
               
         DO l = 1,p%nCpldRods(iTurb)
            J = J + 1
            CALL Rod_GetCoupledForce(m%RodList(m%CpldRodIs(l,iTurb)), F6net, m, p)
            y%CoupledLoads(iTurb)%Force( :,J) = F6net(1:3)
            y%CoupledLoads(iTurb)%Moment(:,J) = F6net(4:6)
         END DO
         
         DO l = 1,p%nCpldCons(iTurb)
            J = J + 1
            CALL Connect_GetCoupledForce(m%ConnectList(m%CpldConIs(l,iTurb)), F6net(1:3), m, p)
            y%CoupledLoads(iTurb)%Force(:,J) = F6net(1:3)
         END DO
         
      end do
      
   !  ! write all node positions to the node positons output array
   !  ! go through the nodes and fill in the data (this should maybe be turned into a global function)
   !  J=0
   !  ! Body reference point coordinates
   !  DO I = 1, p%nBodies
   !     J = J + 1                     
   !     y%rAll(:,J) = m%BodyList(I)%r6(1:3)         
   !  END DO
   !  ! Rod node coordinates
   !  DO I = 1, p%nRods
   !     DO K = 0,m%RodList(I)%N  
   !        J = J + 1             
   !        y%rAll(:,J) = m%RodList(I)%r(:,K)
   !     END DO
   !  END DO
   !  ! Point reference point coordinates
   !  DO I = 1, p%nConnects
   !     J = J + 1
   !     y%rAll(:,J) = m%ConnectList(I)%r
   !  END DO      
   !  ! Line internal node coordinates
   !  DO I = 1, p%nLines
   !     DO K = 1, m%LineList(I)%N-1
   !        J = J + 1               
   !        y%rAll(:,J) = m%LineList(I)%r(:,K)
   !     END DO
   !  END DO   
   

      ! calculate outputs (y%WriteOutput) for glue code and write any m outputs to MoorDyn output files
      CALL MDIO_WriteOutputs(REAL(t,DbKi) , p, m, y, ErrStat2, ErrMsg2)
      CALL CheckError(ErrStat2, 'In MDIO_WriteOutputs: '//trim(ErrMsg2))
      IF ( ErrStat >= AbortErrLev ) RETURN


  !    ! destroy dxdt
  !    CALL MD_DestroyContState( dxdt, ErrStat2, ErrMsg2)
  !    CALL CheckError(ErrStat2, 'When destroying dxdt: '//trim(ErrMsg2))
  !    IF ( ErrStat >= AbortErrLev ) RETURN



   CONTAINS

      SUBROUTINE CheckError(ErrId, Msg)
        ! This subroutine sets the error message and level and cleans up if the error is >= AbortErrLev

         INTEGER(IntKi), INTENT(IN) :: ErrID       ! The error identifier (ErrStat)
         CHARACTER(*),   INTENT(IN) :: Msg         ! The error message (ErrMsg)


         IF ( ErrID /= ErrID_None ) THEN

            IF (ErrStat /= ErrID_None) ErrMsg = TRIM(ErrMsg)//NewLine  ! keep existing error message if there is one
            ErrMsg = TRIM(ErrMsg)//' MD_CalcOutput:'//TRIM(Msg)      ! add current error message
            ErrStat = MAX(ErrStat, ErrID)

            CALL WrScr( ErrMsg )  ! do this always or only if warning level? <<<<<<<<<<<<<<<<<<<<<< probably should remove all instances

      !      IF( ErrStat > ErrID_Warn ) THEN
      !          CALL MD_DestroyContState( dxdt, ErrStat2, ErrMsg2)
      !      END IF
         END IF

      END SUBROUTINE CheckError

   END SUBROUTINE MD_CalcOutput
   !----------------------------------------------------------------------------------------


   !----------------------------------------------------------------------------------------
   SUBROUTINE MD_CalcContStateDeriv( t, u, p, x, xd, z, other, m, dxdt, ErrStat, ErrMsg )
   ! Tight coupling routine for computing derivatives of continuous states
   ! this is modelled off what used to be subroutine DoRHSmaster

      REAL(DbKi),                         INTENT(IN )    :: t       ! Current simulation time in seconds
      TYPE(MD_InputType),                 INTENT(IN )    :: u       ! Inputs at t
      TYPE(MD_ParameterType),             INTENT(IN )    :: p       ! Parameters
      TYPE(MD_ContinuousStateType),       INTENT(IN )    :: x       ! Continuous states at t
      TYPE(MD_DiscreteStateType),         INTENT(IN )    :: xd      ! Discrete states at t
      TYPE(MD_ConstraintStateType),       INTENT(IN )    :: z       ! Constraint states at t
      TYPE(MD_OtherStateType),            INTENT(IN )    :: other   ! Other states at t
      TYPE(MD_MiscVarType),               INTENT(INOUT)  :: m       ! misc/optimization variables
      TYPE(MD_ContinuousStateType),       INTENT(INOUT)  :: dxdt    ! Continuous state derivatives at t
      INTEGER(IntKi),                     INTENT( OUT)   :: ErrStat ! Error status of the operation
      CHARACTER(*),                       INTENT( OUT)   :: ErrMsg  ! Error message if ErrStat /= ErrID_None


      INTEGER(IntKi)                                     :: L       ! index
      INTEGER(IntKi)                                     :: I       ! index
      INTEGER(IntKi)                                     :: J       ! index
      INTEGER(IntKi)                                     :: K       ! index
      INTEGER(IntKi)                                     :: iTurb   ! index
      INTEGER(IntKi)                                     :: Istart  ! start index of line/connect in state vector
      INTEGER(IntKi)                                     :: Iend    ! end index of line/connect in state vector

      REAL(DbKi)                                         :: temp(3) ! temporary for passing kinematics
      
      REAL(DbKi)                                         :: r6_in(6) ! temporary for passing kinematics
      REAL(DbKi)                                         :: v6_in(6) ! temporary for passing kinematics
      REAL(DbKi)                                         :: a6_in(6) ! temporary for passing kinematics
      REAL(DbKi)                                         :: r_in(3)  ! temporary for passing kinematics
      REAL(DbKi)                                         :: rd_in(3) ! temporary for passing kinematics
      REAL(DbKi)                                         :: a_in(3)  ! temporary for passing kinematics

      INTEGER(IntKi)                                     :: ErrStat2 ! Error status of the operation
      CHARACTER(ErrMsgLen)                               :: ErrMsg2  ! Error message if ErrStat2 /= ErrID_None
      character(*), parameter                            :: RoutineName = 'MD_CalcContStateDeriv'
      
      ! Initialize ErrStat
      ErrStat = ErrID_None
      ErrMsg = ""

      ! allocate dxdt if not already allocated (e.g. if called for linearization)
      IF (.NOT. ALLOCATED(dxdt%states) ) THEN
         CALL AllocAry( dxdt%states,  SIZE(x%states),  'dxdt%states',  ErrStat2, ErrMsg2 )
         CALL SetErrStat( ErrStat2, ErrMsg2, ErrStat, ErrMsg, RoutineName)
         IF ( ErrStat >= AbortErrLev ) RETURN
      END IF

      ! clear connection force and mass values <M<<<<<<<<<<<<<<<<<<<<<<<
      DO L = 1, p%NConnects
        DO J = 1,3
          m%ConnectList(L)%Fnet(J) = 0.0_DbKi
          m%ConnectList(L)%Fnet(J) = 0.0_DbKi
          DO K = 1,3
            m%ConnectList(L)%M   (K,J) = 0.0_DbKi
            m%ConnectList(L)%M   (K,J) = 0.0_DbKi
          END DO
        END DO
      END DO


      ! call ground body to update all the fixed things...
      !GroundBody->updateFairlead( t );                  <<<< manually set anchored connection stuff for now here
      r6_in = 0.0_DbKi
      v6_in = 0.0_DbKi
      CALL Body_SetKinematics(m%GroundBody, r6_in, v6_in, m%zeros6, t, m)
      
      ! ---------------------------------- coupled things ---------------------------------
      ! Apply displacement and velocity terms here. Accelerations will be considered to calculate inertial loads at the end.      
      ! Note: TurbineRefPos is to offset into farm's true global reference based on turbine X and Y reference positions (these should be 0 for regular FAST use)
         
      
      DO iTurb = 1, p%nTurbines
         
         J = 0  ! J is the index of the coupling points in the input mesh CoupledKinematics
         ! any coupled bodies (type -1)
         DO l = 1,p%nCpldBodies(iTurb)
            J = J + 1
            r6_in(1:3) = u%CoupledKinematics(iTurb)%Position(:,J) + u%CoupledKinematics(iTurb)%TranslationDisp(:,J) + p%TurbineRefPos(:,iTurb)
            !r6_in(4:6) = EulerExtract( TRANSPOSE( u%CoupledKinematics(iTurb)%Orientation(:,:,J) ) )
            r6_in(4:6) = EulerExtract( u%CoupledKinematics(iTurb)%Orientation(:,:,J) )   ! <<< changing back
            v6_in(1:3) = u%CoupledKinematics(iTurb)%TranslationVel(:,J)
            v6_in(4:6) = u%CoupledKinematics(iTurb)%RotationVel(:,J)
            a6_in(1:3) = u%CoupledKinematics(iTurb)%TranslationAcc(:,J)
            a6_in(4:6) = u%CoupledKinematics(iTurb)%RotationAcc(:,J)
         
            CALL Body_SetKinematics(m%BodyList(m%CpldBodyIs(l,iTurb)), r6_in, v6_in, a6_in, t, m)
         END DO
         
         ! any coupled rods (type -1 or -2)    note, rotations ignored if it's a pinned rod
         DO l = 1,p%nCpldRods(iTurb)
            J = J + 1

            r6_in(1:3) = u%CoupledKinematics(iTurb)%Position(:,J) + u%CoupledKinematics(iTurb)%TranslationDisp(:,J) + p%TurbineRefPos(:,iTurb)
            r6_in(4:6) = MATMUL( u%CoupledKinematics(iTurb)%Orientation(:,:,J) , (/0.0, 0.0, 1.0/) ) ! <<<< CHECK ! adjustment because rod's rotational entries are a unit vector, q
            v6_in(1:3) = u%CoupledKinematics(iTurb)%TranslationVel(:,J)
            v6_in(4:6) = u%CoupledKinematics(iTurb)%RotationVel(:,J)
            a6_in(1:3) = u%CoupledKinematics(iTurb)%TranslationAcc(:,J)
            a6_in(4:6) = u%CoupledKinematics(iTurb)%RotationAcc(:,J)
         
            CALL Rod_SetKinematics(m%RodList(m%CpldRodIs(l,iTurb)), r6_in, v6_in, a6_in, t, m)
    
         END DO
         
         ! any coupled points (type -1)
         DO l = 1, p%nCpldCons(iTurb)
            J = J + 1
            
            r_in  = u%CoupledKinematics(iTurb)%Position(:,J) + u%CoupledKinematics(iTurb)%TranslationDisp(:,J) + p%TurbineRefPos(:,iTurb)
            rd_in = u%CoupledKinematics(iTurb)%TranslationVel(:,J)
            a_in(1:3) = u%CoupledKinematics(iTurb)%TranslationAcc(:,J)
            CALL Connect_SetKinematics(m%ConnectList(m%CpldConIs(l,iTurb)), r_in, rd_in, a_in, t, m)
            
            !print *, u%PtFairleadDisplacement%Position(:,l) + u%PtFairleadDisplacement%TranslationDisp(:,l)
            !print *, u%PtFairleadDisplacement%TranslationVel(:,l)
            
         END DO
         
      end do  ! iTurb
      
      
      ! >>>>> in theory I would repeat the above but for each turbine in the case of array use here <<<<<
      !  DO I = 1,p%nTurbines
      !     J = 0?
      !     other logic?
      !     nvm: need to get kinematics from entries in u%FarmCoupledKinematics(I)%Position etc.
      !     nvm: using knowledge of p%meshIndex or something
      !   in theory might also support individual line tensioning control commands from turbines this way too, or maybe it's supercontroller level (not a short term problem though)
      
      
      ! apply line length changes from active tensioning if applicable
      DO L = 1, p%NLines
         IF (m%LineList(L)%CtrlChan > 0) then

            ! do a bounds check to prohibit excessive segment length changes (until a method to add/remove segments is created)
            IF ( u%DeltaL(m%LineList(L)%CtrlChan) > m%LineList(L)%UnstrLen / m%LineList(L)%N ) then
                ErrStat = ErrID_Fatal
                ErrMsg  = ' Active tension command will make a segment longer than the limit of twice its original length.'
                call WrScr(trim(Num2LStr(u%DeltaL(m%LineList(L)%CtrlChan)))//" is an increase of more than "//trim(Num2LStr(m%LineList(L)%UnstrLen / m%LineList(L)%N)))
                IF (wordy > 0) print *, u%DeltaL
                IF (wordy > 0) print*, m%LineList(L)%CtrlChan
                RETURN
            END IF
            IF ( u%DeltaL(m%LineList(L)%CtrlChan) < -0.5 * m%LineList(L)%UnstrLen / m%LineList(L)%N ) then
             ErrStat = ErrID_Fatal
                ErrMsg  = ' Active tension command will make a segment shorter than the limit of half its original length.'
                call WrScr(trim(Num2LStr(u%DeltaL(m%LineList(L)%CtrlChan)))//" is a reduction of more than half of "//trim(Num2LStr(m%LineList(L)%UnstrLen / m%LineList(L)%N)))
                IF (wordy > 0) print *, u%DeltaL
                IF (wordy > 0) print*, m%LineList(L)%CtrlChan
                RETURN
            END IF                

            ! for now this approach only acts on the fairlead end segment, and assumes all segment lengths are otherwise equal size
            m%LineList(L)%l( m%LineList(L)%N) = m%LineList(L)%UnstrLen/m%LineList(L)%N + u%DeltaL(m%LineList(L)%CtrlChan)       
            m%LineList(L)%ld(m%LineList(L)%N) =                                       u%DeltaLdot(m%LineList(L)%CtrlChan)       
         END IF
      END DO      
      
      
   !  ! go through nodes and apply wave kinematics from driver
   !  IF (p%WaterKin > 0) THEN
   !  
   !     J=0
   !     ! Body reference point coordinates
   !     DO I = 1, p%nBodies
   !        J = J + 1                     
   !        m%BodyList(I)%U    = u%U(:,J)
   !        m%BodyList(I)%Ud   = u%Ud(:,J)
   !        m%BodyList(I)%zeta = u%zeta(J)
   !     END DO
   !     ! Rod node coordinates
   !     DO I = 1, p%nRods
   !        DO K = 0,m%RodList(I)%N  
   !           J = J + 1             
   !           m%RodList(I)%U (:,K) = u%U(:,J)
   !           m%RodList(I)%Ud(:,K) = u%Ud(:,J)
   !           m%RodList(I)%zeta(K) = u%zeta(J)
   !           m%RodList(I)%PDyn(K) = u%PDyn(J)
   !        END DO
   !     END DO
   !     ! Point reference point coordinates
   !     DO I = 1, p%nConnects
   !        J = J + 1
   !        m%ConnectList(I)%U    = u%U(:,J)
   !        m%ConnectList(I)%Ud   = u%Ud(:,J)
   !        m%ConnectList(I)%zeta = u%zeta(J)
   !     END DO      
   !     ! Line internal node coordinates
   !     DO I = 1, p%nLines
   !        DO K = 1, m%LineList(I)%N-1
   !           J = J + 1               
   !           m%LineList(I)%U (:,K) = u%U(:,J)
   !           m%LineList(I)%Ud(:,K) = u%Ud(:,J)
   !           m%LineList(I)%zeta(K) = u%zeta(J)
   !        END DO
   !     END DO   
   !  
   !  END IF
      
      
      ! independent or semi-independent things with their own states...
      
      ! give Bodies latest state variables (kinematics will also be assigned to dependent connections and rods, and thus line ends)
      DO l = 1,p%nFreeBodies
         CALL Body_SetState(m%BodyList(m%FreeBodyIs(l)), x%states(m%BodyStateIs1(l):m%BodyStateIsN(l)), t, m)
      END DO
      
      ! give independent or pinned rods' latest state variables (kinematics will also be assigned to attached line ends)
      DO l = 1,p%nFreeRods
         CALL Rod_SetState(m%RodList(m%FreeRodIs(l)), x%states(m%RodStateIs1(l):m%RodStateIsN(l)), t, m)
      END DO
      
      ! give Connects (independent connections) latest state variable values (kinematics will also be assigned to attached line ends)
      DO l = 1,p%nFreeCons
  !       Print *, "calling SetState for free connection, con#", m%FreeConIs(l), " with state range: ", m%ConStateIs1(l), "-", m%ConStateIsN(l)
         !K=K+1
         CALL Connect_SetState(m%ConnectList(m%FreeConIs(l)), x%states(m%ConStateIs1(l):m%ConStateIsN(l)), t, m)
      END DO
      
      ! give Lines latest state variable values for internal nodes
      DO l = 1,p%nLines
         CALL Line_SetState(m%LineList(l), x%states(m%LineStateIs1(l):m%LineStateIsN(l)), t)
      END DO

      ! calculate dynamics of free objects (will also calculate forces (doRHS()) from any child/dependent objects)...
         
      ! calculate line dynamics (and calculate line forces and masses attributed to connections)
      DO l = 1,p%nLines
         CALL Line_GetStateDeriv(m%LineList(l), dxdt%states(m%LineStateIs1(l):m%LineStateIsN(l)), m, p)  !dt might also be passed for fancy friction models
      END DO
      
      ! calculate connect dynamics (including contributions from attached lines
      ! as well as hydrodynamic forces etc. on connect object itself if applicable)
      DO l = 1,p%nFreeCons
         CALL Connect_GetStateDeriv(m%ConnectList(m%FreeConIs(l)), dxdt%states(m%ConStateIs1(l):m%ConStateIsN(l)), m, p)
      END DO
      
      ! calculate dynamics of independent Rods 
      DO l = 1,p%nFreeRods
         CALL Rod_GetStateDeriv(m%RodList(m%FreeRodIs(l)), dxdt%states(m%RodStateIs1(l):m%RodStateIsN(l)), m, p)
      END DO
      
      ! calculate dynamics of Bodies
      DO l = 1,p%nFreeBodies
         CALL Body_GetStateDeriv(m%BodyList(m%FreeBodyIs(l)), dxdt%states(m%BodyStateIs1(l):m%BodyStateIsN(l)), m, p)
      END DO
      
      
      
      ! get dynamics/forces (doRHS()) of coupled objects, which weren't addressed in above calls (this includes inertial loads)
      ! note: can do this in any order since there are no dependencies among coupled objects
      
      DO iTurb = 1,p%nTurbines
         DO l = 1,p%nCpldCons(iTurb)
         
    !        >>>>>>>> here we should pass along accelerations and include inertial loads in the calculation!!! <<<??
    !               in other words are the below good enough or do I need to call _getCoupledFOrce??
         
            CALL Connect_DoRHS(m%ConnectList(m%CpldConIs(l,iTurb)), m, p)
         END DO
         
         DO l = 1,p%nCpldRods(iTurb)
            CALL Rod_DoRHS(m%RodList(m%CpldRodIs(l,iTurb)), m, p)
            ! NOTE: this won't compute net loads on Rod. Need Rod_GetNetForceAndMass for that. Change? <<<<
         END DO
         
         DO l = 1,p%nCpldBodies(iTurb)
            CALL Body_DoRHS(m%BodyList(m%CpldBodyIs(l,iTurb)), m, p)
         END DO
      end do

      ! call ground body to update all the fixed things
      CALL Body_DoRHS(m%GroundBody, m, p)
      
      
      !print *, t, m%LineList(1)%T(1,9), m%LineList(1)%T(2,9), m%LineList(1)%T(3,9), m%LineList(3)%T(1,9), m%LineList(3)%T(2,9), m%LineList(3)%T(3,9)

   
   END SUBROUTINE MD_CalcContStateDeriv
   !----------------------------------------------------------------------------------------=====


   !----------------------------------------------------------------------------------------=======
   SUBROUTINE MD_End(u, p, x, xd, z, other, y, m, ErrStat , ErrMsg)
   
      TYPE(MD_InputType) ,            INTENT(INOUT) :: u
      TYPE(MD_ParameterType) ,        INTENT(INOUT) :: p
      TYPE(MD_ContinuousStateType) ,  INTENT(INOUT) :: x
      TYPE(MD_DiscreteStateType) ,    INTENT(INOUT) :: xd
      TYPE(MD_ConstraintStateType) ,  INTENT(INOUT) :: z
      TYPE(MD_OtherStateType) ,       INTENT(INOUT) :: other
      TYPE(MD_OutputType) ,           INTENT(INOUT) :: y
      TYPE(MD_MiscVarType),           INTENT(INOUT) :: m      
      INTEGER(IntKi),                 INTENT(  OUT) :: ErrStat
      CHARACTER(*),                   INTENT(  OUT) :: ErrMsg

!      INTEGER(IntKi)                                :: i=0

      INTEGER(IntKi)                               :: ErrStat2      ! Error status of the operation
      CHARACTER(ErrMsgLen)                         :: ErrMsg2       ! Error message if ErrStat2 /= ErrID_None

      ErrStat = ErrID_None
      ErrMsg  = ""



      ! deallocate data associated with file output
      CALL MDIO_CloseOutput ( p, m, ErrStat2, ErrMsg2 )
         CALL CheckError( ErrStat2, ErrMsg2 )
         !IF (ErrStat >= AbortErrLev) RETURN


      ! deallocate FAST data structures
      CALL MD_DestroyInput(u, ErrStat2, ErrMsg2)
         CALL CheckError( ErrStat2, ErrMsg2 )
      CALL MD_DestroyParam(p, ErrStat2, ErrMsg2)
         CALL CheckError( ErrStat2, ErrMsg2 )
      CALL MD_DestroyContState(x, ErrStat2, ErrMsg2)  ! <--- getting access violation
         CALL CheckError( ErrStat2, ErrMsg2 )
      CALL MD_DestroyDiscState(xd, ErrStat2, ErrMsg2)
         CALL CheckError( ErrStat2, ErrMsg2 )
      CALL MD_DestroyConstrState(z, ErrStat2, ErrMsg2)
         CALL CheckError( ErrStat2, ErrMsg2 )
      CALL MD_DestroyOtherState(other,ErrStat2,ErrMsg2) ! <--- getting access violation
         CALL CheckError( ErrStat2, ErrMsg2 )
      CALL MD_DestroyOutput(y, ErrStat2, ErrMsg2)
         CALL CheckError( ErrStat2, ErrMsg2 )
      CALL MD_DestroyMisc(m, ErrStat2, ErrMsg2)
         CALL CheckError( ErrStat2, ErrMsg2 )
         
         
         !TODO: any need to specifically deallocate things like m%xTemp%states in the above? <<<<

 !     IF ( ErrStat==ErrID_None) THEN
 !        CALL WrScr('MoorDyn closed without errors')
 !     ELSE
 !        CALL WrScr('MoorDyn closed with errors')
 !     END IF


   CONTAINS

      SUBROUTINE CheckError(ErrId, Msg)
        ! This subroutine sets the error message and level and cleans up if the error is >= AbortErrLev

         INTEGER(IntKi), INTENT(IN) :: ErrID       ! The error identifier (ErrStat)
         CHARACTER(*),   INTENT(IN) :: Msg         ! The error message (ErrMsg)


         IF ( ErrID /= ErrID_None ) THEN

            IF (ErrStat /= ErrID_None) ErrMsg = TRIM(ErrMsg)//NewLine  ! keep existing error message if there is one
            ErrMsg = TRIM(ErrMsg)//' MD_End:'//TRIM(Msg)      ! add current error message
            ErrStat = MAX(ErrStat, ErrID)

            CALL WrScr( ErrMsg )  ! do this always or only if warning level?

         END IF

      END SUBROUTINE CheckError


   END SUBROUTINE MD_End                                                                         !   -------+
   !----------------------------------------------------------------------------------------==================


!!==========   MD_CheckError   =======     <---------------------------------------------------------------+
! SUBROUTINE MD_CheckError(InMsg,OutMsg)
!   ! Passed arguments
!!   CHARACTER(*), INTENT(IN   ) :: InMsg       ! The input string
!   CHARACTER(*), INTENT(INOUT) :: OutMsg      ! The error message (ErrMsg)!
!
 !  OutMsg = InMsg
 !  RETURN
 !END SUBROUTINE MD_CheckError                                                                  !   -------+
 !----------------------------------------------------------------------------------------==================


   ! RK2 integrater (part of what was in TimeStep)
   !--------------------------------------------------------------
   SUBROUTINE MD_RK2 ( t, dtM, u_interp, u, t_array, p, x, xd, z, other, m, ErrStat, ErrMsg )
   
      REAL(DbKi)                     , INTENT(INOUT)      :: t          ! intial time (s) for this integration step
      REAL(DbKi)                     , INTENT(IN   )      :: dtM        ! single time step  size (s) for this integration step
      TYPE( MD_InputType )           , INTENT(INOUT)      :: u_interp   ! interpolated instantaneous input values to be calculated for each mooring time step
      TYPE( MD_InputType )           , INTENT(INOUT)      :: u(:)       ! INTENT(IN   )
      REAL(DbKi)                     , INTENT(IN   )      :: t_array(:)  ! times corresponding to elements of u(:)?
      TYPE( MD_ParameterType )       , INTENT(IN   )      :: p          ! INTENT(IN   )
      TYPE( MD_ContinuousStateType ) , INTENT(INOUT)      :: x
      TYPE( MD_DiscreteStateType )   , INTENT(IN   )      :: xd         ! INTENT(IN   )
      TYPE( MD_ConstraintStateType ) , INTENT(IN   )      :: z          ! INTENT(IN   )
      TYPE( MD_OtherStateType )      , INTENT(IN   )      :: other      ! INTENT(INOUT)
      TYPE(MD_MiscVarType)           , INTENT(INOUT)      :: m          ! INTENT(INOUT)
      INTEGER(IntKi)                 , INTENT(  OUT)      :: ErrStat
      CHARACTER(*)                   , INTENT(  OUT)      :: ErrMsg


      INTEGER(IntKi)                                      :: I          ! counter
      INTEGER(IntKi)                                      :: J          ! counter
         
   
      ! -------------------------------------------------------------------------------
      !       RK2 integrator written here, now calling CalcContStateDeriv
      !--------------------------------------------------------------------------------

      ! step 1

      CALL MD_Input_ExtrapInterp(u, t_array, u_interp, t          , ErrStat, ErrMsg)   ! interpolate input mesh to correct time (t)
   
      CALL MD_CalcContStateDeriv( t, u_interp, p, x, xd, z, other, m, m%xdTemp, ErrStat, ErrMsg )
      DO J = 1, m%Nx
         m%xTemp%states(J) = x%states(J) + 0.5*dtM*m%xdTemp%states(J)                                           !x1 = x0 + dt*f0/2.0;
      END DO

      ! step 2

      CALL MD_Input_ExtrapInterp(u, t_array, u_interp, t + 0.5_DbKi*dtM, ErrStat, ErrMsg)   ! interpolate input mesh to correct time (t+0.5*dtM)
         
      CALL MD_CalcContStateDeriv( (t + 0.5_DbKi*dtM), u_interp, p, m%xTemp, xd, z, other, m, m%xdTemp, ErrStat, ErrMsg )       !called with updated states x2 and time = t + dt/2.0
      DO J = 1, m%Nx
         x%states(J) = x%states(J) + dtM*m%xdTemp%states(J)
      END DO

      t = t + dtM  ! update time
      
      !TODO error check? <<<<

   END SUBROUTINE MD_RK2
   !--------------------------------------------------------------


   !----------------------------------------------------------------------------------------================
   ! this would do a full (coupling) time step and is no longer used
   SUBROUTINE TimeStep ( t, dtStep, u, t_array, p, x, xd, z, other, m, ErrStat, ErrMsg )
   
      REAL(DbKi)                     , INTENT(INOUT)      :: t
      REAL(DbKi)                     , INTENT(IN   )      :: dtStep     ! how long to advance the time for
      TYPE( MD_InputType )           , INTENT(INOUT)      :: u(:)       ! INTENT(IN   )
      REAL(DbKi)                     , INTENT(IN   )      :: t_array(:)  ! times corresponding to elements of u(:)?
      TYPE( MD_ParameterType )       , INTENT(IN   )      :: p          ! INTENT(IN   )
      TYPE( MD_ContinuousStateType ) , INTENT(INOUT)      :: x
      TYPE( MD_DiscreteStateType )   , INTENT(IN   )      :: xd         ! INTENT(IN   )
      TYPE( MD_ConstraintStateType ) , INTENT(IN   )      :: z          ! INTENT(IN   )
      TYPE( MD_OtherStateType )      , INTENT(IN   )      :: other      ! INTENT(INOUT)
      TYPE(MD_MiscVarType)           , INTENT(INOUT)      :: m          ! INTENT(INOUT)
      INTEGER(IntKi)                 , INTENT(  OUT)      :: ErrStat
      CHARACTER(*)                   , INTENT(  OUT)      :: ErrMsg


      TYPE(MD_ContinuousStateType)                        :: dxdt       ! time derivatives of continuous states (initialized in CalcContStateDeriv)
      TYPE(MD_ContinuousStateType)                        :: x2         ! temporary copy of continuous states used in RK2 calculations
      INTEGER(IntKi)                                      :: NdtM       ! the number of time steps to make with the mooring model
      Real(DbKi)                                          :: dtM        ! the actual time step size to use
      INTEGER(IntKi)                                      :: Nx         ! size of states vector
      INTEGER(IntKi)                                      :: I          ! counter
      INTEGER(IntKi)                                      :: J          ! counter
      TYPE(MD_InputType)                                  :: u_interp   ! interpolated instantaneous input values to be calculated for each mooring time step

  !    Real(DbKi)                                          :: tDbKi   ! double version because that's what MD_Input_ExtrapInterp needs.
      
      
      ! allocate space for x2
      CALL MD_CopyContState( x, x2, 0, ErrStat, ErrMsg)
         
      ! create space for arrays/meshes in u_interp   ... is it efficient to do this every time step???
      CALL MD_CopyInput(u(1), u_interp, MESH_NEWCOPY, ErrStat, ErrMsg)
         

      Nx = size(x%states)   ! <<<< should this be the m%Nx parameter instead?


      ! round dt to integer number of time steps
      NdtM = ceiling(dtStep/p%dtM0)                  ! get number of mooring time steps to do based on desired time step size
      dtM = dtStep/REAL(NdtM,DbKi)                   ! adjust desired time step to satisfy dt with an integer number of time steps


      !loop through line integration time steps
      DO I = 1, NdtM                                 ! for (double ts=t; ts<=t+ICdt-dts; ts+=dts)
      
      
   !      tDbKi = t        ! get DbKi version of current time (why does ExtrapInterp except different time type than UpdateStates?)
         
      
         ! -------------------------------------------------------------------------------
         !       RK2 integrator written here, now calling CalcContStateDeriv
         !--------------------------------------------------------------------------------

         ! step 1

         CALL MD_Input_ExtrapInterp(u, t_array, u_interp, t          , ErrStat, ErrMsg)   ! interpolate input mesh to correct time (t)
      
         CALL MD_CalcContStateDeriv( t, u_interp, p, x, xd, z, other, m, dxdt, ErrStat, ErrMsg )
         DO J = 1, Nx
            x2%states(J) = x%states(J) + 0.5*dtM*dxdt%states(J)                                           !x1 = x0 + dt*f0/2.0;
         END DO

         ! step 2
   
         CALL MD_Input_ExtrapInterp(u, t_array, u_interp, t + 0.5_DbKi*dtM, ErrStat, ErrMsg)   ! interpolate input mesh to correct time (t+0.5*dtM)
            
         CALL MD_CalcContStateDeriv( (t + 0.5_DbKi*dtM), u_interp, p, x2, xd, z, other, m, dxdt, ErrStat, ErrMsg )       !called with updated states x2 and time = t + dt/2.0
         DO J = 1, Nx
            x%states(J) = x%states(J) + dtM*dxdt%states(J)
         END DO

         t = t + dtM  ! update time

         !----------------------------------------------------------------------------------

   ! >>> below should no longer be necessary thanks to using ExtrapInterp of u(:) within the mooring time stepping loop.. <<<
   !      ! update Fairlead positions by integrating velocity and last position (do this AFTER the processing of the time step rather than before)
   !      DO J = 1, p%nCpldCons
   !         DO K = 1, 3
   !          m%ConnectList(m%CpldConIs(J))%r(K) = m%ConnectList(m%CpldConIs(J))%r(K) + m%ConnectList(m%CpldConIs(J))%rd(K)*dtM
   !         END DO
   !      END DO
      
   
      END DO  ! I  time steps


      ! destroy dxdt and x2, and u_interp
      CALL MD_DestroyContState( dxdt, ErrStat, ErrMsg)
      CALL MD_DestroyContState( x2, ErrStat, ErrMsg)
      CALL MD_DestroyInput(u_interp, ErrStat, ErrMsg)
      IF ( ErrStat /= ErrID_None ) THEN
         ErrMsg  = ' Error destroying dxdt or x2.'
      END IF
      !   CALL SetErrStat(ErrStat2, ErrMsg2, ErrStat, ErrMsg, 'MD_UpdateStates')

      
      ! check for NaNs - is this a good place/way to do it?
      DO J = 1, Nx
         IF (Is_NaN(x%states(J))) THEN
            ErrStat = ErrID_Fatal
            ErrMsg = ' NaN state detected.'
         END IF
      END DO
 

   END SUBROUTINE TimeStep
   !--------------------------------------------------------------



   !-----------------------------------------------------------------------
   ! >>>>>>>>>>>>>> rename/reorganize this subroutine >>>>>>>>>>>>>
   SUBROUTINE SetupLine (Line, LineProp, rhoW, ErrStat, ErrMsg)
      ! allocate arrays in line object

      TYPE(MD_Line), INTENT(INOUT)       :: Line          ! the single line object of interest
      TYPE(MD_LineProp), INTENT(INOUT)   :: LineProp      ! the single line property set for the line of interest
      REAL(DbKi),    INTENT(IN)          :: rhoW
      INTEGER,       INTENT(   INOUT )   :: ErrStat       ! returns a non-zero value when an error occurs
      CHARACTER(*),  INTENT(   INOUT )   :: ErrMsg        ! Error message if ErrStat /= ErrID_None

      INTEGER(4)                         :: I, J, K       ! Generic index
      INTEGER(IntKi)                     :: N
      REAL(DbKi)                         :: temp


      N = Line%N  ! number of segments in this line (for code readability)

      ! -------------- save some section properties to the line object itself -----------------

      Line%d   = LineProp%d
      Line%rho = LineProp%w/(Pi/4.0 * Line%d * Line%d)
      
      Line%EA   = LineProp%EA
      ! note: Line%BA is set later
      Line%EA_D = LineProp%EA_D
      Line%BA_D = LineProp%BA_D
      !Line%EI   = LineProp%EI  <<< for bending stiffness
      
      Line%Can   = LineProp%Can
      Line%Cat   = LineProp%Cat
      Line%Cdn   = LineProp%Cdn
      Line%Cdt   = LineProp%Cdt      
      
      ! copy over elasticity data
      Line%ElasticMod = LineProp%ElasticMod
      
      Line%nEApoints = LineProp%nEApoints
      DO I = 1,Line%nEApoints
         Line%stiffXs(I) = LineProp%stiffXs(I)
         Line%stiffYs(I) = LineProp%stiffYs(I)  ! note: this does not convert to E (not EA) like done in C version
      END DO
      
      Line%nBApoints = LineProp%nBApoints
      DO I = 1,Line%nBApoints
         Line%dampXs(I) = LineProp%dampXs(I)
         Line%dampYs(I) = LineProp%dampYs(I)
      END DO
      
      Line%nEIpoints = LineProp%nEIpoints
      DO I = 1,Line%nEIpoints
         Line%bstiffXs(I) = LineProp%bstiffXs(I)
         Line%bstiffYs(I) = LineProp%bstiffYs(I)                     ! copy over
      END DO
      
      
      ! Specify specific internal damping coefficient (BA) for this line.
      ! Will be equal to inputted BA of LineType if input value is positive.
      ! If input value is negative, it is considered to be desired damping ratio (zeta)
      ! from which the line's BA can be calculated based on the segment natural frequency.
      IF (LineProp%BA < 0) THEN
         ! - we assume desired damping coefficient is zeta = -LineProp%BA
         ! - highest axial vibration mode of a segment is wn = sqrt(k/m) = 2N/UnstrLen*sqrt(EA/w)
         Line%BA = -LineProp%BA * Line%UnstrLen / Line%N * SQRT(LineProp%EA * LineProp%w)
         IF (wordy > 1) print *, 'Based on zeta, BA set to ', Line%BA
         
         IF (wordy > 1) print *, 'Negative BA input detected, treating as -zeta.  For zeta = ', -LineProp%BA, ', setting BA to ', Line%BA
         
      ELSE
         Line%BA = LineProp%BA
         IF (wordy > 1) temp = Line%N * Line%BA / Line%UnstrLen * SQRT(1.0/(LineProp%EA * LineProp%w))
         IF (wordy > 1) print *, 'BA set as input to ', Line%BA, '. Corresponding zeta is ', temp
      END IF
      
      !temp = 2*Line%N / Line%UnstrLen * sqrt( LineProp%EA / LineProp%w) / TwoPi
      !print *, 'Segment natural frequency is ', temp, ' Hz'
      
      

      ! allocate node positions and velocities (NOTE: these arrays start at ZERO)
      ALLOCATE ( Line%r(3, 0:N), Line%rd(3, 0:N), STAT = ErrStat )
      IF ( ErrStat /= ErrID_None ) THEN
         ErrMsg  = ' Error allocating r and rd arrays.'
         !CALL CleanUp()
         RETURN
      END IF
      
      ! if using viscoelastic model, allocate additional state quantities
      if (Line%ElasticMod == 2) then
         ALLOCATE ( Line%dl_1(N), STAT = ErrStat )
         IF ( ErrStat /= ErrID_None ) THEN
            ErrMsg  = ' Error allocating dl_1 array.'
            !CALL CleanUp()
            RETURN
         END IF
         ! initialize to zero
         Line%dl_1 = 0.0_DbKi
      end if
      
      ! allocate node and segment tangent vectors
      ALLOCATE ( Line%q(3, 0:N), Line%qs(3, N), STAT = ErrStat )
      IF ( ErrStat /= ErrID_None ) THEN
         ErrMsg  = ' Error allocating q or qs array.'
         !CALL CleanUp()
         RETURN
      END IF

      ! allocate segment scalar quantities
      ALLOCATE ( Line%l(N), Line%ld(N), Line%lstr(N), Line%lstrd(N), Line%V(N), STAT = ErrStat )
      IF ( ErrStat /= ErrID_None ) THEN
         ErrMsg  = ' Error allocating segment scalar quantity arrays.'
         !CALL CleanUp()
         RETURN
      END IF

      ! assign values for l, ld, and V
      DO J=1,N
         Line%l(J) = Line%UnstrLen/REAL(N, DbKi)
         Line%ld(J)= 0.0_DbKi
         Line%V(J) = Line%l(J)*0.25*Pi*LineProp%d*LineProp%d
      END DO
      
      ! allocate water related vectors
      ALLOCATE ( Line%U(3, 0:N), Line%Ud(3, 0:N), Line%zeta(0:N), Line%PDyn(0:N), STAT = ErrStat )
      ! set to zero initially (important of wave kinematics are not being used)
      Line%U    = 0.0_DbKi
      Line%Ud   = 0.0_DbKi
      Line%zeta = 0.0_DbKi
      Line%PDyn = 0.0_DbKi

      ! allocate segment tension and internal damping force vectors
      ALLOCATE ( Line%T(3, N), Line%Td(3, N), STAT = ErrStat )
      IF ( ErrStat /= ErrID_None ) THEN
         ErrMsg  = ' Error allocating T and Td arrays.'
         !CALL CleanUp()
         RETURN
      END IF

      ! allocate node force vectors
      ALLOCATE ( Line%W(3, 0:N), Line%Dp(3, 0:N), Line%Dq(3, 0:N), Line%Ap(3, 0:N), &
         Line%Aq(3, 0:N), Line%B(3, 0:N), Line%Fnet(3, 0:N), STAT = ErrStat )
      IF ( ErrStat /= ErrID_None ) THEN
         ErrMsg  = ' Error allocating node force arrays.'
         !CALL CleanUp()
         RETURN
      END IF

      ! set gravity and bottom contact forces to zero initially (because the horizontal components should remain at zero)
      DO J = 0,N
         DO K = 1,3
            Line%W(K,J) = 0.0_DbKi
            Line%B(K,J) = 0.0_DbKi
         END DO
      END DO

      ! allocate mass and inverse mass matrices for each node (including ends)
      ALLOCATE ( Line%S(3, 3, 0:N), Line%M(3, 3, 0:N), STAT = ErrStat )
      IF ( ErrStat /= ErrID_None ) THEN
         ErrMsg  = ' Error allocating T and Td arrays.'
         !CALL CleanUp()
         RETURN
      END IF
      
    
      
      ! need to add cleanup sub <<<


   END SUBROUTINE SetupLine
   !--------------------------------------------------------------





   !----------------------------------------------------------------------------------------=======
   SUBROUTINE Line_Initialize (Line, LineProp, rhoW, ErrStat, ErrMsg)
      ! calculate initial profile of the line using quasi-static model

      TYPE(MD_Line),     INTENT(INOUT)       :: Line        ! the single line object of interest
      TYPE(MD_LineProp), INTENT(INOUT)       :: LineProp    ! the single line property set for the line of interest
      REAL(DbKi),        INTENT(IN)          :: rhoW
      INTEGER,           INTENT(   INOUT )   :: ErrStat     ! returns a non-zero value when an error occurs
      CHARACTER(*),      INTENT(   INOUT )   :: ErrMsg      ! Error message if ErrStat /= ErrID_None

      REAL(DbKi)                             :: COSPhi      ! Cosine of the angle between the xi-axis of the inertia frame and the X-axis of the local coordinate system of the current mooring line (-)
      REAL(DbKi)                             :: SINPhi      ! Sine   of the angle between the xi-axis of the inertia frame and the X-axis of the local coordinate system of the current mooring line (-)
      REAL(DbKi)                             :: XF          ! Horizontal distance between anchor and fairlead of the current mooring line (meters)
      REAL(DbKi)                             :: ZF          ! Vertical   distance between anchor and fairlead of the current mooring line (meters)
      INTEGER(4)                             :: I           ! Generic index
      INTEGER(4)                             :: J           ! Generic index


      INTEGER(IntKi)                         :: ErrStat2      ! Error status of the operation
      CHARACTER(ErrMsgLen)                   :: ErrMsg2       ! Error message if ErrStat2 /= ErrID_None
      REAL(DbKi)                             :: WetWeight
      REAL(DbKi)                             :: SeabedCD = 0.0_DbKi
      REAL(DbKi)                             :: TenTol = 0.0001_DbKi
      REAL(DbKi), ALLOCATABLE                :: LSNodes(:)
      REAL(DbKi), ALLOCATABLE                :: LNodesX(:)
      REAL(DbKi), ALLOCATABLE                :: LNodesZ(:)
      INTEGER(IntKi)                         :: N


      N = Line%N ! for convenience

       ! try to calculate initial line profile using catenary routine (from FAST v.7)
       ! note: much of this function is adapted from the FAST source code

          ! Transform the fairlead location from the inertial frame coordinate system
          !   to the local coordinate system of the current line (this coordinate
          !   system lies at the current anchor, Z being vertical, and X directed from
          !   current anchor to the current fairlead).  Also, compute the orientation
          !   of this local coordinate system:

             XF         = SQRT( ( Line%r(1,N) - Line%r(1,0) )**2.0 + ( Line%r(2,N) - Line%r(2,0) )**2.0 )
             ZF         =         Line%r(3,N) - Line%r(3,0)

             IF ( XF == 0.0 )  THEN  ! .TRUE. if the current mooring line is exactly vertical; thus, the solution below is ill-conditioned because the orientation is undefined; so set it such that the tensions and nodal positions are only vertical
                COSPhi  = 0.0_DbKi
                SINPhi  = 0.0_DbKi
             ELSE                    ! The current mooring line must not be vertical; use simple trigonometry
                COSPhi  =       ( Line%r(1,N) - Line%r(1,0) )/XF
                SINPhi  =       ( Line%r(2,N) - Line%r(2,0) )/XF
             ENDIF

        WetWeight = LineProp%w - 0.25*Pi*LineProp%d*LineProp%d*rhoW

        !LineNodes = Line%N + 1  ! number of nodes in line for catenary model to worry about

        ! allocate temporary arrays for catenary routine
        ALLOCATE ( LSNodes(N+1), STAT = ErrStat )
        IF ( ErrStat /= ErrID_None ) THEN
          ErrMsg  = ' Error allocating LSNodes array.'
          CALL CleanUp()
          RETURN
        END IF

        ALLOCATE ( LNodesX(N+1), STAT = ErrStat )
        IF ( ErrStat /= ErrID_None ) THEN
          ErrMsg  = ' Error allocating LNodesX array.'
          CALL CleanUp()
          RETURN
        END IF

        ALLOCATE ( LNodesZ(N+1), STAT = ErrStat )
        IF ( ErrStat /= ErrID_None ) THEN
          ErrMsg  = ' Error allocating LNodesZ array.'
          CALL CleanUp()
          RETURN
        END IF

        ! Assign node arc length locations
        LSNodes(1) = 0.0_DbKi
        DO I=2,N
          LSNodes(I) = LSNodes(I-1) + Line%l(I-1)  ! note: l index is because line segment indices start at 1
        END DO
        LSNodes(N+1) = Line%UnstrLen  ! ensure the last node length isn't longer than the line due to numerical error

          ! Solve the analytical, static equilibrium equations for a catenary (or
          !   taut) mooring line with seabed interaction in order to find the
          !   horizontal and vertical tensions at the fairlead in the local coordinate
          !   system of the current line:
          ! NOTE: The values for the horizontal and vertical tensions at the fairlead
          !       from the previous time step are used as the initial guess values at
          !       at this time step (because the LAnchHTe(:) and LAnchVTe(:) arrays
          !       are stored in a module and thus their values are saved from CALL to
          !       CALL).


             CALL Catenary ( XF           , ZF          , Line%UnstrLen, LineProp%EA  , &
                             WetWeight    , SeabedCD,    TenTol,     (N+1)     , &
                             LSNodes, LNodesX, LNodesZ , ErrStat2, ErrMsg2)

      IF (ErrStat2 == ErrID_None) THEN ! if it worked, use it
          ! Transform the positions of each node on the current line from the local
          !   coordinate system of the current line to the inertial frame coordinate
          !   system:

          DO J = 0,N ! Loop through all nodes per line where the line position and tension can be output
             Line%r(1,J) = Line%r(1,0) + LNodesX(J+1)*COSPhi
             Line%r(2,J) = Line%r(2,0) + LNodesX(J+1)*SINPhi
             Line%r(3,J) = Line%r(3,0) + LNodesZ(J+1)
          ENDDO              ! J - All nodes per line where the line position and tension can be output


      ELSE ! if there is a problem with the catenary approach, just stretch the nodes linearly between fairlead and anchor

          CALL SetErrStat(ErrStat2, ErrMsg2, ErrStat, ErrMsg, 'Line_Initialize')

!          print *, "Node positions: "

          DO J = 0,N ! Loop through all nodes per line where the line position and tension can be output
             Line%r(1,J) = Line%r(1,0) + (Line%r(1,N) - Line%r(1,0))*REAL(J, DbKi)/REAL(N, DbKi)
             Line%r(2,J) = Line%r(2,0) + (Line%r(2,N) - Line%r(2,0))*REAL(J, DbKi)/REAL(N, DbKi)
             Line%r(3,J) = Line%r(3,0) + (Line%r(3,N) - Line%r(3,0))*REAL(J, DbKi)/REAL(N, DbKi)
             
!             print*, Line%r(:,J)
          ENDDO
          
!          print*,"FYI line end A and B node coords are"
!          print*, Line%r(:,0)
!          print*, Line%r(:,N)
      ENDIF



      CALL CleanUp()  ! deallocate temporary arrays



   CONTAINS


      !-----------------------------------------------------------------------
      SUBROUTINE CleanUp()
           ! deallocate temporary arrays

           IF (ALLOCATED(LSNodes))  DEALLOCATE(LSNodes)
           IF (ALLOCATED(LNodesX))  DEALLOCATE(LNodesX)
           IF (ALLOCATED(LNodesZ))  DEALLOCATE(LNodesZ)

        END SUBROUTINE CleanUp
      !-----------------------------------------------------------------------


      !-----------------------------------------------------------------------
      SUBROUTINE Catenary ( XF_In, ZF_In, L_In  , EA_In, &
                            W_In , CB_In, Tol_In, N    , &
                            s_In , X_In , Z_In , ErrStat, ErrMsg    )

         ! This subroutine is copied from FAST v7 with minor modifications

         ! This routine solves the analytical, static equilibrium equations
         ! for a catenary (or taut) mooring line with seabed interaction.
         ! Stretching of the line is accounted for, but bending stiffness
         ! is not.  Given the mooring line properties and the fairlead
         ! position relative to the anchor, this routine finds the line
         ! configuration and tensions.  Since the analytical solution
         ! involves two nonlinear equations (XF and  ZF) in two unknowns
         ! (HF and VF), a Newton-Raphson iteration scheme is implemented in
         ! order to solve for the solution.  The values of HF and VF that
         ! are passed into this routine are used as the initial guess in
         ! the iteration.  The Newton-Raphson iteration is only accurate in
         ! double precision, so all of the input/output arguments are
         ! converteds to/from double precision from/to default precision.

         ! >>>> TO DO: streamline this function, if it's still to be used at all <<<<

         !     USE                             Precision


         IMPLICIT                        NONE


            ! Passed Variables:

         INTEGER(4), INTENT(IN   )    :: N                                               ! Number of nodes where the line position and tension can be output (-)

         REAL(DbKi), INTENT(IN   )    :: CB_In                                           ! Coefficient of seabed static friction drag (a negative value indicates no seabed) (-)
         REAL(DbKi), INTENT(IN   )    :: EA_In                                           ! Extensional stiffness of line (N)
     !    REAL(DbKi), INTENT(  OUT)    :: HA_In                                           ! Effective horizontal tension in line at the anchor   (N)
     !    REAL(DbKi), INTENT(INOUT)    :: HF_In                                           ! Effective horizontal tension in line at the fairlead (N)
         REAL(DbKi), INTENT(IN   )    :: L_In                                            ! Unstretched length of line (meters)
         REAL(DbKi), INTENT(IN   )    :: s_In     (N)                                    ! Unstretched arc distance along line from anchor to each node where the line position and tension can be output (meters)
     !    REAL(DbKi), INTENT(  OUT)    :: Te_In    (N)                                    ! Effective line tensions at each node (N)
         REAL(DbKi), INTENT(IN   )    :: Tol_In                                          ! Convergence tolerance within Newton-Raphson iteration specified as a fraction of tension (-)
     !    REAL(DbKi), INTENT(  OUT)    :: VA_In                                           ! Effective vertical   tension in line at the anchor   (N)
     !    REAL(DbKi), INTENT(INOUT)    :: VF_In                                           ! Effective vertical   tension in line at the fairlead (N)
         REAL(DbKi), INTENT(IN   )    :: W_In                                            ! Weight of line in fluid per unit length (N/m)
         REAL(DbKi), INTENT(  OUT)    :: X_In     (N)                                    ! Horizontal locations of each line node relative to the anchor (meters)
         REAL(DbKi), INTENT(IN   )    :: XF_In                                           ! Horizontal distance between anchor and fairlead (meters)
         REAL(DbKi), INTENT(  OUT)    :: Z_In     (N)                                    ! Vertical   locations of each line node relative to the anchor (meters)
         REAL(DbKi), INTENT(IN   )    :: ZF_In                                           ! Vertical   distance between anchor and fairlead (meters)
             INTEGER,                      INTENT(   OUT )   :: ErrStat              ! returns a non-zero value when an error occurs
             CHARACTER(*),                 INTENT(   OUT )   :: ErrMsg               ! Error message if ErrStat /= ErrID_None


            ! Local Variables:

         REAL(DbKi)                   :: CB                                              ! Coefficient of seabed static friction (a negative value indicates no seabed) (-)
         REAL(DbKi)                   :: CBOvrEA                                         ! = CB/EA
         REAL(DbKi)                   :: DET                                             ! Determinant of the Jacobian matrix (m^2/N^2)
         REAL(DbKi)                   :: dHF                                             ! Increment in HF predicted by Newton-Raphson (N)
         REAL(DbKi)                   :: dVF                                             ! Increment in VF predicted by Newton-Raphson (N)
         REAL(DbKi)                   :: dXFdHF                                          ! Partial derivative of the calculated horizontal distance with respect to the horizontal fairlead tension (m/N): dXF(HF,VF)/dHF
         REAL(DbKi)                   :: dXFdVF                                          ! Partial derivative of the calculated horizontal distance with respect to the vertical   fairlead tension (m/N): dXF(HF,VF)/dVF
         REAL(DbKi)                   :: dZFdHF                                          ! Partial derivative of the calculated vertical   distance with respect to the horizontal fairlead tension (m/N): dZF(HF,VF)/dHF
         REAL(DbKi)                   :: dZFdVF                                          ! Partial derivative of the calculated vertical   distance with respect to the vertical   fairlead tension (m/N): dZF(HF,VF)/dVF
         REAL(DbKi)                   :: EA                                              ! Extensional stiffness of line (N)
         REAL(DbKi)                   :: EXF                                             ! Error function between calculated and known horizontal distance (meters): XF(HF,VF) - XF
         REAL(DbKi)                   :: EZF                                             ! Error function between calculated and known vertical   distance (meters): ZF(HF,VF) - ZF
         REAL(DbKi)                   :: HA                                              ! Effective horizontal tension in line at the anchor   (N)
         REAL(DbKi)                   :: HF                                              ! Effective horizontal tension in line at the fairlead (N)
         REAL(DbKi)                   :: HFOvrW                                          ! = HF/W
         REAL(DbKi)                   :: HFOvrWEA                                        ! = HF/WEA
         REAL(DbKi)                   :: L                                               ! Unstretched length of line (meters)
         REAL(DbKi)                   :: Lamda0                                          ! Catenary parameter used to generate the initial guesses of the horizontal and vertical tensions at the fairlead for the Newton-Raphson iteration (-)
         REAL(DbKi)                   :: LMax                                            ! Maximum stretched length of the line with seabed interaction beyond which the line would have to double-back on itself; here the line forms an "L" between the anchor and fairlead (i.e. it is horizontal along the seabed from the anchor, then vertical to the fairlead) (meters)
         REAL(DbKi)                   :: LMinVFOvrW                                      ! = L - VF/W
         REAL(DbKi)                   :: LOvrEA                                          ! = L/EA
         REAL(DbKi)                   :: s        (N)                                    ! Unstretched arc distance along line from anchor to each node where the line position and tension can be output (meters)
         REAL(DbKi)                   :: sOvrEA                                          ! = s(I)/EA
         REAL(DbKi)                   :: SQRT1VFOvrHF2                                   ! = SQRT( 1.0_DbKi + VFOvrHF2      )
         REAL(DbKi)                   :: SQRT1VFMinWLOvrHF2                              ! = SQRT( 1.0_DbKi + VFMinWLOvrHF2 )
         REAL(DbKi)                   :: SQRT1VFMinWLsOvrHF2                             ! = SQRT( 1.0_DbKi + VFMinWLsOvrHF*VFMinWLsOvrHF )
         REAL(DbKi)                   :: Te       (N)                                    ! Effective line tensions at each node (N)
         REAL(DbKi)                   :: Tol                                             ! Convergence tolerance within Newton-Raphson iteration specified as a fraction of tension (-)
         REAL(DbKi)                   :: VA                                              ! Effective vertical   tension in line at the anchor   (N)
         REAL(DbKi)                   :: VF                                              ! Effective vertical   tension in line at the fairlead (N)
         REAL(DbKi)                   :: VFMinWL                                         ! = VF - WL
         REAL(DbKi)                   :: VFMinWLOvrHF                                    ! = VFMinWL/HF
         REAL(DbKi)                   :: VFMinWLOvrHF2                                   ! = VFMinWLOvrHF*VFMinWLOvrHF
         REAL(DbKi)                   :: VFMinWLs                                        ! = VFMinWL + Ws
         REAL(DbKi)                   :: VFMinWLsOvrHF                                   ! = VFMinWLs/HF
         REAL(DbKi)                   :: VFOvrHF                                         ! = VF/HF
         REAL(DbKi)                   :: VFOvrHF2                                        ! = VFOvrHF*VFOvrHF
         REAL(DbKi)                   :: VFOvrWEA                                        ! = VF/WEA
         REAL(DbKi)                   :: W                                               ! Weight of line in fluid per unit length (N/m)
         REAL(DbKi)                   :: WEA                                             ! = W*EA
         REAL(DbKi)                   :: WL                                              ! Total weight of line in fluid (N): W*L
         REAL(DbKi)                   :: Ws                                              ! = W*s(I)
         REAL(DbKi)                   :: X        (N)                                    ! Horizontal locations of each line node relative to the anchor (meters)
         REAL(DbKi)                   :: XF                                              ! Horizontal distance between anchor and fairlead (meters)
         REAL(DbKi)                   :: XF2                                             ! = XF*XF
         REAL(DbKi)                   :: Z        (N)                                    ! Vertical   locations of each line node relative to the anchor (meters)
         REAL(DbKi)                   :: ZF                                              ! Vertical   distance between anchor and fairlead (meters)
         REAL(DbKi)                   :: ZF2                                             ! = ZF*ZF

         INTEGER(4)                   :: I                                               ! Index for counting iterations or looping through line nodes (-)
         INTEGER(4)                   :: MaxIter                                         ! Maximum number of Newton-Raphson iterations possible before giving up (-)

         LOGICAL                      :: FirstIter                                       ! Flag to determine whether or not this is the first time through the Newton-Raphson interation (flag)


         ErrStat = ERrId_None


            ! The Newton-Raphson iteration is only accurate in double precision, so
            !   convert the input arguments into double precision:

         CB     = REAL( CB_In    , DbKi )
         EA     = REAL( EA_In    , DbKi )
         HF = 0.0_DbKi  !    = REAL( HF_In    , DbKi )
         L      = REAL( L_In     , DbKi )
         s  (:) = REAL( s_In  (:), DbKi )
         Tol    = REAL( Tol_In   , DbKi )
         VF = 0.0_DbKi   ! keeping this for some error catching functionality? (at first glance)  ! VF     = REAL( VF_In    , DbKi )
         W      = REAL( W_In     , DbKi )
         XF     = REAL( XF_In    , DbKi )
         ZF     = REAL( ZF_In    , DbKi )


         
      !  HF and VF cannot be initialized to zero when a  portion of the line rests on the seabed and the anchor tension is nonzero
         
      ! Generate the initial guess values for the horizontal and vertical tensions
      !   at the fairlead in the Newton-Raphson iteration for the catenary mooring
      !   line solution.  Use starting values documented in: Peyrot, Alain H. and
      !   Goulois, A. M., "Analysis Of Cable Structures," Computers & Structures,
      !   Vol. 10, 1979, pp. 805-813:
         XF2     = XF*XF
         ZF2     = ZF*ZF

         IF     ( XF           == 0.0_DbKi    )  THEN ! .TRUE. if the current mooring line is exactly vertical
            Lamda0 = 1.0D+06
         ELSEIF ( L <= SQRT( XF2 + ZF2 ) )  THEN ! .TRUE. if the current mooring line is taut
            Lamda0 = 0.2_DbKi
         ELSE                                    ! The current mooring line must be slack and not vertical
            Lamda0 = SQRT( 3.0_DbKi*( ( L**2 - ZF2 )/XF2 - 1.0_DbKi ) )
         ENDIF

         HF = ABS( 0.5_DbKi*W*  XF/     Lamda0      )
         VF =      0.5_DbKi*W*( ZF/TANH(Lamda0) + L )         
                                    

            ! Abort when there is no solution or when the only possible solution is
            !   illogical:

         IF (    Tol <= EPSILON(TOL) )  THEN   ! .TRUE. when the convergence tolerance is specified incorrectly
           ErrStat = ErrID_Warn
           ErrMsg = ' Convergence tolerance must be greater than zero in routine Catenary().'
           return
         ELSEIF ( XF <  0.0_DbKi )  THEN   ! .TRUE. only when the local coordinate system is not computed correctly
           ErrStat = ErrID_Warn
           ErrMsg =  ' The horizontal distance between an anchor and its'// &
                         ' fairlead must not be less than zero in routine Catenary().'
           return

         ELSEIF ( ZF <  0.0_DbKi )  THEN   ! .TRUE. if the fairlead has passed below its anchor
           ErrStat = ErrID_Warn
           ErrMsg =  " A line's fairlead is defined as below its anchor. You may need to swap a line's fairlead and anchor end nodes."
           return

         ELSEIF ( L  <= 0.0_DbKi )  THEN   ! .TRUE. when the unstretched line length is specified incorrectly
           ErrStat = ErrID_Warn
           ErrMsg =  ' Unstretched length of line must be greater than zero in routine Catenary().'
           return

         ELSEIF ( EA <= 0.0_DbKi )  THEN   ! .TRUE. when the unstretched line length is specified incorrectly
           ErrStat = ErrID_Warn
           ErrMsg =  ' Extensional stiffness of line must be greater than zero in routine Catenary().'
           return

         ELSEIF ( W  == 0.0_DbKi )  THEN   ! .TRUE. when the weight of the line in fluid is zero so that catenary solution is ill-conditioned
           ErrStat = ErrID_Warn
           ErrMsg = ' The weight of the line in fluid must not be zero. '// &
                         ' Routine Catenary() cannot solve quasi-static mooring line solution.'
           return


         ELSEIF ( W  >  0.0_DbKi )  THEN   ! .TRUE. when the line will sink in fluid

            LMax      = XF - EA/W + SQRT( (EA/W)*(EA/W) + 2.0_DbKi*ZF*EA/W )  ! Compute the maximum stretched length of the line with seabed interaction beyond which the line would have to double-back on itself; here the line forms an "L" between the anchor and fairlead (i.e. it is horizontal along the seabed from the anchor, then vertical to the fairlead)

            IF ( ( L  >=  LMax   ) .AND. ( CB >= 0.0_DbKi ) )  then  ! .TRUE. if the line is as long or longer than its maximum possible value with seabed interaction
               ErrStat = ErrID_Warn
               ErrMsg =  ' Unstretched mooring line length too large. '// &
                            ' Routine Catenary() cannot solve quasi-static mooring line solution.'
               return
            END IF

         ENDIF


            ! Initialize some commonly used terms that don't depend on the iteration:

         WL      =          W  *L
         WEA     =          W  *EA
         LOvrEA  =          L  /EA
         CBOvrEA =          CB /EA
         MaxIter = INT(1.0_DbKi/Tol)   ! Smaller tolerances may take more iterations, so choose a maximum inversely proportional to the tolerance



            ! To avoid an ill-conditioned situation, ensure that the initial guess for
            !   HF is not less than or equal to zero.  Similarly, avoid the problems
            !   associated with having exactly vertical (so that HF is zero) or exactly
            !   horizontal (so that VF is zero) lines by setting the minimum values
            !   equal to the tolerance.  This prevents us from needing to implement
            !   the known limiting solutions for vertical or horizontal lines (and thus
            !   complicating this routine):

         HF = MAX( HF, Tol )
         XF = MAX( XF, Tol )
         ZF = MAX( ZF, TOl )



            ! Solve the analytical, static equilibrium equations for a catenary (or
            !   taut) mooring line with seabed interaction:

            ! Begin Newton-Raphson iteration:

         I         = 1        ! Initialize iteration counter
         FirstIter = .TRUE.   ! Initialize iteration flag

         DO


            ! Initialize some commonly used terms that depend on HF and VF:

            VFMinWL            = VF - WL
            LMinVFOvrW         = L  - VF/W
            HFOvrW             =      HF/W
            HFOvrWEA           =      HF/WEA
            VFOvrWEA           =      VF/WEA
            VFOvrHF            =      VF/HF
            VFMinWLOvrHF       = VFMinWL/HF
            VFOvrHF2           = VFOvrHF     *VFOvrHF
            VFMinWLOvrHF2      = VFMinWLOvrHF*VFMinWLOvrHF
            SQRT1VFOvrHF2      = SQRT( 1.0_DbKi + VFOvrHF2      )
            SQRT1VFMinWLOvrHF2 = SQRT( 1.0_DbKi + VFMinWLOvrHF2 )


            ! Compute the error functions (to be zeroed) and the Jacobian matrix
            !   (these depend on the anticipated configuration of the mooring line):

            IF ( ( CB <  0.0_DbKi ) .OR. ( W  <  0.0_DbKi ) .OR. ( VFMinWL >  0.0_DbKi ) )  THEN   ! .TRUE. when no portion of the line      rests on the seabed

               EXF    = (   LOG( VFOvrHF      +               SQRT1VFOvrHF2      )                                       &
                          - LOG( VFMinWLOvrHF +               SQRT1VFMinWLOvrHF2 )                                         )*HFOvrW &
                      + LOvrEA*  HF                         - XF
               EZF    = (                                     SQRT1VFOvrHF2                                              &
                          -                                   SQRT1VFMinWLOvrHF2                                           )*HFOvrW &
                      + LOvrEA*( VF - 0.5_DbKi*WL )         - ZF

               dXFdHF = (   LOG( VFOvrHF      +               SQRT1VFOvrHF2      )                                       &
                          - LOG( VFMinWLOvrHF +               SQRT1VFMinWLOvrHF2 )                                         )/     W &
                      - (      ( VFOvrHF      + VFOvrHF2     /SQRT1VFOvrHF2      )/( VFOvrHF      + SQRT1VFOvrHF2      ) &
                          -    ( VFMinWLOvrHF + VFMinWLOvrHF2/SQRT1VFMinWLOvrHF2 )/( VFMinWLOvrHF + SQRT1VFMinWLOvrHF2 )   )/     W &
                      + LOvrEA
               dXFdVF = (      ( 1.0_DbKi     + VFOvrHF      /SQRT1VFOvrHF2      )/( VFOvrHF      + SQRT1VFOvrHF2      ) &
                          -    ( 1.0_DbKi     + VFMinWLOvrHF /SQRT1VFMinWLOvrHF2 )/( VFMinWLOvrHF + SQRT1VFMinWLOvrHF2 )   )/     W
               dZFdHF = (                                     SQRT1VFOvrHF2                                              &
                          -                                   SQRT1VFMinWLOvrHF2                                           )/     W &
                      - (                       VFOvrHF2     /SQRT1VFOvrHF2                                              &
                          -                     VFMinWLOvrHF2/SQRT1VFMinWLOvrHF2                                           )/     W
               dZFdVF = (                       VFOvrHF      /SQRT1VFOvrHF2                                              &
                          -                     VFMinWLOvrHF /SQRT1VFMinWLOvrHF2                                           )/     W &
                      + LOvrEA


            ELSEIF (                                           -CB*VFMinWL <  HF         )  THEN   ! .TRUE. when a  portion of the line      rests on the seabed and the anchor tension is nonzero

               EXF    =     LOG( VFOvrHF      +               SQRT1VFOvrHF2      )                                          *HFOvrW &
                      - 0.5_DbKi*CBOvrEA*W*  LMinVFOvrW*LMinVFOvrW                                                                  &
                      + LOvrEA*  HF           + LMinVFOvrW  - XF
               EZF    = (                                     SQRT1VFOvrHF2                                   - 1.0_DbKi   )*HFOvrW &
                      + 0.5_DbKi*VF*VFOvrWEA                - ZF

               dXFdHF =     LOG( VFOvrHF      +               SQRT1VFOvrHF2      )                                          /     W &
                      - (      ( VFOvrHF      + VFOvrHF2     /SQRT1VFOvrHF2      )/( VFOvrHF      + SQRT1VFOvrHF2        ) )/     W &
                      + LOvrEA
               dXFdVF = (      ( 1.0_DbKi     + VFOvrHF      /SQRT1VFOvrHF2      )/( VFOvrHF      + SQRT1VFOvrHF2        ) )/     W &
                      + CBOvrEA*LMinVFOvrW - 1.0_DbKi/W
               dZFdHF = (                                     SQRT1VFOvrHF2                                   - 1.0_DbKi &
                          -                     VFOvrHF2     /SQRT1VFOvrHF2                                                )/     W
               dZFdVF = (                       VFOvrHF      /SQRT1VFOvrHF2                                                )/     W &
                      + VFOvrWEA


            ELSE                                                ! 0.0_DbKi <  HF  <= -CB*VFMinWL   !             A  portion of the line must rest  on the seabed and the anchor tension is    zero

               EXF    =     LOG( VFOvrHF      +               SQRT1VFOvrHF2      )                                          *HFOvrW &
                      - 0.5_DbKi*CBOvrEA*W*( LMinVFOvrW*LMinVFOvrW - ( LMinVFOvrW - HFOvrW/CB )*( LMinVFOvrW - HFOvrW/CB ) )        &
                      + LOvrEA*  HF           + LMinVFOvrW  - XF
               EZF    = (                                     SQRT1VFOvrHF2                                   - 1.0_DbKi   )*HFOvrW &
                      + 0.5_DbKi*VF*VFOvrWEA                - ZF

               dXFdHF =     LOG( VFOvrHF      +               SQRT1VFOvrHF2      )                                          /     W &
                      - (      ( VFOvrHF      + VFOvrHF2     /SQRT1VFOvrHF2      )/( VFOvrHF      + SQRT1VFOvrHF2      )   )/     W &
                      + LOvrEA - ( LMinVFOvrW - HFOvrW/CB )/EA
               dXFdVF = (      ( 1.0_DbKi     + VFOvrHF      /SQRT1VFOvrHF2      )/( VFOvrHF      + SQRT1VFOvrHF2      )   )/     W &
                      + HFOvrWEA           - 1.0_DbKi/W
               dZFdHF = (                                     SQRT1VFOvrHF2                                   - 1.0_DbKi &
                          -                     VFOvrHF2     /SQRT1VFOvrHF2                                                )/     W
               dZFdVF = (                       VFOvrHF      /SQRT1VFOvrHF2                                                )/     W &
                      + VFOvrWEA


            ENDIF


            ! Compute the determinant of the Jacobian matrix and the incremental
            !   tensions predicted by Newton-Raphson:
            
            
            DET = dXFdHF*dZFdVF - dXFdVF*dZFdHF
            
            if ( EqualRealNos( DET, 0.0_DbKi ) ) then               
!bjj: there is a serious problem with the debugger here when DET = 0
                ErrStat = ErrID_Warn
                ErrMsg =  ' Iteration not convergent (DET is 0). '// &
                          ' Routine Catenary() cannot solve quasi-static mooring line solution.'
                return
            endif

               
            dHF = ( -dZFdVF*EXF + dXFdVF*EZF )/DET    ! This is the incremental change in horizontal tension at the fairlead as predicted by Newton-Raphson
            dVF = (  dZFdHF*EXF - dXFdHF*EZF )/DET    ! This is the incremental change in vertical   tension at the fairlead as predicted by Newton-Raphson

            dHF = dHF*( 1.0_DbKi - Tol*I )            ! Reduce dHF by factor (between 1 at I = 1 and 0 at I = MaxIter) that reduces linearly with iteration count to ensure that we converge on a solution even in the case were we obtain a nonconvergent cycle about the correct solution (this happens, for example, if we jump to quickly between a taut and slack catenary)
            dVF = dVF*( 1.0_DbKi - Tol*I )            ! Reduce dHF by factor (between 1 at I = 1 and 0 at I = MaxIter) that reduces linearly with iteration count to ensure that we converge on a solution even in the case were we obtain a nonconvergent cycle about the correct solution (this happens, for example, if we jump to quickly between a taut and slack catenary)

            dHF = MAX( dHF, ( Tol - 1.0_DbKi )*HF )   ! To avoid an ill-conditioned situation, make sure HF does not go less than or equal to zero by having a lower limit of Tol*HF [NOTE: the value of dHF = ( Tol - 1.0_DbKi )*HF comes from: HF = HF + dHF = Tol*HF when dHF = ( Tol - 1.0_DbKi )*HF]

            ! Check if we have converged on a solution, or restart the iteration, or
            !   Abort if we cannot find a solution:

            IF ( ( ABS(dHF) <= ABS(Tol*HF) ) .AND. ( ABS(dVF) <= ABS(Tol*VF) ) )  THEN ! .TRUE. if we have converged; stop iterating! [The converge tolerance, Tol, is a fraction of tension]

               EXIT


            ELSEIF ( ( I == MaxIter )        .AND. (       FirstIter         ) )  THEN ! .TRUE. if we've iterated MaxIter-times for the first time;

            ! Perhaps we failed to converge because our initial guess was too far off.
            !   (This could happen, for example, while linearizing a model via large
            !   pertubations in the DOFs.)  Instead, use starting values documented in:
            !   Peyrot, Alain H. and Goulois, A. M., "Analysis Of Cable Structures,"
            !   Computers & Structures, Vol. 10, 1979, pp. 805-813:
            ! NOTE: We don't need to check if the current mooring line is exactly
            !       vertical (i.e., we don't need to check if XF == 0.0), because XF is
            !       limited by the tolerance above.

               XF2 = XF*XF
               ZF2 = ZF*ZF

               IF ( L <= SQRT( XF2 + ZF2 ) )  THEN ! .TRUE. if the current mooring line is taut
                  Lamda0 = 0.2_DbKi
               ELSE                                ! The current mooring line must be slack and not vertical
                  Lamda0 = SQRT( 3.0_DbKi*( ( L*L - ZF2 )/XF2 - 1.0_DbKi ) )
               ENDIF

               HF  = MAX( ABS( 0.5_DbKi*W*  XF/     Lamda0      ), Tol )   ! As above, set the lower limit of the guess value of HF to the tolerance
               VF  =           0.5_DbKi*W*( ZF/TANH(Lamda0) + L )


            ! Restart Newton-Raphson iteration:

               I         = 0
               FirstIter = .FALSE.
               dHF       = 0.0_DbKi
               dVF       = 0.0_DbKi


           ELSEIF ( ( I == MaxIter )        .AND. ( .NOT. FirstIter         ) )  THEN ! .TRUE. if we've iterated as much as we can take without finding a solution; Abort
             ErrStat = ErrID_Warn
             ErrMsg =  ' Iteration not convergent. '// &
                       ' Routine Catenary() cannot solve quasi-static mooring line solution.'
             RETURN


           ENDIF


            ! Increment fairlead tensions and iteration counter so we can try again:

            HF = HF + dHF
            VF = VF + dVF

            I  = I  + 1


         ENDDO



            ! We have found a solution for the tensions at the fairlead!

            ! Now compute the tensions at the anchor and the line position and tension
            !   at each node (again, these depend on the configuration of the mooring
            !   line):

         IF ( ( CB <  0.0_DbKi ) .OR. ( W  <  0.0_DbKi ) .OR. ( VFMinWL >  0.0_DbKi ) )  THEN   ! .TRUE. when no portion of the line      rests on the seabed

            ! Anchor tensions:

            HA = HF
            VA = VFMinWL


            ! Line position and tension at each node:

            DO I = 1,N  ! Loop through all nodes where the line position and tension are to be computed

               IF ( ( s(I) <  0.0_DbKi ) .OR. ( s(I) >  L ) )  THEN
                 ErrStat = ErrID_Warn
                 ErrMsg = ' All line nodes must be located between the anchor ' &
                                 //'and fairlead (inclusive) in routine Catenary().'
                 RETURN
               END IF

               Ws                  = W       *s(I)                                  ! Initialize
               VFMinWLs            = VFMinWL + Ws                                   ! some commonly
               VFMinWLsOvrHF       = VFMinWLs/HF                                    ! used terms
               sOvrEA              = s(I)    /EA                                    ! that depend
               SQRT1VFMinWLsOvrHF2 = SQRT( 1.0_DbKi + VFMinWLsOvrHF*VFMinWLsOvrHF ) ! on s(I)

               X (I)    = (   LOG( VFMinWLsOvrHF + SQRT1VFMinWLsOvrHF2 ) &
                            - LOG( VFMinWLOvrHF  + SQRT1VFMinWLOvrHF2  )   )*HFOvrW                     &
                        + sOvrEA*  HF
               Z (I)    = (                        SQRT1VFMinWLsOvrHF2   &
                            -                      SQRT1VFMinWLOvrHF2      )*HFOvrW                     &
                        + sOvrEA*(         VFMinWL + 0.5_DbKi*Ws    )
               Te(I)    = SQRT( HF*HF +    VFMinWLs*VFMinWLs )

            ENDDO       ! I - All nodes where the line position and tension are to be computed


         ELSEIF (                                           -CB*VFMinWL <  HF         )  THEN   ! .TRUE. when a  portion of the line      rests on the seabed and the anchor tension is nonzero

            ! Anchor tensions:

            HA = HF + CB*VFMinWL
            VA = 0.0_DbKi


            ! Line position and tension at each node:

            DO I = 1,N  ! Loop through all nodes where the line position and tension are to be computed

               IF ( ( s(I) <  0.0_DbKi ) .OR. ( s(I) >  L ) )  THEN
                 ErrStat = ErrID_Warn
                 ErrMsg =  ' All line nodes must be located between the anchor ' &
                                 //'and fairlead (inclusive) in routine Catenary().'
                 RETURN
               END IF

               Ws                  = W       *s(I)                                  ! Initialize
               VFMinWLs            = VFMinWL + Ws                                   ! some commonly
               VFMinWLsOvrHF       = VFMinWLs/HF                                    ! used terms
               sOvrEA              = s(I)    /EA                                    ! that depend
               SQRT1VFMinWLsOvrHF2 = SQRT( 1.0_DbKi + VFMinWLsOvrHF*VFMinWLsOvrHF ) ! on s(I)

               IF (     s(I) <= LMinVFOvrW             )  THEN ! .TRUE. if this node rests on the seabed and the tension is nonzero

                  X (I) = s(I)                                                                          &
                        + sOvrEA*( HF + CB*VFMinWL + 0.5_DbKi*Ws*CB )
                  Z (I) = 0.0_DbKi
                  Te(I) =       HF    + CB*VFMinWLs

               ELSE           ! LMinVFOvrW < s <= L            !           This node must be above the seabed

                  X (I) =     LOG( VFMinWLsOvrHF + SQRT1VFMinWLsOvrHF2 )    *HFOvrW                     &
                        + sOvrEA*  HF + LMinVFOvrW                    - 0.5_DbKi*CB*VFMinWL*VFMinWL/WEA
                  Z (I) = ( - 1.0_DbKi           + SQRT1VFMinWLsOvrHF2     )*HFOvrW                     &
                        + sOvrEA*(         VFMinWL + 0.5_DbKi*Ws    ) + 0.5_DbKi*   VFMinWL*VFMinWL/WEA
                  Te(I) = SQRT( HF*HF +    VFMinWLs*VFMinWLs )

               ENDIF

            ENDDO       ! I - All nodes where the line position and tension are to be computed


         ELSE                                                ! 0.0_DbKi <  HF  <= -CB*VFMinWL   !             A  portion of the line must rest  on the seabed and the anchor tension is    zero

            ! Anchor tensions:

            HA = 0.0_DbKi
            VA = 0.0_DbKi


            ! Line position and tension at each node:

            DO I = 1,N  ! Loop through all nodes where the line position and tension are to be computed

               IF ( ( s(I) <  0.0_DbKi ) .OR. ( s(I) >  L ) )  THEN
                  ErrStat = ErrID_Warn
                   ErrMsg =  ' All line nodes must be located between the anchor ' &
                                 //'and fairlead (inclusive) in routine Catenary().'
                   RETURN
               END IF

               Ws                  = W       *s(I)                                  ! Initialize
               VFMinWLs            = VFMinWL + Ws                                   ! some commonly
               VFMinWLsOvrHF       = VFMinWLs/HF                                    ! used terms
               sOvrEA              = s(I)    /EA                                    ! that depend
               SQRT1VFMinWLsOvrHF2 = SQRT( 1.0_DbKi + VFMinWLsOvrHF*VFMinWLsOvrHF ) ! on s(I)

               IF (     s(I) <= LMinVFOvrW - HFOvrW/CB )  THEN ! .TRUE. if this node rests on the seabed and the tension is    zero

                  X (I) = s(I)
                  Z (I) = 0.0_DbKi
                  Te(I) = 0.0_DbKi

               ELSEIF ( s(I) <= LMinVFOvrW             )  THEN ! .TRUE. if this node rests on the seabed and the tension is nonzero

                  X (I) = s(I)                     - ( LMinVFOvrW - 0.5_DbKi*HFOvrW/CB )*HF/EA          &
                        + sOvrEA*( HF + CB*VFMinWL + 0.5_DbKi*Ws*CB ) + 0.5_DbKi*CB*VFMinWL*VFMinWL/WEA
                  Z (I) = 0.0_DbKi
                  Te(I) =       HF    + CB*VFMinWLs

               ELSE           ! LMinVFOvrW < s <= L            !           This node must be above the seabed

                  X (I) =     LOG( VFMinWLsOvrHF + SQRT1VFMinWLsOvrHF2 )    *HFOvrW                     &
                        + sOvrEA*  HF + LMinVFOvrW - ( LMinVFOvrW - 0.5_DbKi*HFOvrW/CB )*HF/EA
                  Z (I) = ( - 1.0_DbKi           + SQRT1VFMinWLsOvrHF2     )*HFOvrW                     &
                        + sOvrEA*(         VFMinWL + 0.5_DbKi*Ws    ) + 0.5_DbKi*   VFMinWL*VFMinWL/WEA
                  Te(I) = SQRT( HF*HF +    VFMinWLs*VFMinWLs )

               ENDIF

            ENDDO       ! I - All nodes where the line position and tension are to be computed


         ENDIF



            ! The Newton-Raphson iteration is only accurate in double precision, so
            !   convert the output arguments back into the default precision for real
            !   numbers:

         !HA_In    = REAL( HA   , DbKi )  !mth: for this I only care about returning node positions
         !HF_In    = REAL( HF   , DbKi )
         !Te_In(:) = REAL( Te(:), DbKi )
         !VA_In    = REAL( VA   , DbKi )
         !VF_In    = REAL( VF   , DbKi )
         X_In (:) = REAL( X (:), DbKi )
         Z_In (:) = REAL( Z (:), DbKi )

      END SUBROUTINE Catenary
      !-----------------------------------------------------------------------


   END SUBROUTINE Line_Initialize
   !--------------------------------------------------------------

   
   !--------------------------------------------------------------
   SUBROUTINE Line_SetState(Line, X, t)

      TYPE(MD_Line),    INTENT(INOUT)  :: Line           ! the current Line object
      Real(DbKi),       INTENT(IN   )  :: X(:)           ! state vector section for this line
      Real(DbKi),       INTENT(IN   )  :: t              ! instantaneous time

      INTEGER(IntKi)                   :: i              ! index of segments or nodes along line
      INTEGER(IntKi)                   :: J              ! index
   

      ! store current time
      Line%time = t
      
      ! set interior node positions and velocities based on state vector
      DO I=1,Line%N-1
         DO J=1,3
         
            Line%r( J,I) = X( 3*Line%N-3 + 3*I-3 + J)  ! get positions
            Line%rd(J,I) = X(              3*I-3 + J)  ! get velocities
            
         END DO
      END DO
      
      ! if using viscoelastic model, also set the static stiffness stretch
      if (Line%ElasticMod == 2) then
         do I=1,Line%N
            Line%dl_1(I) = X( 6*Line%N-6 + I)   ! these will be the last N entries in the state vector
         end do
      end if
         
   END SUBROUTINE Line_SetState
   !--------------------------------------------------------------

   !--------------------------------------------------------------
   SUBROUTINE Line_GetStateDeriv(Line, Xd, m, p)  !, FairFtot, FairMtot, AnchFtot, AnchMtot)

      TYPE(MD_Line),          INTENT(INOUT) :: Line    ! the current Line object
      Real(DbKi),             INTENT(INOUT) :: Xd(:)   ! state derivative vector section for this line
      TYPE(MD_MiscVarType),   INTENT(INOUT) :: m       ! passing along all mooring objects
      TYPE(MD_ParameterType), INTENT(IN   ) :: p       ! Parameters
      
   !   Real(DbKi), INTENT( IN )      :: X(:)           ! state vector, provided
   !   Real(DbKi), INTENT( INOUT )   :: Xd(:)          ! derivative of state vector, returned ! cahnged to INOUT
   !   Real(DbKi), INTENT (IN)       :: t              ! instantaneous time
   !   TYPE(MD_Line), INTENT (INOUT) :: Line           ! label for the current line, for convenience
   !   TYPE(MD_LineProp), INTENT(IN) :: LineProp       ! the single line property set for the line of interest
  !    Real(DbKi), INTENT(INOUT)     :: FairFtot(:)    ! total force on Connect top of line is attached to
  !    Real(DbKi), INTENT(INOUT)     :: FairMtot(:,:)  ! total mass of Connect top of line is attached to
  !    Real(DbKi), INTENT(INOUT)     :: AnchFtot(:)    ! total force on Connect bottom of line is attached to
  !    Real(DbKi), INTENT(INOUT)     :: AnchMtot(:,:)  ! total mass of Connect bottom of line is attached to


      INTEGER(IntKi)                   :: i              ! index of segments or nodes along line
      INTEGER(IntKi)                   :: J              ! index
      INTEGER(IntKi)                   :: K              ! index
      INTEGER(IntKi)                   :: N              ! number of segments in line
      Real(DbKi)                       :: d              ! line diameter
      Real(DbKi)                       :: rho            ! line material density [kg/m^3]
      Real(DbKi)                       :: Sum1           ! for summing squares
      Real(DbKi)                       :: dummyLength    ! 
      Real(DbKi)                       :: m_i            ! node mass
      Real(DbKi)                       :: v_i            ! node submerged volume
      Real(DbKi)                       :: Vi(3)          ! relative water velocity at a given node
      Real(DbKi)                       :: Vp(3)          ! transverse relative water velocity component at a given node
      Real(DbKi)                       :: Vq(3)          ! tangential relative water velocity component at a given node
      Real(DbKi)                       :: SumSqVp        !
      Real(DbKi)                       :: SumSqVq        !
      Real(DbKi)                       :: MagVp          !
      Real(DbKi)                       :: MagVq          !
      Real(DbKi)                       :: MagT           ! tension stiffness force magnitude
      Real(DbKi)                       :: MagTd          ! tension damping force magnitude
      Real(DbKi)                       :: Xi             ! used in interpolating from lookup table
      Real(DbKi)                       :: Yi             ! used in interpolating from lookup table
      Real(DbKi)                       :: dl             ! stretch of a segment [m]
      Real(DbKi)                       :: ld_1           ! rate of change of static stiffness portion of segment [m/s]
      Real(DbKi)                       :: EA_1           ! stiffness of 'static stiffness' portion of segment, combines with dynamic stiffness to give static stiffnes [m/s]

      Real(DbKi)                       :: depth          ! local water depth interpolated from bathymetry grid


      N = Line%N                      ! for convenience
      d = Line%d    
      rho = Line%rho

      ! note that end node kinematics should have already been set by attached objects

!      ! set end node positions and velocities from connect objects' states
!      DO J = 1, 3
!         Line%r( J,N) = m%ConnectList(Line%FairConnect)%r(J)
!         Line%r( J,0) = m%ConnectList(Line%AnchConnect)%r(J)
!         Line%rd(J,N) = m%ConnectList(Line%FairConnect)%rd(J)
!         Line%rd(J,0) = m%ConnectList(Line%AnchConnect)%rd(J)
!      END DO



      ! -------------------- calculate various kinematic quantities ---------------------------
      DO I = 1, N
         
         
         ! calculate current (Stretched) segment lengths and unit tangent vectors (qs) for each segment (this is used for bending calculations)
         CALL UnitVector(Line%r(:,I-1), Line%r(:,I), Line%qs(:,I), Line%lstr(I))
         
         ! should add catch here for if lstr is ever zero
   
         Sum1 = 0.0_DbKi
         DO J = 1, 3
            Sum1 = Sum1 + (Line%r(J,I) - Line%r(J,I-1))*(Line%rd(J,I) - Line%rd(J,I-1))
         END DO
         Line%lstrd(I) = Sum1/Line%lstr(I)                          ! segment stretched length rate of change

 !       Line%V(I) = Pi/4.0 * d*d*Line%l(I)                        !volume attributed to segment
      END DO

      !calculate unit tangent vectors (q) for each node (including ends) note: I think these are pointing toward 0 rather than N!
      CALL UnitVector(Line%r(:,0), Line%r(:,1), Line%q(:,0), dummyLength) ! compute unit vector q
      DO I = 1, N-1
        CALL UnitVector(Line%r(:,I-1), Line%r(:,I+1), Line%q(:,I), dummyLength) ! compute unit vector q ... using adjacent two nodes!
      END DO
      CALL UnitVector(Line%r(:,N-1), Line%r(:,N), Line%q(:,N), dummyLength)     ! compute unit vector q


      ! --------------------------------- apply wave kinematics ------------------------------------

   !   IF (p%WaterKin > 0)  THEN ! wave kinematics interpolated from global grid in Waves object
   !      DO i=0,N
   !         CALL getWaveKin(p, Line%r(1,i), Line%r(2,i), Line%r(3,i), Line%time, m%WaveTi, Line%U(:,i), Line%Ud(:,i), Line%zeta(i), Line%PDyn(i))
   !      END DO
   !   END IF


      ! --------------- calculate mass (including added mass) matrix for each node -----------------
      DO I = 0, N
         IF (I==0) THEN
            m_i = Pi/8.0 *d*d*Line%l(1)*rho
            v_i = 0.5 *Line%V(1)
         ELSE IF (I==N) THEN
            m_i = pi/8.0 *d*d*Line%l(N)*rho;
            v_i = 0.5*Line%V(N)
         ELSE
            m_i = pi/8.0 * d*d*rho*(Line%l(I) + Line%l(I+1))
            v_i = 0.5 *(Line%V(I) + Line%V(I+1))
         END IF

         DO J=1,3
            DO K=1,3
               IF (J==K) THEN
                  Line%M(K,J,I) = m_i + p%rhoW*v_i*( Line%Can*(1 - Line%q(J,I)*Line%q(K,I)) + Line%Cat*Line%q(J,I)*Line%q(K,I) )
               ELSE
                  Line%M(K,J,I) = p%rhoW*v_i*( Line%Can*(-Line%q(J,I)*Line%q(K,I)) + Line%Cat*Line%q(J,I)*Line%q(K,I) )
               END IF
            END DO
         END DO

         CALL Inverse3by3(Line%S(:,:,I), Line%M(:,:,I))             ! invert mass matrix
      END DO


      ! ------------------  CALCULATE FORCES ON EACH NODE ----------------------------

      ! loop through the segments
      DO I = 1, N
      
         ! handle nonlinear stiffness if needed
         if (Line%nEApoints > 0) then
            
            Xi = Line%l(I)/Line%lstr(I) - 1.0                   ! strain rate based on inputs
            Yi = 0.0_DbKi

            ! find stress based on strain
            if (Xi < 0.0) then                                  ! if negative strain (compression), zero stress
               Yi = 0.0_DbKi
            else if (Xi < Line%stiffXs(1)) then                 ! if strain below first data point, interpolate from zero
               Yi = Xi * Line%stiffYs(1)/Line%stiffXs(1)
            else if (Xi >= Line%stiffXs(Line%nEApoints)) then   ! if strain exceeds last data point, use last data point
               Yi = Line%stiffYs(Line%nEApoints)
            else                                                ! otherwise we're in range of the table so interpolate!
               do J=1, Line%nEApoints-1                         ! go through lookup table until next entry exceeds inputted strain rate
                  if (Line%stiffXs(J+1) > Xi) then
                     Yi = Line%stiffYs(J) + (Xi-Line%stiffXs(J)) * (Line%stiffYs(J+1)-Line%stiffYs(J))/(Line%stiffXs(J+1)-Line%stiffXs(J))
                     exit
                  end if
               end do
            end if

            ! calculate a young's modulus equivalent value based on stress/strain
            Line%EA = Yi/Xi
         end if
         
         
         ! >>>> could do similar as above for nonlinear damping or bending stiffness <<<<         
         if (Line%nBApoints > 0) print *, 'Nonlinear elastic damping not yet implemented'
         if (Line%nEIpoints > 0) print *, 'Nonlinear bending stiffness not yet implemented'
            
            
         ! basic elasticity model
         if (Line%ElasticMod == 1) then
            ! line tension, inherently including possibility of dynamic length changes in l term
            if (Line%lstr(I)/Line%l(I) > 1.0) then
               MagT  =  Line%EA *( Line%lstr(I)/Line%l(I) - 1.0 )
            else
               MagT = 0.0_DbKi                              ! cable can't "push"
            end if
            ! line internal damping force based on line-specific BA value, including possibility of dynamic length changes in l and ld terms
            MagTd = Line%BA* ( Line%lstrd(I) -  Line%lstr(I)*Line%ld(I)/Line%l(I) )/Line%l(I)
         
         ! viscoelastic model
         else if (Line%ElasticMod == 2) then
         
            EA_1 = Line%EA_D*Line%EA/(Line%EA_D - Line%EA)! calculated EA_1 which is the stiffness in series with EA_D that will result in the desired static stiffness of EA_S
         
            dl = Line%lstr(I) - Line%l(I) ! delta l of this segment
         
            ld_1 = (Line%EA_D*dl - (Line%EA_D + EA_1)*Line%dl_1(I) + Line%BA_D*Line%lstrd(I)) /( Line%BA_D + Line%BA) ! rate of change of static stiffness portion [m/s]
            
            !MagT = (Line%EA*Line%dl_S(I) + Line%BA*ld_S)/ Line%l(I)   ! compute tension based on static portion (dynamic portion would give same)
            MagT  = EA_1*Line%dl_1(I)/ Line%l(I)  
            MagTd = Line%BA*ld_1        / Line%l(I)  
            
            ! update state derivative for static stiffness stretch (last N entries in the state vector)
            Xd( 6*N-6 + I) = ld_1
         
         end if

         
         do J = 1, 3
            !Line%T(J,I) = Line%EA *( 1.0/Line%l(I) - 1.0/Line%lstr(I) ) * (Line%r(J,I)-Line%r(J,I-1))
            Line%T(J,I)  = MagT * Line%qs(J,I)
            !Line%Td(J,I) = Line%BA* ( Line%lstrd(I) / Line%l(I) ) * (Line%r(J,I)-Line%r(J,I-1)) / Line%lstr(I)  ! note new form of damping coefficient, BA rather than Cint
            Line%Td(J,I) = MagTd * Line%qs(J,I)
         end do
      end do


      ! loop through the nodes
      DO I = 0, N

         !submerged weight (including buoyancy)
         IF (I==0) THEN
            Line%W(3,I) = Pi/8.0*d*d* Line%l(1)*(rho - p%rhoW) *(-p%g)   ! assuming g is positive
         ELSE IF (i==N)  THEN
            Line%W(3,I) = pi/8.0*d*d* Line%l(N)*(rho - p%rhoW) *(-p%g)
         ELSE
            Line%W(3,I) = pi/8.0*d*d* (Line%l(I)*(rho - p%rhoW) + Line%l(I+1)*(rho - p%rhoW) )*(-p%g)  ! left in this form for future free surface handling
         END IF

         !relative flow velocities
         DO J = 1, 3
            Vi(J) = 0.0 - Line%rd(J,I)                               ! relative flow velocity over node -- this is where wave velicites would be added
         END DO

         ! decomponse relative flow into components
         SumSqVp = 0.0_DbKi                                         ! start sums of squares at zero
         SumSqVq = 0.0_DbKi
         DO J = 1, 3
            Vq(J) = DOT_PRODUCT( Vi , Line%q(:,I) ) * Line%q(J,I);   ! tangential relative flow component
            Vp(J) = Vi(J) - Vq(J)                                    ! transverse relative flow component
            SumSqVq = SumSqVq + Vq(J)*Vq(J)
            SumSqVp = SumSqVp + Vp(J)*Vp(J)
         END DO
         MagVp = sqrt(SumSqVp)                                      ! get magnitudes of flow components
         MagVq = sqrt(SumSqVq)

         ! transverse and tangenential drag
         IF (I==0) THEN
            Line%Dp(:,I) = 0.25*p%rhoW*Line%Cdn*    d*Line%l(1) * MagVp * Vp
            Line%Dq(:,I) = 0.25*p%rhoW*Line%Cdt* Pi*d*Line%l(1) * MagVq * Vq
         ELSE IF (I==N)  THEN
            Line%Dp(:,I) = 0.25*p%rhoW*Line%Cdn*    d*Line%l(N) * MagVp * Vp
            Line%Dq(:,I) = 0.25*p%rhoW*Line%Cdt* Pi*d*Line%l(N) * MagVq * Vq
         ELSE
            Line%Dp(:,I) = 0.25*p%rhoW*Line%Cdn*    d*(Line%l(I) + Line%l(I+1)) * MagVp * vp
            Line%Dq(:,I) = 0.25*p%rhoW*Line%Cdt* Pi*d*(Line%l(I) + Line%l(I+1)) * MagVq * vq
         END IF

         ! F-K force from fluid acceleration not implemented yet

         ! bottom contact (stiffness and damping, vertical-only for now)  - updated Nov 24 for general case where anchor and fairlead ends may deal with bottom contact forces
         
         ! interpolate the local depth from the bathymetry grid
         CALL getDepthFromBathymetry(m%BathymetryGrid, m%BathGrid_Xs, m%BathGrid_Ys, Line%r(1,I), Line%r(2,I), depth)

         IF (Line%r(3,I) < -depth) THEN
            IF (I==0) THEN
               Line%B(3,I) = ( (-depth - Line%r(3,I))*p%kBot - Line%rd(3,I)*p%cBot) * 0.5*d*(            Line%l(I+1) ) 
            ELSE IF (I==N) THEN
               Line%B(3,I) = ( (-depth - Line%r(3,I))*p%kBot - Line%rd(3,I)*p%cBot) * 0.5*d*(Line%l(I)               ) 
            ELSE
               Line%B(3,I) = ( (-depth - Line%r(3,I))*p%kBot - Line%rd(3,I)*p%cBot) * 0.5*d*(Line%l(I) + Line%l(I+1) ) 
         ! IF (Line%r(3,I) < -p%WtrDpth) THEN
         !    IF (I==0) THEN
         !       Line%B(3,I) = ( (-p%WtrDpth - Line%r(3,I))*p%kBot - Line%rd(3,I)*p%cBot) * 0.5*d*(            Line%l(I+1) ) 
         !    ELSE IF (I==N) THEN
         !       Line%B(3,I) = ( (-p%WtrDpth - Line%r(3,I))*p%kBot - Line%rd(3,I)*p%cBot) * 0.5*d*(Line%l(I)               ) 
         !    ELSE
         !       Line%B(3,I) = ( (-p%WtrDpth - Line%r(3,I))*p%kBot - Line%rd(3,I)*p%cBot) * 0.5*d*(Line%l(I) + Line%l(I+1) ) 



            END IF
         ELSE
            Line%B(3,I) = 0.0_DbKi
         END IF

         ! total forces
         IF (I==0)  THEN
            Line%Fnet(:,I) = Line%T(:,1)                 + Line%Td(:,1)                  + Line%W(:,I) + Line%Dp(:,I) + Line%Dq(:,I) + Line%B(:,I)
         ELSE IF (I==N)  THEN
            Line%Fnet(:,I) =                -Line%T(:,N)                  - Line%Td(:,N) + Line%W(:,I) + Line%Dp(:,I) + Line%Dq(:,I) + Line%B(:,I)
         ELSE
            Line%Fnet(:,I) = Line%T(:,I+1) - Line%T(:,I) + Line%Td(:,I+1) - Line%Td(:,I) + Line%W(:,I) + Line%Dp(:,I) + Line%Dq(:,I) + Line%B(:,I)
         END IF

      END DO  ! I  - done looping through nodes

 !     print *, "line ", Line%IdNum, " has N=", N
 !     print *, " and rd shape", shape(Line%rd)
 !     print *, " and Xd shape", shape(Xd)
      
      ! loop through internal nodes and update their states  <<< should/could convert to matrix operations instead of all these loops
      DO I=1, N-1
         DO J=1,3

            ! calculate RHS constant (premultiplying force vector by inverse of mass matrix  ... i.e. rhs = S*Forces)
            Sum1 = 0.0_DbKi                               ! reset temporary accumulator
            DO K = 1, 3
              Sum1 = Sum1 + Line%S(K,J,I) * Line%Fnet(K,I)   ! matrix-vector multiplication [S i]{Forces i}  << double check indices
            END DO ! K
            
 !           print *, "writing Xd indices ", 3*N-3 + 3*I-3 + J, " and " , 3*I-3 + J
 !
 !           print*, Line%rd(J,I)
  
            ! update states
            Xd(3*N-3 + 3*I-3 + J) = Line%rd(J,I);       ! dxdt = V  (velocities)
            Xd(        3*I-3 + J) = Sum1                ! dVdt = RHS * A  (accelerations)

         END DO ! J
      END DO  ! I


      ! check for NaNs
      DO J = 1, 6*(N-1)
         IF (Is_NaN(Xd(J))) THEN
            print *, "NaN detected at time ", Line%time, " in Line ", Line%IdNum, " in MoorDyn."
            IF (wordy > 1) THEN
               print *, "state derivatives:"
               print *, Xd
               
               
               
               print *, "m_i  p%rhoW   v_i Line%Can  Line%Cat"
               print *, m_i 
               print *, p%rhoW
               print *, v_i
               print *, Line%Can
               print *, Line%Cat
               
               print *, "Line%q"
               print *, Line%q
               
               print *, "Line%r"
               print *, Line%r
               
               
               print *, "Here is the mass matrix set"
               print *, Line%M
               
               print *, "Here is the inverted mass matrix set"
               print *, Line%S
               
               print *, "Here is the net force set"
               print *, Line%Fnet
            END IF            
            
            EXIT
         END IF
      END DO


   !   ! add force and mass of end nodes to the Connects they correspond to <<<<<<<<<<<< do this from Connection instead now!
   !   DO J = 1,3
   !      FairFtot(J) = FairFtot(J) + Line%F(J,N)
   !      AnchFtot(J) = AnchFtot(J) + Line%F(J,0)
   !      DO K = 1,3
   !         FairMtot(K,J) = FairMtot(K,J) + Line%M(K,J,N)
   !         AnchMtot(K,J) = AnchMtot(K,J) + Line%M(K,J,0)
   !      END DO
   !   END DO

   END SUBROUTINE Line_GetStateDeriv
   !=====================================================================


   !--------------------------------------------------------------
   SUBROUTINE Line_SetEndKinematics(Line, r_in, rd_in, t, topOfLine)

      TYPE(MD_Line),    INTENT(INOUT)  :: Line           ! the current Line object
      Real(DbKi),       INTENT(IN   )  :: r_in( 3)       ! state vector section for this line
      Real(DbKi),       INTENT(IN   )  :: rd_in(3)       ! state vector section for this line
      Real(DbKi),       INTENT(IN   )  :: t              ! instantaneous time
      INTEGER(IntKi),   INTENT(IN   )  :: topOfLine      ! 0 for end A (Node 0), 1 for end B (node N)

      Integer(IntKi)                   :: I,J      
      INTEGER(IntKi)                   :: inode
      
      IF (topOfLine==1) THEN
         inode = Line%N      
         Line%endTypeB = 0   ! set as ball rather than rigid connection (unless changed later by SetEndOrientation)
      ELSE
         inode = 0
         Line%endTypeA = 0   ! set as ball rather than rigid connection (unless changed later by SetEndOrientation)
      END IF 
      
      !Line%r( :,inode) = r_in
      !Line%rd(:,inode) = rd_in
      
      DO J = 1,3
         Line%r( :,inode) = r_in
         Line%rd(:,inode) = rd_in
      END DO
      
   !   print *, "SetEndKinematics of line ", Line%idNum, " top?:", topOfLine
   !   print *, r_in
   !   print *, Line%r( :,inode), "  - confirming, node ", inode
   !   print *, rd_in
  
      Line%time = t
   
   END SUBROUTINE Line_SetEndKinematics
   !--------------------------------------------------------------
   

   ! get force, moment, and mass of line at line end node
   !--------------------------------------------------------------
   SUBROUTINE Line_GetEndStuff(Line, Fnet_out, Moment_out, M_out, topOfLine)
   
      TYPE(MD_Line),    INTENT(INOUT)  :: Line           ! label for the current line, for convenience
      REAL(DbKi),       INTENT(  OUT)  :: Fnet_out(3)    ! net force on end node
      REAL(DbKi),       INTENT(  OUT)  :: Moment_out(3)  ! moment on end node (future capability)
      REAL(DbKi),       INTENT(  OUT)  :: M_out(3,3)     ! mass matrix of end node
      INTEGER(IntKi),   INTENT(IN   )  :: topOfLine      ! 0 for end A (Node 0), 1 for end B (node N)
      
      Integer(IntKi)                   :: I,J
      INTEGER(IntKi)                   :: inode
      
      IF (topOfLine==1) THEN           ! end B of line
         Fnet_out   = Line%Fnet(:, Line%N)
         Moment_out = Line%endMomentB
         M_out      = Line%M(:,:, Line%N)
      ELSE                             ! end A of line
         Fnet_out   = Line%Fnet(:, 0)
         Moment_out = Line%endMomentA
         M_out      = Line%M(:,:, 0)
      END IF

   END SUBROUTINE Line_GetEndStuff
   !--------------------------------------------------------------


   ! set end kinematics of a line that's attached to a Rod, and this includes rotational information
   !--------------------------------------------------------------
   SUBROUTINE Line_GetEndSegmentInfo(Line, qEnd, EIout, dlOut, topOfLine)

      TYPE(MD_Line),    INTENT(INOUT)  :: Line           ! label for the current line, for convenience
      REAL(DbKi),       INTENT(  OUT)  :: qEnd(3)
      REAL(DbKi),       INTENT(  OUT)  :: EIout
      REAL(DbKi),       INTENT(  OUT)  :: dlOut
      INTEGER(IntKi),   INTENT(IN   )  :: topOfLine      ! 0 for end A (Node 0), 1 for end B (node N)
      
      EIout = Line%EI;
      
      if (topOfLine==1) then
         CALL UnitVector(Line%r(:,Line%N-1), Line%r(:,Line%N), qEnd, dlOut)  ! unit vector of last line segment
      else
         CALL UnitVector(Line%r(:,0       ), Line%r(:,1     ), qEnd, dlOut)  ! unit vector of first line segment
      END IF
      
   END SUBROUTINE Line_GetEndSegmentInfo
   !--------------------------------------------------------------


   ! set end node unit vector of a line (this is called by an attached to a Rod, only applicable for bending stiffness)
   !--------------------------------------------------------------
   SUBROUTINE Line_SetEndOrientation(Line, qin, topOfLine, rodEndB)

      TYPE(MD_Line),    INTENT(INOUT)  :: Line           ! label for the current line, for convenience
      REAL(DbKi),       INTENT(IN   )  :: qin(3)         ! the rod's axis unit vector
      INTEGER(IntKi),   INTENT(IN   )  :: topOfLine      ! 0 for end A (Node 0), 1 for end B (node N)
      INTEGER(IntKi),   INTENT(IN   )  :: rodEndB        ! =0 means the line is attached to Rod end A, =1 means attached to Rod end B (implication for unit vector sign)

      if (topOfLine==1) then
      
         Line%endTypeB = 1                  ! indicate attached to Rod (at every time step, just in case line get detached)
         
         if (rodEndB==1) then
            Line%q(:,Line%N) = -qin   ! -----line----->[B<==ROD==A]
         else
            Line%q(:,Line%N) =  qin   ! -----line----->[A==ROD==>B]
         end if
      else
         
         Line%endTypeA = 1                  ! indicate attached to Rod (at every time step, just in case line get detached)                 ! indicate attached to Rod
         
         if (rodEndB==1) then
            Line%q(:,0     ) =  qin   ! [A==ROD==>B]-----line----->
         else
            Line%q(:,0     ) = -qin   ! [B<==ROD==A]-----line----->
         end if
      end if

   END SUBROUTINE Line_SetEndOrientation
   !--------------------------------------------------------------



!--------------------------------------------------------------
!            Connection-Specific Subroutines
!--------------------------------------------------------------





   !--------------------------------------------------------------
   SUBROUTINE Connect_Initialize(Connect, states, m)

      Type(MD_Connect), INTENT(INOUT)  :: Connect        ! the Connection object
      Real(DbKi),       INTENT(INOUT)  :: states(6)      ! state vector section for this Connection
      TYPE(MD_MiscVarType),  INTENT(INOUT)  :: m          ! passing along all mooring objects

      INTEGER(IntKi)                   :: l


      if (Connect%typeNum == 0) then  ! error check
      
         ! pass kinematics to any attached lines so they have initial positions at this initialization stage
         DO l=1,Connect%nAttached
            IF (wordy > 1) print *, "Connect ",  Connect%IdNum, " setting end kinematics of line ", Connect%attached(l), " to ", Connect%r
            CALL Line_SetEndKinematics(m%LineList(Connect%attached(l)), Connect%r, Connect%rd, 0.0_DbKi, Connect%Top(l))
         END DO


         ! assign initial node kinematics to state vector
         states(4:6) = Connect%r
         states(1:3) = Connect%rd
         
         
         IF (wordy > 0) print *, "Initialized Connection ", Connect%IdNum
      
      else 
         print *,"   Error: wrong Point type given to Connect_Initialize for number ", Connect%idNum
      end if
      
   END SUBROUTINE Connect_Initialize
   !--------------------------------------------------------------


   !--------------------------------------------------------------
   SUBROUTINE Connect_SetKinematics(Connect, r_in, rd_in, a_in, t, m)

      Type(MD_Connect), INTENT(INOUT)  :: Connect        ! the Connection object
      Real(DbKi),       INTENT(IN   )  :: r_in( 3)       ! position
      Real(DbKi),       INTENT(IN   )  :: rd_in(3)       ! velocity
      Real(DbKi),       INTENT(IN   )  :: a_in(3)        ! acceleration (only used for coupled connects)
      Real(DbKi),       INTENT(IN   )  :: t              ! instantaneous time
      TYPE(MD_MiscVarType),  INTENT(INOUT)  :: m          ! passing along all mooring objects
      

      INTEGER(IntKi)                   :: l

      ! store current time
      Connect%time = t

      
    !  if (Connect%typeNum==0) THEN ! anchor ( <<< to be changed/expanded) ... in MoorDyn F also used for coupled connections
                        
         ! set position and velocity
         Connect%r  = r_in
         Connect%rd = rd_in
         Connect%a = a_in
                 
         ! pass latest kinematics to any attached lines
         DO l=1,Connect%nAttached
            CALL Line_SetEndKinematics(m%LineList(Connect%attached(l)), Connect%r, Connect%rd, t, Connect%Top(l))
         END DO
      
     ! else
     !    
     !    PRINT*,"Error: setKinematics called for wrong Connection type. Connection ", Connect%IdNum, " type ", Connect%typeNum
         
   !  END IF
      
         
   END SUBROUTINE Connect_SetKinematics
   !--------------------------------------------------------------

   !--------------------------------------------------------------
   SUBROUTINE Connect_SetState(Connect, X, t, m)

      Type(MD_Connect),      INTENT(INOUT)  :: Connect        ! the Connection object
      Real(DbKi),            INTENT(IN   )  :: X(:)           ! state vector section for this line
      Real(DbKi),            INTENT(IN   )  :: t              ! instantaneous time
      TYPE(MD_MiscVarType),  INTENT(INOUT)  :: m              ! passing along all mooring objects

      INTEGER(IntKi)                        :: l              ! index of segments or nodes along line
      INTEGER(IntKi)                        :: J              ! index
   

      ! store current time
      Connect%time = t
      
      ! from state values, get r and rdot values
      DO J=1,3
         Connect%r( J) = X(3 + J)  ! get positions
         Connect%rd(J) = X(    J)  ! get velocities
      END DO
           
     ! pass latest kinematics to any attached lines
      DO l=1,Connect%nAttached
         CALL Line_SetEndKinematics(m%LineList(Connect%attached(l)), Connect%r, Connect%rd, t, Connect%Top(l))
      END DO
      
   END SUBROUTINE Connect_SetState
   !--------------------------------------------------------------

   !--------------------------------------------------------------
   SUBROUTINE Connect_GetStateDeriv(Connect, Xd, m, p)

      Type(MD_Connect),      INTENT(INOUT)  :: Connect          ! the Connection object
      Real(DbKi),            INTENT(INOUT)  :: Xd(:)            ! state derivative vector section for this line
      TYPE(MD_MiscVarType),  INTENT(INOUT)  :: m              ! passing along all mooring objects
      
      TYPE(MD_ParameterType),INTENT(IN   )  :: p                ! Parameters
      
      !TYPE(MD_MiscVarType), INTENT(INOUT)  :: m       ! misc/optimization variables

      !INTEGER(IntKi)             :: l         ! index of attached lines
      INTEGER(IntKi)                        :: J                ! index
      INTEGER(IntKi)                        :: K                ! index      
      Real(DbKi)                            :: Sum1             ! for adding things
      
      Real(DbKi)                            :: S(3,3)           ! inverse mass matrix


      CALL Connect_DoRHS(Connect, m, p)
                  
!      // solve for accelerations in [M]{a}={f} using LU decomposition
!      double M_tot[9];                     // serialize total mass matrix for easy processing
!      for (int I=0; I<3; I++) for (int J=0; J<3; J++) M_tot[3*I+J]=M[I][J];
!      double LU[9];                        // serialized matrix that will hold LU matrices combined
!      Crout(3, M_tot, LU);                  // perform LU decomposition on mass matrix
!      double acc[3];                        // acceleration vector to solve for
!      solveCrout(3, LU, Fnet, acc);     // solve for acceleration vector

      ! solve for accelerations in [M]{a}={f} using LU decomposition
!      CALL LUsolve(6, M_out, LU_temp, Fnet_out, y_temp, acc)
   
                  
      ! invert node mass matrix
      CALL Inverse3by3(S, Connect%M)

      ! accelerations 
      Connect%a = MATMUL(S, Connect%Fnet)

      ! fill in state derivatives
      Xd(4:6) = Connect%rd           ! dxdt = V    (velocities)
      Xd(1:3) = Connect%a            ! dVdt = RHS * A  (accelerations)
      

      ! check for NaNs
      DO J = 1, 6
         IF (Is_NaN(Xd(J))) THEN
            print *, "NaN detected at time ", Connect%time, " in Point ",Connect%IdNum, " in MoorDyn."
            IF (wordy > 1) print *, "state derivatives:"
            IF (wordy > 1) print *, Xd
            EXIT
         END IF
      END DO

   END SUBROUTINE Connect_GetStateDeriv
   !--------------------------------------------------------------

   !--------------------------------------------------------------
   SUBROUTINE Connect_DoRHS(Connect, m, p)

      Type(MD_Connect),      INTENT(INOUT)  :: Connect ! the Connection object      
      TYPE(MD_MiscVarType),  INTENT(INOUT)  :: m       ! passing along all mooring objects
      TYPE(MD_ParameterType),INTENT(IN   )  :: p       ! Parameters
      
      !TYPE(MD_MiscVarType), INTENT(INOUT)  :: m       ! misc/optimization variables

      INTEGER(IntKi)             :: l         ! index of attached lines
      INTEGER(IntKi)             :: I         ! index
      INTEGER(IntKi)             :: J         ! index
      INTEGER(IntKi)             :: K         ! index

      Real(DbKi)                 :: Fnet_i(3) ! force from an attached line
      Real(DbKi)                 :: Moment_dummy(3) ! dummy vector to hold unused line end moments
      Real(DbKi)                 :: M_i(3,3)  ! mass from an attached line


      ! start with the Connection's own forces including buoyancy and weight, and its own mass
      Connect%Fnet(1) = Connect%conFX
      Connect%Fnet(2) = Connect%conFY
      Connect%Fnet(3) = Connect%conFZ + Connect%conV*p%rhoW*p%g - Connect%conM*p%g

      Connect%M    = 0.0_DbKi  ! clear (zero) the connect mass matrix
      
      DO J = 1,3
        Connect%M   (J,J) = Connect%conM  ! set the diagonals to the self-mass (to start with)
      END DO


   !   print *, "connection number", Connect%IdNum
   !   print *, "attached lines: ", Connect%attached
   !   print *, "size of line list" , size(m%LineList)

      ! loop through attached lines, adding force and mass contributions
      DO l=1,Connect%nAttached
         
      !   print *, "  l", l
      !   print *, Connect%attached(l)
      !   print *, m%LineList(Connect%attached(l))%Fnet
      !   
      !   
      !   print *, "  attached line ID", m%LineList(Connect%attached(l))%IdNum
         
         CALL Line_GetEndStuff(m%LineList(Connect%attached(l)), Fnet_i, Moment_dummy, M_i, Connect%Top(l))
         
         ! sum quantitites
         Connect%Fnet = Connect%Fnet + Fnet_i
         Connect%M    = Connect%M    + M_i
         
      END DO


      ! XXXWhen this sub is called, any self weight, buoyancy, or external forcing should have already been
      ! added by the calling subroutine.  The only thing left is any added mass or drag forces from the connection (e.g. float)
      ! itself, which will be added below.XXX


   !   IF (EqualRealNos(t, 0.0_DbKi)) THEN  ! this is old: with current IC gen approach, we skip the first call to the line objects, because they're set AFTER the call to the connects
   !
   !      DO J = 1,3
   !         Xd(3+J) = X(J)        ! velocities - these are unused in integration
   !         Xd(J) = 0.0_DbKi           ! accelerations - these are unused in integration
   !      END DO
   !   ELSE
   !      ! from state values, get r and rdot values
   !      DO J = 1,3
   !         Connect%r(J)  = X(3 + J)   ! get positions
   !         Connect%rd(J) = X(J)       ! get velocities
   !      END DO
   !   END IF
      

      ! add any added mass and drag forces from the Connect body itself
      DO J = 1,3
         Connect%Fnet(J)   = Connect%Fnet(J) - 0.5 * p%rhoW * Connect%rd(J) * abs(Connect%rd(J)) * Connect%conCdA;  ! add drag forces - corrected Nov 24
         Connect%M   (J,J) = Connect%M   (J,J) + Connect%conV*p%rhoW*Connect%conCa;                               ! add added mass

      END DO
      
      ! would this sub ever need to include the m*a inertial term?  Is it ever called for coupled connects? <<<

   END SUBROUTINE Connect_DoRHS
   !=====================================================================


   ! calculate the force including inertial loads on connect that is coupled
   !--------------------------------------------------------------
   SUBROUTINE Connect_GetCoupledForce(Connect,  Fnet_out, m, p)
   
      Type(MD_Connect),      INTENT(INOUT)  :: Connect     ! the Connect object
      Real(DbKi),            INTENT(  OUT)  :: Fnet_out(3) ! force and moment vector about rRef
      TYPE(MD_MiscVarType),  INTENT(INOUT)  :: m              ! passing along all mooring objects
      TYPE(MD_ParameterType),INTENT(IN   )  :: p           ! Parameters

      Real(DbKi)                            :: F_iner(3)   ! inertial force

      IF (Connect%typeNum == -1) then
         ! calculate forces and masses of connect
         CALL Connect_DoRHS(Connect, m, p)

         ! add inertial loads as appropriate
         F_iner = -MATMUL(Connect%M, Connect%a)    ! inertial loads
         Fnet_out = Connect%Fnet + F_iner          ! add inertial loads

      ELSE
         print *, "Connect_GetCoupledForce called for wrong (uncoupled) Point type in MoorDyn!"
      END IF
      
   END SUBROUTINE Connect_GetCoupledForce


   ! calculate the force and mass contributions of the connect on the parent body (only for type 3 connects?)
   !--------------------------------------------------------------
   SUBROUTINE Connect_GetNetForceAndMass(Connect, rRef, Fnet_out, M_out, m, p)
   
      Type(MD_Connect),      INTENT(INOUT)  :: Connect     ! the Connect object
      Real(DbKi),            INTENT(IN   )  :: rRef(3)     ! global coordinates of reference point (i.e. the parent body)
      Real(DbKi),            INTENT(  OUT)  :: Fnet_out(6) ! force and moment vector about rRef
      Real(DbKi),            INTENT(  OUT)  :: M_out(6,6)  ! mass and inertia matrix about rRef
      TYPE(MD_MiscVarType),  INTENT(INOUT)  :: m           ! passing along all mooring objects
      TYPE(MD_ParameterType),INTENT(IN   )  :: p           ! Parameters

      Real(DbKi)                            :: rRel(  3)   ! position of connection relative to the body reference point (global orientation frame)


      CALL Connect_DoRHS(Connect, m, p)

      rRel = Connect%r - rRef    ! vector from body reference point to node

      ! convert net force into 6dof force about body ref point
      CALL translateForce3to6DOF(rRel, Connect%Fnet, Fnet_out)
      
      ! convert mass matrix to 6by6 mass matrix about body ref point
      CALL translateMass3to6DOF(rRel, Connect%M, M_out)

   END SUBROUTINE Connect_GetNetForceAndMass
   
   
 
 
   ! this function handles assigning a line to a connection node
   !--------------------------------------------------------------
   SUBROUTINE Connect_AddLine(Connect, lineID, TopOfLine)

      Type(MD_Connect), INTENT (INOUT)   :: Connect        ! the Connection object
      Integer(IntKi),   INTENT( IN )     :: lineID
      Integer(IntKi),   INTENT( IN )     :: TopOfLine

      IF (wordy > 0) Print*, "L", lineID, "->C", Connect%IdNum
      
      IF (Connect%nAttached <10) THEN ! this is currently just a maximum imposed by a fixed array size.  could be improved.
         Connect%nAttached = Connect%nAttached + 1  ! add the line to the number connected
         Connect%Attached(Connect%nAttached) = lineID
         Connect%Top(Connect%nAttached) = TopOfLine  ! attached to line ... 1 = top/fairlead(end B), 0 = bottom/anchor(end A)
      ELSE
         Print*, "Too many lines connected to Point ", Connect%IdNum, " in MoorDyn!"
      END IF

   END SUBROUTINE Connect_AddLine


   ! this function handles removing a line from a connection node
   !--------------------------------------------------------------
   SUBROUTINE Connect_RemoveLine(Connect, lineID, TopOfLine, rEnd, rdEnd)

      Type(MD_Connect), INTENT (INOUT)   :: Connect        ! the Connection object
      Integer(IntKi),   INTENT( IN )     :: lineID
      Integer(IntKi),   INTENT(  OUT)    :: TopOfLine
      REAL(DbKi),       INTENT(INOUT)    :: rEnd(3)
      REAL(DbKi),       INTENT(INOUT)    :: rdEnd(3)
      
      Integer(IntKi)    :: l,m,J
      
      DO l = 1,Connect%nAttached    ! look through attached lines
      
         IF (Connect%Attached(l) == lineID) THEN   ! if this is the line's entry in the attachment list
         
            TopOfLine = Connect%Top(l);                ! record which end of the line was attached
            
            DO m = l,Connect%nAttached-1 
            
               Connect%Attached(m) = Connect%Attached(m+1)  ! move subsequent line links forward one spot in the list to eliminate this line link
               Connect%Top(     m) =      Connect%Top(m+1) 
            
               Connect%nAttached = Connect%nAttached - 1                      ! reduce attached line counter by 1
            
               ! also pass back the kinematics at the end
               DO J = 1,3
                  rEnd( J) = Connect%r( J)
                  rdEnd(J) = Connect%rd(J)
               END DO
               
               print*, "Detached line ", lineID, " from Connection ", Connect%IdNum
               
               EXIT
            END DO
            
            IF (l == Connect%nAttached) THEN   ! detect if line not found
               print *, "Error: failed to find line to remove during removeLineFromConnect call to connection ", Connect%IdNum, ". Line ", lineID
            END IF
         
         END IF
         
      END DO
      
   END SUBROUTINE Connect_RemoveLine








!--------------------------------------------------------------
!            Rod-Specific Subroutines
!--------------------------------------------------------------



   !-----------------------------------------------------------------------
   SUBROUTINE Rod_Setup(Rod, RodProp, endCoords, rhoW, ErrStat, ErrMsg)

      TYPE(MD_Rod),       INTENT(INOUT)  :: Rod          ! the single rod object of interest
      TYPE(MD_RodProp),   INTENT(INOUT)  :: RodProp      ! the single rod property set for the line of interest
      REAL(DbKi),    INTENT(IN)          :: endCoords(6)
      REAL(DbKi),    INTENT(IN)          :: rhoW
      INTEGER,       INTENT(   INOUT )   :: ErrStat       ! returns a non-zero value when an error occurs
      CHARACTER(*),  INTENT(   INOUT )   :: ErrMsg        ! Error message if ErrStat /= ErrID_None

      INTEGER(4)                         :: J             ! Generic index
      INTEGER(4)                         :: K             ! Generic index
      INTEGER(IntKi)                     :: N

      N = Rod%N  ! number of segments in this line (for code readability)

      ! -------------- save some section properties to the line object itself -----------------

      Rod%d   = RodProp%d
      Rod%rho = RodProp%w/(Pi/4.0 * Rod%d * Rod%d)
      
      Rod%Can   = RodProp%Can
      Rod%Cat   = RodProp%Cat
      Rod%Cdn   = RodProp%Cdn
      Rod%Cdt   = RodProp%Cdt      
      Rod%CaEnd = RodProp%CaEnd      
      Rod%CdEnd = RodProp%CdEnd      
      

      ! allocate node positions and velocities (NOTE: these arrays start at ZERO)
      ALLOCATE ( Rod%r(3, 0:N), Rod%rd(3, 0:N), STAT = ErrStat )   ! <<<<<< add error checks here
      IF ( ErrStat /= ErrID_None ) print *, "Alloc error 1 in MoorDyn" 
     
      ! allocate segment scalar quantities
      ALLOCATE ( Rod%l(N), Rod%V(N), STAT = ErrStat )
      IF ( ErrStat /= ErrID_None ) print *, "Alloc error 2 in MoorDyn"

      ! allocate water related vectors
      ALLOCATE ( Rod%U(3, 0:N), Rod%Ud(3, 0:N), Rod%zeta(0:N), Rod%PDyn(0:N), STAT = ErrStat )
      IF ( ErrStat /= ErrID_None ) print *, "Alloc error 3 in MoorDyn"
      ! set to zero initially (important of wave kinematics are not being used)
      Rod%U    = 0.0_DbKi
      Rod%Ud   = 0.0_DbKi
      Rod%zeta = 0.0_DbKi
      Rod%PDyn = 0.0_DbKi

      ! allocate node force vectors
      ALLOCATE ( Rod%W(3, 0:N), Rod%Bo(3, 0:N), Rod%Dp(3, 0:N), Rod%Dq(3, 0:N), Rod%Ap(3, 0:N), &
         Rod%Aq(3, 0:N), Rod%Pd(3, 0:N), Rod%B(3, 0:N), Rod%Fnet(3, 0:N), STAT = ErrStat )
      IF ( ErrStat /= ErrID_None ) print *, "Alloc error 4 in MoorDyn"
      
      ! allocate mass and inverse mass matrices for each node (including ends)
      ALLOCATE ( Rod%M(3, 3, 0:N), STAT = ErrStat )
      IF ( ErrStat /= ErrID_None ) print *, "Alloc error 5 in MoorDyn"



      ! ------------------------- set some geometric properties and the starting kinematics -------------------------

      CALL UnitVector(endCoords(1:3), endCoords(4:6), Rod%q, Rod%UnstrLen)  ! get Rod axis direction vector and Rod length

      ! set Rod positions if applicable
      if (Rod%typeNum==0) then               ! for an independent rod, set the position right off the bat

         Rod%r6(1:3) = endCoords(1:3)      ! (end A coordinates) 
         Rod%v6(1:3) = 0.0_DbKi            ! (end A velocity, unrotated axes) 
   
         Rod%r6(4:6) = Rod%q               ! (Rod direction unit vector)
         Rod%v6(4:6) = 0.0_DbKi            ! (rotational velocities about unrotated axes) 


      else if (abs(Rod%typeNum)==1) then    ! for a pinned rod, just set the orientation (position will be set later by parent object)

         Rod%r6(4:6) = Rod%q               ! (Rod direction unit vector)
         Rod%v6(4:6) = 0.0_DbKi            ! (rotational velocities about unrotated axes) 

      end if
      ! otherwise (for a fixed rod) the positions will be set by the parent body or via coupling



      ! save mass for future calculations >>>> should calculate I_l and I_r here in future <<<<
      Rod%mass  = Rod%UnstrLen*RodProp%w


      ! assign values for l and V
      DO J=1,N
         Rod%l(J) = Rod%UnstrLen/REAL(N, DbKi)
         Rod%V(J) = Rod%l(J)*0.25*Pi*RodProp%d*RodProp%d
      END DO
      
      

      ! set gravity and bottom contact forces to zero initially (because the horizontal components should remain at zero)
      DO J = 0,N
         DO K = 1,3
            Rod%W(K,J) = 0.0_DbKi
            Rod%B(K,J) = 0.0_DbKi
         END DO
      END DO
      
      ! >>> why are the above assignments making l V W and B appear as "undefined pointer/array"s??? <<<
      
      IF (wordy > 0) print *, "Set up Rod ",Rod%IdNum, ", type ", Rod%typeNum

      ! need to add cleanup sub <<<

   END SUBROUTINE Rod_Setup
   !--------------------------------------------------------------




   ! Make output file for Rod and set end kinematics of any attached lines.
   ! For free Rods, fill in the initial states into the state vector.
   ! Notes: r6 and v6 must already be set.  
   !        ground- or body-pinned rods have already had setKinematics called to set first 3 elements of r6, v6.
   !--------------------------------------------------------------
   SUBROUTINE Rod_Initialize(Rod, states, m)

      TYPE(MD_Rod),          INTENT(INOUT)  :: Rod          ! the rod object 
      Real(DbKi),            INTENT(INOUT)  :: states(:)    ! state vector section for this line
      TYPE(MD_MiscVarType),  INTENT(INOUT)  :: m          ! passing along all mooring objects
      

      INTEGER(IntKi)                        :: l           ! index of segments or nodes along line
      REAL(DbKi)                            :: rRef(3)     ! reference position of mesh node
      REAL(DbKi)                            :: OrMat(3,3)  ! DCM for body orientation based on r6_in
   
      IF (wordy > 0) print *, "initializing Rod ", Rod%idNum

      ! the r6 and v6 vectors should have already been set
      ! r and rd of ends have already been set by setup function or by parent object   <<<<< right? <<<<<


      ! Pass kinematics to any attached lines (this is just like what a Connection does, except for both ends)
      ! so that they have the correct initial positions at this initialization stage.
      
      if (Rod%typeNum >- 2)  CALL Rod_SetDependentKin(Rod, 0.0_DbKi, m)  ! don't call this for type -2 coupled Rods as it's already been called


      ! assign the resulting kinematics to its part of the state vector (only matters if it's an independent Rod)

      if (Rod%typeNum == 0) then               ! free Rod type
      
         states(1:6)   = 0.0_DbKi     ! zero velocities for initialization
         states(7:9)   = Rod%r(:,0)   ! end A position
         states(10:12) = Rod%q        ! rod direction unit vector
      
      else if (abs(Rod%typeNum) ==1 ) then           ! pinned rod type (coupled or attached to something previously via setPinKin)
      
         states(1:3)   = 0.0_DbKi     ! zero velocities for initialization
         states(4:6)   = Rod%q        ! rod direction unit vector
         
      end if
      
      ! note: this may also be called by a coupled rod (type = -1) in which case states will be empty
      
      
   END SUBROUTINE Rod_Initialize
   !--------------------------------------------------------------




   ! set kinematics for Rods ONLY if they are attached to a body (including a coupled body) or coupled (otherwise shouldn't be called)
   !--------------------------------------------------------------
   SUBROUTINE Rod_SetKinematics(Rod, r6_in, v6_in, a6_in, t, m)

      Type(MD_Rod),     INTENT(INOUT)  :: Rod            ! the Rod object
      Real(DbKi),       INTENT(IN   )  :: r6_in(6)       ! 6-DOF position
      Real(DbKi),       INTENT(IN   )  :: v6_in(6)       ! 6-DOF velocity
      Real(DbKi),       INTENT(IN   )  :: a6_in(6)       ! 6-DOF acceleration (only used for coupled rods)
      Real(DbKi),       INTENT(IN   )  :: t              ! instantaneous time
      TYPE(MD_MiscVarType),  INTENT(INOUT)  :: m         ! passing along all mooring objects

      INTEGER(IntKi)                   :: l

      Rod%time = t    ! store current time

      
      if (abs(Rod%typeNum) == 2) then ! rod rigidly coupled to a body, or ground, or coupling point
         Rod%r6 = r6_in
         Rod%v6 = v6_in
         Rod%a6 = a6_in
         
         call ScaleVector(Rod%r6(4:6), 1.0_DbKi, Rod%r6(4:6)); ! enforce direction vector to be a unit vector
         
         ! since this rod has no states and all DOFs have been set, pass its kinematics to dependent Lines
         CALL Rod_SetDependentKin(Rod, t, m)
      
      else if (abs(Rod%typeNum) == 1) then ! rod end A pinned to a body, or ground, or coupling point
      
         ! set Rod *end A only* kinematics based on BCs (linear model for now) 
         Rod%r6(1:3) = r6_in(1:3)
         Rod%v6(1:3) = v6_in(1:3)
         Rod%a6(1:3) = a6_in(1:3)

         
         ! Rod is pinned so only end A is specified, rotations are left alone and will be 
         ! handled, along with passing kinematics to dependent lines, by separate call to setState
      
      else
         print *, "Error: Rod_SetKinematics called for a free Rod in MoorDyn."  ! <<<
      end if

   
      ! update Rod direction unit vector (simply equal to last three entries of r6, presumably these were set elsewhere for pinned Rods)
       Rod%q = Rod%r6(4:6)
      
         

   END SUBROUTINE Rod_SetKinematics
   !--------------------------------------------------------------

   ! pass the latest states to the rod if it has any DOFs/states (then update rod end kinematics including attached lines)
   !--------------------------------------------------------------
   SUBROUTINE Rod_SetState(Rod, X, t, m)

      Type(MD_Rod),          INTENT(INOUT)  :: Rod        ! the Rod object
      Real(DbKi),            INTENT(IN   )  :: X(:)       ! state vector section for this line
      Real(DbKi),            INTENT(IN   )  :: t          ! instantaneous time
      TYPE(MD_MiscVarType),  INTENT(INOUT)  :: m          ! passing along all mooring objects

      INTEGER(IntKi)                        :: J          ! index
   

      ! for a free Rod, there are 12 states:
      ! [ x, y, z velocity of end A, then rate of change of u/v/w coordinates of unit vector pointing toward end B,
      ! then x, y, z coordinate of end A, u/v/w coordinates of unit vector pointing toward end B]

      ! for a pinned Rod, there are 6 states (rotational only):
      ! [ rate of change of u/v/w coordinates of unit vector pointing toward end B,
      ! then u/v/w coordinates of unit vector pointing toward end B]
      
      
      ! store current time
      Rod%time = t


      ! copy over state values for potential use during derivative calculations
      if (Rod%typeNum == 0) then                         ! free Rod type
      
         ! CALL ScaleVector(X(10:12), 1.0, X(10:12))  ! enforce direction vector to be a unit vector <<<< can't do this with FAST frameowrk, could be a problem!!
         
         ! TODO: add "controller" adjusting state derivatives of X(10:12) to artificially force X(10:12) to remain a unit vector <<<<<<<<<<<

         
         Rod%r6(1:3) = X(7:9)                         ! (end A coordinates)
         Rod%v6(1:3) = X(1:3)                         ! (end A velocity, unrotated axes) 
         CALL ScaleVector(X(10:12), 1.0_DbKi, Rod%r6(4:6)) !Rod%r6(4:6) = X(10:12)                    ! (Rod direction unit vector)
         Rod%v6(4:6) = X(4:6)                         ! (rotational velocities about unrotated axes) 
         
         
         CALL Rod_SetDependentKin(Rod, t, m)
      
      else if (abs(Rod%typeNum) == 1) then                       ! pinned rod type (coupled or attached to something)t previously via setPinKin)
      
         !CALL ScaleVector(X(4:6), 1.0, X(4:6))      ! enforce direction vector to be a unit vector
         
         
         CALL ScaleVector(X(4:6), 1.0_DbKi, Rod%r6(4:6)) !Rod%r6(3+J) = X(3+J) ! (Rod direction unit vector)
         Rod%v6(4:6) = X(1:3)                    ! (rotational velocities about unrotated axes) 
         
         
         CALL Rod_SetDependentKin(Rod, t, m)
      
      else
         print *, "Error: Rod::setState called for a non-free rod type in MoorDyn"   ! <<<
      end if

      ! update Rod direction unit vector (simply equal to last three entries of r6)
      Rod%q = Rod%r6(4:6)
      
   END SUBROUTINE Rod_SetState
   !--------------------------------------------------------------


   ! Set the Rod end kinematics then set the kinematics of dependent objects (any attached lines).
   ! This also determines the orientation of zero-length rods.
   !--------------------------------------------------------------
   SUBROUTINE Rod_SetDependentKin(Rod, t, m)

      Type(MD_Rod),          INTENT(INOUT)  :: Rod            ! the Rod object
      Real(DbKi),            INTENT(IN   )  :: t              ! instantaneous time
      TYPE(MD_MiscVarType),  INTENT(INOUT)  :: m              ! passing along all mooring objects (for simplicity, since Bodies deal with Rods and Connections)

      INTEGER(IntKi)                        :: l              ! index of segments or nodes along line
      INTEGER(IntKi)                        :: J              ! index
      INTEGER(IntKi)                        :: N              ! number of segments
   
      REAL(DbKi)                            :: qEnd(3)        ! unit vector of attached line end segment, following same direction convention as Rod's q vector
      REAL(DbKi)                            :: EIend          ! bending stiffness of attached line end segment
      REAL(DbKi)                            :: dlEnd          ! stretched length of attached line end segment
      REAL(DbKi)                            :: qMomentSum(3)  ! summation of qEnd*EI/dl_stretched (with correct sign) for each attached line
         

      ! Initialize variables         
      qMomentSum = 0.0_DbKi

      ! in future pass accelerations here too? <<<<
   
      N = Rod%N

      ! from state values, set positions of end nodes 
      ! end A
      Rod%r(:,0)  = Rod%r6(1:3)  ! positions
      Rod%rd(:,0) = Rod%v6(1:3)  ! velocities
      
      !print *, Rod%r6(1:3)
      !print *, Rod%r(:,0)
      
      if (Rod%N > 0) then  ! set end B nodes only if the rod isn't zero length
         CALL transformKinematicsAtoB(Rod%r6(1:3), Rod%r6(4:6), Rod%UnstrLen, Rod%v6, Rod%r(:,N), Rod%rd(:,N))   ! end B    
      end if

      ! pass end node kinematics to any attached lines (this is just like what a Connection does, except for both ends)
      DO l=1,Rod%nAttachedA
         CALL Line_SetEndKinematics(m%LineList(Rod%attachedA(l)), Rod%r(:,0), Rod%rd(:,0), t, Rod%TopA(l))
      END DO
      DO l=1,Rod%nAttachedB
         CALL Line_SetEndKinematics(m%LineList(Rod%attachedB(l)), Rod%r(:,N), Rod%rd(:,N), t, Rod%TopB(l))
      END DO


      ! if this is a zero-length Rod, get bending moment-related information from attached lines and compute Rod's equilibrium orientation
      if (N==0) then
      
         DO l=1,Rod%nAttachedA
         
            CALL Line_GetEndSegmentInfo(m%LineList(Rod%attachedA(l)), qEnd, EIend, dlEnd, Rod%TopA(l))
            
            qMomentSum = qMomentSum + qEnd*EIend/dlEnd  ! add each component to the summation vector
            
         END DO

         DO l=1,Rod%nAttachedB
         
            CALL Line_GetEndSegmentInfo(m%LineList(Rod%attachedB(l)), qEnd, EIend, dlEnd, Rod%TopB(l))
            
            qMomentSum = qMomentSum + qEnd*EIend/dlEnd  ! add each component to the summation vector
            
         END DO
         
         ! solve for line unit vector that balances all moments (unit vector of summation of qEnd*EI/dl_stretched over each line)
         CALL ScaleVector(qMomentSum, 1.0_DbKi, Rod%q)
      END IF

      ! pass Rod orientation to any attached lines (this is just like what a Connection does, except for both ends)
      DO l=1,Rod%nAttachedA
         CALL Line_SetEndOrientation(m%LineList(Rod%attachedA(l)), Rod%q, Rod%TopA(l), 0)
      END DO
      DO l=1,Rod%nAttachedB
         CALL Line_SetEndOrientation(m%LineList(Rod%attachedB(l)), Rod%q, Rod%TopB(l), 1)
      END DO
      
   END SUBROUTINE Rod_SetDependentKin
   !--------------------------------------------------------------

   !--------------------------------------------------------------
   SUBROUTINE Rod_GetStateDeriv(Rod, Xd, m, p)

      Type(MD_Rod),          INTENT(INOUT)  :: Rod              ! the Rod object
      Real(DbKi),            INTENT(INOUT)  :: Xd(:)            ! state derivative vector section for this line
      TYPE(MD_MiscVarType),  INTENT(INOUT)  :: m         ! passing along all mooring objects (for simplicity, since Bodies deal with Rods and Connections)
      TYPE(MD_ParameterType),INTENT(IN   )  :: p                ! Parameters
      
      !TYPE(MD_MiscVarType), INTENT(INOUT)  :: m       ! misc/optimization variables

      INTEGER(IntKi)                        :: J                ! index
      
      Real(DbKi)                            :: Fnet     (6)     ! net force and moment about reference point
      Real(DbKi)                            :: M_out    (6,6)   ! mass matrix about reference point
      
      Real(DbKi)                            :: acc(6)           ! 6DOF acceleration vector about reference point
      
      Real(DbKi)                            :: Mcpl(3)          ! moment in response to end A acceleration due to inertial coupling
      
      Real(DbKi)                            :: y_temp (6)       ! temporary vector for LU decomposition
      Real(DbKi)                            :: LU_temp(6,6)     ! temporary matrix for LU decomposition
      
      ! Initialize some things to zero
      y_temp  = 0.0_DbKi
! FIXME: should LU_temp be set to M_out before calling LUsolve?????
      LU_temp = 0.0_DbKi

      CALL Rod_GetNetForceAndMass(Rod, Rod%r(:,0), Fnet, M_out, m, p)
                  
                  

   ! TODO: add "controller" adjusting state derivatives of X(10:12) to artificially force X(10:12) to remain a unit vector <<<<<<<<<<<

      ! fill in state derivatives
      IF (Rod%typeNum == 0) THEN                         ! free Rod type, 12 states  
         
         ! solve for accelerations in [M]{a}={f} using LU decomposition
         CALL LUsolve(6, M_out, LU_temp, Fnet, y_temp, acc)
         
         Xd(7:9) = Rod%v6(1:3)  !Xd[6 + I] = v6[  I];       ! dxdt = V   (velocities)
         Xd(1:6) = acc          !Xd[    I] = acc[  I];      ! dVdt = a   (accelerations) 
                                !Xd[3 + I] = acc[3+I];        ! rotational accelerations
      
         ! rate of change of unit vector components!!  CHECK!   <<<<<
         Xd(10) =                - Rod%v6(6)*Rod%r6(5) + Rod%v6(5)*Rod%r6(6) ! i.e.  u_dot_x = -omega_z*u_y + omega_y*u_z
         Xd(11) =  Rod%v6(6)*Rod%r6(4)                 - Rod%v6(4)*Rod%r6(6) ! i.e.  u_dot_y =  omega_z*u_x - omega_x*u_z
         Xd(12) = -Rod%v6(5)*Rod%r6(4) + Rod%v6(4)*Rod%r6(5)                 ! i.e.  u_dot_z = -omega_y*u_x - omega_x*u_y

         ! store accelerations in case they're useful as output
         Rod%a6 = acc

      ELSE                            ! pinned rod, 6 states (rotational only)
      
         ! account for moment in response to end A acceleration due to inertial coupling (off-diagonal sub-matrix terms)
         !Fnet(4:6) = Fnet(4:6) - MATMUL(M_out(4:6,1:3), Rod%a6(1:3))  ! <<<check that it's the right submatrix <<<
         Fnet(4:6) = Fnet(4:6) - MATMUL(M_out(1:3,4:6), Rod%a6(1:3))  ! <<< THIS order is stable. Weird. <<<
         ! ^^^^^^^^^^^^^^^^^^^^^^^^^^^^^^^^^^^^^ the above line seems to be causing the stability problems for USFLOWT! <<<<
         
         ! solve for accelerations in [M]{a}={f} using LU decomposition
         CALL LUsolve(3, M_out(4:6,4:6), LU_temp(4:6,4:6), Fnet(4:6), y_temp(4:6), acc(4:6))
         ! Note: solving for rotational DOFs only - excluding translational and off-diagonal 3x3 terms -
         
         Xd(1:3) = acc(4:6)   !   Xd[    I] = acc[3+I];          ! rotational accelerations
         
         ! rate of change of unit vector components!!  CHECK!   <<<<<
         Xd(4) =                - Rod%v6(6)*Rod%r6(5) + Rod%v6(5)*Rod%r6(6) ! i.e.  u_dot_x = -omega_z*u_y + omega_y*u_z
         Xd(5) =  Rod%v6(6)*Rod%r6(4)                 - Rod%v6(4)*Rod%r6(6) ! i.e.  u_dot_y =  omega_z*u_x - omega_x*u_z
         Xd(6) = -Rod%v6(5)*Rod%r6(4) + Rod%v6(4)*Rod%r6(5)                 ! i.e.  u_dot_z = -omega_y*u_x - omega_x*u_y
      
         ! store angular accelerations in case they're useful as output
         Rod%a6(4:6) = acc(4:6)
      
      END IF
      
      ! Note: accelerations that are dependent on parent objects) will not be known to this object 
      !       (only those of free DOFs are coupled DOFs are known in this approach).
   
      ! check for NaNs (should check all state derivatives, not just first 6)
      DO J = 1, 6
         IF (Is_NaN(Xd(J))) THEN
            print *, "NaN detected at time ", Rod%time, " in Rod ",Rod%IdNum
            IF (wordy > 1) THEN
               print *, " state derivatives:"
               print *, Xd
               
               print *, "r0"
               print *, Rod%r(:,0)
               print *, "F"
               print *, Fnet
               print *, "M"
               print *, M_out
               print *, "acc"
               print *, acc            
            END IF
            
            EXIT
         END IF
      END DO

   END SUBROUTINE Rod_GetStateDeriv
   !--------------------------------------------------------------


   ! calculate the aggregate 3/6DOF rigid-body loads of a coupled rod including inertial loads
   !--------------------------------------------------------------
   SUBROUTINE Rod_GetCoupledForce(Rod, Fnet_out, m, p)

      Type(MD_Rod),          INTENT(INOUT)  :: Rod         ! the Rod object
      Real(DbKi),            INTENT(  OUT)  :: Fnet_out(6) ! force and moment vector
      TYPE(MD_MiscVarType),  INTENT(INOUT)  :: m           ! passing along all mooring objects
      TYPE(MD_ParameterType),INTENT(IN   )  :: p           ! Parameters
      
      Real(DbKi)                            :: F6_iner(6)   ! inertial reaction force
      
      ! do calculations of forces and masses on each rod node
      CALL Rod_DoRHS(Rod, m, p)

      ! add inertial loads as appropriate (written out in a redundant way just for clarity, and to support load separation in future)
      ! fixed coupled rod
      if (Rod%typeNum == -2) then                          
      
         F6_iner  = -MATMUL(Rod%M6net, Rod%a6)    ! inertial loads      
         Fnet_out = Rod%F6net + F6_iner           ! add inertial loads
      
      ! pinned coupled rod      
      else if (Rod%typeNum == -1) then                     
         ! inertial loads ... from input translational ... and solved rotational ... acceleration
         F6_iner(4:6)  = -MATMUL(Rod%M6net(1:3,1:3), Rod%a6(1:3)) - MATMUL(Rod%M6net(1:3,4:6), Rod%a6(4:6))
         Fnet_out(1:3) = Rod%F6net(1:3) + F6_iner(4:6)     ! add translational inertial loads
         Fnet_out(4:6) = 0.0_DbKi
      else
         print *, "ERROR, Rod_GetCoupledForce called for wrong (non-coupled) rod type!"
      end if
   
   END SUBROUTINE Rod_GetCoupledForce
   !--------------------------------------------------------------
   


   ! calculate the aggregate 6DOF rigid-body force and mass data of the rod 
   !--------------------------------------------------------------
   SUBROUTINE Rod_GetNetForceAndMass(Rod, rRef, Fnet_out, M_out, m, p)

      Type(MD_Rod),          INTENT(INOUT)  :: Rod         ! the Rod object
      Real(DbKi),            INTENT(IN   )  :: rRef(3)     ! global coordinates of reference point (end A for free Rods)
      Real(DbKi),            INTENT(  OUT)  :: Fnet_out(6) ! force and moment vector about rRef
      Real(DbKi),            INTENT(  OUT)  :: M_out(6,6)  ! mass and inertia matrix about rRef
      TYPE(MD_MiscVarType),  INTENT(INOUT)  :: m           ! passing along all mooring objects
      TYPE(MD_ParameterType),INTENT(IN   )  :: p           ! Parameters
      
      Real(DbKi)                 :: rRel(  3)              ! relative position of each node i from rRef      
      
      ! do calculations of forces and masses on each rod node
      CALL Rod_DoRHS(Rod, m, p)

      ! note: Some difference from MoorDyn C here. If this function is called by the Rod itself, the reference point must be end A

      ! shift everything from end A reference to rRef reference point
      
      rRel = Rod%r(:,0) - rRef   ! vector from reference point to end A            
         
      CALL translateForce3to6DOF(rRel, Rod%F6net(1:3), Fnet_out)      ! shift net forces
      Fnet_out(4:6) = Fnet_out(4:6) + Rod%F6net(4:6)               ! add in the existing moments
         
      CALL translateMass6to6DOF(rRel, Rod%M6net, M_out)          ! shift mass matrix to be about ref point
         
      ! >>> do we need to ensure zero moment is passed if it's pinned? <<<
      !if (abs(Rod%typeNum)==1) then
      !   Fnet_out(4:6) = 0.0_DbKi
      !end if

   
   END SUBROUTINE Rod_GetNetForceAndMass
   !--------------------------------------------------------------
   

   ! calculate the forces on the rod, including from attached lines
   !--------------------------------------------------------------
   SUBROUTINE Rod_DoRHS(Rod, m, p)

      Type(MD_Rod),          INTENT(INOUT)  :: Rod            ! the Rodion object
      TYPE(MD_MiscVarType),  INTENT(INOUT)  :: m           ! passing along all mooring objects
      TYPE(MD_ParameterType),INTENT(IN   )  :: p              ! Parameters
      
      !TYPE(MD_MiscVarType), INTENT(INOUT)  :: m       ! misc/optimization variables

      INTEGER(IntKi)             :: l            ! index of attached lines
      INTEGER(IntKi)             :: I,J,K        ! index
      
      
      INTEGER(IntKi)             :: N            ! number of rod elements for convenience

      Real(DbKi)                 :: phi, beta, sinPhi, cosPhi, tanPhi, sinBeta, cosBeta   ! various orientation things
      Real(DbKi)                 :: k_hat(3)     ! unit vector (redundant, not used) <<<<
      Real(DbKi)                 :: Ftemp        ! temporary force component
      Real(DbKi)                 :: Mtemp        ! temporary moment component

      Real(DbKi)                 :: m_i, v_i     ! 
      Real(DbKi)                 :: zeta         ! wave elevation above/below a given node
      !Real(DbKi)                 :: h0           ! distance along rod centerline from end A to the waterplane     
      Real(DbKi)                 :: deltaL       ! submerged length of a given segment
      Real(DbKi)                 :: Lsum         ! cumulative length along rod axis from bottom
      Real(DbKi)                 :: dL           ! length attributed to node
      Real(DbKi)                 :: VOF          ! fraction of volume associated with node that is submerged
      
      Real(DbKi)                 :: Vi(3)        ! relative flow velocity over a node
      Real(DbKi)                 :: SumSqVp, SumSqVq, MagVp, MagVq
      Real(DbKi)                 :: Vp(3), Vq(3) ! transverse and axial components of water velocity at a given node     
      Real(DbKi)                 :: ap(3), aq(3) ! transverse and axial components of water acceleration at a given node
      Real(DbKi)                 :: Fnet_i(3)    ! force from an attached line
      Real(DbKi)                 :: Mnet_i(3)    ! moment from an attached line
      Real(DbKi)                 :: Mass_i(3,3)  ! mass from an attached line

      ! used in lumped 6DOF calculations:
      Real(DbKi)                 :: rRel(  3)              ! relative position of each node i from rRef      
      Real(DbKi)                 :: OrMat(3,3)             ! rotation matrix to rotate global z to rod's axis
      Real(DbKi)                 :: F6_i(6)                ! a node's contribution to the total force vector
      Real(DbKi)                 :: M6_i(6,6)              ! a node's contribution to the total mass matrix
      Real(DbKi)                 :: I_l                    ! axial inertia of rod
      Real(DbKi)                 :: I_r                    ! radial inertia of rod about CG
      Real(DbKi)                 :: Imat_l(3,3)            ! inertia about CG aligned with Rod axis
      Real(DbKi)                 :: Imat(3,3)              ! inertia about CG in global frame     
      Real(DbKi)                 :: h_c                    ! location of CG along axis
      Real(DbKi)                 :: r_c(3)                 ! 3d location of CG relative to node A      
      Real(DbKi)                 :: Fcentripetal(3)        ! centripetal force
      Real(DbKi)                 :: Mcentripetal(3)        ! centripetal moment

      Real(DbKi)                 :: depth                  ! local interpolated depth from bathymetry grid


      N = Rod%N

      ! ------------------------------ zero some things --------------------------
      
      Rod%Mext = 0.0_DbKi  ! zero the external moment sum

      Lsum = 0.0_DbKi

      
      ! ---------------------------- initial rod and node calculations ------------------------

      ! calculate some orientation information for the Rod as a whole
      call GetOrientationAngles(Rod%r( :,0), Rod%r( :,N), phi, sinPhi, cosPhi, tanPhi, beta, sinBeta, cosBeta, k_hat)
 
      ! save to internal roll and pitch variables for use in output <<< should check these, make Euler angles isntead of independent <<<
      Rod%roll  = -180.0/Pi * phi*sinBeta
      Rod%pitch =  180.0/Pi * phi*cosBeta

      ! set interior node positions and velocities (stretch the nodes between the endpoints linearly) (skipped for zero-length Rods)
      DO i=1,N-1
         Rod%r( :,i) =  Rod%r( :,0) + (Rod%r( :,N) - Rod%r( :,0)) * (REAL(i)/REAL(N))
         Rod%rd(:,i) =  Rod%rd(:,0) + (Rod%rd(:,N) - Rod%rd(:,0)) * (REAL(i)/REAL(N))
         
      
         Rod%V(i) = 0.25*pi * Rod%d*Rod%d * Rod%l(i) ! volume attributed to segment
      END DO


   ! --------------------------------- apply wave kinematics ------------------------------------

    !  IF (p%WaterKin == 1)  THEN ! wave kinematics interpolated from global grid in Waves object
    !     DO i=0,N
    !        CALL getWaveKin(p, Rod%r(1,i), Rod%r(2,i), Rod%r(3,i), Rod%time, m%WaveTi, Rod%U(:,i), Rod%Ud(:,i), Rod%zeta(i), Rod%PDyn(i))
    !        !F(i) = 1.0 ! set VOF value to one for now (everything submerged - eventually this should be element-based!!!) <<<<
    !        ! <<<< currently F is not being used and instead a VOF variable is used within the node loop
    !     END DO
    !  END IF


    !  ! wave kinematics not implemented yet <<<
    !  ap = 0.0_DbKi
    !  aq = 0.0_DbKi
    !  ! set U and Ud herem as well as pDyn and zeta...
    !  Rod%U    = 0.0_DbKi
    !  Rod%Ud   = 0.0_DbKi
    !  pDyn = 0.0_DbKi
    !  zeta = 0.0_DbKi
      
      ! >>> remember to check for violated conditions, if there are any... <<<
           
      zeta = Rod%zeta(N)! just use the wave elevation computed at the location of the top node for now
      
      if ((Rod%r(3,0) < zeta) .and. (Rod%r(3,N) > zeta)) then    ! check if it's crossing the water plane (should also add some limits to avoid near-horizontals at some point)
         Rod%h0 = (zeta - Rod%r(3,0))/Rod%q(3)                       ! distance along rod centerline from end A to the waterplane
      else if (Rod%r(3,0) < zeta) then
         Rod%h0 = Rod%UnstrLen                                   ! fully submerged case   <<<<<< remove the 2.0 and double check there are no if statements that get changed <<<<
      else
         Rod%h0 = 0.0_DbKi                                           ! fully unsubmerged case (ever applicable?)
      end if

   
      ! -------------------------- loop through all the nodes -----------------------------------
      DO I = 0, N
      
      
         ! ------------------ calculate added mass matrix for each node -------------------------
      
         ! get mass and volume considering adjacent segment lengths
         IF (I==0) THEN
            dL  = 0.5*Rod%l(1)
            m_i = 0.25*Pi * Rod%d*Rod%d * dL *Rod%rho     ! (will be zero for zero-length Rods)
            v_i = 0.5 *Rod%V(1)
         ELSE IF (I==N) THEN
            dL  = 0.5*Rod%l(N)
            m_i = 0.25*pi * Rod%d*Rod%d * dL *Rod%rho
            v_i = 0.5*Rod%V(N)
         ELSE
            dL  = 0.5*(Rod%l(I) + Rod%l(I+1))
            m_i = 0.25*pi * Rod%d*Rod%d * dL *Rod%rho
            v_i = 0.5 *(Rod%V(I) + Rod%V(I+1))
         END IF

         ! get scalar for submerged portion                  
         IF (Lsum + dL <= Rod%h0) THEN    ! if fully submerged 
            VOF = 1.0_DbKi
         ELSE IF (Lsum < Rod%h0) THEN    ! if partially below waterline 
            VOF = (Rod%h0 - Lsum)/dL
         ELSE                        ! must be out of water
            VOF = 0.0_DbKi
         END IF
         
         Lsum = Lsum + dL            ! add length attributed to this node to the total

         ! build mass and added mass matrix
         DO J=1,3
            DO K=1,3
               IF (J==K) THEN
                  Rod%M(K,J,I) = m_i + VOF*p%rhoW*v_i*( Rod%Can*(1 - Rod%q(J)*Rod%q(K)) + Rod%Cat*Rod%q(J)*Rod%q(K) )
               ELSE
                  Rod%M(K,J,I) = VOF*p%rhoW*v_i*( Rod%Can*(-Rod%q(J)*Rod%q(K)) + Rod%Cat*Rod%q(J)*Rod%q(K) )
               END IF
            END DO
         END DO
         
         ! <<<< what about accounting for offset of half segment from node location for end nodes? <<<<
         
         
!         CALL Inverse3by3(Rod%S(:,:,I), Rod%M(:,:,I))             ! invert mass matrix


         ! ------------------  CALCULATE FORCES ON EACH NODE ----------------------------

         if (N > 0) then ! the following force calculations are only nonzero for finite-length rods (skipping for zero-length Rods)
         
            ! >>> no nodal axial elasticity loads calculated since it's assumed rigid, but should I calculate tension/compression due to other loads? <<<

            ! weight (now only the dry weight)
            Rod%W(:,I) = (/ 0.0_DbKi, 0.0_DbKi, -m_i * p%g /)   ! assuming g is positive
            
            ! buoyance (now calculated based on outside pressure, for submerged portion only)
            ! radial buoyancy force from sides
            Ftemp = -VOF * 0.25*Pi*dL*Rod%d*Rod%d * p%rhoW*p%g * sinPhi
            Rod%Bo(:,I) = (/ Ftemp*cosBeta*cosPhi, Ftemp*sinBeta*cosPhi, -Ftemp*sinPhi /)            

            !relative flow velocities
            DO J = 1, 3
               Vi(J) = Rod%U(J,I) - Rod%rd(J,I)                               ! relative flow velocity over node -- this is where wave velicites would be added
            END DO

            ! decomponse relative flow into components
            SumSqVp = 0.0_DbKi                                         ! start sums of squares at zero
            SumSqVq = 0.0_DbKi
            DO J = 1, 3
               Vq(J) = DOT_PRODUCT( Vi , Rod%q ) * Rod%q(J);            ! tangential relative flow component
               Vp(J) = Vi(J) - Vq(J)                                    ! transverse relative flow component
               SumSqVq = SumSqVq + Vq(J)*Vq(J)
               SumSqVp = SumSqVp + Vp(J)*Vp(J)
            END DO
            MagVp = sqrt(SumSqVp)                                       ! get magnitudes of flow components
            MagVq = sqrt(SumSqVq)

            ! transverse and tangenential drag
            Rod%Dp(:,I) = VOF * 0.5*p%rhoW*Rod%Cdn*    Rod%d* dL * MagVp * Vp
            Rod%Dq(:,I) = 0.0_DbKi ! 0.25*p%rhoW*Rod%Cdt* Pi*Rod%d* dL * MagVq * Vq <<< should these axial side loads be included?

            ! fluid acceleration components for current node
            aq = DOT_PRODUCT(Rod%Ud(:,I), Rod%q) * Rod%q  ! tangential component of fluid acceleration
            ap = Rod%Ud(:,I) - aq                         ! normal component of fluid acceleration
            ! transverse Froude-Krylov force
            Rod%Ap(:,I) = VOF * p%rhoW*(1.0+Rod%Can)* v_i * ap  ! 
            ! axial Froude-Krylov force
            Rod%Aq(:,I) = 0.0_DbKi  ! p%rhoW*(1.0+Rod%Cat)* v_i * aq  ! <<< just put a taper-based term here eventually?

            ! dynamic pressure
            Rod%Pd(:,I) = 0.0_DbKi  ! assuming zero for sides for now, until taper comes into play
            
            ! bottom contact (stiffness and damping, vertical-only for now)  - updated Nov 24 for general case where anchor and fairlead ends may deal with bottom contact forces
            ! interpolate the local depth from the bathymetry grid
            CALL getDepthFromBathymetry(m%BathymetryGrid, m%BathGrid_Xs, m%BathGrid_Ys, Rod%r(1,I), Rod%r(2,I), depth)
            
            IF (Rod%r(3,I) < -depth) THEN
               IF (I==0) THEN
                  Rod%B(3,I) = ( (-depth - Rod%r(3,I))*p%kBot - Rod%rd(3,I)*p%cBot) * 0.5*Rod%d*(            Rod%l(I+1) ) 
               ELSE IF (I==N) THEN
                  Rod%B(3,I) = ( (-depth - Rod%r(3,I))*p%kBot - Rod%rd(3,I)*p%cBot) * 0.5*Rod%d*(Rod%l(I)               ) 
               ELSE
                  Rod%B(3,I) = ( (-depth - Rod%r(3,I))*p%kBot - Rod%rd(3,I)*p%cBot) * 0.5*Rod%d*(Rod%l(I) + Rod%l(I+1) ) 
               END IF
               ! IF (I==0) THEN
               !    Rod%B(3,I) = ( (-p%WtrDpth - Rod%r(3,I))*p%kBot - Rod%rd(3,I)*p%cBot) * 0.5*Rod%d*(            Rod%l(I+1) ) 
               ! ELSE IF (I==N) THEN
               !    Rod%B(3,I) = ( (-p%WtrDpth - Rod%r(3,I))*p%kBot - Rod%rd(3,I)*p%cBot) * 0.5*Rod%d*(Rod%l(I)               ) 
               ! ELSE
               !    Rod%B(3,I) = ( (-p%WtrDpth - Rod%r(3,I))*p%kBot - Rod%rd(3,I)*p%cBot) * 0.5*Rod%d*(Rod%l(I) + Rod%l(I+1) ) 
               ! END IF
            ELSE
               Rod%B(3,I) = 0.0_DbKi
            END IF
            
         ELSE    ! zero-length (N=0) Rod case
         
            ! >>>>>>>>>>>>>> still need to check handling of zero length rods <<<<<<<<<<<<<<<<<<<
         
            ! for zero-length rods, make sure various forces are zero
            Rod%W  = 0.0_DbKi
            Rod%Bo = 0.0_DbKi
            Rod%Dp = 0.0_DbKi
            Rod%Dq= 0.0_DbKi
            Rod%B = 0.0_DbKi
            Rod%Pd = 0.0_DbKi
            
         END IF
         
         
         ! ------ now add forces, moments, and added mass from Rod end effects (these can exist even if N==0) -------
         
         ! end A
         IF ((I==0) .and. (Rod%h0 > 0.0_ReKi)) THEN    ! if this is end A and it is submerged 
         
         ! >>> eventually should consider a VOF approach for the ends    hTilt = 0.5*Rod%d/cosPhi <<<
         
            ! buoyancy force
            Ftemp = -VOF * 0.25*Pi*Rod%d*Rod%d * p%rhoW*p%g*Rod%r(3,I)
            Rod%Bo(:,I) = Rod%Bo(:,I) + (/ Ftemp*cosBeta*sinPhi, Ftemp*sinBeta*sinPhi, Ftemp*cosPhi /) 
         
            ! buoyancy moment
            Mtemp = -VOF * 1.0/64.0*Pi*Rod%d**4 * p%rhoW*p%g * sinPhi 
            Rod%Mext = Rod%Mext + (/ Mtemp*sinBeta, -Mtemp*cosBeta, 0.0_DbKi /) 
         
            ! axial drag
            Rod%Dq(:,I) = Rod%Dq(:,I) + VOF * 0.25* Pi*Rod%d*Rod%d * p%rhoW*Rod%CdEnd * MagVq * Vq
         
         
            ! >>> what about rotational drag?? <<<   eqn will be  Pi* Rod%d**4/16.0 omega_rel?^2...  *0.5 * Cd...

            ! Froud-Krylov force
            Rod%Aq(:,I) = Rod%Aq(:,I) + VOF * p%rhoW*(1.0+Rod%CaEnd)* (2.0/3.0*Pi*Rod%d**3 /8.0) * aq
            
            ! dynamic pressure force
            Rod%Pd(:,I) = Rod%Pd(:,I) + VOF * 0.25* Pi*Rod%d*Rod%d * Rod%PDyn(I) * Rod%q
            
            ! added mass
            DO J=1,3
               DO K=1,3
                  IF (J==K) THEN
                     Rod%M(K,J,I) = Rod%M(K,J,I) + VOF*p%rhoW* Rod%CaEnd* (2.0/3.0*Pi*Rod%d**3 /8.0) *Rod%q(J)*Rod%q(K) 
                  ELSE
                     Rod%M(K,J,I) = Rod%M(K,J,I) + VOF*p%rhoW* Rod%CaEnd* (2.0/3.0*Pi*Rod%d**3 /8.0) *Rod%q(J)*Rod%q(K) 
                  END IF
               END DO
            END DO
         
         END IF
            
         IF ((I==N) .and. (Rod%h0 >= Rod%UnstrLen)) THEN    ! if this end B and it is submerged (note, if N=0, both this and previous if statement are true)
         
            ! buoyancy force
            Ftemp = VOF * 0.25*Pi*Rod%d*Rod%d * p%rhoW*p%g*Rod%r(3,I)
            Rod%Bo(:,I) = Rod%Bo(:,I) + (/ Ftemp*cosBeta*sinPhi, Ftemp*sinBeta*sinPhi, Ftemp*cosPhi /) 
         
            ! buoyancy moment
            Mtemp = VOF * 1.0/64.0*Pi*Rod%d**4 * p%rhoW*p%g * sinPhi 
            Rod%Mext = Rod%Mext + (/ Mtemp*sinBeta, -Mtemp*cosBeta, 0.0_DbKi /) 
            
            ! axial drag
            Rod%Dq(:,I) = Rod%Dq(:,I) + VOF * 0.25* Pi*Rod%d*Rod%d * p%rhoW*Rod%CdEnd * MagVq * Vq
            
            ! Froud-Krylov force
            Rod%Aq(:,I) = Rod%Aq(:,I) + VOF * p%rhoW*(1.0+Rod%CaEnd)* (2.0/3.0*Pi*Rod%d**3 /8.0) * aq
            
            ! dynamic pressure force
            Rod%Pd(:,I) = Rod%Pd(:,I) - VOF * 0.25* Pi*Rod%d*Rod%d * Rod%PDyn(I) * Rod%q
            
            ! added mass
            DO J=1,3
               DO K=1,3
                  IF (J==K) THEN
                     Rod%M(K,J,I) = Rod%M(K,J,I) + VOF*p%rhoW* Rod%CaEnd* (2.0/3.0*Pi*Rod%d**3 /8.0) *Rod%q(J)*Rod%q(K) 
                  ELSE
                     Rod%M(K,J,I) = Rod%M(K,J,I) + VOF*p%rhoW* Rod%CaEnd* (2.0/3.0*Pi*Rod%d**3 /8.0) *Rod%q(J)*Rod%q(K) 
                  END IF
               END DO
            END DO
            
         END IF
         
         
         
         ! ---------------------------- total forces for this node -----------------------------
         
         Rod%Fnet(:,I) = Rod%W(:,I) + Rod%Bo(:,I) + Rod%Dp(:,I) + Rod%Dq(:,I) &
                         + Rod%Ap(:,I) + Rod%Aq(:,I) + Rod%Pd(:,I) + Rod%B(:,I)
         

      END DO  ! I  - done looping through nodes


      ! ----- add waterplane moment of inertia moment if applicable -----
      IF ((Rod%r(3,0) < zeta) .and. (Rod%r(3,N) > zeta)) then    ! check if it's crossing the water plane
         Mtemp = 1.0/16.0 *Pi*Rod%d**4 * p%rhoW*p%g * sinPhi * (1.0 + 0.5* tanPhi**2)
         Rod%Mext = Rod%Mext + (/ Mtemp*sinBeta, -Mtemp*cosBeta, 0.0_DbKi /)
      END IF
   
      ! ---------------- now add in forces on end nodes from attached lines ------------------
         
      ! loop through lines attached to end A
      DO l=1,Rod%nAttachedA
         
         CALL Line_GetEndStuff(m%LineList(Rod%attachedA(l)), Fnet_i, Mnet_i, Mass_i, Rod%TopA(l))
         
         ! sum quantitites
         Rod%Fnet(:,0)= Rod%Fnet(:,0) + Fnet_i    ! total force
         Rod%Mext     = Rod%Mext      + Mnet_i    ! externally applied moment
         Rod%M(:,:,0) = Rod%M(:,:,0)  + Mass_i    ! mass at end node
         
      END DO
   
      ! loop through lines attached to end B
      DO l=1,Rod%nAttachedB
         
         CALL Line_GetEndStuff(m%LineList(Rod%attachedB(l)), Fnet_i, Mnet_i, Mass_i, Rod%TopB(l))
         
         ! sum quantitites
         Rod%Fnet(:,N)= Rod%Fnet(:,N) + Fnet_i    ! total force
         Rod%Mext     = Rod%Mext      + Mnet_i    ! externally applied moment
         Rod%M(:,:,N) = Rod%M(:,:,N)  + Mass_i    ! mass at end node
         
      END DO
      
      ! ---------------- now lump everything in 6DOF about end A -----------------------------

      ! question: do I really want to neglect the rotational inertia/drag/etc across the length of each segment?
   
      ! make sure 6DOF quantiaties are zeroed before adding them up
      Rod%F6net = 0.0_DbKi
      Rod%M6net = 0.0_DbKi

      ! now go through each node's contributions, put them about end A, and sum them
      DO i = 0,Rod%N
      
         rRel = Rod%r(:,i) - Rod%r(:,0)   ! vector from reference point to node            
         
         ! convert segment net force into 6dof force about body ref point (if the Rod itself, end A)
         CALL translateForce3to6DOF(rRel, Rod%Fnet(:,i), F6_i)
         
         ! convert segment mass matrix to 6by6 mass matrix about body ref point  (if the Rod itself, end A)
         CALL translateMass3to6DOF(rRel, Rod%M(:,:,i), M6_i)
                  
         ! sum contributions
         Rod%F6net = Rod%F6net + F6_i
         Rod%M6net = Rod%M6net + M6_i
         
      END DO
      
      ! ------------- Calculate some items for the Rod as a whole here -----------------
      
      ! >>> could some of these be precalculated just once? <<<
            
      ! add inertia terms for the Rod assuming it is uniform density (radial terms add to existing matrix which contains parallel-axis-theorem components only)
      I_l = 0.125*Rod%mass * Rod%d*Rod%d     ! axial moment of inertia
      I_r = Rod%mass/12 * (0.75*Rod%d*Rod%d + (Rod%UnstrLen/Rod%N)**2 ) * Rod%N     ! summed radial moment of inertia for each segment individually
      
      !h_c = [value from registry]

      Imat_l(1,1) = I_r   ! inertia about CG in local orientations (as if Rod is vertical)
      Imat_l(2,2) = I_r
      Imat_l(3,3) = I_l
      
      OrMat = CalcOrientation(phi, beta, 0.0_DbKi)        ! get rotation matrix to put things in global rather than rod-axis orientations
      
      Imat = RotateM3(Imat_l, OrMat)  ! rotate to give inertia matrix about CG in global frame
      
      ! these supplementary inertias can then be added the matrix (these are the terms ASIDE from the parallel axis terms)
      Rod%M6net(4:6,4:6) = Rod%M6net(4:6,4:6) + Imat
      

      ! now add centripetal and gyroscopic forces/moments, and that should be everything
      h_c = 0.5*Rod%UnstrLen          ! distance to center of mass
      r_c = h_c*Rod%q                 ! vector to center of mass
      
      ! note that Rod%v6(4:6) is the rotational velocity vector, omega   
      Fcentripetal = 0.0_DbKi !<<<TEMP<<< -cross_product(Rod%v6(4:6), cross_product(Rod%v6(4:6), r_c ))*Rod%mass <<<
      Mcentripetal = 0.0_DbKi !<<<TEMP<<< cross_product(r_c, Fcentripetal) - cross_product(Rod%v6(4:6), MATMUL(Imat,Rod%v6(4:6)))
      
      ! add centripetal force/moment, gyroscopic moment, and any moments applied from lines at either end (might be zero)
      Rod%F6net(1:3) = Rod%F6net(1:3) + Fcentripetal 
      Rod%F6net(4:6) = Rod%F6net(4:6) + Mcentripetal + Rod%Mext
            
      ! Note: F6net saves the Rod's net forces and moments (excluding inertial ones) for use in later output
      !       (this is what the rod will apply to whatever it's attached to, so should be zero moments if pinned).
      !       M6net saves the rod's mass matrix.
      
      
   

   END SUBROUTINE Rod_DoRHS
   !=====================================================================




   ! this function handles assigning a line to a connection node
   SUBROUTINE Rod_AddLine(Rod, lineID, TopOfLine, endB)

      Type(MD_Rod), INTENT (INOUT)   :: Rod        ! the Connection object

      Integer(IntKi),   INTENT( IN )     :: lineID
      Integer(IntKi),   INTENT( IN )     :: TopOfLine
      Integer(IntKi),   INTENT( IN )     :: endB   ! add line to end B if 1, end A if 0

      if (endB==1) then   ! attaching to end B

         IF (wordy > 0) Print*, "L", lineID, "->R", Rod%IdNum , "b"
         
         IF (Rod%nAttachedB <10) THEN ! this is currently just a maximum imposed by a fixed array size.  could be improved.
            Rod%nAttachedB = Rod%nAttachedB + 1  ! add the line to the number connected
            Rod%AttachedB(Rod%nAttachedB) = lineID
            Rod%TopB(Rod%nAttachedB) = TopOfLine  ! attached to line ... 1 = top/fairlead(end B), 0 = bottom/anchor(end A)
         ELSE
            Print*, "too many lines connected to Rod ", Rod%IdNum, " in MoorDyn!"
         END IF

      else              ! attaching to end A
      
         IF (wordy > 0) Print*, "L", lineID, "->R", Rod%IdNum , "a"
         
         IF (Rod%nAttachedA <10) THEN ! this is currently just a maximum imposed by a fixed array size.  could be improved.
            Rod%nAttachedA = Rod%nAttachedA + 1  ! add the line to the number connected
            Rod%AttachedA(Rod%nAttachedA) = lineID
            Rod%TopA(Rod%nAttachedA) = TopOfLine  ! attached to line ... 1 = top/fairlead(end B), 0 = bottom/anchor(end A)
         ELSE
            Print*, "too many lines connected to Rod ", Rod%IdNum, " in MoorDyn!"
         END IF
         
      end if

   END SUBROUTINE Rod_AddLine


   ! this function handles removing a line from a connection node
   SUBROUTINE Rod_RemoveLine(Rod, lineID, TopOfLine, endB,  rEnd, rdEnd)

      Type(MD_Rod), INTENT (INOUT)  :: Rod        ! the Connection object

      Integer(IntKi),   INTENT( IN )     :: lineID
      Integer(IntKi),   INTENT(  OUT)    :: TopOfLine
      Integer(IntKi),   INTENT( IN )     :: endB   ! end B if 1, end A if 0
      REAL(DbKi),       INTENT(INOUT)    :: rEnd(3)
      REAL(DbKi),       INTENT(INOUT)    :: rdEnd(3)
      
      Integer(IntKi)    :: l,m,J
      
      if (endB==1) then   ! attaching to end B
         
         DO l = 1,Rod%nAttachedB    ! look through attached lines
         
            IF (Rod%AttachedB(l) == lineID) THEN   ! if this is the line's entry in the attachment list
            
               TopOfLine = Rod%TopB(l);                ! record which end of the line was attached
               
               DO m = l,Rod%nAttachedB-1 
               
                  Rod%AttachedB(m) = Rod%AttachedB(m+1)  ! move subsequent line links forward one spot in the list to eliminate this line link
                  Rod%TopB(     m) =      Rod%TopB(m+1) 
               
                  Rod%nAttachedB = Rod%nAttachedB - 1                      ! reduce attached line counter by 1
               
                  ! also pass back the kinematics at the end
                  DO J = 1,3
                     rEnd( J) = Rod%r( J,Rod%N)
                     rdEnd(J) = Rod%rd(J,Rod%N)
                  END DO
                  
                  print*, "Detached line ", lineID, " from Rod ", Rod%IdNum, " end B"
                  
                  EXIT
               END DO
               
               IF (l == Rod%nAttachedB) THEN   ! detect if line not found
                  print *, "Error: failed to find line to remove during RemoveLine call to Rod ", Rod%IdNum, ". Line ", lineID
               END IF
            END IF
         END DO
         
      else              ! attaching to end A
              
        DO l = 1,Rod%nAttachedA    ! look through attached lines
         
            IF (Rod%AttachedA(l) == lineID) THEN   ! if this is the line's entry in the attachment list
            
               TopOfLine = Rod%TopA(l);                ! record which end of the line was attached
               
               DO m = l,Rod%nAttachedA-1 
               
                  Rod%AttachedA(m) = Rod%AttachedA(m+1)  ! move subsequent line links forward one spot in the list to eliminate this line link
                  Rod%TopA(     m) =      Rod%TopA(m+1) 
               
                  Rod%nAttachedA = Rod%nAttachedA - 1                      ! reduce attached line counter by 1
               
                  ! also pass back the kinematics at the end
                  DO J = 1,3
                     rEnd( J) = Rod%r( J,0)
                     rdEnd(J) = Rod%rd(J,0)
                  END DO
                  
                  print*, "Detached line ", lineID, " from Rod ", Rod%IdNum, " end A"
                  
                  EXIT
               END DO
               
               IF (l == Rod%nAttachedA) THEN   ! detect if line not found
                  print *, "Error: failed to find line to remove during RemoveLine call to Rod ", Rod%IdNum, ". Line ", lineID
               END IF
            END IF
         END DO
      
      end if
      
   END SUBROUTINE Rod_RemoveLine








!--------------------------------------------------------------
!            Body-Specific Subroutines
!--------------------------------------------------------------


   SUBROUTINE Body_Setup( Body, tempArray, rhoW, ErrStat, ErrMsg)

      TYPE(MD_Body),     INTENT(INOUT)    :: Body          ! the single body object of interest
      REAL(DbKi),        INTENT(IN)       :: tempArray(6)  ! initial pose of body
      REAL(DbKi),        INTENT(IN)       :: rhoW
      INTEGER,           INTENT(INOUT )   :: ErrStat       ! returns a non-zero value when an error occurs
      CHARACTER(*),      INTENT(INOUT )   :: ErrMsg        ! Error message if ErrStat /= ErrID_None

      INTEGER(4)                          :: J             ! Generic index
      INTEGER(4)                          :: K             ! Generic index
      INTEGER(IntKi)                      :: N

      REAL(DbKi)                          :: Mtemp(6,6)   

      ! set initial velocity to zero
      Body%v6 = 0.0_DbKi

      !also set number of attached rods and points to zero initially
      Body%nAttachedC = 0
      Body%nAttachedR = 0

      ! for now take one entry and apply to all three DOFs just using a single entry for all axes <<<<<
      DO J=2,3
         Body%BodyI(J)   = Body%BodyI(1)
         Body%BodyCdA(J) = Body%BodyCdA(1)
         Body%BodyCa(J)  = Body%BodyCa(1)
      END DO

      ! set up body initial mass matrix (excluding any rods or attachements)
      DO J=1,3
         Mtemp(J,J) = Body%bodyM          ! fill in mass
         Mtemp(3+J,3+J) = Body%bodyI(J)   ! fill in inertia   
      END DO
      
      CALL TranslateMass6to6DOF(Body%rCG, Mtemp, Body%M0)  ! account for potential CG offset <<< is the direction right? <<<
        
      DO J=1,6
         Body%M0(J,J) = Body%M0(J,J) + Body%bodyV*Body%bodyCa(1) ! add added mass in each direction about ref point (so only diagonals) <<< eventually expand to multi D
      END DO
   
      ! --------------- if this is an independent body (not coupled) ----------
      ! set initial position and orientation of body from input file 
      Body%r6 = tempArray

      ! calculate orientation matrix based on latest angles
      !RotMat(r6[3], r6[4], r6[5], OrMat);
      Body%OrMat = TRANSPOSE( EulerConstruct( Body%r6(4:6) ) )  ! full Euler angle approach <<<< need to check order 

      IF (wordy > 0) print *, "Set up Body ",Body%IdNum, ", type ", Body%typeNum

      ! need to add cleanup sub <<<

   END SUBROUTINE Body_Setup

!   ! used to initialize bodies that aren't free i.e. don't have states
!   !--------------------------------------------------------------
!   SUBROUTINE Body_InitializeUnfree(Body, r6_in, mesh, mesh_index, m)
!
!      Type(MD_Body),         INTENT(INOUT)  :: Body        ! the Body object
!      Real(DbKi),            INTENT(IN   )  :: r6_in(6)    ! state vector section for this line
!      TYPE(MeshType),        INTENT(INOUT)  :: mesh        !
!      Integer(IntKi),        INTENT(IN   )  :: mesh_index  ! index of the node in the mesh for the current object being initialized
!      TYPE(MD_MiscVarType),  INTENT(INOUT)  :: m           ! passing along all mooring objects
!
!      INTEGER(IntKi)                        :: l           ! index of segments or nodes along line
!      REAL(DbKi)                            :: rRef(3)     ! reference position of mesh node
!      REAL(DbKi)                            :: OrMat(3,3)  ! DCM for body orientation based on r6_in
!      REAL(DbKi)                            :: dummyStates(12) 
!   
!   
!      rRef = 0.0_DbKi   ! <<< maybe this should be the offsets of the local platform origins from the global origins in future? And that's what's specificed by the Body input coordinates?
!      
!      CALL MeshPositionNode(mesh, mesh+index, rRef,ErrStat2,ErrMsg2)! "assign the coordinates (u%PtFairleadDisplacement%Position) of each node in the global coordinate space"
!
!      CALL CheckError( ErrStat2, ErrMsg2 )
!      IF (ErrStat >= AbortErrLev) RETURN
!
!      ! Apply offsets due to initial platform rotations and translations (fixed Jun 19, 2015)
!      CALL SmllRotTrans('body rotation matrix', r6_in(4),r6_in(5),r6_in(6), OrMat, '', ErrStat2, ErrMsg2)
!      mesh%TranslationDisp(1, mesh_index) = r6_in(1) + OrMat(1,1)*rRef(1) + OrMat(2,1)*rRef(2) + OrMat(3,1)*rRef(3) - rRef(1)
!      mesh%TranslationDisp(2, mesh_index) = r6_in(2) + OrMat(1,2)*rRef(1) + OrMat(2,2)*rRef(2) + OrMat(3,2)*rRef(3) - rRef(2)
!      mesh%TranslationDisp(3, mesh_index) = r6_in(3) + OrMat(1,3)*rRef(1) + OrMat(2,3)*rRef(2) + OrMat(3,3)*rRef(3) - rRef(3)
!
!      ! what about node point orientation ???
!
!      ! If any Rod is fixed to the body (not pinned), initialize it now because otherwise it won't be initialized
!      DO l=1, Body%nAttachedR
!         if (m%RodList(Body%attachedR(l))%typeNum == 2)  CALL Rod_Initialize(m%RodList(Body%attachedR(l)), dummyStates, m%LineList)
!      END DO
!      
!      ! Note: Connections don't need any initialization
!      
!   END SUBROUTINE Body_InitializeUnfree
!   !--------------------------------------------------------------


   ! used to initialize bodies that are free
   !--------------------------------------------------------------
   SUBROUTINE Body_Initialize(Body, states, m)

      Type(MD_Body),         INTENT(INOUT)  :: Body            ! the Body object
      Real(DbKi),            INTENT(INOUT)  :: states(:)       ! state vector section for this Body
      TYPE(MD_MiscVarType),  INTENT(INOUT)  :: m               ! passing along all mooring objects

      INTEGER(IntKi)                        :: l               ! index of segments or nodes along line
      REAL(DbKi)                            :: dummyStates(12) ! dummy vector to mimic states when initializing a rigidly attached rod
   
   
      ! assign initial body kinematics to state vector
      states(7:12) = Body%r6
      states(1:6 ) = Body%v6
      

      ! set positions of any dependent connections and rods now (before they are initialized)
      CALL Body_SetDependentKin(Body, 0.0_DbKi, m)
            
      ! If any Rod is fixed to the body (not pinned), initialize it now because otherwise it won't be initialized
      DO l=1, Body%nAttachedR
         if (m%RodList(Body%attachedR(l))%typeNum == 2)  CALL Rod_Initialize(m%RodList(Body%attachedR(l)), dummyStates,  m)
      END DO
      
      ! Note: Connections don't need any initialization
      
   END SUBROUTINE Body_Initialize
   !--------------------------------------------------------------
   
   ! used to initialize bodies that are coupled or fixed
   !--------------------------------------------------------------
   SUBROUTINE Body_InitializeUnfree(Body, m)

      Type(MD_Body),         INTENT(INOUT)  :: Body            ! the Body object
      TYPE(MD_MiscVarType),  INTENT(INOUT)  :: m               ! passing along all mooring objects

      INTEGER(IntKi)                        :: l               ! index of segments or nodes along line
      REAL(DbKi)                            :: dummyStates(12) ! dummy vector to mimic states when initializing a rigidly attached rod
   
   
      ! set positions of any dependent connections and rods now (before they are initialized)
      CALL Body_SetDependentKin(Body, 0.0_DbKi, m)
            
      ! If any Rod is fixed to the body (not pinned), initialize it now because otherwise it won't be initialized
      DO l=1, Body%nAttachedR
         if (m%RodList(Body%attachedR(l))%typeNum == 2)  CALL Rod_Initialize(m%RodList(Body%attachedR(l)), dummyStates,  m)
      END DO
      
      ! Note: Connections don't need any initialization
      
   END SUBROUTINE Body_InitializeUnfree
   !--------------------------------------------------------------



   !--------------------------------------------------------------
   SUBROUTINE Body_SetState(Body, X, t, m)

      Type(MD_Body),         INTENT(INOUT)  :: Body           ! the Body object
      Real(DbKi),            INTENT(IN   )  :: X(:)           ! state vector section for this line
      Real(DbKi),            INTENT(IN   )  :: t              ! instantaneous time
      TYPE(MD_MiscVarType),  INTENT(INOUT)  :: m              ! passing along all mooring objects

      INTEGER(IntKi)                        :: l              ! index of segments or nodes along line
      INTEGER(IntKi)                        :: J              ! index
   
      ! store current time
      Body%time = t
      
      
      
      Body%r6 = X(7:12)   ! get positions      
      Body%v6 = X(1:6)    ! get velocities
      

      ! set positions of any dependent connections and rods
      CALL Body_SetDependentKin(Body, t, m)
      
   END SUBROUTINE Body_SetState
   !--------------------------------------------------------------


   ! set kinematics for Bodies if they are coupled (or ground)
   !--------------------------------------------------------------
   SUBROUTINE Body_SetKinematics(Body, r_in, v_in, a_in, t, m)

      Type(MD_Body),         INTENT(INOUT)  :: Body       ! the Body object
      Real(DbKi),            INTENT(IN   )  :: r_in(6)   ! 6-DOF position
      Real(DbKi),            INTENT(IN   )  :: v_in(6)   ! 6-DOF velocity
      Real(DbKi),             INTENT(IN   ) :: a_in(6)       ! 6-DOF acceleration (only used for coupled rods)
      Real(DbKi),            INTENT(IN   )  :: t         ! instantaneous time
      TYPE(MD_MiscVarType),  INTENT(INOUT)  :: m         ! passing along all mooring objects (for simplicity, since Bodies deal with Rods and Connections)


      INTEGER(IntKi)                   :: l

      ! store current time
      Body%time = t

   !   if (abs(Body%typeNum) == 2) then ! body coupled in 6 DOF, or ground
         Body%r6 = r_in
         Body%v6 = v_in
         Body%a6 = a_in
                  
         ! since this body has no states and all DOFs have been set, pass its kinematics to dependent attachments
         CALL Body_SetDependentKin(Body, t, m)
      
   !   else if (abs(Body%typeNum) == 1) then ! body pinned at reference point
   !   
   !      ! set Body *end A only* kinematics based on BCs (linear model for now) 
   !      Body%r6(1:3) = r_in(1:3)
   !      Body%v6(1:3) = v_in(1:3)
   !      
   !      ! Body is pinned so only ref point posiiton is specified, rotations are left alone and will be 
   !      ! handled, along with passing kinematics to attached objects, by separate call to setState
   !   
   !   else
   !      print *, "Error: Body_SetKinematics called for a free Body."  ! <<<
   !   end if

   END SUBROUTINE Body_SetKinematics
   !--------------------------------------------------------------


   ! set the states (positions and velocities) of any connects or rods that are part of this body
   ! also computes the orientation matrix (never skip this sub!)
   !--------------------------------------------------------------
   SUBROUTINE Body_SetDependentKin(Body, t, m)

      Type(MD_Body),         INTENT(INOUT)  :: Body        ! the Bodyion object
      REAL(DbKi),            INTENT(IN   )  :: t
      TYPE(MD_MiscVarType),  INTENT(INOUT)  :: m           ! passing along all mooring objects (for simplicity, since Bodies deal with Rods and Connections)

      INTEGER(IntKi)                        :: l              ! index of attached objects
   
      Real(DbKi)                            :: rConnect(3)
      Real(DbKi)                            :: rdConnect(3)
      Real(DbKi)                            :: rRod(6)
      Real(DbKi)                            :: vRod(6)
      Real(DbKi)                            :: aRod(6)

      

      ! calculate orientation matrix based on latest angles
      !CALL SmllRotTrans('', Body%r6(4), Body%r6(5), Body%r6(6), Body%TransMat, '', ErrStat2, ErrMsg2)
      Body%OrMat = TRANSPOSE( EulerConstruct( Body%r6(4:6) ) ) ! full Euler angle approach <<<< need to check order 
  
      ! set kinematics of any dependent connections
      do l = 1,Body%nAttachedC
      
         CALL transformKinematics(Body%rConnectRel(:,l), Body%r6, Body%OrMat, Body%v6, rConnect, rdConnect) !<<< should double check this function
                  
         ! >>> need to add acceleration terms here too? <<<
                  
         ! pass above to the connection and get it to calculate the forces
         CALL Connect_SetKinematics( m%ConnectList(Body%attachedC(l)), rConnect, rdConnect, m%zeros6(1:3), t, m)
      end do
      
      ! set kinematics of any dependent Rods
      do l=1,Body%nAttachedR
      
         ! calculate displaced coordinates/orientation and velocities of each rod <<<<<<<<<<<<<
         ! do 3d details of Rod ref point
         CALL TransformKinematicsA( Body%r6RodRel(1:3,l), Body%r6(1:3), Body%OrMat, Body%v6, Body%a6, rRod(1:3), vRod(1:3), aRod(1:3))  ! set first three entires (end A translation) of rRod and rdRod
         ! does the above function need to take in all 6 elements of r6RodRel??
         
         ! do rotational stuff
         rRod(4:6) = MATMUL(Body%OrMat, Body%r6RodRel(4:6,l))    !<<<<<< correct? <<<<< rotateVector3(r6RodRel[i]+3, OrMat, rRod+3);   ! rotate rod relative unit vector by OrMat to get unit vec in reference coords
         vRod(4:6) = Body%v6(4:6)  ! transformed rotational velocity.  <<< is this okay as is? <<<<
         aRod(4:6) = Body%a6(4:6) 
         
         ! pass above to the rod and get it to calculate the forces
         CALL Rod_SetKinematics(m%RodList(Body%attachedR(l)), rRod, vRod, aRod, t, m)
      end do

   END SUBROUTINE Body_SetDependentKin
   !--------------------------------------------------------------
   
      ! calculate the aggregate 3/6DOF rigid-body loads of a coupled rod including inertial loads
   !--------------------------------------------------------------
   SUBROUTINE Body_GetCoupledForce(Body, Fnet_out, m, p)

      Type(MD_Body),         INTENT(INOUT)  :: Body        ! the Body object
      Real(DbKi),            INTENT(  OUT)  :: Fnet_out(6) ! force and moment vector
      TYPE(MD_MiscVarType),  INTENT(INOUT)  :: m           ! passing along all mooring objects
      TYPE(MD_ParameterType),INTENT(IN   )  :: p           ! Parameters
      
      Real(DbKi)                            :: F6_iner(6)  ! inertial reaction force
      
      ! do calculations of forces and masses on the body
      CALL Body_DoRHS(Body, m, p)

      ! add inertial loads as appropriate 
      if (Body%typeNum == -1) then                          
      
         F6_iner = 0.0_DbKi !-MATMUL(Body%M, Body%a6)     <<<<<<<< why does including F6_iner cause instability???
         Fnet_out = Body%F6net + F6_iner        ! add inertial loads
         
      else
         print *, "ERROR, Body_GetCoupledForce called for wrong (non-coupled) body type in MoorDyn!"
      end if
   
   END SUBROUTINE Body_GetCoupledForce
   !--------------------------------------------------------------
   

   !--------------------------------------------------------------
   SUBROUTINE Body_GetStateDeriv(Body, Xd, m, p)

      Type(MD_Body),         INTENT(INOUT)  :: Body          ! the Bodyion object
      Real(DbKi),            INTENT(INOUT)  :: Xd(:)            ! state derivative vector section for this line
      
      TYPE(MD_MiscVarType),  INTENT(INOUT)  :: m           ! passing along all mooring objects
      TYPE(MD_ParameterType),INTENT(IN   )  :: p                ! Parameters
      
      INTEGER(IntKi)                        :: J                ! index
      
      Real(DbKi)                            :: acc(6)           ! 6DOF acceleration vector
      
      Real(DbKi)                            :: y_temp (6)       ! temporary vector for LU decomposition
      Real(DbKi)                            :: LU_temp(6,6)     ! temporary matrix for LU decomposition
      

      ! Initialize temp variables
      y_temp   = 0.0_DbKi
! FIXME: should LU_temp be set to M_out before calling LUsolve?????
      LU_temp  = 0.0_DbKi

      CALL Body_DoRHS(Body, m, p)

      ! solve for accelerations in [M]{a}={f} using LU decomposition
      CALL LUsolve(6, Body%M, LU_temp, Body%F6net, y_temp, acc)

      ! fill in state derivatives
      Xd(7:12) = Body%v6       ! dxdt = V   (velocities)
      Xd(1:6)  = acc           ! dVdt = a   (accelerations) 

      ! store accelerations in case they're useful as output
      Body%a6 = acc
   
      ! check for NaNs (should check all state derivatives, not just first 6)
      DO J = 1, 6
         IF (Is_NaN(Xd(J))) THEN
            print *, "NaN detected at time ", Body%time, " in Body ",Body%IdNum, "in MoorDyn,"
            IF (wordy > 0) print *, "state derivatives:"
            IF (wordy > 0) print *, Xd
            EXIT
         END IF
      END DO


   END SUBROUTINE Body_GetStateDeriv
   !--------------------------------------------------------------

   !--------------------------------------------------------------
   SUBROUTINE Body_DoRHS(Body, m, p)

      Type(MD_Body),         INTENT(INOUT)  :: Body        ! the Bodyion object
      TYPE(MD_MiscVarType),  INTENT(INOUT)  :: m           ! passing along all mooring objects
      TYPE(MD_ParameterType),INTENT(IN   )  :: p           ! Parameters
      
      !TYPE(MD_MiscVarType), INTENT(INOUT)  :: m       ! misc/optimization variables

      INTEGER(IntKi)             :: l         ! index of attached lines
      INTEGER(IntKi)             :: I         ! index
      INTEGER(IntKi)             :: J         ! index
      INTEGER(IntKi)             :: K         ! index

      Real(DbKi)                 :: Fgrav(3)           ! body weight force
      Real(DbKi)                 :: body_rCGrotated(3) ! instantaneous vector from body ref point to CG
      Real(DbKi)                 :: U(3)               ! water velocity - zero for now
      Real(DbKi)                 :: Ud(3)              ! water acceleration- zero for now
      Real(DbKi)                 :: vi(6)              ! relative water velocity (last 3 terms are rotatonal and will be set to zero
      Real(DbKi)                 :: F6_i(6)            ! net force and moments from an attached object
      Real(DbKi)                 :: M6_i(6,6)          ! mass and inertia from an attached object

      ! Initialize variables
      U = 0.0_DbKi      ! Set to zero for now

      ! First, the body's own mass matrix must be adjusted based on its orientation so that 
      ! we have a mass matrix in the global orientation frame
      Body%M = RotateM6(Body%M0, Body%OrMat)

      !gravity on core body
      Fgrav(1) = 0.0_DbKi
      Fgrav(2) = 0.0_DbKi
      Fgrav(3) = Body%bodyV * p%rhow * p%g - Body%bodyM * p%g ! weight+buoyancy vector

      body_rCGrotated = MATMUL(Body%OrMat, Body%rCG) ! rotateVector3(body_rCG, OrMat, body_rCGrotated); ! relative vector to body CG in inertial orientation
      CALL translateForce3to6DOF(body_rCGrotated, Fgrav, Body%F6net)  ! gravity forces and moments about body ref point given CG location


      ! --------------------------------- apply wave kinematics ------------------------------------
      !env->waves->getU(r6, t, U); ! call generic function to get water velocities <<<<<<<<< all needs updating

      !   for (int J=0; J<3; J++)
      !      Ud[J] = 0.0;                 ! set water accelerations as zero for now
      ! ------------------------------------------------------------------------------------------

      ! viscous drag calculation (on core body)
      vi(1:3) = U - Body%v6(1:3)  ! relative flow velocity over body ref point
      vi(4:6) =   - Body%v6(4:6)  ! for rotation, this is just the negative of the body's rotation for now (not allowing flow rotation)

      Body%F6net = Body%F6net + 0.5*p%rhoW * vi * abs(vi) * Body%bodyCdA
      ! <<< NOTE, for body this should be fixed to account for orientation!! <<< what about drag in rotational DOFs??? <<<<<<<<<<<<<<

   
   
      ! Get contributions from any dependent connections
      do l = 1,Body%nAttachedC
      
         ! get net force and mass from Connection on body ref point (global orientation)
         CALL Connect_GetNetForceAndMass( m%ConnectList(Body%attachedC(l)), Body%r6(1:3), F6_i, M6_i, m, p)
         
         ! sum quantitites
         Body%F6net = Body%F6net + F6_i
         Body%M     = Body%M     + M6_i
       end do
      
      ! Get contributions from any dependent Rods
      do l=1,Body%nAttachedR
      
         ! get net force and mass from Rod on body ref point (global orientation)
         CALL Rod_GetNetForceAndMass(m%RodList(Body%attachedR(l)), Body%r6(1:3), F6_i, M6_i, m, p)
         
         ! sum quantitites
         Body%F6net = Body%F6net + F6_i
         Body%M     = Body%M     + M6_i
      end do


   END SUBROUTINE Body_DoRHS
   !=====================================================================




   ! this function handles assigning a connection to a body
   !--------------------------------------------------------------
   SUBROUTINE Body_AddConnect(Body, connectID, coords)

      Type(MD_Body),      INTENT(INOUT)  :: Body        ! the Connection object
      Integer(IntKi),     INTENT(IN   )  :: connectID
      REAL(DbKi),         INTENT(IN   )  :: coords(3)


      IF (wordy > 0) Print*, "C", connectID, "->B", Body%IdNum
      
      IF(Body%nAttachedC < 30) THEN                ! this is currently just a maximum imposed by a fixed array size.  could be improved.
         Body%nAttachedC = Body%nAttachedC + 1     ! increment the number connected
         Body%AttachedC(Body%nAttachedC) = connectID
         Body%rConnectRel(:,Body%nAttachedC) = coords  ! store relative position of connect on body
      ELSE
         Print*, "too many Points attached to Body ", Body%IdNum, " in MoorDyn!"
      END IF

   END SUBROUTINE Body_AddConnect


   ! this function handles assigning a rod to a body
   !--------------------------------------------------------------
   SUBROUTINE Body_AddRod(Body, rodID, coords)

      Type(MD_Body),      INTENT(INOUT)  :: Body        ! the Connection object
      Integer(IntKi),     INTENT(IN   )  :: rodID
      REAL(DbKi),         INTENT(IN   )  :: coords(6)  ! positions of rod ends A and B relative to body
      
      REAL(DbKi)                         :: tempUnitVec(3)
      REAL(DbKi)                         :: dummyLength

      IF (wordy > 0) Print*, "R", rodID, "->B", Body%IdNum
      
      IF(Body%nAttachedR < 30) THEN                ! this is currently just a maximum imposed by a fixed array size.  could be improved.
         Body%nAttachedR = Body%nAttachedR + 1     ! increment the number connected
         
         ! store rod ID
         Body%AttachedR(Body%nAttachedR) = rodID   
         
         ! store Rod end A relative position and unit vector from end A to B
         CALL UnitVector(coords(1:3), coords(4:6), tempUnitVec, dummyLength)
         Body%r6RodRel(1:3, Body%nAttachedR) = coords(1:3)
         Body%r6RodRel(4:6, Body%nAttachedR) = tempUnitVec
         
      ELSE
         Print*, "too many rods attached to Body ", Body%IdNum, " in MoorDyn"
      END IF

   END SUBROUTINE Body_AddRod



!++++++++++++++++++++++++++++++++++++++++++++++++++++++++++++++++++++++++++++++++++++++++++++++++++++++++++++++++++++++++++++++++++
! ###### The following four routines are Jacobian routines for linearization capabilities #######
! If the module does not implement them, set ErrStat = ErrID_Fatal in SD_Init() when InitInp%Linearize is .true.
!----------------------------------------------------------------------------------------------------------------------------------
!> Routine to compute the Jacobians of the output (Y), continuous- (X), discrete- (Xd), and constraint-state (Z) functions
!! with respect to the inputs (u). The partial derivatives dY/du, dX/du, dXd/du, and DZ/du are returned.
SUBROUTINE MD_JacobianPInput( t, u, p, x, xd, z, OtherState, y, m, ErrStat, ErrMsg, dYdu, dXdu, dXddu, dZdu)
   REAL(DbKi),                        INTENT(IN   ) :: t                  !< Time in seconds at operating point
   TYPE(MD_InputType),                INTENT(INOUT) :: u                  !< Inputs at operating point (may change to inout if a mesh copy is required)
   TYPE(MD_ParameterType),            INTENT(IN   ) :: p                  !< Parameters
   TYPE(MD_ContinuousStateType),      INTENT(IN   ) :: x                  !< Continuous states at operating point
   TYPE(MD_DiscreteStateType),        INTENT(IN   ) :: xd                 !< Discrete states at operating point
   TYPE(MD_ConstraintStateType),      INTENT(IN   ) :: z                  !< Constraint states at operating point
   TYPE(MD_OtherStateType),           INTENT(IN   ) :: OtherState         !< Other states at operating point
   TYPE(MD_OutputType),               INTENT(INOUT) :: y                  !< Output (change to inout if a mesh copy is required); Output fields are not used by this routine, but type is available here so that mesh parameter information (i.e., connectivity) does not have to be recalculated for dYdu.
   TYPE(MD_MiscVarType),              INTENT(INOUT) :: m                  !< Misc/optimization variables
   INTEGER(IntKi),                    INTENT(  OUT) :: ErrStat            !< Error status of the operation
   CHARACTER(*),                      INTENT(  OUT) :: ErrMsg             !< Error message if ErrStat /= ErrID_None
   REAL(R8Ki), ALLOCATABLE, OPTIONAL, INTENT(INOUT) :: dYdu(:,:)          !< Partial derivatives of output functions (Y) wrt the inputs (u) [intent in to avoid deallocation]
   REAL(R8Ki), ALLOCATABLE, OPTIONAL, INTENT(INOUT) :: dXdu(:,:)          !< Partial derivatives of continuous state functions (X) wrt the inputs (u) [intent in to avoid deallocation]
   REAL(R8Ki), ALLOCATABLE, OPTIONAL, INTENT(INOUT) :: dXddu(:,:)         !< Partial derivatives of discrete state functions (Xd) wrt the inputs (u) [intent in to avoid deallocation]
   REAL(R8Ki), ALLOCATABLE, OPTIONAL, INTENT(INOUT) :: dZdu(:,:)          !< Partial derivatives of constraint state functions (Z) wrt the inputs (u) [intent in to avoid deallocation]
   
   ! local variables
   TYPE(MD_OutputType)          :: y_m, y_p
   TYPE(MD_ContinuousStateType) :: x_m, x_p
   TYPE(MD_InputType)           :: u_perturb
   REAL(R8Ki)                   :: delta_p, delta_m   ! delta change in input (plus, minus)
   INTEGER(IntKi)               :: i
   integer(intKi)               :: ErrStat2
   character(ErrMsgLen)         :: ErrMsg2
   character(*), parameter      :: RoutineName = 'MD_JacobianPInput'
   
   ! Initialize ErrStat
   ErrStat = ErrID_None
   ErrMsg  = ''
   
   ! get OP values here:
   call MD_CalcOutput( t, u, p, x, xd, z, OtherState, y, m, ErrStat2, ErrMsg2 ); if(Failed()) return
   
   ! make a copy of the inputs to perturb
   call MD_CopyInput( u, u_perturb, MESH_NEWCOPY, ErrStat2, ErrMsg2); if(Failed()) return
   
   IF ( PRESENT( dYdu ) ) THEN
      ! Calculate the partial derivative of the output functions (Y) with respect to the inputs (u) here:
      if (.not. allocated(dYdu) ) then
         call AllocAry(dYdu, p%Jac_ny, size(p%Jac_u_indx,1),'dYdu', ErrStat2, ErrMsg2); if(Failed()) return
      end if
      ! make a copy of outputs because we will need two for the central difference computations (with orientations)
      call MD_CopyOutput( y, y_p, MESH_NEWCOPY, ErrStat2, ErrMsg2); if(Failed()) return
      call MD_CopyOutput( y, y_m, MESH_NEWCOPY, ErrStat2, ErrMsg2); if(Failed()) return
      do i=1,size(p%Jac_u_indx,1)
         ! get u_op + delta_p u
         call MD_CopyInput( u, u_perturb, MESH_UPDATECOPY, ErrStat2, ErrMsg2 ); call SetErrStat(ErrStat2,ErrMsg2,ErrStat,ErrMsg,RoutineName)
         call MD_Perturb_u( p, i, 1, u_perturb, delta_p )
         ! compute y at u_op + delta_p u
         call MD_CalcOutput( t, u_perturb, p, x, xd, z, OtherState, y_p, m, ErrStat2, ErrMsg2 ); call SetErrStat(ErrStat2,ErrMsg2,ErrStat,ErrMsg,RoutineName)
         ! get u_op - delta_m u
         call MD_CopyInput( u, u_perturb, MESH_UPDATECOPY, ErrStat2, ErrMsg2 ); call SetErrStat(ErrStat2,ErrMsg2,ErrStat,ErrMsg,RoutineName)
         call MD_Perturb_u( p, i, -1, u_perturb, delta_m )
         ! compute y at u_op - delta_m u
         call MD_CalcOutput( t, u_perturb, p, x, xd, z, OtherState, y_m, m, ErrStat2, ErrMsg2 ); call SetErrStat(ErrStat2,ErrMsg2,ErrStat,ErrMsg,RoutineName)
         ! get central difference:
         call MD_Compute_dY( p, y_p, y_m, delta_p, dYdu(:,i) )
      end do
      if(Failed()) return
   END IF
   IF ( PRESENT( dXdu ) ) THEN
      if (.not. allocated(dXdu)) then
         call AllocAry(dXdu, p%Jac_nx, size(p%Jac_u_indx,1), 'dXdu', ErrStat2, ErrMsg2); if (Failed()) return
      endif
      do i=1,size(p%Jac_u_indx,1)
         ! get u_op + delta u
         call MD_CopyInput( u, u_perturb, MESH_UPDATECOPY, ErrStat2, ErrMsg2 ); call SetErrStat(ErrStat2,ErrMsg2,ErrStat,ErrMsg,RoutineName)
         call MD_Perturb_u( p, i, 1, u_perturb, delta_p )
         ! compute x at u_op + delta u
         call MD_CalcContStateDeriv( t, u_perturb, p, x, xd, z, OtherState, m, x_p, ErrStat2, ErrMsg2 ); call SetErrStat(ErrStat2,ErrMsg2,ErrStat,ErrMsg,RoutineName)
         ! get u_op - delta u
         call MD_CopyInput( u, u_perturb, MESH_UPDATECOPY, ErrStat2, ErrMsg2 ); call SetErrStat(ErrStat2,ErrMsg2,ErrStat,ErrMsg,RoutineName) 
         call MD_Perturb_u( p, i, -1, u_perturb, delta_m )
         ! compute x at u_op - delta u
         call MD_CalcContStateDeriv( t, u_perturb, p, x, xd, z, OtherState, m, x_m, ErrStat2, ErrMsg2 ); call SetErrStat(ErrStat2,ErrMsg2,ErrStat,ErrMsg,RoutineName) 
         ! get central difference:
         ! we may have had an error allocating memory, so we'll check
         if(Failed()) return
         ! get central difference:
         call MD_Compute_dX( p, x_p, x_m, delta_p, dXdu(:,i) )
      end do
   END IF ! dXdu
   IF ( PRESENT( dXddu ) ) THEN
      if (allocated(dXddu)) deallocate(dXddu)
   END IF
   IF ( PRESENT( dZdu ) ) THEN
      if (allocated(dZdu)) deallocate(dZdu)
   END IF
   call CleanUp()
contains

   logical function Failed()
        call SetErrStat(ErrStat2, ErrMsg2, ErrStat, ErrMsg, RoutineName) 
        Failed =  ErrStat >= AbortErrLev
        if (Failed) call CleanUp()
   end function Failed

   subroutine CleanUp()
      call MD_DestroyContState(  x_p, ErrStat2, ErrMsg2 ) ! we don't need this any more
      call MD_DestroyContState(  x_m, ErrStat2, ErrMsg2 ) ! we don't need this any more
      call MD_DestroyOutput(     y_p, ErrStat2, ErrMsg2 )
      call MD_DestroyOutput(     y_m, ErrStat2, ErrMsg2 )
      call MD_DestroyInput(u_perturb, ErrStat2, ErrMsg2 )
   end subroutine cleanup

END SUBROUTINE MD_JacobianPInput
!----------------------------------------------------------------------------------------------------------------------------------
!> Routine to compute the Jacobians of the output (Y), continuous- (X), discrete- (Xd), and constraint-state (Z) functions
!! with respect to the continuous states (x). The partial derivatives dY/dx, dX/dx, dXd/dx, and dZ/dx are returned.
SUBROUTINE MD_JacobianPContState( t, u, p, x, xd, z, OtherState, y, m, ErrStat, ErrMsg, dYdx, dXdx, dXddx, dZdx)
   REAL(DbKi),                        INTENT(IN   ) :: t                  !< Time in seconds at operating point
   TYPE(MD_InputType),                INTENT(INOUT) :: u                  !< Inputs at operating point (may change to inout if a mesh copy is required)
   TYPE(MD_ParameterType),            INTENT(IN   ) :: p                  !< Parameters
   TYPE(MD_ContinuousStateType),      INTENT(IN   ) :: x                  !< Continuous states at operating point
   TYPE(MD_DiscreteStateType),        INTENT(IN   ) :: xd                 !< Discrete states at operating point
   TYPE(MD_ConstraintStateType),      INTENT(IN   ) :: z                  !< Constraint states at operating point
   TYPE(MD_OtherStateType),           INTENT(IN   ) :: OtherState         !< Other states at operating point
   TYPE(MD_OutputType),               INTENT(INOUT) :: y                  !< Output (change to inout if a mesh copy is required); Output fields are not used by this routine, but type is available here so that mesh parameter information (i.e., connectivity) does not have to be recalculated for dYdx.
   TYPE(MD_MiscVarType),              INTENT(INOUT) :: m                  !< Misc/optimization variables
   INTEGER(IntKi),                    INTENT(  OUT) :: ErrStat            !< Error status of the operation
   CHARACTER(*),                      INTENT(  OUT) :: ErrMsg             !< Error message if ErrStat /= ErrID_None
   REAL(R8Ki), ALLOCATABLE, OPTIONAL, INTENT(INOUT) :: dYdx(:,:)          !< Partial derivatives of output functions wrt the continuous states (x) [intent in to avoid deallocation]
   REAL(R8Ki), ALLOCATABLE, OPTIONAL, INTENT(INOUT) :: dXdx(:,:)          !< Partial derivatives of continuous state functions (X) wrt the continuous states (x) [intent in to avoid deallocation]
   REAL(R8Ki), ALLOCATABLE, OPTIONAL, INTENT(INOUT) :: dXddx(:,:)         !< Partial derivatives of discrete state functions (Xd) wrt the continuous states (x) [intent in to avoid deallocation]
   REAL(R8Ki), ALLOCATABLE, OPTIONAL, INTENT(INOUT) :: dZdx(:,:)          !< Partial derivatives of constraint state functions (Z) wrt the continuous states (x) [intent in to avoid deallocation]
   ! local variables
   TYPE(MD_OutputType)          :: y_p, y_m
   TYPE(MD_ContinuousStateType) :: x_p, x_m
   TYPE(MD_ContinuousStateType) :: x_perturb
   REAL(R8Ki)                   :: delta        ! delta change in input or state
   INTEGER(IntKi)               :: i, k
   INTEGER(IntKi)               :: ErrStat2
   CHARACTER(ErrMsgLen)         :: ErrMsg2
   CHARACTER(*), PARAMETER      :: RoutineName = 'MD_JacobianPContState'
   
   ! Initialize ErrStat
   ErrStat = ErrID_None
   ErrMsg  = ''
   
   ! make a copy of the continuous states to perturb NOTE: MESH_NEWCOPY
   call MD_CopyContState( x, x_perturb, MESH_NEWCOPY, ErrStat2, ErrMsg2); if(Failed()) return
   
   IF ( PRESENT( dYdx ) ) THEN
      ! Calculate the partial derivative of the output functions (Y) with respect to the continuous states (x) here:
      if (.not. allocated(dYdx)) then
         call AllocAry(dYdx, p%Jac_ny, p%Jac_nx, 'dYdx', ErrStat2, ErrMsg2); if(Failed()) return
      end if
      ! make a copy of outputs because we will need two for the central difference computations (with orientations)
      call MD_CopyOutput( y, y_p, MESH_NEWCOPY, ErrStat2, ErrMsg2); call SetErrStat(ErrStat2,ErrMsg2,ErrStat,ErrMsg,RoutineName)
      call MD_CopyOutput( y, y_m, MESH_NEWCOPY, ErrStat2, ErrMsg2); if(Failed()) return
      do i=1,p%Jac_nx
         ! get x_op + delta x
         call MD_CopyContState( x, x_perturb, MESH_UPDATECOPY, ErrStat2, ErrMsg2 ); call SetErrStat(ErrStat2,ErrMsg2,ErrStat,ErrMsg,RoutineName)
         call MD_perturb_x(p, i, 1, x_perturb, delta )
         ! compute y at x_op + delta x
         call MD_CalcOutput( t, u, p, x_perturb, xd, z, OtherState, y_p, m, ErrStat2, ErrMsg2 ); call SetErrStat(ErrStat2,ErrMsg2,ErrStat,ErrMsg,RoutineName)
         ! get x_op - delta x
         call MD_CopyContState( x, x_perturb, MESH_UPDATECOPY, ErrStat2, ErrMsg2 ); call SetErrStat(ErrStat2,ErrMsg2,ErrStat,ErrMsg,RoutineName)
         call MD_perturb_x(p, i, -1, x_perturb, delta )
         ! compute y at x_op - delta x
         call MD_CalcOutput( t, u, p, x_perturb, xd, z, OtherState, y_m, m, ErrStat2, ErrMsg2 ); call SetErrStat(ErrStat2,ErrMsg2,ErrStat,ErrMsg,RoutineName)
         ! get central difference:
         call MD_Compute_dY( p, y_p, y_m, delta, dYdx(:,i) )
      end do
      if(Failed()) return
   END IF
   
   IF ( PRESENT( dXdx ) ) THEN
      ! Calculate the partial derivative of the continuous state functions (X) with respect to the continuous states (x) here:
      if (.not. allocated(dXdx)) then
         call AllocAry(dXdx, p%Jac_nx, p%Jac_nx, 'dXdx', ErrStat2, ErrMsg2); if(Failed()) return
      end if
      do i=1,p%Jac_nx
         ! get x_op + delta x
         call MD_CopyContState( x, x_perturb, MESH_UPDATECOPY, ErrStat2, ErrMsg2 ); call SetErrStat(ErrStat2,ErrMsg2,ErrStat,ErrMsg,RoutineName)
         call MD_perturb_x(p, i, 1, x_perturb, delta )
         ! compute x at x_op + delta x
         call MD_CalcContStateDeriv( t, u, p, x_perturb, xd, z, OtherState, m, x_p, ErrStat2, ErrMsg2 ); call SetErrStat(ErrStat2,ErrMsg2,ErrStat,ErrMsg,RoutineName)
         ! get x_op - delta x
         call MD_CopyContState( x, x_perturb, MESH_UPDATECOPY, ErrStat2, ErrMsg2 ); call SetErrStat(ErrStat2,ErrMsg2,ErrStat,ErrMsg,RoutineName)
         call MD_perturb_x(p, i, -1, x_perturb, delta )
         ! compute x at x_op - delta x
         call MD_CalcContStateDeriv( t, u, p, x_perturb, xd, z, OtherState, m, x_m, ErrStat2, ErrMsg2 ); call SetErrStat(ErrStat2,ErrMsg2,ErrStat,ErrMsg,RoutineName) 
         if(Failed()) return
         ! get central difference:
         call MD_Compute_dX( p, x_p, x_m, delta, dXdx(:,i) )
      end do
   END IF
   IF ( PRESENT( dXddx ) ) THEN
      if (allocated(dXddx)) deallocate(dXddx)
   END IF
   IF ( PRESENT( dZdx ) ) THEN
      if (allocated(dZdx)) deallocate(dZdx)
   END IF
   call CleanUp()
   
contains

   logical function Failed()
        call SetErrStat(ErrStat2, ErrMsg2, ErrStat, ErrMsg, 'MD_JacobianPContState') 
        Failed =  ErrStat >= AbortErrLev
        if (Failed) call CleanUp()
   end function Failed

   subroutine CleanUp()
      call MD_DestroyOutput(         y_p, ErrStat2, ErrMsg2 )
      call MD_DestroyOutput(         y_m, ErrStat2, ErrMsg2 )
      call MD_DestroyContState(      x_p, ErrStat2, ErrMsg2 )
      call MD_DestroyContState(      x_m, ErrStat2, ErrMsg2 )
      call MD_DestroyContState(x_perturb, ErrStat2, ErrMsg2 )
   end subroutine cleanup

END SUBROUTINE MD_JacobianPContState

!----------------------------------------------------------------------------------------------------------------------------------
!> Routine to compute the Jacobians of the output (Y), continuous- (X), discrete- (Xd), and constraint-state (Z) functions
!! with respect to the discrete states (xd). The partial derivatives dY/dxd, dX/dxd, dXd/dxd, and DZ/dxd are returned.
SUBROUTINE MD_JacobianPDiscState( t, u, p, x, xd, z, OtherState, y, m, ErrStat, ErrMsg, dYdxd, dXdxd, dXddxd, dZdxd )
   REAL(DbKi),                        INTENT(IN   ) :: t                  !< Time in seconds at operating point
   TYPE(MD_InputType),                INTENT(INOUT) :: u                  !< Inputs at operating point (may change to inout if a mesh copy is required)
   TYPE(MD_ParameterType),            INTENT(IN   ) :: p                  !< Parameters
   TYPE(MD_ContinuousStateType),      INTENT(IN   ) :: x                  !< Continuous states at operating point
   TYPE(MD_DiscreteStateType),        INTENT(IN   ) :: xd                 !< Discrete states at operating point
   TYPE(MD_ConstraintStateType),      INTENT(IN   ) :: z                  !< Constraint states at operating point
   TYPE(MD_OtherStateType),           INTENT(IN   ) :: OtherState         !< Other states at operating point
   TYPE(MD_OutputType),               INTENT(INOUT) :: y                  !< Output (change to inout if a mesh copy is required); Output fields are not used by this routine, but type is available here so that mesh parameter information (i.e., connectivity) does not have to be recalculated for dYdx.
   TYPE(MD_MiscVarType),              INTENT(INOUT) :: m                  !< Misc/optimization variables
   INTEGER(IntKi),                    INTENT(  OUT) :: ErrStat    !< Error status of the operation
   CHARACTER(*),                      INTENT(  OUT) :: ErrMsg     !< Error message if ErrStat /= ErrID_None
   REAL(R8Ki), ALLOCATABLE, OPTIONAL, INTENT(INOUT) :: dYdxd(:,:) !< Partial derivatives of output functions (Y) wrt the discrete states (xd) [intent in to avoid deallocation]
   REAL(R8Ki), ALLOCATABLE, OPTIONAL, INTENT(INOUT) :: dXdxd(:,:) !< Partial derivatives of continuous state functions (X) wrt the  discrete states (xd) [intent in to avoid deallocation]
   REAL(R8Ki), ALLOCATABLE, OPTIONAL, INTENT(INOUT) :: dXddxd(:,:)!< Partial derivatives of discrete state functions (Xd) wrt the discrete states (xd) [intent in to avoid deallocation]
   REAL(R8Ki), ALLOCATABLE, OPTIONAL, INTENT(INOUT) :: dZdxd(:,:) !< Partial derivatives of constraint state functions (Z) wrt discrete states (xd) [intent in to avoid deallocation]
   ! Initialize ErrStat
   ErrStat = ErrID_None
   ErrMsg  = ''
   IF ( PRESENT( dYdxd ) ) THEN
   END IF
   IF ( PRESENT( dXdxd ) ) THEN
   END IF
   IF ( PRESENT( dXddxd ) ) THEN
   END IF
   IF ( PRESENT( dZdxd ) ) THEN
   END IF
END SUBROUTINE MD_JacobianPDiscState
!----------------------------------------------------------------------------------------------------------------------------------
!> Routine to compute the Jacobians of the output (Y), continuous- (X), discrete- (Xd), and constraint-state (Z) functions
!! with respect to the constraint states (z). The partial derivatives dY/dz, dX/dz, dXd/dz, and DZ/dz are returned.
SUBROUTINE MD_JacobianPConstrState( t, u, p, x, xd, z, OtherState, y, m, ErrStat, ErrMsg, dYdz, dXdz, dXddz, dZdz )
   REAL(DbKi),                        INTENT(IN   ) :: t                  !< Time in seconds at operating point
   TYPE(MD_InputType),                INTENT(INOUT) :: u                  !< Inputs at operating point (may change to inout if a mesh copy is required)
   TYPE(MD_ParameterType),            INTENT(IN   ) :: p                  !< Parameters
   TYPE(MD_ContinuousStateType),      INTENT(IN   ) :: x                  !< Continuous states at operating point
   TYPE(MD_DiscreteStateType),        INTENT(IN   ) :: xd                 !< Discrete states at operating point
   TYPE(MD_ConstraintStateType),      INTENT(IN   ) :: z                  !< Constraint states at operating point
   TYPE(MD_OtherStateType),           INTENT(IN   ) :: OtherState         !< Other states at operating point
   TYPE(MD_OutputType),               INTENT(INOUT) :: y                  !< Output (change to inout if a mesh copy is required); Output fields are not used by this routine, but type is available here so that mesh parameter information (i.e., connectivity) does not have to be recalculated for dYdx.
   TYPE(MD_MiscVarType),              INTENT(INOUT) :: m                  !< Misc/optimization variables
   INTEGER(IntKi),                    INTENT(  OUT) :: ErrStat    !< Error status of the operation
   CHARACTER(*),                      INTENT(  OUT) :: ErrMsg     !< Error message if ErrStat /= ErrID_None
   REAL(R8Ki), ALLOCATABLE, OPTIONAL, INTENT(INOUT) :: dYdz(:,:)  !< Partial derivatives of output functions (Y) with respect to the constraint states (z) [intent in to avoid deallocation]
   REAL(R8Ki), ALLOCATABLE, OPTIONAL, INTENT(INOUT) :: dXdz(:,:)  !< Partial derivatives of continuous state functions (X) with respect to the constraint states (z) [intent in to avoid deallocation]
   REAL(R8Ki), ALLOCATABLE, OPTIONAL, INTENT(INOUT) :: dXddz(:,:) !< Partial derivatives of discrete state functions (Xd) with respect to the constraint states (z) [intent in to avoid deallocation]
   REAL(R8Ki), ALLOCATABLE, OPTIONAL, INTENT(INOUT) :: dZdz(:,:)  !< Partial derivatives of constraint state functions (Z) with respect to the constraint states (z) [intent in to avoid deallocation]
   ! local variables
   character(*), parameter                                       :: RoutineName = 'MD_JacobianPConstrState'
   ! Initialize ErrStat
   ErrStat = ErrID_None
   ErrMsg  = ''
   IF ( PRESENT( dYdz ) ) THEN
   END IF
   IF ( PRESENT( dXdz ) ) THEN
      if (allocated(dXdz)) deallocate(dXdz)
   END IF
   IF ( PRESENT( dXddz ) ) THEN
      if (allocated(dXddz)) deallocate(dXddz)
   END IF
   IF ( PRESENT(dZdz) ) THEN
   END IF
END SUBROUTINE MD_JacobianPConstrState
!++++++++++++++++++++++++++++++++++++++++++++++++++++++++++++++++++++++++++++++++++++++++++++++++++++++++++++++++++++++++++++++++++
!> Routine to pack the data structures representing the operating points into arrays for linearization.
SUBROUTINE MD_GetOP( t, u, p, x, xd, z, OtherState, y, m, ErrStat, ErrMsg, u_op, y_op, x_op, dx_op, xd_op, z_op )
   REAL(DbKi),                        INTENT(IN   ) :: t          !< Time in seconds at operating point
   TYPE(MD_InputType),                INTENT(INOUT) :: u          !< Inputs at operating point (may change to inout if a mesh copy is required)
   TYPE(MD_ParameterType),            INTENT(IN   ) :: p          !< Parameters
   TYPE(MD_ContinuousStateType),      INTENT(IN   ) :: x          !< Continuous states at operating point
   TYPE(MD_DiscreteStateType),        INTENT(IN   ) :: xd         !< Discrete states at operating point
   TYPE(MD_ConstraintStateType),      INTENT(IN   ) :: z          !< Constraint states at operating point
   TYPE(MD_OtherStateType),           INTENT(IN   ) :: OtherState !< Other states at operating point
   TYPE(MD_OutputType),               INTENT(IN   ) :: y          !< Output at operating point
   TYPE(MD_MiscVarType),              INTENT(INOUT) :: m          !< Misc/optimization variables
   INTEGER(IntKi),                    INTENT(  OUT) :: ErrStat    !< Error status of the operation
   CHARACTER(*),                      INTENT(  OUT) :: ErrMsg     !< Error message if ErrStat /= ErrID_None
   REAL(ReKi), ALLOCATABLE, OPTIONAL, INTENT(INOUT) :: u_op(:)    !< values of linearized inputs
   REAL(ReKi), ALLOCATABLE, OPTIONAL, INTENT(INOUT) :: y_op(:)    !< values of linearized outputs
   REAL(ReKi), ALLOCATABLE, OPTIONAL, INTENT(INOUT) :: x_op(:)    !< values of linearized continuous states
   REAL(ReKi), ALLOCATABLE, OPTIONAL, INTENT(INOUT) :: dx_op(:)   !< values of first time derivatives of linearized continuous states
   REAL(ReKi), ALLOCATABLE, OPTIONAL, INTENT(INOUT) :: xd_op(:)   !< values of linearized discrete states
   REAL(ReKi), ALLOCATABLE, OPTIONAL, INTENT(INOUT) :: z_op(:)    !< values of linearized constraint states
   ! Local
   INTEGER(IntKi)                                                :: idx, i
   INTEGER(IntKi)                                                :: nu
   INTEGER(IntKi)                                                :: ny
   INTEGER(IntKi)                                                :: ErrStat2
   CHARACTER(ErrMsgLen)                                          :: ErrMsg2
   CHARACTER(*), PARAMETER                                       :: RoutineName = 'MD_GetOP'
   LOGICAL                                                       :: FieldMask(FIELDMASK_SIZE)
   TYPE(MD_ContinuousStateType)                                  :: dx          ! derivative of continuous states at operating point
   ErrStat = ErrID_None
   ErrMsg  = ''
   ! inputs
   IF ( PRESENT( u_op ) ) THEN
      nu = size(p%Jac_u_indx,1) + u%CoupledKinematics(1)%NNodes * 6  ! Jac_u_indx has 3 orientation angles, but the OP needs the full 9 elements of the DCM (thus 6 more per node)
      if (.not. allocated(u_op)) then
         call AllocAry(u_op, nu, 'u_op', ErrStat2, ErrMsg2); if(Failed()) return
      end if
      idx = 1
      FieldMask = .false.
      FieldMask(MASKID_TranslationDisp) = .true.
      FieldMask(MASKID_Orientation)     = .true.
      FieldMask(MASKID_TranslationVel)  = .true.
      FieldMask(MASKID_RotationVel)     = .true.
      FieldMask(MASKID_TranslationAcc)  = .true.
      FieldMask(MASKID_RotationAcc)     = .true.
      ! fill in the u_op values from the input mesh
      call PackMotionMesh(u%CoupledKinematics(1), u_op, idx, FieldMask=FieldMask)
      
      ! now do the active tensioning commands if there are any
      if (allocated(u%DeltaL)) then
         do i=1,size(u%DeltaL)
            u_op(idx) = u%DeltaL(i)
            idx = idx + 1
            u_op(idx) = u%DeltaLdot(i)
            idx = idx + 1
         end do
      endif
   END IF
   ! outputs
   IF ( PRESENT( y_op ) ) THEN
      ny = p%Jac_ny + y%CoupledLoads(1)%NNodes * 6  ! Jac_ny has 3 orientation angles, but the OP needs the full 9 elements of the DCM (thus 6 more per node)
      if (.not. allocated(y_op)) then
         call AllocAry(y_op, ny, 'y_op', ErrStat2, ErrMsg2); if(Failed()) return
      end if
      idx = 1
      call PackLoadMesh(y%CoupledLoads(1), y_op, idx)
      do i=1,p%NumOuts
         y_op(idx) = y%WriteOutput(i)
         idx = idx + 1
      end do
   END IF
   ! states
   IF ( PRESENT( x_op ) ) THEN
      if (.not. allocated(x_op)) then
         call AllocAry(x_op, p%Jac_nx,'x_op',ErrStat2,ErrMsg2); if (Failed()) return
      end if
      do i=1, p%Jac_nx
         x_op(i) = x%states(i)
      end do
   END IF
   ! state derivatives?
   IF ( PRESENT( dx_op ) ) THEN
      if (.not. allocated(dx_op)) then
         call AllocAry(dx_op, p%Jac_nx,'dx_op',ErrStat2,ErrMsg2); if(failed()) return
      end if
      call MD_CalcContStateDeriv( t, u, p, x, xd, z, OtherState, m, dx, ErrStat2, ErrMsg2 ) ; if(Failed()) return
      do i=1, p%Jac_nx
         dx_op(i) = dx%states(i)
      end do
   END IF
   IF ( PRESENT( xd_op ) ) THEN
      ! pass
   END IF
   IF ( PRESENT( z_op ) ) THEN
      ! pass
   END IF
   call CleanUp()
contains
   logical function Failed()
        call SetErrStat(ErrStat2, ErrMsg2, ErrStat, ErrMsg, 'MD_GetOP') 
        Failed =  ErrStat >= AbortErrLev
        if (Failed) call CleanUp()
   end function Failed

   subroutine CleanUp()
      call MD_DestroyContState(dx, ErrStat2, ErrMsg2);
   end subroutine
END SUBROUTINE MD_GetOP





   ! :::::::::::::::::::::::::: below are some wave related functions :::::::::::::::::::::::::::::::
   
   
   ! master function to get wave/water kinematics at a given point -- called by each object fro grid-based data
   SUBROUTINE getWaveKin(p, x, y, z, t, tindex, U, Ud, zeta, PDyn)
   
      ! note, this whole approach assuems that px, py, and pz are in increasing order
   
      TYPE(MD_ParameterType),INTENT (IN   )       :: p       ! MoorDyn parameters (contains the wave info for now)
      Real(DbKi),            INTENT (IN   )       :: x
      Real(DbKi),            INTENT (IN   )       :: y
      Real(DbKi),            INTENT (IN   )       :: z
      Real(DbKi),            INTENT (IN   )       :: t
      INTEGER(IntKi),        INTENT (INOUT)       :: tindex  ! pass time index to try starting from, returns identified time index
      Real(DbKi),            INTENT (INOUT)       :: U(3)
      Real(DbKi),            INTENT (INOUT)       :: Ud(3)
      Real(DbKi),            INTENT (INOUT)       :: zeta
      Real(DbKi),            INTENT (INOUT)       :: PDyn


      INTEGER(IntKi)             :: ix, iy, iz, it        ! indeces for interpolation      
      INTEGER(IntKi)             :: N                     ! number of rod elements for convenience
      Real(DbKi)                 :: fx, fy, fz, ft        ! interpolation fractions
      Real(DbKi)                 :: qt                    ! used in time step interpolation
   
      
      CALL getInterpNums(p%px   , x,      1, ix, fx)
      CALL getInterpNums(p%py   , y,      1, iy, fy)
      CALL getInterpNums(p%pz   , z,      1, iz, fz)
      CALL getInterpNums(p%tWave, t, tindex, it, ft)
      tindex = it
      
      CALL calculate3Dinterpolation(p%zeta, ix, iy, it, fx, fy, ft, zeta)
      
      CALL calculate4Dinterpolation(p%PDyn, ix, iy, iz, it, fx, fy, fz, ft, PDyn)
      
      CALL calculate4Dinterpolation(p%ux, ix, iy, iz, it, fx, fy, fz, ft, U(1)  )
      CALL calculate4Dinterpolation(p%uy, ix, iy, iz, it, fx, fy, fz, ft, U(2)  )
      CALL calculate4Dinterpolation(p%uz, ix, iy, iz, it, fx, fy, fz, ft, U(3)  )      
      CALL calculate4Dinterpolation(p%ax, ix, iy, iz, it, fx, fy, fz, ft, Ud(1) )
      CALL calculate4Dinterpolation(p%ay, ix, iy, iz, it, fx, fy, fz, ft, Ud(2) )
      CALL calculate4Dinterpolation(p%az, ix, iy, iz, it, fx, fy, fz, ft, Ud(3) )
      
      
   END SUBROUTINE


   SUBROUTINE getDepthFromBathymetry(BathymetryGrid, BathGrid_Xs, BathGrid_Ys, LineX, LineY, depth)

      REAL(DbKi),      INTENT(IN   )       :: BathymetryGrid(:,:) ! need colons or some sort of dimension setting
      REAL(DbKi),      INTENT(IN   )       :: BathGrid_Xs(:)
      REAL(DbKi),      INTENT(IN   )       :: BathGrid_Ys(:)
      REAL(DbKi),      INTENT(IN   )       :: LineX
      REAL(DbKi),      INTENT(IN   )       :: LineY 
      REAL(DbKi),      INTENT(  OUT)       :: depth 

      INTEGER(IntKi)                       :: ix, iy         ! indeces for interpolation      
      Real(DbKi)                           :: fx, fy         ! interpolation fractions

      CALL getInterpNums(BathGrid_Xs, LineX, 1, ix, fx)
      CALL getInterpNums(BathGrid_Ys, LineY, 1, iy, fy)

      CALL calculate2Dinterpolation(BathymetryGrid, ix, iy, fx, fy, depth)

   END SUBROUTINE getDepthFromBathymetry
   
   
   SUBROUTINE getInterpNums(xlist, xin, istart, i, fout)
      
      Real(DbKi),    INTENT (IN   )            :: xlist(:)      ! list of x values
      Real(DbKi),    INTENT (IN   )            :: xin           ! x value to be interpolated
      Integer(IntKi),INTENT (IN   )            :: istart        ! first lower index to try
      Integer(IntKi),INTENT (  OUT)            :: i             ! lower index to interpolate from
      Real(DbKi),    INTENT (  OUT)            :: fout          ! fraction to return   such that y* = y[i] + fout*(y[i+1]-y[i])
      
      Integer(IntKi)                           :: i1
      Integer(IntKi)                           :: nx
      
      i1 = 1   ! Setting in declaration causes an implied save, which would never allow this routine to find anything at the start of the array.

      nx = SIZE(xlist)
      
      if (xin <= xlist(1)) THEN                !  below lowest data point
         i = 1_IntKi
         fout = 0.0_DbKi
      
      else if (xlist(nx) <= xin) THEN          ! above highest data point
         i = nx
         fout = 0.0_DbKi
      
      else                                     ! within the data range
     
         IF (xlist(min(istart,nx)) < xin) i1 = istart  ! if istart is below the actual value, start with it instead of starting at 1 to save time, but make sure it doesn't overstep the array
      
         DO i = i1, nx-1
            IF (xlist(i+1) > xin) THEN
               fout = (xin - xlist(i) )/( xlist(i+1) - xlist(i) )
               exit
            END IF
         END DO
      END IF
      
   END SUBROUTINE
   
  
   SUBROUTINE calculate4Dinterpolation(f, ix0, iy0, iz0, it0, fx, fy, fz, ft, c)

      Real(DbKi),     INTENT (IN   )        :: f(:,:,:,:)                ! data array
      INTEGER(IntKi), INTENT (IN   )        :: ix0, iy0, iz0, it0        ! indices for interpolation
      Real(DbKi),     INTENT (IN   )        :: fx, fy, fz, ft            ! interpolation fractions
      Real(DbKi),     INTENT (  OUT)        :: c                         ! the output value
                                         
      INTEGER(IntKi)                        :: ix1, iy1, iz1, it1        ! second indices
      REAL(DbKi)                            :: c000, c001, c010, c011, c100, c101, c110, c111
      REAL(DbKi)                            :: c00, c01, c10, c11, c0, c1  
      
      ! handle end case conditions
      if (fx == 0) then 
         ix1 = ix0
      else  
         ix1 = min(ix0+1,size(f,4))    ! don't overstep bounds
      end if
      
      if (fy == 0) then
         iy1 = iy0
      else
         iy1 = min(iy0+1,size(f,3))    ! don't overstep bounds
      end if
      
      if (fz == 0) then
         iz1 = iz0
      else         
         iz1 = min(iz0+1,size(f,2))    ! don't overstep bounds
      end if
      
      if (ft == 0) then
         it1 = it0
      else  
         it1 = min(it0+1,size(f,1))    ! don't overstep bounds
      end if
      
      c000 = f(it0,iz0,iy0,ix0)*(1.0-ft) + f(it1,iz0,iy0,ix0)*ft
      c001 = f(it0,iz1,iy0,ix0)*(1.0-ft) + f(it1,iz1,iy0,ix0)*ft
      c010 = f(it0,iz0,iy1,ix0)*(1.0-ft) + f(it1,iz0,iy1,ix0)*ft
      c011 = f(it0,iz1,iy1,ix0)*(1.0-ft) + f(it1,iz1,iy1,ix0)*ft
      c100 = f(it0,iz0,iy0,ix1)*(1.0-ft) + f(it1,iz0,iy0,ix1)*ft
      c101 = f(it0,iz1,iy0,ix1)*(1.0-ft) + f(it1,iz1,iy0,ix1)*ft
      c110 = f(it0,iz0,iy1,ix1)*(1.0-ft) + f(it1,iz0,iy1,ix1)*ft
      c111 = f(it0,iz1,iy1,ix1)*(1.0-ft) + f(it1,iz1,iy1,ix1)*ft
      
      c00 = c000*(1.0-fx) + c100*fx
      c01 = c001*(1.0-fx) + c101*fx
      c10 = c010*(1.0-fx) + c110*fx
      c11 = c011*(1.0-fx) + c111*fx

      c0  = c00 *(1.0-fy) + c10 *fy
      c1  = c01 *(1.0-fy) + c11 *fy

      c   = c0  *(1.0-fz) + c1  *fz
            
   END SUBROUTINE


   SUBROUTINE calculate3Dinterpolation(f, ix0, iy0, iz0, fx, fy, fz, c)

         Real(DbKi),     INTENT (IN   )        :: f(:,:,:)                  ! data array
         INTEGER(IntKi), INTENT (IN   )        :: ix0, iy0, iz0             ! indices for interpolation
         Real(DbKi),     INTENT (IN   )        :: fx, fy, fz                ! interpolation fractions
         Real(DbKi),     INTENT (  OUT)        :: c                         ! the output value
         
         INTEGER(IntKi)                        :: ix1, iy1, iz1             ! second indices
         REAL(DbKi)                            :: c000, c001, c010, c011, c100, c101, c110, c111
         REAL(DbKi)                            :: c00, c01, c10, c11, c0, c1  
         
      ! note that "z" could also be "t" - dimension names are arbitrary

      ! handle end case conditions
      if (fx == 0) then 
         ix1 = ix0
      else  
         ix1 = min(ix0+1,size(f,3))    ! don't overstep bounds
      end if
      
      if (fy == 0) then
         iy1 = iy0
      else
         iy1 = min(iy0+1,size(f,2))    ! don't overstep bounds
      end if
      
      if (fz == 0) then
         iz1 = iz0
      else         
         iz1 = min(iz0+1,size(f,1))    ! don't overstep bounds
      end if
      
      c000 = f(iz0,iy0,ix0)
      c001 = f(iz1,iy0,ix0)
      c010 = f(iz0,iy1,ix0)
      c011 = f(iz1,iy1,ix0)
      c100 = f(iz0,iy0,ix1)
      c101 = f(iz1,iy0,ix1)
      c110 = f(iz0,iy1,ix1)
      c111 = f(iz1,iy1,ix1)
      
      c00 = c000*(1.0-fx) + c100*fx
      c01 = c001*(1.0-fx) + c101*fx
      c10 = c010*(1.0-fx) + c110*fx
      c11 = c011*(1.0-fx) + c111*fx

      c0  = c00 *(1.0-fy) + c10 *fy
      c1  = c01 *(1.0-fy) + c11 *fy

      c   = c0  *(1.0-fz) + c1  *fz

   END SUBROUTINE

   SUBROUTINE calculate2Dinterpolation(f, ix0, iy0, fx, fy, c)
      REAL(DbKi),     INTENT (IN   )        :: f(:,:)                    ! data array
      INTEGER(IntKi), INTENT (IN   )        :: ix0, iy0                  ! indices for interpolation
      REAL(DbKi),     INTENT (IN   )        :: fx, fy                    ! interpolation fractions
      REAL(DbKi),     INTENT (  OUT)        :: c                         ! the output value
      
      INTEGER(IntKi)                        :: ix1, iy1                  ! second indices
      REAL(DbKi)                            :: c00, c01, c10, c11, c0, c1  

      ! handle end case conditions
      IF (fx == 0) THEN
         ix1 = ix0
      ELSE
         ix1 = min(ix0+1,size(f,2))  ! don't overstep bounds
      END IF
      IF (fy == 0) THEN
         iy1 = iy0
      ELSE
         iy1 = min(iy0+1,size(f,1))  ! don't overstep bounds
      END IF
      c00 = f(iy0, ix0)
      c01 = f(iy1, ix0)
      c10 = f(iy0, ix1)
      c11 = f(iy1, ix1)
      c0  = c00 *(1.0-fx) + c10 *fx
      c1  = c01 *(1.0-fx) + c11 *fx
      c   = c0  *(1.0-fy) + c1  *fy
   END SUBROUTINE calculate2Dinterpolation

   ! ============ below are some math convenience functions ===============
   ! should add error checking if I keep these, but hopefully there are existing NWTCLib functions to replace them


   ! return unit vector (u) and in direction from r1 to r2 and distance between points
   !-----------------------------------------------------------------------
   SUBROUTINE UnitVector( r1, r2, u, Length )          ! note: order of parameters chagned in this function
      
      REAL(DbKi),       INTENT(IN   )  :: r1(:)
      REAL(DbKi),       INTENT(IN   )  :: r2(:)
      REAL(DbKi),       INTENT(  OUT)  :: u(:)
      REAL(DbKi),       INTENT(  OUT)  :: length

      u = r2 - r1
      length = TwoNorm(u)

      if ( .NOT. EqualRealNos(length, 0.0_DbKi ) ) THEN
        u = u / Length
      END IF

   END SUBROUTINE UnitVector
   !-----------------------------------------------------------------------

   ! scale vector to desired length 
   !-----------------------------------------------------------------------
   SUBROUTINE ScaleVector( u_in, newlength, u_out )
      REAL(DbKi),       INTENT(IN   )  :: u_in(3)     ! input vector
      REAL(DbKi),       INTENT(IN   )  :: newlength   ! desired length of output vector
      REAL(DbKi),       INTENT(INOUT)  :: u_out(3)    ! output vector (hopefully can be the same as u_in without issue)

      REAL(DbKi)                       :: length_squared
      REAL(DbKi)                       :: scaler
      INTEGER(IntKi)                   :: J
      
      length_squared = 0.0;
      DO J=1,3
         length_squared = length_squared + u_in(J)*u_in(J)
      END DO
      
      if (length_squared > 0) then
         scaler = newlength/sqrt(length_squared)
      else                   ! if original vector is zero, return zero
         scaler = 0_DbKi
      end if
      
      DO J=1,3
         u_out(J) = u_in(J) * scaler 
      END DO

   END SUBROUTINE ScaleVector
   !-----------------------------------------------------------------------


   ! calculate orientation angles of a cylindrical object
   !-----------------------------------------------------------------------
   subroutine GetOrientationAngles(p1, p2, phi, sinPhi, cosPhi, tanPhi, beta, sinBeta, cosBeta, k_hat)
      real(DbKi),   intent(in   ) :: p1(3),p2(3)
      real(DbKi),   intent(  out) :: phi, sinPhi, cosPhi, tanPhi, beta, sinBeta, cosBeta, k_hat(3)
            
      real(DbKi)                  :: vec(3), vecLen, vecLen2D

      ! calculate isntantaneous incline angle and heading, and related trig values
      ! the first and last NodeIndx values point to the corresponding Joint nodes idices which are at the start of the Mesh
      vec      = p2 - p1   
      vecLen   = SQRT(Dot_Product(vec,vec))
      vecLen2D = SQRT(vec(1)**2+vec(2)**2)
      if ( vecLen < 0.000001 ) then
         print *, "ERROR in GetOrientationAngles in MoorDyn" !call SeterrStat(ErrID_Fatal, 'An element of the Morison structure has co-located endpoints!  This should never occur.  Please review your model.', errStat, errMsg, 'Morison_CalcOutput' )
         print *, p1
         print *, p2
         k_hat = NaN ! 1.0/0.0
      else
         k_hat = vec / vecLen 
         phi   = atan2(vecLen2D, vec(3))  ! incline angle   
      end if
      if ( phi < 0.000001) then
         beta = 0.0_ReKi
      else
         beta = atan2(vec(2), vec(1))                    ! heading of incline     
      endif
      sinPhi  = sin(phi)
      cosPhi  = cos(phi)  
      tanPhi  = tan(phi)     
      sinBeta = sin(beta)
      cosBeta = cos(beta)
            
   end subroutine GetOrientationAngles
   !-----------------------------------------------------------------------
   

   ! calculate position and velocity of point based on its position relative to moving 6DOF body
   !-----------------------------------------------------------------------
   SUBROUTINE TransformKinematics(rRelBody, r_in, TransMat, rd_in, r_out, rd_out)
      REAL(DbKi),       INTENT(IN   )  :: rRelBody(:)  ! coordinate of end A
      REAL(DbKi),       INTENT(IN   )  :: r_in(3)      ! Rod unit vector
      REAL(DbKi),       INTENT(IN   )  :: TransMat(3,3)! 
      REAL(DbKi),       INTENT(IN   )  :: rd_in(6)     ! 6DOF velecity vector about Rod end A, in global orientation frame
      REAL(DbKi),       INTENT(  OUT)  :: r_out(3)     ! coordinates of end B
      REAL(DbKi),       INTENT(  OUT)  :: rd_out(3)    ! velocity of end B

      REAL(DbKi)                       :: rRel(3)

      ! rd_in should be in global orientation frame
      ! note: it's okay if r_out and rd_out are 6-size. Only the first 3 will be written, and 4-6 will
      !       already be correct or can be assigned seperately from r_in and rd_in (assuming orientation frames are identical)


      ! locations (unrotated reference frame) about platform reference point  (2021-01-05: just transposed TransMat, it was incorrect before)
      rRel(1) = TransMat(1,1)*rRelBody(1) + TransMat(1,2)*rRelBody(2) + TransMat(1,3)*rRelBody(3) ! x
      rRel(2) = TransMat(2,1)*rRelBody(1) + TransMat(2,2)*rRelBody(2) + TransMat(2,3)*rRelBody(3) ! y
      rRel(3) = TransMat(3,1)*rRelBody(1) + TransMat(3,2)*rRelBody(2) + TransMat(3,3)*rRelBody(3) ! z

      ! absolute locations
      r_out = rRel + r_in

      ! absolute velocities
      rd_out(1) =                   - rd_in(6)*rRel(2) + rd_in(5)*rRel(3) + rd_in(1) ! x   
      rd_out(2) =  rd_in(6)*rRel(1)                    - rd_in(4)*rRel(3) + rd_in(2) ! y
      rd_out(3) = -rd_in(5)*rRel(1) + rd_in(4)*rRel(2)                    + rd_in(3) ! z
      
      ! absolute accelerations
      rd_out(1) =                   - rd_in(6)*rRel(2) + rd_in(5)*rRel(3) + rd_in(1) ! x   
      rd_out(2) =  rd_in(6)*rRel(1)                    - rd_in(4)*rRel(3) + rd_in(2) ! y
      rd_out(3) = -rd_in(5)*rRel(1) + rd_in(4)*rRel(2)                    + rd_in(3) ! z



      !rRel = MATMUL(TransMat, rRelBody)        
      !H = getH(rRel)      
      !! absolute locations
      !r_out = rRel + r_in 
      !! absolute velocities
      !rd_out = MATMUL( H, rd_in(4:6)) + rd_in(1:3)  
      

   END SUBROUTINE TransformKinematics
   !-----------------------------------------------------------------------
   
   

   ! calculate position, velocity, and acceleration of point based on its position relative to moving 6DOF body
   !-----------------------------------------------------------------------
   SUBROUTINE TransformKinematicsA(rRelBody, r_in, TransMat, v_in, a_in, r_out, v_out, a_out)
      REAL(DbKi),       INTENT(IN   )  :: rRelBody(:)  ! relative location of point about reference point, in local/reference coordinate system
      REAL(DbKi),       INTENT(IN   )  :: r_in(3)      ! translation applied to reference point
      REAL(DbKi),       INTENT(IN   )  :: TransMat(3,3)! rotation matrix describing rotation about reference point
      REAL(DbKi),       INTENT(IN   )  :: v_in(6)      ! 6DOF velecity vector about ref point in global orientation frame
      REAL(DbKi),       INTENT(IN   )  :: a_in(6)      ! 6DOF acceleration vector
      REAL(DbKi),       INTENT(  OUT)  :: r_out(3)     ! coordinates of point of interest
      REAL(DbKi),       INTENT(  OUT)  :: v_out(3)     ! velocity of point
      REAL(DbKi),       INTENT(  OUT)  :: a_out(3)     ! acceleration of point

      REAL(DbKi)                       :: rRel(3)
      REAL(DbKi)                       :: rRel2(3)

      REAL(DbKi)                       :: r_out2(3)
      REAL(DbKi)                       :: rd_out2(3)
      REAL(DbKi)                       :: H(3,3)

      ! rd_in should be in global orientation frame
      ! note: it's okay if r_out and rd_out are 6-size. Only the first 3 will be written, and 4-6 will
      !       already be correct or can be assigned seperately from r_in and rd_in (assuming orientation frames are identical)


      ! locations about ref point in *unrotated* reference frame
      !rRel2(1) = TransMat(1,1)*rRelBody(1) + TransMat(2,1)*rRelBody(2) + TransMat(3,1)*rRelBody(3)  ! x
      !rRel2(2) = TransMat(1,2)*rRelBody(1) + TransMat(2,2)*rRelBody(2) + TransMat(3,2)*rRelBody(3)  ! y
      !rRel2(3) = TransMat(1,3)*rRelBody(1) + TransMat(2,3)*rRelBody(2) + TransMat(3,3)*rRelBody(3)  ! z
      
      rRel = MATMUL(TransMat, rRelBody)  
      
      H = getH(rRel)
      
      ! absolute locations
      r_out = rRel + r_in 

      ! absolute velocities
      !rd_out2(1) =                  - v_in(6)*rRel(2) + v_in(5)*rRel(3) + v_in(1) ! x   
      !rd_out2(2) =  v_in(6)*rRel(1)                   - v_in(4)*rRel(3) + v_in(2) ! y
      !rd_out2(3) = -v_in(5)*rRel(1) + v_in(4)*rRel(2)                   + v_in(3) ! z
      
      v_out = MATMUL( H, v_in(4:6)) + v_in(1:3)  
      
      ! absolute accelerations
      a_out = MATMUL( H, a_in(4:6)) + a_in(1:3)   ! << should add second order terms!
        

   END SUBROUTINE TransformKinematicsA
   !-----------------------------------------------------------------------
   
   ! calculate position and velocity of point along rod (distance L along direction u)
   !-----------------------------------------------------------------------
   SUBROUTINE TransformKinematicsAtoB(rA, u, L, rd_in, r_out, rd_out)
      REAL(DbKi),       INTENT(IN   )  :: rA(3)        ! coordinate of end A
      REAL(DbKi),       INTENT(IN   )  :: u(3)         ! Rod unit vector
      REAL(DbKi),       INTENT(IN   )  :: L            ! Rod length from end A to B
      REAL(DbKi),       INTENT(IN   )  :: rd_in(6)     ! 6DOF velecity vector about Rod end A, in global orientation frame
      REAL(DbKi),       INTENT(  OUT)  :: r_out(3)     ! coordinates of end B
      REAL(DbKi),       INTENT(  OUT)  :: rd_out(3)    ! velocity of end B

      REAL(DbKi)                       :: rRel(3)
      
      
      ! locations (unrotated reference frame)
      rRel = L*u              ! relative location of point B from point A
      r_out = rRel + rA           ! absolute location of point B
      
      ! absolute velocities
      rd_out(1) =                   - rd_in(6)*rRel(2) + rd_in(5)*rRel(3) + rd_in(1)  ! x   
      rd_out(2) =  rd_in(6)*rRel(1)                    - rd_in(4)*rRel(3) + rd_in(2)  ! y
      rd_out(3) = -rd_in(5)*rRel(1) + rd_in(4)*rRel(2)                    + rd_in(3)  ! z
      

   END SUBROUTINE TransformKinematicsAtoB
   !-----------------------------------------------------------------------
   
   !
   !-----------------------------------------------------------------------
   SUBROUTINE TranslateForce3to6DOF(dx, F, Fout)
      REAL(DbKi),       INTENT(IN   )  :: dx(3)       ! displacement vector from ref point to point of force (F) application
      REAL(DbKi),       INTENT(IN   )  :: F(3)        ! applied force
      REAL(DbKi),       INTENT(  OUT)  :: Fout(6)     ! resultant applied force and moment about ref point
        
      Fout(1:3) = F
      
      Fout(4:6) = CROSS_PRODUCT(dx, F)

   END SUBROUTINE TranslateForce3to6DOF
   !-----------------------------------------------------------------------
   
   
   !
   !-----------------------------------------------------------------------
   SUBROUTINE TranslateMass3to6DOF(dx, Min, Mout)
      REAL(DbKi),       INTENT(IN   )  :: dx(3)       ! displacement vector from ref point to point of mass matrix (Min)
      REAL(DbKi),       INTENT(IN   )  :: Min( 3,3)   ! original mass matrix (assumed at center of mass, or a point mass)
      REAL(DbKi),       INTENT(  OUT)  :: Mout(6,6)   ! resultant mass and inertia matrix about ref point
  
      REAL(DbKi)                       :: H(     3,3) ! "anti-symmetric tensor components" from Sadeghi and Incecik
      REAL(DbKi)                       :: tempM( 3,3)
      REAL(DbKi)                       :: tempM2(3,3)
      REAL(DbKi)                       :: Htrans(3,3)
      Integer(IntKi)                   :: I,J
   
      ! sub-matrix definitions are accordint to  | m    J |
      !                                          | J^T  I |
   
      H = getH(dx);

      ! mass matrix  [m'] = [m]
      Mout(1:3,1:3) = Min

      ! product of inertia matrix  [J'] = [m][H] + [J]
      Mout(1:3,4:6) = MATMUL(Min, H)
      Mout(4:6,1:3) = TRANSPOSE(Mout(1:3,4:6)) 

      !moment of inertia matrix  [I'] = [H][m][H]^T + [J]^T [H] + [H]^T [J] + [I]
      Mout(4:6,4:6) = MATMUL(MATMUL(H, Min), TRANSPOSE(H))

   END SUBROUTINE TranslateMass3to6DOF
   !-----------------------------------------------------------------------
   
   !
   !-----------------------------------------------------------------------
   SUBROUTINE TranslateMass6to6DOF(dx, Min, Mout)
      REAL(DbKi),       INTENT(IN   )  :: dx(3)       ! displacement vector from ref point to point of mass matrix (Min)
      REAL(DbKi),       INTENT(IN   )  :: Min( 6,6)   ! original mass matrix 
      REAL(DbKi),       INTENT(  OUT)  :: Mout(6,6)   ! resultant mass and inertia matrix about ref point
  
      REAL(DbKi)                       :: H(     3,3) ! "anti-symmetric tensor components" from Sadeghi and Incecik
         
      H = getH(dx);

      ! mass matrix  [m'] = [m]
      Mout(1:3,1:3) = Min(1:3,1:3)

      ! product of inertia matrix  [J'] = [m][H] + [J]
      Mout(1:3,4:6) = MATMUL(Min(1:3,1:3), H) + Min(1:3,4:6)
      Mout(4:6,1:3) = TRANSPOSE(Mout(1:3,4:6))      

      !moment of inertia matrix  [I'] = [H][m][H]^T + [J]^T [H] + [H]^T [J] + [I]
      Mout(4:6,4:6) = MATMUL(MATMUL(H, Min(1:3,1:3)), TRANSPOSE(H)) + MATMUL(Min(4:6,1:3),H) + MATMUL(TRANSPOSE(H),Min(1:3,4:6)) + Min(4:6,4:6)

   END SUBROUTINE TranslateMass6to6DOF
   !-----------------------------------------------------------------------
   
   ! produce alternator matrix
   !-----------------------------------------------------------------------
   FUNCTION GetH(r)
      Real(DbKi), INTENT(IN)      :: r(3)     ! inputted vector
      Real(DbKi)                  :: GetH(3,3) ! outputted matrix
      
      GetH(2,1) = -r(3)
      GetH(1,2) =  r(3)
      GetH(3,1) =  r(2)
      GetH(1,3) = -r(2)
      GetH(3,2) = -r(1)
      GetH(2,3) =  r(1)
      
      GetH(1,1) = 0.0_DbKi
      GetH(2,2) = 0.0_DbKi
      GetH(3,3) = 0.0_DbKi

   END FUNCTION GetH
   !-----------------------------------------------------------------------
   
   
   
   ! apply a rotation to a 6-by-6 mass/inertia tensor (see Sadeghi and Incecik 2005 for theory)
   !-----------------------------------------------------------------------
   FUNCTION RotateM6(Min, rotMat) result(outMat)
      
      Real(DbKi), INTENT(IN)      :: Min(6,6)     ! inputted matrix to be rotated
      Real(DbKi), INTENT(IN)      :: rotMat(3,3)  ! rotation matrix (DCM)
      Real(DbKi)                  :: outMat(6,6)  ! rotated matrix
      
      ! the process for each of the following is to 
      ! 1. copy out the relevant 3x3 matrix section,
      ! 2. rotate it, and
      ! 3. paste it into the output 6x6 matrix

      ! mass matrix
      outMat(1:3,1:3) = rotateM3(Min(1:3,1:3), rotMat)

      ! product of inertia matrix
      outMat(1:3,4:6) = rotateM3(Min(1:3,4:6), rotMat)      
      outMat(4:6,1:3) = TRANSPOSE(outMat(1:3,4:6))

      ! moment of inertia matrix
      outMat(4:6,4:6) = rotateM3(Min(4:6,4:6), rotMat)
   
   END FUNCTION RotateM6


   ! apply a rotation to a 3-by-3 mass matrix or any other second order tensor
   !-----------------------------------------------------------------------
   FUNCTION RotateM3(Min, rotMat) result(outMat)
      
      Real(DbKi), INTENT(IN)      :: Min(3,3)     ! inputted matrix to be rotated
      Real(DbKi), INTENT(IN)      :: rotMat(3,3)  ! rotation matrix (DCM)
      Real(DbKi)                  :: outMat(3,3)  ! rotated matrix
   
      ! overall operation is [m'] = [a]*[m]*[a]^T

      outMat = MATMUL( MATMUL(rotMat, Min), TRANSPOSE(rotMat) )

   END FUNCTION RotateM3
   
   
   
   
   
   ! calculates rotation matrix R to rotate from global axes to a member's local axes
   !-----------------------------------------------------------------------
   FUNCTION CalcOrientation(phi, beta, gamma) result(R)
      
      REAL(DbKi),      INTENT ( IN    )  :: phi     ! member incline angle
      REAL(DbKi),      INTENT ( IN    )  :: beta    ! member incline heading
      REAL(DbKi),      INTENT ( IN    )  :: gamma   ! member twist angle
      REAL(DbKi)                         :: R(3,3)  ! rotation matrix 
     
      INTEGER(IntKi)                     :: errStat  
      CHARACTER(100)                     :: errMsg   

      REAL(DbKi)                         :: s1, c1, s2, c2, s3, c3


      ! trig terms for Euler angles rotation based on beta, phi, and gamma
      s1 = sin(beta) 
      c1 = cos(beta)
      s2 = sin(phi) 
      c2 = cos(phi)
      s3 = sin(gamma) 
      c3 = cos(gamma)
      
      ! calculate rotation matrix based on Z1Y2Z3 Euler rotation sequence from https://en.wikipedia.org/wiki/Euler_angles#Rotation_matrix

      R(1,1) = c1*c2*c3-s1*s3
      R(1,2) = -c3*s1-c1*c2*s3
      R(1,3) = c1*s2
      R(2,1) = c1*s3+c2*c3*s1
      R(2,2) = c1*c3-c2*s1*s3
      R(2,3) = s1*s2
      R(3,1) = -c3*s2
      R(3,2) = s2*s3
      R(3,3) = c2

      ! could also calculate unit normals p1 and p2 for rectangular cross sections   
      !p1 = matmul( R, [1,0,0] )               ! unit vector that is perpendicular to the 'beta' plane if gamma is zero
      !p2 = cross( q, p1 )                     ! unit vector orthogonal to both p1 and q
      
   END FUNCTION CalcOrientation
   

   !compute the inverse of a 3-by-3 matrix m
   !-----------------------------------------------------------------------
   SUBROUTINE Inverse3by3( Minv, M )
      Real(DbKi), INTENT(OUT)   :: Minv(3,3)  ! returned inverse matrix
      Real(DbKi), INTENT(IN)    :: M(3,3)     ! inputted matrix

      Real(DbKi)                :: det        ! the determinant
      Real(DbKi)                :: invdet     ! inverse of the determinant

      det = M(1, 1) * (M(2, 2) * M(3, 3) - M(3, 2) * M(2, 3)) - &
            M(1, 2) * (M(2, 1) * M(3, 3) - M(2, 3) * M(3, 1)) + &
            M(1, 3) * (M(2, 1) * M(3, 2) - M(2, 2) * M(3, 1));

      invdet = 1.0 / det   ! because multiplying is faster than dividing

      Minv(1, 1) = (M(2, 2) * M(3, 3) - M(3, 2) * M(2, 3)) * invdet
      Minv(1, 2) = (M(1, 3) * M(3, 2) - M(1, 2) * M(3, 3)) * invdet
      Minv(1, 3) = (M(1, 2) * M(2, 3) - M(1, 3) * M(2, 2)) * invdet
      Minv(2, 1) = (M(2, 3) * M(3, 1) - M(2, 1) * M(3, 3)) * invdet
      Minv(2, 2) = (M(1, 1) * M(3, 3) - M(1, 3) * M(3, 1)) * invdet
      Minv(2, 3) = (M(2, 1) * M(1, 3) - M(1, 1) * M(2, 3)) * invdet
      Minv(3, 1) = (M(2, 1) * M(3, 2) - M(3, 1) * M(2, 2)) * invdet
      Minv(3, 2) = (M(3, 1) * M(1, 2) - M(1, 1) * M(3, 2)) * invdet
      Minv(3, 3) = (M(1, 1) * M(2, 2) - M(2, 1) * M(1, 2)) * invdet

   END SUBROUTINE Inverse3by3
   !-----------------------------------------------------------------------


   ! One-function implementation of Crout LU Decomposition. Solves Ax=b for x
   SUBROUTINE LUsolve(n, A, LU, b, y, x)

      INTEGER(intKi),   INTENT(IN   )  :: n           ! size of matrices and vectors
      Real(DbKi),       INTENT(IN   )  :: A( n,n)     ! LHS matrix (e.g. mass matrix)
      Real(DbKi),       INTENT(INOUT)  :: LU(n,n)     ! stores LU matrix data
      Real(DbKi),       INTENT(IN   )  :: b(n)        ! RHS vector
      Real(DbKi),       INTENT(INOUT)  :: y(n)        ! temporary vector
      Real(DbKi),       INTENT(  OUT)  :: x(n)        ! LHS vector to solve for

      INTEGER(intKi)                   :: i,j,k,p
      Real(DbKi)                       :: sum

      DO k = 1,n
         DO i = k,n
         
            sum = 0.0_DbKi
            
            DO p=1,k-1   !for(int p=0; p<k; ++p)
               sum = sum + LU(i,p)*LU(p,k)
            END DO
            
            LU(i,k) = A(i,k) - sum
         END DO !I
         
         DO j=k+1,n  !for(int j=k+1;j<n;++j)
            
            sum = 0.0_DbKi

            DO p=1,k-1   !for(int p=0;p<k;++p)
               sum = sum + LU(k,p)*LU(p,j)
            END DO
            
            LU(k,j) = (A(k,j)-sum)/LU(k,k)
         END DO !j
         
      END DO !K
      
      DO i=1,n
      
         sum = 0.0_DbKi
         
         DO k=1,i-1  !for(int k=0; k<i; ++k)
            sum = sum + LU(i,k)*y(k);
         END DO
         
         y(i) = (b(i)-sum)/LU(i,i)
         
      END DO
      
      DO j=1,n       ! this is actually for looping through i in reverse
         i = n+1-j   ! for(int i=n-1; i>=0; --i)
      
         sum = 0.0_DbKi
         
         DO k=i+1, n 
            sum = sum + LU(i,k)*x(k)
         END DO
         
         x(i) = (y(i)-sum) 
         
      END DO !j (actually decrementing i)
      
   END SUBROUTINE LUsolve


!====================================================================================================
!++++++++++++++++++++++++++++++++++++++++++++++++++++++++++++++++++++++++++++++++++++++++++++++++++++++++++++++++++++++++++++++++++
!> This routine initializes the array that maps rows/columns of the Jacobian to specific mesh fields.
!! Do not change the order of this packing without changing subroutine !
SUBROUTINE MD_Init_Jacobian(Init, p, u, y, m, InitOut, ErrStat, ErrMsg)
   TYPE(MD_InitInputType)               , INTENT(IN   ) :: Init                  !< Init
   TYPE(MD_ParameterType)            , INTENT(INOUT) :: p                     !< parameters
   TYPE(MD_InputType)                , INTENT(IN   ) :: u                     !< inputs
   TYPE(MD_OutputType)               , INTENT(IN   ) :: y                     !< outputs
   TYPE(MD_MiscVarType)              , INTENT(INOUT) :: m                     !< misc variables <<<<<<<<
   TYPE(MD_InitOutputType)           , INTENT(INOUT) :: InitOut               !< Initialization output data (for Jacobian row/column names)
   INTEGER(IntKi)                    , INTENT(  OUT) :: ErrStat               !< Error status of the operation
   CHARACTER(*)                      , INTENT(  OUT) :: ErrMsg                !< Error message if ErrStat /= ErrID_None
   
   INTEGER(IntKi)                                    :: ErrStat2
   CHARACTER(ErrMsgLen)                              :: ErrMsg2
   CHARACTER(*), PARAMETER                           :: RoutineName = 'SD_Init_Jacobian'
   real(ReKi) :: dx, dy, dz, maxDim
   
   ! local variables:
   ErrStat = ErrID_None
   ErrMsg  = ""
   
   !! --- System dimension
   !dx = maxval(Init%Nodes(:,2))- minval(Init%Nodes(:,2))
   !dy = maxval(Init%Nodes(:,3))- minval(Init%Nodes(:,3))
   !dz = maxval(Init%Nodes(:,4))- minval(Init%Nodes(:,4))
   !maxDim = max(dx, dy, dz)
   
   ! --- System dimension
   call Init_Jacobian_y(); if (Failed()) return
   call Init_Jacobian_x(); if (Failed()) return
   call Init_Jacobian_u(); if (Failed()) return

contains
   LOGICAL FUNCTION Failed()
        call SetErrStat(ErrStat2, ErrMsg2, ErrStat, ErrMsg, 'SD_Init_Jacobian') 
        Failed =  ErrStat >= AbortErrLev
   END FUNCTION Failed
   
   !> This routine initializes the Jacobian parameters and initialization outputs for the linearized outputs.
   SUBROUTINE Init_Jacobian_y()
      INTEGER(IntKi) :: index_next, i
      
      ! Number of outputs
      p%Jac_ny = y%CoupledLoads(1)%nNodes * 6     & ! 3 forces + 3 moments at each node (moments may be zero)
               + p%NumOuts                       ! WriteOutput values 
      ! Storage info for each output (names, rotframe)
      call AllocAry(InitOut%LinNames_y, p%Jac_ny, 'LinNames_y',ErrStat2,ErrMsg2); if(ErrStat2/=ErrID_None) return
      call AllocAry(InitOut%RotFrame_y, p%Jac_ny, 'RotFrame_y',ErrStat2,ErrMsg2); if(ErrStat2/=ErrID_None) return
      ! Names
      index_next = 1
      call PackLoadMesh_Names(  y%CoupledLoads(1), 'LinNames_y', InitOut%LinNames_y, index_next)  ! <<< should a specific name be provided here?
      do i=1,p%NumOuts
         InitOut%LinNames_y(i+index_next-1) = trim(InitOut%WriteOutputHdr(i))//', '//trim(InitOut%WriteOutputUnt(i))
      end do
      
      InitOut%RotFrame_y(:) = .false.
   END SUBROUTINE Init_Jacobian_y

   !> This routine initializes the Jacobian parameters and initialization outputs for the linearized continuous states.
   SUBROUTINE Init_Jacobian_x()
      INTEGER(IntKi) :: i
      INTEGER(IntKi) :: l
      INTEGER(IntKi) :: N
      
      p%Jac_nx = m%Nx ! size of (continuous) state vector (includes the first derivatives)
      
      ! allocate space for the row/column names and for perturbation sizes
      CALL AllocAry(InitOut%LinNames_x  , p%Jac_nx, 'LinNames_x'  , ErrStat2, ErrMsg2); if(ErrStat/=ErrID_None) return
      CALL AllocAry(InitOut%RotFrame_x  , p%Jac_nx, 'RotFrame_x'  , ErrStat2, ErrMsg2); if(ErrStat/=ErrID_None) return
      CALL AllocAry(InitOut%DerivOrder_x, p%Jac_nx, 'DerivOrder_x', ErrStat2, ErrMsg2); if(ErrStat/=ErrID_None) return
      CALL AllocAry(p%dx,                 p%Jac_nx, 'p%dx'        , ErrStat2, ErrMsg2); if(ErrStat/=ErrID_None) return
      ! set linearization output names and default perturbations, p%dx:
      
      DO l = 1,p%nFreeBodies                                          ! Body m%BodyList(m%FreeBodyIs(l))
         p%dx( m%BodyStateIs1(l)   : m%BodyStateIs1(l)+2 ) = 0.1          ! body translational velocity [m/s]
         p%dx( m%BodyStateIs1(l)+3 : m%BodyStateIs1(l)+5 ) = 0.1          ! body rotational velocity [rad/s]
         p%dx( m%BodyStateIs1(l)+6 : m%BodyStateIs1(l)+8 ) = 0.2          ! body displacement [m]
         p%dx( m%BodyStateIs1(l)+9 : m%BodyStateIs1(l)+11) = 0.02         ! body rotation [rad]
         InitOut%LinNames_x(m%BodyStateIs1(l)  ) = 'Body '//trim(num2lstr(m%FreeBodyIs(l)))//' Vx, m/s'
         InitOut%LinNames_x(m%BodyStateIs1(l)+1) = 'Body '//trim(num2lstr(m%FreeBodyIs(l)))//' Vy, m/s'
         InitOut%LinNames_x(m%BodyStateIs1(l)+2) = 'Body '//trim(num2lstr(m%FreeBodyIs(l)))//' Vz, m/s'
         InitOut%LinNames_x(m%BodyStateIs1(l)+3) = 'Body '//trim(num2lstr(m%FreeBodyIs(l)))//' omega_x, rad/s'
         InitOut%LinNames_x(m%BodyStateIs1(l)+4) = 'Body '//trim(num2lstr(m%FreeBodyIs(l)))//' omega_y, rad/s'
         InitOut%LinNames_x(m%BodyStateIs1(l)+5) = 'Body '//trim(num2lstr(m%FreeBodyIs(l)))//' omega_z, rad/s'
         InitOut%LinNames_x(m%BodyStateIs1(l)+6) = 'Body '//trim(num2lstr(m%FreeBodyIs(l)))//' Px, m'
         InitOut%LinNames_x(m%BodyStateIs1(l)+7) = 'Body '//trim(num2lstr(m%FreeBodyIs(l)))//' Py, m'
         InitOut%LinNames_x(m%BodyStateIs1(l)+8) = 'Body '//trim(num2lstr(m%FreeBodyIs(l)))//' Pz, m'
         InitOut%LinNames_x(m%BodyStateIs1(l)+9) = 'Body '//trim(num2lstr(m%FreeBodyIs(l)))//' rot_x, rad'
         InitOut%LinNames_x(m%BodyStateIs1(l)+10)= 'Body '//trim(num2lstr(m%FreeBodyIs(l)))//' rot_y, rad'
         InitOut%LinNames_x(m%BodyStateIs1(l)+11)= 'Body '//trim(num2lstr(m%FreeBodyIs(l)))//' rot_z, rad'         
      END DO      
      DO l = 1,p%nFreeRods                                            ! Rod m%RodList(m%FreeRodIs(l))
         if (m%RodList(m%FreeRodIs(l))%typeNum == 1) then               ! pinned rod
            p%dx( m%RodStateIs1(l)   : m%RodStateIs1(l)+2 ) = 0.1         ! body rotational velocity [rad/s]
            p%dx( m%RodStateIs1(l)+3 : m%RodStateIs1(l)+5 ) = 0.02        ! body rotation [rad]
            InitOut%LinNames_x(m%RodStateIs1(l)  ) = 'Rod '//trim(num2lstr(m%FreeRodIs(l)))//' omega_x, rad/s'
            InitOut%LinNames_x(m%RodStateIs1(l)+1) = 'Rod '//trim(num2lstr(m%FreeRodIs(l)))//' omega_y, rad/s'
            InitOut%LinNames_x(m%RodStateIs1(l)+2) = 'Rod '//trim(num2lstr(m%FreeRodIs(l)))//' omega_z, rad/s'
            InitOut%LinNames_x(m%RodStateIs1(l)+3) = 'Rod '//trim(num2lstr(m%FreeRodIs(l)))//' rot_x, rad'
            InitOut%LinNames_x(m%RodStateIs1(l)+4) = 'Rod '//trim(num2lstr(m%FreeRodIs(l)))//' rot_y, rad'
            InitOut%LinNames_x(m%RodStateIs1(l)+5) = 'Rod '//trim(num2lstr(m%FreeRodIs(l)))//' rot_z, rad'   
         else                                                           ! free rod
            p%dx( m%RodStateIs1(l)   : m%RodStateIs1(l)+2 ) = 0.1         ! body translational velocity [m/s]
            p%dx( m%RodStateIs1(l)+3 : m%RodStateIs1(l)+5 ) = 0.02        ! body rotational velocity [rad/s]
            p%dx( m%RodStateIs1(l)+6 : m%RodStateIs1(l)+8 ) = 0.1         ! body displacement [m]
            p%dx( m%RodStateIs1(l)+9 : m%RodStateIs1(l)+11) = 0.02        ! body rotation [rad]
            InitOut%LinNames_x(m%RodStateIs1(l)  ) = 'Rod '//trim(num2lstr(m%FreeRodIs(l)))//' Vx, m/s'
            InitOut%LinNames_x(m%RodStateIs1(l)+1) = 'Rod '//trim(num2lstr(m%FreeRodIs(l)))//' Vy, m/s'
            InitOut%LinNames_x(m%RodStateIs1(l)+2) = 'Rod '//trim(num2lstr(m%FreeRodIs(l)))//' Vz, m/s'
            InitOut%LinNames_x(m%RodStateIs1(l)+3) = 'Rod '//trim(num2lstr(m%FreeRodIs(l)))//' omega_x, rad/s'
            InitOut%LinNames_x(m%RodStateIs1(l)+4) = 'Rod '//trim(num2lstr(m%FreeRodIs(l)))//' omega_y, rad/s'
            InitOut%LinNames_x(m%RodStateIs1(l)+5) = 'Rod '//trim(num2lstr(m%FreeRodIs(l)))//' omega_z, rad/s'
            InitOut%LinNames_x(m%RodStateIs1(l)+6) = 'Rod '//trim(num2lstr(m%FreeRodIs(l)))//' Px, m'
            InitOut%LinNames_x(m%RodStateIs1(l)+7) = 'Rod '//trim(num2lstr(m%FreeRodIs(l)))//' Py, m'
            InitOut%LinNames_x(m%RodStateIs1(l)+8) = 'Rod '//trim(num2lstr(m%FreeRodIs(l)))//' Pz, m'
            InitOut%LinNames_x(m%RodStateIs1(l)+9) = 'Rod '//trim(num2lstr(m%FreeRodIs(l)))//' rot_x, rad'
            InitOut%LinNames_x(m%RodStateIs1(l)+10)= 'Rod '//trim(num2lstr(m%FreeRodIs(l)))//' rot_y, rad'
            InitOut%LinNames_x(m%RodStateIs1(l)+11)= 'Rod '//trim(num2lstr(m%FreeRodIs(l)))//' rot_z, rad'   
         end if
      END DO      
      DO l = 1,p%nFreeCons                                            ! Point m%ConnectList(m%FreeConIs(l))
         p%dx( m%ConStateIs1(l)   : m%ConStateIs1(l)+2 ) = 0.1            ! point translational velocity [m/s]
         p%dx( m%ConStateIs1(l)+3 : m%ConStateIs1(l)+5 ) = 0.1            ! point displacement [m]
         InitOut%LinNames_x(m%RodStateIs1(l)  ) = 'Point '//trim(num2lstr(m%FreeConIs(l)))//' Vx, m/s'
         InitOut%LinNames_x(m%RodStateIs1(l)+1) = 'Point '//trim(num2lstr(m%FreeConIs(l)))//' Vy, m/s'
         InitOut%LinNames_x(m%RodStateIs1(l)+2) = 'Point '//trim(num2lstr(m%FreeConIs(l)))//' Vz, m/s'
         InitOut%LinNames_x(m%RodStateIs1(l)+3) = 'Point '//trim(num2lstr(m%FreeConIs(l)))//' Px, m'
         InitOut%LinNames_x(m%RodStateIs1(l)+4) = 'Point '//trim(num2lstr(m%FreeConIs(l)))//' Py, m'
         InitOut%LinNames_x(m%RodStateIs1(l)+5) = 'Point '//trim(num2lstr(m%FreeConIs(l)))//' Pz, m'
      END DO      
      DO l = 1,p%nLines                                               ! Line m%LineList(l)         
         N = m%LineList(l)%N                                              ! number of segments in the line
         p%dx( m%LineStateIs1(l)       : m%LineStateIs1(l)+3*N-4 ) = 0.1  ! line internal node translational velocity [m/s]
         p%dx( m%LineStateIs1(l)+3*N-3 : m%LineStateIs1(l)+6*N-7 ) = 0.1  ! line internal node displacement [m]
         DO i = 0,N-2
            InitOut%LinNames_x( m%LineStateIs1(l)     +3*i  ) = 'Line '//trim(num2lstr(l))//' node '//trim(num2lstr(i+1))//' Vx, m/s'
            InitOut%LinNames_x( m%LineStateIs1(l)     +3*i+1) = 'Line '//trim(num2lstr(l))//' node '//trim(num2lstr(i+1))//' Vy, m/s'
            InitOut%LinNames_x( m%LineStateIs1(l)     +3*i+2) = 'Line '//trim(num2lstr(l))//' node '//trim(num2lstr(i+1))//' Vz, m/s'
            InitOut%LinNames_x( m%LineStateIs1(l)+3*N +3*i-3) = 'Line '//trim(num2lstr(l))//' node '//trim(num2lstr(i+1))//' Px, m'
            InitOut%LinNames_x( m%LineStateIs1(l)+3*N +3*i-2) = 'Line '//trim(num2lstr(l))//' node '//trim(num2lstr(i+1))//' Py, m'
            InitOut%LinNames_x( m%LineStateIs1(l)+3*N +3*i-1) = 'Line '//trim(num2lstr(l))//' node '//trim(num2lstr(i+1))//' Pz, m'
         END DO         
      END DO
            
      InitOut%RotFrame_x   = .false.
      InitOut%DerivOrder_x = 2      
   END SUBROUTINE Init_Jacobian_x

   SUBROUTINE Init_Jacobian_u()
      REAL(R8Ki)     :: perturb
      INTEGER(IntKi) :: i, j, idx, nu, i_meshField
      character(10)  :: LinStr      ! for noting which line a DeltaL control is attached to
      logical        :: LinCtrl     ! Is the current DeltaL channel associated with a line?
      ! Number of inputs
      i = 0
      if (allocated(u%DeltaL))   i=size(u%DeltaL)
      nu = u%CoupledKinematics(1)%nNodes * 18 &   ! 3 Translation Displacements + 3 orientations + 6 velocities + 6 accelerations at each node <<<<<<<
         + i*2                                 ! a deltaL and rate of change for each active tension control channel
      
      ! --- Info of linearized inputs (Names, RotFrame, IsLoad)
      call AllocAry(InitOut%LinNames_u, nu, 'LinNames_u', ErrStat2, ErrMsg2); if(ErrStat2/=ErrID_None) return
      call AllocAry(InitOut%RotFrame_u, nu, 'RotFrame_u', ErrStat2, ErrMsg2); if(ErrStat2/=ErrID_None) return
      call AllocAry(InitOut%IsLoad_u  , nu, 'IsLoad_u'  , ErrStat2, ErrMsg2); if(ErrStat2/=ErrID_None) return
      
      InitOut%IsLoad_u   = .false. ! None of MoorDyn's inputs are loads
      InitOut%RotFrame_u = .false. ! every input is on a mesh, which stores values in the global (not rotating) frame
      
      idx = 1
      call PackMotionMesh_Names(u%CoupledKinematics(1), 'CoupledKinematics', InitOut%LinNames_u, idx) ! all 6 motion fields
      
      ! --- Jac_u_indx:  matrix to store index to help us figure out what the ith value of the u vector really means
      ! (see perturb_u ... these MUST match )
      ! column 1 indicates module's mesh and field
      ! column 2 indicates the first index (x-y-z component) of the field
      ! column 3 is the node
      call allocAry( p%Jac_u_indx, nu, 3, 'p%Jac_u_indx', ErrStat2, ErrMsg2); if(ErrStat2/=ErrID_None) return
      p%Jac_u_indx = 0  ! initialize to zero
      idx = 1
      !Module/Mesh/Field: u%CoupledKinematics(1)%TranslationDisp  = 1;
      !Module/Mesh/Field: u%CoupledKinematics(1)%Orientation      = 2;
      !Module/Mesh/Field: u%CoupledKinematics(1)%TranslationVel   = 3;
      !Module/Mesh/Field: u%CoupledKinematics(1)%RotationVel      = 4;
      !Module/Mesh/Field: u%CoupledKinematics(1)%TranslationAcc   = 5;
      !Module/Mesh/Field: u%CoupledKinematics(1)%RotationAcc      = 6;
      do i_meshField = 1,6
         do i=1,u%CoupledKinematics(1)%nNodes
            do j=1,3
               p%Jac_u_indx(idx,1) =  i_meshField     ! mesh field type (indicated by 1-6)
               p%Jac_u_indx(idx,2) =  j               ! x, y, or z
               p%Jac_u_indx(idx,3) =  i               ! node
               idx = idx + 1
            end do !j
         end do !i
      end do
      ! now do the active tensioning commands if there are any
      if (allocated(u%DeltaL)) then
         do i=1,size(u%DeltaL)            ! Signals may be passed in without being requested for control
            ! Figure out if this DeltaL control channel is associated with a line or multiple or none and label
            LinCtrl = .FALSE.
            LinStr = '(lines: '
            do J=1,p%NLines
               if (m%LineList(J)%CtrlChan == i) then
                  LinCtrl = .TRUE.
                  LinStr = LinStr//trim(num2lstr(i))//' '
               endif
            enddo
            if (      LinCtrl)   LinStr = LinStr//' )'
            if (.not. LinCtrl)   LinStr = '(lines: none)'

            p%Jac_u_indx(idx,1) =  10              ! 10-11 mean active tension changes (10: deltaL; 11: deltaLdot)
            p%Jac_u_indx(idx,2) =  0               ! not used
            p%Jac_u_indx(idx,3) =  i               ! indicates DeltaL entry number 
            InitOut%LinNames_u(idx) = 'CtrlChan DeltaL '//trim(num2lstr(i))//', m '//trim(LinStr)
            idx = idx + 1
         
            p%Jac_u_indx(idx,1) =  11
            p%Jac_u_indx(idx,2) =  0
            p%Jac_u_indx(idx,3) =  i               
            InitOut%LinNames_u(idx) = 'CtrlChan DeltaLdot '//trim(num2lstr(i))//', m/s'//trim(LinStr)
            idx = idx + 1
         end do
      endif

      ! --- Default perturbations, p%du:
      call allocAry( p%du, 11, 'p%du', ErrStat2, ErrMsg2); if(ErrStat2/=ErrID_None) return
      perturb   = 2.0_R8Ki*D2R_D
      p%du( 1) = perturb       ! u%CoupledKinematics(1)%TranslationDisp  = 1;
      p%du( 2) = perturb       ! u%CoupledKinematics(1)%Orientation      = 2;
      p%du( 3) = perturb       ! u%CoupledKinematics(1)%TranslationVel   = 3;
      p%du( 4) = perturb       ! u%CoupledKinematics(1)%RotationVel      = 4;
      p%du( 5) = perturb       ! u%CoupledKinematics(1)%TranslationAcc   = 5;
      p%du( 6) = perturb       ! u%CoupledKinematics(1)%RotationAcc      = 6;
      p%du(10) = 0.2_ReKi      ! deltaL [m]
      p%du(11) = 0.2_ReKi      ! deltaLdot [m/s] 
   END SUBROUTINE Init_Jacobian_u

END SUBROUTINE MD_Init_Jacobian
!----------------------------------------------------------------------------------------------------------------------------------
!> This routine perturbs the nth element of the u array (and mesh/field it corresponds to)
!! Do not change this without making sure subroutine MD_init_jacobian is consistant with this routine!
SUBROUTINE MD_Perturb_u( p, n, perturb_sign, u, du )
   TYPE(MD_ParameterType)              , INTENT(IN   ) :: p            !< parameters
   INTEGER( IntKi )                    , INTENT(IN   ) :: n            !< number of array element to use
   INTEGER( IntKi )                    , INTENT(IN   ) :: perturb_sign !< +1 or -1 (value to multiply perturbation by; positive or negative difference)
   TYPE(MD_InputType)                  , INTENT(INOUT) :: u            !< perturbed MD inputs
   REAL( R8Ki )                        , INTENT(  OUT) :: du           !< amount that specific input was perturbed
   ! local variables
   INTEGER :: fieldIndx
   INTEGER :: node
   fieldIndx = p%Jac_u_indx(n,2)
   node      = p%Jac_u_indx(n,3)
   du = p%du(  p%Jac_u_indx(n,1) )
   ! determine which mesh we're trying to perturb and perturb the input:
   SELECT CASE( p%Jac_u_indx(n,1) )
   CASE ( 1)
      u%CoupledKinematics(1)%TranslationDisp( fieldIndx,node) = u%CoupledKinematics(1)%TranslationDisp( fieldIndx,node) + du * perturb_sign
   CASE ( 2)
      CALL PerturbOrientationMatrix( u%CoupledKinematics(1)%Orientation(:,:,node), du * perturb_sign, fieldIndx )
   CASE ( 3)
      u%CoupledKinematics(1)%TranslationVel( fieldIndx,node) = u%CoupledKinematics(1)%TranslationVel( fieldIndx,node) + du * perturb_sign
   CASE ( 4)
      u%CoupledKinematics(1)%RotationVel(fieldIndx,node) = u%CoupledKinematics(1)%RotationVel(fieldIndx,node) + du * perturb_sign
   CASE ( 5)
      u%CoupledKinematics(1)%TranslationAcc( fieldIndx,node) = u%CoupledKinematics(1)%TranslationAcc( fieldIndx,node) + du * perturb_sign
   CASE ( 6)
      u%CoupledKinematics(1)%RotationAcc(fieldIndx,node) = u%CoupledKinematics(1)%RotationAcc(fieldIndx,node) + du * perturb_sign
   CASE (10)
      u%deltaL(node) = u%deltaL(node) + du * perturb_sign
   CASE (11)
      u%deltaLdot(node) = u%deltaLdot(node) + du * perturb_sign
   END SELECT
END SUBROUTINE MD_Perturb_u
!----------------------------------------------------------------------------------------------------------------------------------
!> This routine uses values of two output types to compute an array of differences.
!! Do not change this packing without making sure subroutine MD_init_jacobian is consistant with this routine!
SUBROUTINE MD_Compute_dY(p, y_p, y_m, delta, dY)
   TYPE(MD_ParameterType)            , INTENT(IN   ) :: p     !< parameters
   TYPE(MD_OutputType)               , INTENT(IN   ) :: y_p   !< MD outputs at \f$ u + \Delta_p u \f$ or \f$ z + \Delta_p z \f$ (p=plus)
   TYPE(MD_OutputType)               , INTENT(IN   ) :: y_m   !< MD outputs at \f$ u - \Delta_m u \f$ or \f$ z - \Delta_m z \f$ (m=minus)
   REAL(R8Ki)                        , INTENT(IN   ) :: delta !< difference in inputs or states \f$ delta_p = \Delta_p u \f$ or \f$ delta_p = \Delta_p x \f$
   REAL(R8Ki)                        , INTENT(INOUT) :: dY(:) !< column of dYdu or dYdx: \f$ \frac{\partial Y}{\partial u_i} = \frac{y_p - y_m}{2 \, \Delta u}\f$ or \f$ \frac{\partial Y}{\partial z_i} = \frac{y_p - y_m}{2 \, \Delta x}\f$
   ! local variables:
   INTEGER(IntKi) :: i              ! loop over outputs
   INTEGER(IntKi) :: indx_first     ! index indicating next value of dY to be filled
   indx_first = 1
   call PackLoadMesh_dY(  y_p%CoupledLoads(1), y_m%CoupledLoads(1), dY, indx_first)
   !call PackMotionMesh_dY(y_p%Y2Mesh, y_m%Y2Mesh, dY, indx_first) ! all 6 motion fields
   do i=1,p%NumOuts
      dY(i+indx_first-1) = y_p%WriteOutput(i) - y_m%WriteOutput(i)
   end do
   dY = dY / (2.0_R8Ki*delta)
END SUBROUTINE MD_Compute_dY
!----------------------------------------------------------------------------------------------------------------------------------
!> This routine perturbs the nth element of the x array (and mesh/field it corresponds to)
!! Do not change this without making sure subroutine MD_init_jacobian is consistant with this routine!
SUBROUTINE MD_Perturb_x( p, i, perturb_sign, x, dx )
   TYPE(MD_ParameterType)      , INTENT(IN   ) :: p            !< parameters
   INTEGER( IntKi )            , INTENT(IN   ) :: i         !< node number
   INTEGER( IntKi )            , INTENT(IN   ) :: perturb_sign !< +1 or -1 (value to multiply perturbation by; positive or negative difference)
   TYPE(MD_ContinuousStateType), INTENT(INOUT) :: x            !< perturbed SD states
   REAL( R8Ki )                , INTENT(  OUT) :: dx           !< amount that specific state was perturbed

   dx=p%dx(i)
   x%states(i)    = x%states(i)    + dx * perturb_sign
END SUBROUTINE MD_Perturb_x
!----------------------------------------------------------------------------------------------------------------------------------
!> This routine uses values of two output types to compute an array of differences.
!! Do not change this packing without making sure subroutine MD_init_jacobian is consistant with this routine!
SUBROUTINE MD_Compute_dX(p, x_p, x_m, delta, dX)
   TYPE(MD_ParameterType)      , INTENT(IN   ) :: p                                !< parameters
   TYPE(MD_ContinuousStateType), INTENT(IN   ) :: x_p                              !< SD continuous states at \f$ u + \Delta_p u \f$ or \f$ x + \Delta_p x \f$ (p=plus)
   TYPE(MD_ContinuousStateType), INTENT(IN   ) :: x_m                              !< SD continuous states at \f$ u - \Delta_m u \f$ or \f$ x - \Delta_m x \f$ (m=minus)
   REAL(R8Ki)                  , INTENT(IN   ) :: delta                            !< difference in inputs or states \f$ delta_p = \Delta_p u \f$ or \f$ delta_p = \Delta_p x \f$
   REAL(R8Ki)                  , INTENT(INOUT) :: dX(:)                            !< column of dXdu or dXdx: \f$ \frac{\partial X}{\partial u_i} = \frac{x_p - x_m}{2 \, \Delta u}\f$ or \f$ \frac{\partial X}{\partial x_i} = \frac{x_p - x_m}{2 \, \Delta x}\f$
   INTEGER(IntKi) :: i ! loop over modes
   do i=1,p%Jac_nx
      dX(i) = x_p%states(i) - x_m%states(i)
   end do
   dX = dX / (2.0_R8Ki*delta)
END SUBROUTINE MD_Compute_dX



END MODULE MoorDyn<|MERGE_RESOLUTION|>--- conflicted
+++ resolved
@@ -30,11 +30,7 @@
 
    PRIVATE
 
-<<<<<<< HEAD
    TYPE(ProgDesc), PARAMETER            :: MD_ProgDesc = ProgDesc( 'MoorDyn-F', 'v2.a14', '15 October 2021' )
-=======
-   TYPE(ProgDesc), PARAMETER            :: MD_ProgDesc = ProgDesc( 'MoorDyn-F', 'v2.a12', '28 September 2021' )
->>>>>>> 7c241b45
 
    INTEGER(IntKi), PARAMETER            :: wordy = 0   ! verbosity level. >1 = more console output
 
