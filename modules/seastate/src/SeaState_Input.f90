--- conflicted
+++ resolved
@@ -704,15 +704,9 @@
       InputFileData%WvHiCOff = 10000.0;  ! This is not going to be used because WaveDT is zero.
    else
       TmpFreq = REAL( Pi/InputFileData%Waves%WaveDT,SiKi)
-<<<<<<< HEAD
       if ( InputFileData%WvHiCOff > TmpFreq ) then
          InputFileData%WvHiCOff =  TmpFreq
-         call SetErrStat( ErrID_Info,'WvLowCOff adjusted to '//trim(num2lstr(TmpFreq))//' rad/s, based on WaveDT.',ErrStat,ErrMsg,RoutineName)
-=======
-      if ( InputFileData%Waves%WvHiCOff > TmpFreq ) then
-         InputFileData%Waves%WvHiCOff =  TmpFreq
          call SetErrStat( ErrID_Info,'WvHiCOff adjusted to '//trim(num2lstr(TmpFreq))//' rad/s, based on WaveDT.',ErrStat,ErrMsg,RoutineName)
->>>>>>> fc085562
       end if
    end if
 
