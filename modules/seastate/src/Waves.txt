--- conflicted
+++ resolved
@@ -65,11 +65,7 @@
 typedef     ^                 ^                 SiKi                 CrestTime         -        -        -        "time of the wave crest" sec
 typedef     ^                 ^                 SiKi                 CrestXi           -        -        -        "xi-coordinate for the wave crest" m
 typedef     ^                 ^                 SiKi                 CrestYi           -        -        -        "yi-coordinate for the wave crest" m
-<<<<<<< HEAD
-
-=======
 typedef     ^                 ^                 SiKi                 MCFD              -        -        -        "Diameter of members that will use the MacCamy-Fuchs diffraction model"
->>>>>>> 8acbe8b3
 
 # Define outputs from the initialization routine here:
 #
@@ -89,10 +85,7 @@
 typedef     ^                 ^                 SiKi                 WaveVel           {*}{*}{*}{*}{*} -       -        "Instantaneous velocity     of incident waves in the xi- (1), yi- (2), and zi- (3) directions, respectively, accounting for stretching, at each of the NWaveKin (grid) points where the incident wave kinematics will be computed (The values include both the velocity of incident waves and the velocity of current.)" (m/s)
 typedef     ^                 ^                 SiKi                 PWaveDynP0        {*}{*}{*}   -        -        "Instantaneous dynamic pressure of incident waves                                                          , at the location (xi,yi,0), at each of the NWaveKin (grid) points where the incident wave kinematics will be computed" (N/m^2)
 typedef     ^                 ^                 SiKi                 PWaveAcc0         {*}{*}{*}{*} -       -        "Instantaneous acceleration of incident waves in the xi- (1), yi- (2), and zi- (3) directions, respectively, at the location (xi,yi,0), at each of the NWaveKin (grid) points where the incident wave kinematics will be computed" (m/s^2)
-<<<<<<< HEAD
-=======
 typedef     ^                 ^                 SiKi                 PWaveAccMCF0      {*}{*}{*}{*} -       -        "Instantaneous acceleration of incident waves in the xi- (1), yi- (2), and zi- (3) directions, respectively, at the location (xi,yi,0), at each of the NWaveKin (grid) points where the incident wave kinematics will be computed" (m/s^2)
->>>>>>> 8acbe8b3
 typedef     ^                 ^                 SiKi                 PWaveVel0         {*}{*}{*}{*} -       -        "Instantaneous velocity     of incident waves in the xi- (1), yi- (2), and zi- (3) directions, respectively, at the location (xi,yi,0), at each of the NWaveKin (grid) points where the incident wave kinematics will be computed (The values include both the velocity of incident waves and the velocity of current.)" (m/s)
 typedef     ^                 ^                 SiKi                 WaveElev          {*}{*}{*}   -        -        "Instantaneous elevation time-series of incident waves at each of the  XY grid points" (meters)
 typedef     ^                 ^                 SiKi                 WaveElev0         {:}      -        -        "Instantaneous elevation time-series of incident waves at the platform reference point" (meters)
