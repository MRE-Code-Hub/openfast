!**********************************************************************************************************************************
! HydroDyn_DriverCode: This code tests the template modules
!..................................................................................................................................
! LICENSING
! Copyright (C) 2012-2015  National Renewable Energy Laboratory
!
!    This file is part of HydroDyn.
!
! Licensed under the Apache License, Version 2.0 (the "License");
! you may not use this file except in compliance with the License.
! You may obtain a copy of the License at
!
!     http://www.apache.org/licenses/LICENSE-2.0
!
! Unless required by applicable law or agreed to in writing, software
! distributed under the License is distributed on an "AS IS" BASIS,
! WITHOUT WARRANTIES OR CONDITIONS OF ANY KIND, either express or implied.
! See the License for the specific language governing permissions and
! limitations under the License.
!
!**********************************************************************************************************************************

PROGRAM HydroDynDriver

   USE NWTC_Library
   USE HydroDyn
   USE HydroDyn_Types
   USE HydroDyn_Output
   USE ModMesh_Types
   USE VersionInfo
   
   IMPLICIT NONE
   
   TYPE HD_Drvr_InitInput
      LOGICAL                 :: Echo
      REAL(ReKi)              :: Gravity
      CHARACTER(1024)         :: HDInputFile
      CHARACTER(1024)         :: OutRootName
      LOGICAL                 :: Linearize
      INTEGER                 :: NSteps
      REAL(DbKi)              :: TimeInterval
      INTEGER                 :: PRPInputsMod
      CHARACTER(1024)         :: PRPInputsFile
      REAL(ReKi)              :: uPRPInSteady(6)
      REAL(ReKi)              :: uDotPRPInSteady(6)
      REAL(ReKi)              :: uDotDotPRPInSteady(6)
      LOGICAL                 :: WaveElevSeriesFlag      !< Should we put together a wave elevation series and save it to file?
      REAL(ReKi)              :: WaveElevdX              !< Spacing in the X direction for wave elevation series              (m)
      REAL(ReKi)              :: WaveElevdY              !< Spacing in the Y direction for the wave elevation series          (m)
      INTEGER(IntKi)          :: WaveElevNX              !< Number of points in the X direction for the wave elevation series (-)
      INTEGER(IntKi)          :: WaveElevNY              !< Number of points in the X direction for the wave elevation series (-)
   END TYPE HD_Drvr_InitInput
   
! -----------------------------------------------------------------------------------   
! NOTE:  this module and the ModMesh.f90 modules must use the Fortran compiler flag:  
!        /fpp                  because of they both have preprocessor statements
! ----------------------------------------------------------------------------------- 


   INTEGER(IntKi), PARAMETER                           :: NumInp = 1           ! Number of inputs sent to HydroDyn_UpdateStates
   
      ! Program variables

   REAL(DbKi)                                          :: Time                 ! Variable for storing time, in seconds
  
   REAL(DbKi)                                          :: InputTime(NumInp)    ! Variable for storing time associated with inputs, in seconds
   REAL(DbKi)                                          :: Interval             ! HD module requested time interval
   INTEGER(B1Ki), ALLOCATABLE                          :: SaveAry(:)           ! Array to store packed data structure

   TYPE(HydroDyn_InitInputType)                        :: InitInData           ! Input data for initialization
   TYPE(HydroDyn_InitOutputType)                       :: InitOutData          ! Output data from initialization

   TYPE(HydroDyn_ContinuousStateType)                  :: x                    ! Continuous states
   TYPE(HydroDyn_ContinuousStateType)                  :: x_new                ! Continuous states at updated time
   TYPE(HydroDyn_DiscreteStateType)                    :: xd                   ! Discrete states
   TYPE(HydroDyn_DiscreteStateType)                    :: xd_new               ! Discrete states at updated time
   TYPE(HydroDyn_ConstraintStateType)                  :: z                    ! Constraint states
   TYPE(HydroDyn_ConstraintStateType)                  :: z_residual           ! Residual of the constraint state equations (Z)
   TYPE(HydroDyn_OtherStateType)                       :: OtherState           ! Other states
   TYPE(HydroDyn_MiscVarType)                          :: m                    ! Misc/optimization variables

   TYPE(HydroDyn_ParameterType)                        :: p                    ! Parameters
   !TYPE(HydroDyn_InputType)                           :: u                    ! System inputs [OLD STYLE]
   TYPE(HydroDyn_InputType)                            :: u(NumInp)            ! System inputs
   TYPE(HydroDyn_OutputType)                           :: y                    ! System outputs

   TYPE(HydroDyn_ContinuousStateType)                  :: dxdt                 ! First time derivatives of the continuous states


   INTEGER(IntKi)                                     :: UnPRPInp            ! PRP Inputs file identifier
   INTEGER(IntKi)                                     :: UnMorisonInp          ! Morison Inputs file identifier
   INTEGER(IntKi)                                     :: UnHD_Out              ! Output file identifier
   REAL(ReKi), ALLOCATABLE                            :: PRPin(:,:)          ! Variable for storing time, forces, and body velocities, in m/s or rad/s for PRP
   REAL(ReKi), ALLOCATABLE                            :: Morisonin(:,:)        ! Variable for storing time, forces, and body velocities, in m/s or rad/s for Morison elements
   
   INTEGER(IntKi)                                     :: NBody                 ! Number of WAMIT bodies to work with if prescribing kinematics on each body (PRPInputsMod<0)
   
   INTEGER(IntKi)                                     :: I                    ! Generic loop counter
   INTEGER(IntKi)                                     :: J                    ! Generic loop counter
   INTEGER(IntKi)                                     :: n                    ! Loop counter (for time step)
   INTEGER(IntKi)                                     :: ErrStat,ErrStat2     ! Status of error message
   CHARACTER(1024)                                    :: ErrMsg,ErrMsg2       ! Error message if ErrStat /= ErrID_None
   REAL(R8Ki)                                         :: dcm (3,3)            ! The resulting transformation matrix from X to x, (-).
   CHARACTER(1024)                                    :: drvrFilename         ! Filename and path for the driver input file.  This is passed in as a command line argument when running the Driver exe.
   TYPE(HD_Drvr_InitInput)                            :: drvrInitInp          ! Initialization data for the driver program
   
   integer                                        :: StrtTime (8)                            ! Start time of simulation (including intialization)
   integer                                        :: SimStrtTime (8)                         ! Start time of simulation (after initialization)
   real(ReKi)                                     :: PrevClockTime                           ! Clock time at start of simulation in seconds
   real(ReKi)                                     :: UsrTime1                                ! User CPU time for simulation initialization
   real(ReKi)                                     :: UsrTime2                                ! User CPU time for simulation (without intialization)
   real(DbKi)                                     :: TiLstPrn                                ! The simulation time of the last print
   real(DbKi)                                     :: t_global                                ! Current simulation time (for global/FAST simulation)
   real(DbKi)                                     :: SttsTime                                ! Amount of time between screen status messages (sec)
   integer                                        :: n_SttsTime                              ! Number of time steps between screen status messages (-)

   type(MeshType)                                 :: RefPtMesh                               ! 1-node Point mesh located at (0,0,0) in global system where all PRP-related driver inputs are set
   type(MeshMapType)                              :: HD_Ref_2_WB_P                           ! Mesh mapping between Reference pt mesh and WAMIT body(ies) mesh
   type(MeshMapType)                              :: HD_Ref_2_M_P                            ! Mesh mapping between Reference pt mesh and Morison mesh
   real(R8Ki)                                     :: theta(3)                                ! mesh creation helper data
   
   ! For testing
   LOGICAL                                            :: DoTight = .FALSE.
   REAL(DbKi)                                         :: maxAngle             ! For debugging, see what the largest rotational angle input is for the simulation
   CHARACTER(10)                                      :: AngleMsg             ! For debugging, a string version of the largest rotation input
   INTEGER                                            :: UnMeshDebug
   CHARACTER(50)                                      :: MeshDebugFile

   CHARACTER(20)                    :: FlagArg       ! Flag argument from command line
   CHARACTER(200)                   :: git_commit    ! String containing the current git commit hash

   TYPE(ProgDesc), PARAMETER        :: version   = ProgDesc( 'HydroDyn Driver', '', '' )  ! The version number of this program.

   ! Variables Init
   Time = -99999
   
   !...............................................................................................................................
   ! Routines called in initialization
   !...............................................................................................................................

   
   
   ! TODO: Need to think some more about how to pass DRIVER-level initialization data to the HydroDyn module because if UseInputFile = .FALSE.
   !       then the input processing code will still be querying the *Chr input data to look for the use of the 'DEFAULT' string and to set that
   !       data to the driver's version instead of using a module-specific version.  
   !       Currently, these variables are:
   !          InitInp%Waves%WavePkShpChr
   !          InitInp%Current%CurrSSDirChr
   !          InitInp%PtfmSgFChr
   !          InitInp%PtfmSwFChr
   !          InitInp%PtfmHvFChr
   !          InitInp%PtfmRFChr
   !          InitInp%PtfmPFChr
   !          InitInp%PtfmYFChr
   !          InitInp%Morison%InpMembers(k)%FillDensChr
   !          
   !          

   CALL NWTC_Init( ProgNameIn=version%Name )

   drvrFilename = ''
   CALL CheckArgs( drvrFilename, Flag=FlagArg )
   IF ( LEN( TRIM(FlagArg) ) > 0 ) CALL NormStop()

      ! Display the copyright notice
   CALL DispCopyrightLicense( version%Name )
     ! Obtain OpenFAST git commit hash
   git_commit = QueryGitVersion()
     ! Tell our users what they're running
   CALL WrScr( ' Running '//TRIM( version%Name )//' a part of OpenFAST - '//TRIM(git_commit)//NewLine//' linked with '//TRIM( NWTC_Ver%Name )//NewLine )
   
      ! Parse the driver input file and run the simulation based on that file
   CALL ReadDriverInputFile( drvrFilename, drvrInitInp, ErrStat, ErrMsg )
   IF ( ErrStat /= 0 ) THEN
      CALL WrScr( ErrMsg )
      STOP
   END IF
   InitInData%Gravity      = drvrInitInp%Gravity
   InitInData%UseInputFile = .TRUE. 
   InitInData%InputFile    = drvrInitInp%HDInputFile
   InitInData%OutRootName  = drvrInitInp%OutRootName
   InitInData%TMax         = drvrInitInp%NSteps * drvrInitInp%TimeInterval
   InitInData%Linearize    = drvrInitInp%Linearize
  
      ! Get the current time
   call date_and_time ( Values=StrtTime )                               ! Let's time the whole simulation
   call cpu_time ( UsrTime1 )                                           ! Initial time (this zeros the start time when used as a MATLAB function)
   SttsTime = 1.0 ! seconds
   
     ! figure out how many time steps we should go before writing screen output:      
   n_SttsTime = MAX( 1, NINT( SttsTime / drvrInitInp%TimeInterval ) ) ! this may not be the final TimeInterval, though!!! GJH 8/14/14
    
 !BJJ: added this for IceFloe/IceDyn
   InitInData%hasIce = .FALSE.
  

!-------------------------------------------------------------------------------------
!       Begin Simulation Setup
!-------------------------------------------------------------------------------------
   

   IF ( drvrInitInp%PRPInputsMod == 2 ) THEN
      
         ! Open the PRP inputs data file
      CALL GetNewUnit( UnPRPInp ) 
      CALL OpenFInpFile ( UnPRPInp, drvrInitInp%PRPInputsFile, ErrStat, ErrMsg ) 
         IF (ErrStat >=AbortErrLev) THEN
            call WrScr( ErrMsg )
            STOP
         ENDIF
      
      
      ALLOCATE ( PRPin(drvrInitInp%NSteps, 19), STAT = ErrStat )
      IF ( ErrStat /= ErrID_None ) THEN
         ErrMsg  = '  Error allocating space for PRPin array.'
         CALL WrScr( ErrMsg )
         CLOSE( UnPRPInp )
         STOP
      END IF 
      
      DO n = 1,drvrInitInp%NSteps
         READ (UnPRPInp,*,IOSTAT=ErrStat) (PRPin (n,J), J=1,19)
            
            IF ( ErrStat /= 0 ) THEN
               ErrMsg = '  Error reading the PRP input time-series file. '
               CALL WrScr( ErrMsg )
               STOP
            END IF 
      END DO  
      
         ! Close the inputs file 
      CLOSE ( UnPRPInp ) 
   END IF
   
   ! multi-body kinematics driver option (time, PRP DOFs 1-6, body1 DOFs 1-6, body2 DOFs 1-6...)
   IF ( drvrInitInp%PRPInputsMod < 0 ) THEN
      
      NBODY = -drvrInitInp%PRPInputsMod
         ! Open the WAMIT inputs data file
      CALL GetNewUnit( UnPRPInp ) 
      CALL OpenFInpFile ( UnPRPInp, drvrInitInp%PRPInputsFile, ErrStat, ErrMsg ) 
         IF (ErrStat >=AbortErrLev) THEN
            call WrScr( ErrMsg )
            STOP
         ENDIF
      
      
      ALLOCATE ( PRPin(drvrInitInp%NSteps, 7+6*NBODY), STAT = ErrStat )
      IF ( ErrStat /= ErrID_None ) THEN
         ErrMsg  = '  Error allocating space for PRPin array.'
         CALL WrScr( ErrMsg )
         CLOSE( UnPRPInp )
         STOP
      END IF 
      
      PRINT *, 'NBody is '//trim(Num2LStr(NBody))//' and planning to read in  '//trim(Num2LStr(7+6*NBODY))//' columns from the input file'
      
      DO n = 1,drvrInitInp%NSteps
         READ (UnPRPInp,*,IOSTAT=ErrStat) (PRPin (n,J), J=1,7+6*NBODY)
            
            IF ( ErrStat /= 0 ) THEN
               ErrMsg = '  Error reading the WAMIT input time-series file (for multiple bodies). '
               CALL WrScr( ErrMsg )
               STOP
            END IF 
      END DO  
      
         ! Close the inputs file 
      CLOSE ( UnPRPInp ) 
   ELSE
      NBody = 0
   END IF
   
  

      ! Setup the arrays for the wave elevation timeseries if requested by the driver input file
   IF ( drvrInitInp%WaveElevSeriesFlag ) THEN
      ALLOCATE ( InitInData%WaveElevXY(2,drvrInitInp%WaveElevNX*drvrInitInp%WaveElevNY), STAT=ErrStat )
      IF ( ErrStat >= ErrID_Fatal ) THEN
         CALL HydroDyn_End( u(1), p, x, xd, z, OtherState, y, m, ErrStat, ErrMsg )
         IF ( ErrStat /= ErrID_None ) THEN
            CALL WrScr( ErrMsg )     
         END IF
         STOP
      END IF

         ! Set the values
      n  = 0         ! Dummy counter we are using to get the current point number
      DO I  = 0,drvrInitInp%WaveElevNX-1
         DO J  = 0, drvrInitInp%WaveElevNY-1
            n  =  n+1
               ! X dimension
            InitInData%WaveElevXY(1,n) = drvrInitInp%WaveElevDX*(I - 0.5*(drvrInitInp%WaveElevNX-1))
               ! Y dimension
            InitInData%WaveElevXY(2,n) = drvrInitInp%WaveElevDY*(J - 0.5*(drvrInitInp%WaveElevNY-1))
         ENDDO
      ENDDO
   ENDIF

         ! Initialize the module
   Interval = drvrInitInp%TimeInterval
   CALL HydroDyn_Init( InitInData, u(1), p,  x, xd, z, OtherState, y, m, Interval, InitOutData, ErrStat, ErrMsg )
   if (errStat >= AbortErrLev) then
         ! Clean up and exit
      call HD_DvrCleanup()
   end if

   IF ( Interval /= drvrInitInp%TimeInterval) THEN
      CALL WrScr('The HydroDyn Module attempted to change timestep interval, but this is not allowed.  The HydroDyn Module must use the Driver Interval.')
      call HD_DvrCleanup() 
      
   END IF


      ! Write the gridded wave elevation data to a file

   IF ( drvrInitInp%WaveElevSeriesFlag )     CALL WaveElevGrid_Output  (drvrInitInp, InitInData, InitOutData, p, ErrStat, ErrMsg)
   if (errStat >= AbortErrLev) then
         ! Clean up and exit
      call HD_DvrCleanup()
   end if

   
      ! Destroy initialization data

   CALL HydroDyn_DestroyInitInput(  InitInData,  ErrStat, ErrMsg )
   CALL HydroDyn_DestroyInitOutput( InitOutData, ErrStat, ErrMsg )
   

   ! Create Mesh mappings
   if ( u(1)%WAMITMesh%Initialized ) then
      ! Create mesh mappings between (0,0,0) reference point mesh and the WAMIT body(ies) mesh [ 1 node per body ]
      CALL MeshMapCreate( u(1)%PRPMesh, u(1)%WAMITMesh, HD_Ref_2_WB_P, ErrStat2, ErrMsg2  ); CALL SetErrStat(ErrStat2,ErrMsg2,ErrStat,ErrMsg,'HydroDynDriver')
      if (errStat >= AbortErrLev) then
         ! Clean up and exit
         call HD_DvrCleanup()
      end if
   endif
   if ( u(1)%Morison%Mesh%Initialized ) then
      ! Create mesh mappings between (0,0,0) reference point mesh and the Morison mesh
      CALL MeshMapCreate( u(1)%PRPMesh, u(1)%Morison%Mesh, HD_Ref_2_M_P, ErrStat2, ErrMsg2  ); CALL SetErrStat(ErrStat2,ErrMsg2,ErrStat,ErrMsg,'HydroDynDriver')
      if (errStat >= AbortErrLev) then
         ! Clean up and exit
         call HD_DvrCleanup()
      end if
   endif

   
      
   ! Set any steady-state inputs, once before the time-stepping loop   
         
   IF (( drvrInitInp%PRPInputsMod /= 2 ) .AND. ( drvrInitInp%PRPInputsMod >= 0 )) THEN
                
      u(1)%PRPMesh%TranslationDisp(:,1)   = drvrInitInp%uPRPInSteady(1:3) 

         ! Compute direction cosine matrix from the rotation angles
      CALL SmllRotTrans( 'InputRotation', REAL(drvrInitInp%uPRPInSteady(4), ReKi), REAL(drvrInitInp%uPRPInSteady(5), ReKi), REAL(drvrInitInp%uPRPInSteady(6), ReKi), dcm, 'Junk', ErrStat, ErrMsg )            
      u(1)%PRPMesh%Orientation(:,:,1)     = dcm

      u(1)%PRPMesh%TranslationVel(:,1)    = drvrInitInp%uDotPRPInSteady(1:3)  
      u(1)%PRPMesh%RotationVel(:,1)       = drvrInitInp%uDotPRPInSteady(4:6) 
      u(1)%PRPMesh%TranslationAcc(:,1)    = drvrInitInp%uDotDotPRPInSteady(1:3)  
      u(1)%PRPMesh%RotationAcc(:,1)       = drvrInitInp%uDotDotPRPInSteady(4:6)    
      
      IF ( u(1)%WAMITMesh%Initialized ) THEN 
            
            ! Map PRP kinematics to the WAMIT mesh with 1 to NBody nodes
         CALL Transfer_Point_to_Point( u(1)%PRPMesh, u(1)%WAMITMesh, HD_Ref_2_WB_P, ErrStat2, ErrMsg2 ); CALL SetErrStat(ErrStat2,ErrMsg2,ErrStat,ErrMsg,'HydroDynDriver')  
         if (errStat >= AbortErrLev) then
            ! Clean up and exit
            call HD_DvrCleanup()
         end if
         
      END IF ! u(1)%WAMITMesh%Initialized
      
      if ( u(1)%Morison%Mesh%Initialized ) then
         
            ! Map PRP kinematics to the Morison mesh
         CALL Transfer_Point_to_Point( u(1)%PRPMesh, u(1)%Morison%Mesh, HD_Ref_2_M_P, ErrStat2, ErrMsg2 ); CALL SetErrStat(ErrStat2,ErrMsg2,ErrStat,ErrMsg,'HydroDynDriver')  
         if (errStat >= AbortErrLev) then
            ! Clean up and exit
            call HD_DvrCleanup()
         end if
      end if ! u(1)%Morison%Mesh%Initialized
      
   END IF

   
   !...............................................................................................................................
   ! Routines called in loose coupling -- the glue code may implement this in various ways
   !...............................................................................................................................
   Time = 0.0
   CALL SimStatus_FirstTime( TiLstPrn, PrevClockTime, SimStrtTime, UsrTime2, time, InitInData%TMax )

<<<<<<< HEAD
   ! loop through time steps
=======
   maxAngle = 0.0
   
>>>>>>> 08ec00a0
   DO n = 1, drvrInitInp%NSteps

      Time = (n-1) * drvrInitInp%TimeInterval
      InputTime(1) = Time
      
         ! Modify u (likely from the outputs of another module or a set of test conditions) here:
      
      ! PRPInputsMod 2: Reads time series of positions, velocities, and accelerations for the platform reference point
      IF ( drvrInitInp%PRPInputsMod == 2 ) THEN
                                  
         u(1)%PRPMesh%TranslationDisp(:,1)   = PRPin(n,2:4) 

            ! Compute direction cosine matrix from the rotation angles
               
         IF ( abs(PRPin(n,5)) > maxAngle ) maxAngle = abs(PRPin(n,5))
         IF ( abs(PRPin(n,6)) > maxAngle ) maxAngle = abs(PRPin(n,6))
         IF ( abs(PRPin(n,7)) > maxAngle ) maxAngle = abs(PRPin(n,7))
            
         CALL SmllRotTrans( 'InputRotation', REAL(PRPin(n,5),ReKi), REAL(PRPin(n,6),ReKi), REAL(PRPin(n,7),ReKi), dcm, 'Junk', ErrStat, ErrMsg )            
         u(1)%PRPMesh%Orientation(:,:,1)     = dcm     
         u(1)%PRPMesh%TranslationVel(:,1)    = PRPin(n,8:10)  
         u(1)%PRPMesh%RotationVel(:,1)       = PRPin(n,11:13) 
         u(1)%PRPMesh%TranslationAcc(:,1)    = PRPin(n,14:16)  
         u(1)%PRPMesh%RotationAcc(:,1)       = PRPin(n,17:19)
            
         IF ( u(1)%WAMITMesh%Initialized ) THEN
               ! Map kinematics to the WAMIT mesh with 1 to NBody nodes
            CALL Transfer_Point_to_Point( u(1)%PRPMesh, u(1)%WAMITMesh, HD_Ref_2_WB_P, ErrStat2, ErrMsg2 ); CALL SetErrStat(ErrStat2,ErrMsg2,ErrStat,ErrMsg,'HydroDynDriver')  
            if (errStat >= AbortErrLev) then
               ! Clean up and exit
               call HD_DvrCleanup()
            end if
         END IF
         
          IF ( u(1)%Morison%Mesh%Initialized ) THEN
               ! Map kinematics to the WAMIT mesh with 1 to NBody nodes
            CALL Transfer_Point_to_Point( u(1)%PRPMesh, u(1)%Morison%Mesh, HD_Ref_2_M_P, ErrStat2, ErrMsg2 ); CALL SetErrStat(ErrStat2,ErrMsg2,ErrStat,ErrMsg,'HydroDynDriver')  
            if (errStat >= AbortErrLev) then
               ! Clean up and exit
               call HD_DvrCleanup()
            end if
          END IF
          
      end if
      
         !@mhall: new kinematics input for moving bodies individually
         ! PRPInputsMod < 0: Reads time series of positions for each body individually, and uses finite differences to also get velocities and accelerations.
         ! The number of bodies is the negative of PRPInputsMod.
      IF ( drvrInitInp%PRPInputsMod < 0 ) THEN
               
            ! platform reference point (PRP), and body 1-NBody displacements
            u(1)%PRPMesh%TranslationDisp(:,1)   = PRPin(n,2:4) 
            DO I=1,NBody
               u(1)%WAMITMesh%TranslationDisp(:,I)   = PRPin(n, 6*I+2:6*I+4) 
            END DO
               
            ! PRP and body 1-NBody orientations (skipping the maxAngle stuff)
            CALL SmllRotTrans( 'InputRotation', REAL(PRPin(n,5),ReKi), REAL(PRPin(n,6),ReKi), REAL(PRPin(n,7),ReKi), dcm, 'PRP orientation', ErrStat, ErrMsg )            
            u(1)%PRPMesh%Orientation(:,:,1)     = dcm     
            DO I=1, NBody
               CALL SmllRotTrans( 'InputRotation', REAL(PRPin(n,6*I+5),ReKi), REAL(PRPin(n,6*I+6),ReKi), REAL(PRPin(n,6*I+7),ReKi), dcm, 'body orientation', ErrStat, ErrMsg )            
               u(1)%PRPMesh%Orientation(:,:,1)     = dcm     
            END DO

            ! use finite differences for velocities and accelerations
            IF (n == 1) THEN   ! use forward differences for first time step
            
               u(1)%PRPMesh%TranslationVel(:,1) = (PRPin(n+1, 2:4) -   PRPin(n  , 2:4))/drvrInitInp%TimeInterval
               u(1)%PRPMesh%RotationVel(   :,1) = (PRPin(n+1, 5:7) -   PRPin(n  , 5:7))/drvrInitInp%TimeInterval
               u(1)%PRPMesh%TranslationAcc(:,1) = (PRPin(n+2, 2:4) - 2*PRPin(n+1, 2:4) + PRPin(n, 2:4))/(drvrInitInp%TimeInterval*drvrInitInp%TimeInterval)
               u(1)%PRPMesh%RotationAcc(   :,1) = (PRPin(n+2, 5:7) - 2*PRPin(n+1, 5:7) + PRPin(n, 5:7))/(drvrInitInp%TimeInterval*drvrInitInp%TimeInterval)
               
               DO I=1,NBody
                  u(1)%WAMITMesh%TranslationVel(:,I) = (PRPin(n+1, 6*I+2:6*I+4) -   PRPin(n  , 6*I+2:6*I+4))/drvrInitInp%TimeInterval
                  u(1)%WAMITMesh%RotationVel(   :,I) = (PRPin(n+1, 6*I+5:6*I+7) -   PRPin(n  , 6*I+5:6*I+7))/drvrInitInp%TimeInterval
                  u(1)%WAMITMesh%TranslationAcc(:,I) = (PRPin(n+2, 6*I+2:6*I+4) - 2*PRPin(n+1, 6*I+2:6*I+4) + PRPin(n, 6*I+2:6*I+4))/(drvrInitInp%TimeInterval*drvrInitInp%TimeInterval)
                  u(1)%WAMITMesh%RotationAcc(   :,I) = (PRPin(n+2, 6*I+5:6*I+7) - 2*PRPin(n+1, 6*I+5:6*I+7) + PRPin(n, 6*I+5:6*I+7))/(drvrInitInp%TimeInterval*drvrInitInp%TimeInterval)
               END DO

            ELSE IF (n == drvrInitInp%NSteps) THEN  ! use backward differences for last time step
            
               u(1)%PRPMesh%TranslationVel(:,1) = (PRPin(n, 2:4) -   PRPin(n-1, 2:4))/drvrInitInp%TimeInterval
               u(1)%PRPMesh%RotationVel(   :,1) = (PRPin(n, 5:7) -   PRPin(n-1, 5:7))/drvrInitInp%TimeInterval
               u(1)%PRPMesh%TranslationAcc(:,1) = (PRPin(n, 2:4) - 2*PRPin(n-1, 2:4) + PRPin(n-2, 2:4))/(drvrInitInp%TimeInterval*drvrInitInp%TimeInterval)
               u(1)%PRPMesh%RotationAcc(   :,1) = (PRPin(n, 5:7) - 2*PRPin(n-1, 5:7) + PRPin(n-2, 5:7))/(drvrInitInp%TimeInterval*drvrInitInp%TimeInterval)
               
               DO I=1,NBody
                  u(1)%WAMITMesh%TranslationVel(:,I) = (PRPin(n, 6*I+2:6*I+4) -   PRPin(n-1, 6*I+2:6*I+4))/drvrInitInp%TimeInterval
                  u(1)%WAMITMesh%RotationVel(   :,I) = (PRPin(n, 6*I+5:6*I+7) -   PRPin(n-1, 6*I+5:6*I+7))/drvrInitInp%TimeInterval
                  u(1)%WAMITMesh%TranslationAcc(:,I) = (PRPin(n, 6*I+2:6*I+4) - 2*PRPin(n-1, 6*I+2:6*I+4) + PRPin(n-2, 6*I+2:6*I+4))/(drvrInitInp%TimeInterval*drvrInitInp%TimeInterval)
                  u(1)%WAMITMesh%RotationAcc(   :,I) = (PRPin(n, 6*I+5:6*I+7) - 2*PRPin(n-1, 6*I+5:6*I+7) + PRPin(n-2, 6*I+5:6*I+7))/(drvrInitInp%TimeInterval*drvrInitInp%TimeInterval)
               END DO
            
            ELSE   ! otherwise use central differences for intermediate time steps
                     
               u(1)%PRPMesh%TranslationVel(:,1) = (PRPin(n+1, 2:4) - PRPin(n-1, 2:4))*0.5/drvrInitInp%TimeInterval
               u(1)%PRPMesh%RotationVel(   :,1) = (PRPin(n+1, 5:7) - PRPin(n-1, 5:7))*0.5/drvrInitInp%TimeInterval
               u(1)%PRPMesh%TranslationAcc(:,1) = (PRPin(n+1, 2:4) - 2*PRPin(n, 2:4) + PRPin(n-1, 2:4))/(drvrInitInp%TimeInterval*drvrInitInp%TimeInterval)
               u(1)%PRPMesh%RotationAcc(   :,1) = (PRPin(n+1, 5:7) - 2*PRPin(n, 5:7) + PRPin(n-1, 5:7))/(drvrInitInp%TimeInterval*drvrInitInp%TimeInterval)
               
               DO I=1,NBody
                  u(1)%WAMITMesh%TranslationVel(:,I) = (PRPin(n+1, 6*I+2:6*I+4) - PRPin(n-1, 6*I+2:6*I+4))*0.5/drvrInitInp%TimeInterval
                  u(1)%WAMITMesh%RotationVel(   :,I) = (PRPin(n+1, 6*I+5:6*I+7) - PRPin(n-1, 6*I+5:6*I+7))*0.5/drvrInitInp%TimeInterval
                  u(1)%WAMITMesh%TranslationAcc(:,I) = (PRPin(n+1, 6*I+2:6*I+4) - 2*PRPin(n, 6*I+2:6*I+4) + PRPin(n-1, 6*I+2:6*I+4))/(drvrInitInp%TimeInterval*drvrInitInp%TimeInterval)
                  u(1)%WAMITMesh%RotationAcc(   :,I) = (PRPin(n+1, 6*I+5:6*I+7) - 2*PRPin(n, 6*I+5:6*I+7) + PRPin(n-1, 6*I+5:6*I+7))/(drvrInitInp%TimeInterval*drvrInitInp%TimeInterval)
               END DO
               
            END IF
            
            IF ( u(1)%Morison%Mesh%Initialized ) THEN
               ! Map kinematics to the WAMIT mesh with 1 to NBody nodes
               CALL Transfer_Point_to_Point( u(1)%PRPMesh, u(1)%Morison%Mesh, HD_Ref_2_M_P, ErrStat2, ErrMsg2 ); CALL SetErrStat(ErrStat2,ErrMsg2,ErrStat,ErrMsg,'HydroDynDriver')  
               if (errStat >= AbortErrLev) then
                  ! Clean up and exit
                  call HD_DvrCleanup()
               end if
             END IF
             
         END IF
        !@mhall: end of addition		 
     
      
     
         ! Calculate outputs at n

      CALL HydroDyn_CalcOutput( Time, u(1), p, x, xd, z, OtherState, y, m, ErrStat, ErrMsg )
      if (errStat >= AbortErrLev) then
            ! Clean up and exit
         call HD_DvrCleanup()
      end if

      
      
         ! Get state variables at next step: INPUT at step n, OUTPUT at step n + 1

      CALL HydroDyn_UpdateStates( Time, n, u, InputTime, p, x, xd, z, OtherState, m, ErrStat, ErrMsg )
      if (errStat >= AbortErrLev) then
            ! Clean up and exit
         call HD_DvrCleanup()
      end if
      
   
      IF ( MOD( n + 1, n_SttsTime ) == 0 ) THEN

         CALL SimStatus( TiLstPrn, PrevClockTime, time, InitInData%TMax )

      ENDIF   

      ! Write output to a file which is managed by the driver program and not the individual modules
      ! TODO
      
   END DO

   

! For now, finish here.
call HD_DvrCleanup()



   CONTAINS

      
!====================================================================================================
SUBROUTINE CleanupEchoFile( EchoFlag, UnEcho)
!     The routine cleans up the module echo file and resets the NWTC_Library, reattaching it to 
!     any existing echo information
!----------------------------------------------------------------------------------------------------  
   LOGICAL,                       INTENT( IN    )   :: EchoFlag             ! local version of echo flag
   INTEGER,                       INTENT( IN    )   :: UnEcho               !  echo unit number
   
   
      ! Close this module's echo file
      
   IF ( EchoFlag ) THEN
    CLOSE(UnEcho)
   END IF
   
  
   
END SUBROUTINE CleanupEchoFile

subroutine HD_DvrCleanup()
   
         ! Local variables
      character(len(errMsg))                        :: errMsg2                 ! temporary Error message if ErrStat /= ErrID_None
      integer(IntKi)                                :: errStat2                ! temporary Error status of the operation

   
      errStat2 = ErrID_None
      errMsg2  = ""
      
      
      
      call HydroDyn_DestroyInitInput( InitInData, errStat2, errMsg2 )
      call SetErrStat( errStat2, errMsg2, errStat, errMsg, 'HD_DvrCleanup' )
      call HydroDyn_DestroyDiscState( xd_new, errStat2, errMsg2 )
      call SetErrStat( errStat2, errMsg2, errStat, errMsg, 'HD_DvrCleanup' )
      call HydroDyn_DestroyContState( x_new, errStat2, errMsg2 )
      call SetErrStat( errStat2, errMsg2, errStat, errMsg, 'HD_DvrCleanup' )
      call HydroDyn_End( u(1), p, x, xd, z, OtherState, y, m, errStat2, errMsg2 )
      call SetErrStat( errStat2, errMsg2, errStat, errMsg, 'HD_DvrCleanup' )
      
      if ( ErrStat /= ErrID_None ) then !This assumes PRESENT(ErrID) is also .TRUE. :
         CALL WrScr(NewLine//NewLine//'Error status and messages after execution:'//NewLine//'           ErrStat: '// &
                     TRIM(Num2LStr(ErrStat))//NewLine//'   ErrMsg returned: '//TRIM(ErrMsg)//NewLine)
         if ( time < 0.0 ) then
            ErrMsg = 'at initialization'
         else if ( time > InitInData%TMax ) then
            ErrMsg = 'after computing the solution'
         else            
            ErrMsg = 'at simulation time '//trim(Num2LStr(time))//' of '//trim(Num2LStr(InitInData%TMax))//' seconds'
         end if
                    
         
         CALL ProgAbort( 'HydroDyn encountered an error '//trim(errMsg)//'.'//NewLine//' Simulation error level: '&
                         //trim(GetErrStr(errStat)), TrapErrors=.FALSE., TimeWait=3._ReKi )  ! wait 3 seconds (in case they double-clicked and got an error)
      end if
      
     ! Print *, time
      call RunTimes( StrtTime, REAL(UsrTime1,ReKi), SimStrtTime, REAL(UsrTime2,ReKi), time )
      call NormStop()
      
end subroutine HD_DvrCleanup


SUBROUTINE ReadDriverInputFile( inputFile, InitInp, ErrStat, ErrMsg )

   CHARACTER(1024),               INTENT( IN    )   :: inputFile
   TYPE(HD_Drvr_InitInput),       INTENT(   OUT )   :: InitInp
   INTEGER,                       INTENT(   OUT )   :: ErrStat              ! returns a non-zero value when an error occurs  
   CHARACTER(*),                  INTENT(   OUT )   :: ErrMsg               ! Error message if ErrStat /= ErrID_None
   
      ! Local variables  
         
   INTEGER                                          :: I                    ! generic integer for counting
   INTEGER                                          :: J                    ! generic integer for counting
   CHARACTER(   2)                                  :: strI                 ! string version of the loop counter

   INTEGER                                          :: UnIn                 ! Unit number for the input file
   INTEGER                                          :: UnEchoLocal          ! The local unit number for this module's echo file
   CHARACTER(1024)                                  :: EchoFile             ! Name of HydroDyn echo file  
   CHARACTER(1024)                                  :: Line                 ! String to temporarially hold value of read line   
   CHARACTER(1024)                                  :: TmpPath              ! Temporary storage for relative path name
   CHARACTER(1024)                                  :: TmpFmt               ! Temporary storage for format statement
   CHARACTER(1024)                                  :: FileName             ! Name of HydroDyn input file  

   REAL(ReKi)                                       :: TmpRealVar2(2)       !< Temporary real    array size 2
   INTEGER(IntKi)                                   :: TmpIntVar2(2)        !< Temporary integer array size 2

   
   
      ! Initialize the echo file unit to -1 which is the default to prevent echoing, we will alter this based on user input
   UnEchoLocal = -1
   
   FileName = TRIM(inputFile)
   
   CALL GetNewUnit( UnIn ) 
   CALL OpenFInpFile ( UnIn, FileName, ErrStat, ErrMsg ) 
      IF (ErrStat >=AbortErrLev) THEN
         call WrScr( ErrMsg )
         STOP
      ENDIF

   
   CALL WrScr( 'Opening HydroDyn Driver input file:  '//FileName )
   

   !-------------------------------------------------------------------------------------------------
   ! File header
   !-------------------------------------------------------------------------------------------------
   
   CALL ReadCom( UnIn, FileName, 'HydroDyn Driver input file header line 1', ErrStat, ErrMsg )
   
   IF ( ErrStat /= ErrID_None ) THEN
      ErrStat = ErrID_Fatal
      CLOSE( UnIn )
      RETURN
   END IF


   CALL ReadCom( UnIn, FileName, 'HydroDyn Driver input file header line 2', ErrStat, ErrMsg )
   
   IF ( ErrStat /= ErrID_None ) THEN
      ErrStat = ErrID_Fatal
      CLOSE( UnIn )
      RETURN
   END IF

   
     ! Echo Input Files.
      
   CALL ReadVar ( UnIn, FileName, InitInp%Echo, 'Echo', 'Echo Input', ErrStat, ErrMsg )

   IF ( ErrStat /= ErrID_None ) THEN
      ErrStat = ErrID_Fatal
      CLOSE( UnIn )
      RETURN
   END IF
   
   
      ! If we are Echoing the input then we should re-read the first three lines so that we can echo them
      ! using the NWTC_Library routines.  The echoing is done inside those routines via a global variable
      ! which we must store, set, and then replace on error or completion.
      
   IF ( InitInp%Echo ) THEN
      
      EchoFile = TRIM(FileName)//'.ech'
      CALL GetNewUnit( UnEchoLocal )   
      CALL OpenEcho ( UnEchoLocal, EchoFile, ErrStat, ErrMsg )
      IF ( ErrStat /= ErrID_None ) THEN
         !ErrMsg  = ' Failed to open Echo file.'
         ErrStat = ErrID_Fatal
         CLOSE( UnIn )
         RETURN
      END IF
      
      REWIND(UnIn)
      
      CALL ReadCom( UnIn, FileName, 'HydroDyn Driver input file header line 1', ErrStat, ErrMsg, UnEchoLocal )
   
      IF ( ErrStat /= ErrID_None ) THEN
         ErrMsg  = ' Failed to read HydroDyn Driver input file header line 1.'
         ErrStat = ErrID_Fatal
         CALL CleanupEchoFile( InitInp%Echo, UnEchoLocal )
         CLOSE( UnIn )
         RETURN
      END IF


      CALL ReadCom( UnIn, FileName, 'HydroDyn Driver input file header line 2', ErrStat, ErrMsg, UnEchoLocal )
   
      IF ( ErrStat /= ErrID_None ) THEN
         ErrMsg  = ' Failed to read HydroDyn Driver input file header line 2.'
         ErrStat = ErrID_Fatal
         CALL CleanupEchoFile( InitInp%Echo, UnEchoLocal )
         CLOSE( UnIn )
         RETURN
      END IF

   
         ! Echo Input Files. Note this line is prevented from being echoed by the ReadVar routine.
      
      CALL ReadVar ( UnIn, FileName, InitInp%Echo, 'Echo', 'Echo the input file data', ErrStat, ErrMsg, UnEchoLocal )
      !WRITE (UnEchoLocal,Frmt      ) InitInp%Echo, 'Echo', 'Echo input file'
      IF ( ErrStat /= ErrID_None ) THEN
         ErrMsg  = ' Failed to read Echo parameter.'
         ErrStat = ErrID_Fatal
         CALL CleanupEchoFile( InitInp%Echo, UnEchoLocal )
         CLOSE( UnIn )
         RETURN
      END IF
      
   END IF
   !-------------------------------------------------------------------------------------------------
   ! Environmental conditions section
   !-------------------------------------------------------------------------------------------------

      ! Header
      
   CALL ReadCom( UnIn, FileName, 'Environmental conditions header', ErrStat, ErrMsg, UnEchoLocal )
   
   IF ( ErrStat /= ErrID_None ) THEN
      ErrMsg  = ' Failed to read Comment line.'
      ErrStat = ErrID_Fatal
      CALL CleanupEchoFile( InitInp%Echo, UnEchoLocal )
      CLOSE( UnIn )
      RETURN
   END IF


      ! Gravity - Gravity.
      
   CALL ReadVar ( UnIn, FileName, InitInp%Gravity, 'Gravity', 'Gravity', ErrStat, ErrMsg, UnEchoLocal )

   IF ( ErrStat /= ErrID_None ) THEN
      ErrMsg  = ' Failed to read Gravity parameter.'
      ErrStat = ErrID_Fatal
      CALL CleanupEchoFile( InitInp%Echo, UnEchoLocal )
      CLOSE( UnIn )
      RETURN
   END IF

   
   !-------------------------------------------------------------------------------------------------
   ! HYDRODYN section
   !-------------------------------------------------------------------------------------------------

      ! Header
      
   CALL ReadCom( UnIn, FileName, 'HYDRODYN header', ErrStat, ErrMsg, UnEchoLocal )
   
   IF ( ErrStat /= ErrID_None ) THEN
      ErrMsg  = ' Failed to read Comment line.'
      ErrStat = ErrID_Fatal
      CALL CleanupEchoFile( InitInp%Echo, UnEchoLocal )
      CLOSE( UnIn )
      RETURN
   END IF
   
   
      ! HDInputFile
      
   CALL ReadVar ( UnIn, FileName, InitInp%HDInputFile, 'HDInputFile', &
                                    'HydroDyn input filename', ErrStat, ErrMsg, UnEchoLocal )

   IF ( ErrStat /= ErrID_None ) THEN
      ErrMsg  = ' Failed to read HDInputFile parameter.'
      ErrStat = ErrID_Fatal
      CALL CleanupEchoFile( InitInp%Echo, UnEchoLocal )
      CLOSE( UnIn )
      RETURN
   END IF 
   
   
      ! OutRootName
   
   CALL ReadVar ( UnIn, FileName, InitInp%OutRootName, 'OutRootName', &
                                    'HydroDyn output root filename', ErrStat, ErrMsg, UnEchoLocal )

   IF ( ErrStat /= ErrID_None ) THEN
      ErrMsg  = ' Failed to read OutRootName parameter.'
      ErrStat = ErrID_Fatal
      CALL CleanupEchoFile( InitInp%Echo, UnEchoLocal )
      CLOSE( UnIn )
      RETURN
   END IF   
     
       ! Linearize
   
   CALL ReadVar ( UnIn, FileName, InitInp%Linearize, 'Linearize', &
                                    'Linearize parameter', ErrStat, ErrMsg, UnEchoLocal )

   IF ( ErrStat /= ErrID_None ) THEN
      ErrMsg  = ' Failed to read Linearize parameter.'
      ErrStat = ErrID_Fatal
      CALL CleanupEchoFile( InitInp%Echo, UnEchoLocal )
      CLOSE( UnIn )
      RETURN
   END IF   
  
      ! NSteps
   
   CALL ReadVar ( UnIn, FileName, InitInp%NSteps, 'NSteps', &
                                    'Number of time steps in the HydroDyn simulation', ErrStat, ErrMsg, UnEchoLocal )

   IF ( ErrStat /= ErrID_None ) THEN
      ErrMsg  = ' Failed to read NSteps parameter.'
      ErrStat = ErrID_Fatal
      CALL CleanupEchoFile( InitInp%Echo, UnEchoLocal )
      CLOSE( UnIn )
      RETURN
   END IF   
 
   
      ! TimeInterval   
   
   CALL ReadVar ( UnIn, FileName, InitInp%TimeInterval, 'TimeInterval', &
                                    'Time interval for any HydroDyn inputs', ErrStat, ErrMsg, UnEchoLocal )

   IF ( ErrStat /= ErrID_None ) THEN
      ErrMsg  = ' Failed to read TimeInterval parameter.'
      ErrStat = ErrID_Fatal
      CALL CleanupEchoFile( InitInp%Echo, UnEchoLocal )
      CLOSE( UnIn )
      RETURN
   END IF   
   
   
   !-------------------------------------------------------------------------------------------------
   ! PRP INPUTS section
   !-------------------------------------------------------------------------------------------------

      ! Header
      
   CALL ReadCom( UnIn, FileName, 'PRP INPUTS header', ErrStat, ErrMsg, UnEchoLocal )
   
   IF ( ErrStat /= ErrID_None ) THEN
      ErrMsg  = ' Failed to read Comment line.'
      ErrStat = ErrID_Fatal
      CALL CleanupEchoFile( InitInp%Echo, UnEchoLocal )
      CLOSE( UnIn )
      RETURN
   END IF
 
   
   
      ! PRPInputsMod      
       
   CALL ReadVar ( UnIn, FileName, InitInp%PRPInputsMod, 'PRPInputsMod', &
                                    'Model for the PRP (principal reference point) inputs', ErrStat, ErrMsg, UnEchoLocal )

   IF ( ErrStat /= ErrID_None ) THEN
      ErrMsg  = ' Failed to read PRPInputsMod parameter.'
      ErrStat = ErrID_Fatal
      CALL CleanupEchoFile( InitInp%Echo, UnEchoLocal )
      CLOSE( UnIn )
      RETURN
   END IF   
   
   
      ! PRPInputsFile      
       
   CALL ReadVar ( UnIn, FileName, InitInp%PRPInputsFile, 'PRPInputsFile', &
                                    'Filename for the PRP HydroDyn inputs', ErrStat, ErrMsg, UnEchoLocal )

   IF ( ErrStat /= ErrID_None ) THEN
      ErrMsg  = ' Failed to read PRPInputsFile parameter.'
      ErrStat = ErrID_Fatal
      CALL CleanupEchoFile( InitInp%Echo, UnEchoLocal )
      CLOSE( UnIn )
      RETURN
   END IF   
   
   
   !-------------------------------------------------------------------------------------------------
   ! PRP STEADY STATE INPUTS section
   !-------------------------------------------------------------------------------------------------

      ! Header
      
   CALL ReadCom( UnIn, FileName, 'PRP STEADY STATE INPUTS header', ErrStat, ErrMsg, UnEchoLocal )
   
   IF ( ErrStat /= ErrID_None ) THEN
      ErrMsg  = ' Failed to read Comment line.'
      ErrStat = ErrID_Fatal
      CALL CleanupEchoFile( InitInp%Echo, UnEchoLocal )
      CLOSE( UnIn )
      RETURN
   END IF
   
   
   
         ! uPRPInSteady
         
      CALL ReadAry ( UnIn, FileName, InitInp%uPRPInSteady, 6, 'uPRPInSteady', &
                           'PRP Steady-state displacements and rotations.', ErrStat,  ErrMsg, UnEchoLocal)         
       
      IF ( ErrStat /= ErrID_None ) THEN
         ErrMsg  = ' Failed to read uPRPInSteady parameter.'
         ErrStat = ErrID_Fatal
         CALL CleanupEchoFile( InitInp%Echo, UnEchoLocal )
         CLOSE( UnIn )
         RETURN
      END IF
   
   
         ! uDotPRPInSteady
         
      CALL ReadAry ( UnIn, FileName, InitInp%uDotPRPInSteady, 6, 'uDotPRPInSteady', &
                           'PRP Steady-state translational and rotational velocities.', ErrStat,  ErrMsg, UnEchoLocal)         
       
      IF ( ErrStat /= ErrID_None ) THEN
         ErrMsg  = ' Failed to read uDotPRPInSteady parameter.'
         ErrStat = ErrID_Fatal
         CALL CleanupEchoFile( InitInp%Echo, UnEchoLocal )
         CLOSE( UnIn )
         RETURN
      END IF
      
      
         ! uDotDotPRPInSteady
         
      CALL ReadAry ( UnIn, FileName, InitInp%uDotDotPRPInSteady, 6, 'uDotDotPRPInSteady', &
                           'PRP Steady-state translational and rotational accelerations.', ErrStat,  ErrMsg, UnEchoLocal)         
       
      IF ( ErrStat /= ErrID_None ) THEN
         ErrMsg  = ' Failed to read uDotDotPRPInSteady parameter.'
         ErrStat = ErrID_Fatal
         CALL CleanupEchoFile( InitInp%Echo, UnEchoLocal )
         CLOSE( UnIn )
         RETURN
      END IF
      
   IF ( InitInp%PRPInputsMod /= 1 ) THEN
      InitInp%uPRPInSteady       = 0.0
      InitInp%uDotPRPInSteady    = 0.0
      InitInp%uDotDotPRPInSteady = 0.0
   END IF
   
   
   !-------------------------------------------------------------------------------------------------
   !> ### Waves elevation series section
   !-------------------------------------------------------------------------------------------------

      !> Header

CALL ReadCom( UnIn, FileName, 'Waves multipoint elevation output header', ErrStat, ErrMsg, UnEchoLocal )

   IF ( ErrStat /= ErrID_None ) THEN
      ErrMsg  = ' Failed to read Comment line.'
      ErrStat = ErrID_Fatal
      CALL CleanupEchoFile( InitInp%Echo, UnEchoLocal )
      CLOSE( UnIn )
      RETURN
   END IF

      !> WaveElevSeriesFlag   -- are we doing multipoint wave elevation output?
   CALL ReadVar ( UnIn, FileName, InitInp%WaveElevSeriesFlag, 'WaveElevSeriesFlag', 'WaveElevSeriesFlag', ErrStat, ErrMsg )
   IF ( ErrStat /= ErrID_None ) THEN
      ErrMsg  = ' Failed to read WaveElevSeries parameter.'
      ErrStat = ErrID_Fatal
      CLOSE( UnIn )
      RETURN
   END IF


      !> WaveElevDX and WaveElevNY  -- point spacing (m)
   CALL ReadAry ( UnIn, FileName, TmpRealVar2, 2, 'WaveElevDX WaveElevDY', &
                        'WaveElevSeries spacing -- WaveElevDX WaveElevDY', ErrStat, ErrMsg, UnEchoLocal)

   IF ( ErrStat /= ErrID_None ) THEN
      CALL SetErrStat( ErrID_Fatal,'Failed to read WaveElevDX and WaveElevDY parameters.',ErrStat,ErrMsg,'ReadDriverInputFile')
      CALL CleanupEchoFile( InitInp%Echo, UnEchoLocal )
      CLOSE( UnIn )
      RETURN
   END IF

   InitInp%WaveElevDX   = TmpRealVar2(1)
   InitInp%WaveElevDY   = TmpRealVar2(2)



      !> WaveElevNX and WaveElevNY  -- point spacing (m)
   CALL ReadAry ( UnIn, FileName, TmpIntVar2, 2, 'WaveElevNX WaveElevNY', &
                        'WaveElevSeries points -- WaveElevNX WaveElevNY', ErrStat, ErrMsg, UnEchoLocal)

   IF ( ErrStat /= ErrID_None ) THEN
      CALL SetErrStat( ErrID_Fatal,' Failed to read WaveElevNX and WaveElevNY parameters.',ErrStat,ErrMsg,'ReadDriverInputFile')
      CALL CleanupEchoFile( InitInp%Echo, UnEchoLocal )
      CLOSE( UnIn )
      RETURN
   END IF


   IF (MOD(TmpIntVar2(1),2) == 0) THEN
      TmpIntVar2(1) = TmpIntVar2(1)+1
      CALL SetErrStat( ErrID_Warn, "Changing WaveElevNX to an odd number ("//TRIM(Num2LStr(TmpIntVar2(1)))// &
                                 ") so that there is a point at the origin.",ErrStat,ErrMsg,'ReadDriverInputFile' )
   ENDIF
   IF (MOD(TmpIntVar2(2),2) == 0) THEN
      TmpIntVar2(2) = TmpIntVar2(2)+1
      CALL SetErrStat( ErrID_Warn, "Changing WaveElevNX to an odd number ("//TRIM(Num2LStr(TmpIntVar2(2)))// &
                                 ") so that there is a point at the origin.",ErrStat,ErrMsg,'ReadDriverInputFile' )
   ENDIF
   InitInp%WaveElevNX   = TmpIntVar2(1)
   InitInp%WaveElevNY   = TmpIntVar2(2)


      !> if the flag was false, set the spacing and number of points to 0
   IF ( .NOT. InitInp%WaveElevSeriesFlag ) THEN
      InitInp%WaveElevDX   =  0.0_ReKi
      InitInp%WaveElevDY   =  0.0_ReKi
      InitInp%WaveElevNX   =  0_IntKi
      InitInp%WaveElevNY   =  0_IntKi
   ENDIF




   CALL CleanupEchoFile( InitInp%Echo, UnEchoLocal )
   CLOSE( UnIn )
   
END SUBROUTINE ReadDriverInputFile

SUBROUTINE WaveElevGrid_Output (drvrInitInp, HDynInitInp, HDynInitOut, HDyn_p, ErrStat, ErrMsg)

   TYPE(HD_drvr_InitInput),       INTENT( IN    )   :: drvrInitInp
   TYPE(HydroDyn_InitInputType),  INTENT( IN    )   :: HDynInitInp
   TYPE(HydroDyn_InitOutputType), INTENT( IN    )   :: HDynInitOut          ! Output data from initialization
   TYPE(HydroDyn_ParameterType),  INTENT( IN    )   :: HDyn_p               ! Output data from initialization
   INTEGER,                       INTENT(   OUT )   :: ErrStat              ! returns a non-zero value when an error occurs  
   CHARACTER(*),                  INTENT(   OUT )   :: ErrMsg               ! Error message if ErrStat /= ErrID_None

         ! Temporary local variables
   INTEGER(IntKi)                                   :: ErrStatTmp           !< Temporary variable for the status of error message
   CHARACTER(1024)                                  :: ErrMsgTmp            !< Temporary variable for the error message

   INTEGER(IntKi)                                   :: WaveElevFileUn       !< Number for the output file for the wave elevation series
   CHARACTER(1024)                                  :: WaveElevFileName     !< Name for the output file for the wave elevation series
   CHARACTER(128)                                   :: WaveElevFmt          !< Format specifier for the output file for wave elevation series
 

   WaveElevFmt = "(F14.7,3x,F14.7,3x,F14.7)"

   ErrMsg      = ""
   ErrStat     = ErrID_None
   ErrMsgTmp   = ""
   ErrStatTmp  = ErrID_None


      ! If we calculated the wave elevation at a set of coordinates for use with making movies, put it into an output file
   WaveElevFileName  =  TRIM(drvrInitInp%OutRootName)//".WaveElev.out"
   CALL GetNewUnit( WaveElevFileUn )

   CALL OpenFOutFile( WaveElevFileUn, WaveElevFileName, ErrStat, ErrMsg )
   IF ( ErrStat /= ErrID_None) THEN 
      IF ( ErrStat >= AbortErrLev ) RETURN
   END IF

      ! Write some useful header information
!   WRITE (WaveElevFileUn,'(A)', IOSTAT=ErrStatTmp  )  '## This file was generated by '//TRIM(GetNVD(HDyn_Drv_ProgDesc))// &
!         ' on '//CurDate()//' at '//CurTime()//'.'
   WRITE (WaveElevFileUn,'(A)', IOSTAT=ErrStatTmp  )  '## This file was generated on '//CurDate()//' at '//CurTime()//'.'
   WRITE (WaveElevFileUn,'(A)', IOSTAT=ErrStatTmp  )  '## This file contains the wave elevations at a series of points '// &
         'through the entire timeseries.'
   WRITE (WaveElevFileUn,'(A)', IOSTAT=ErrStatTmp  )  '## It is arranged as blocks of X,Y,Elevation at each timestep'
   WRITE (WaveElevFileUn,'(A)', IOSTAT=ErrStatTmp  )  '## Each block is separated by two blank lines for use in gnuplot'
   WRITE (WaveElevFileUn,'(A)', IOSTAT=ErrStatTmp  )  '# '
   WRITE (WaveElevFileUn,'(A)', IOSTAT=ErrStatTmp  )  '# WaveTMax    =  '//TRIM(Num2LStr(HDyn_p%WaveTime(HDyn_P%NStepWave)))
   WRITE (WaveElevFileUn,'(A)', IOSTAT=ErrStatTmp  )  '# NStepWave   =  '//TRIM(Num2LStr(HDyn_p%NStepWave))
   WRITE (WaveElevFileUn,'(A)', IOSTAT=ErrStatTmp  )  '# GridXPoints =  '//TRIM(Num2LStr(drvrInitInp%WaveElevNX))
   WRITE (WaveElevFileUn,'(A)', IOSTAT=ErrStatTmp  )  '# GridYPoints =  '//TRIM(Num2LStr(drvrInitInp%WaveElevNY))
   WRITE (WaveElevFileUn,'(A)', IOSTAT=ErrStatTmp  )  '# GridDX      =  '//TRIM(Num2LStr(drvrInitInp%WaveElevDX))
   WRITE (WaveElevFileUn,'(A)', IOSTAT=ErrStatTmp  )  '# GridDY      =  '//TRIM(Num2LStr(drvrInitInp%WaveElevDY))
   WRITE (WaveElevFileUn,'(A)', IOSTAT=ErrStatTmp  )  '# MaxWaveElev =  '//TRIM(Num2LStr(MAXVAL(HDynInitOut%WaveElevSeries)))
   WRITE (WaveElevFileUn,'(A)', IOSTAT=ErrStatTmp  )  '# MinWaveElev =  '//TRIM(Num2LStr(MINVAL(HDynInitOut%WaveElevSeries)))
   WRITE (WaveElevFileUn,'(A)', IOSTAT=ErrStatTmp  )  '# '

      ! Timestep looping
   DO I = 0,HDyn_p%NStepWave
      WRITE (WaveElevFileUn,'(A)', IOSTAT=ErrStatTmp ) NewLine
      WRITE (WaveElevFileUn,'(A)', IOSTAT=ErrStatTmp ) '# Time: '//TRIM(Num2LStr(HDyn_p%WaveTime(I)))
         ! Now output the X,Y, Elev info for this timestep
      DO J=1,SIZE(HDynInitInp%WaveElevXY,DIM=2)
         WRITE (WaveElevFileUn,WaveElevFmt, IOSTAT=ErrStatTmp ) HDynInitInp%WaveElevXY(1,J),&
                  HDynInitInp%WaveElevXY(2,J),HDynInitOut%WaveElevSeries(I,J)
      ENDDO

   ENDDO

      ! Done.  Close the file
   CLOSE (WaveElevFileUn) 

END SUBROUTINE WaveElevGrid_Output

!----------------------------------------------------------------------------------------------------------------------------------

END PROGRAM HydroDynDriver
<|MERGE_RESOLUTION|>--- conflicted
+++ resolved
@@ -392,12 +392,9 @@
    Time = 0.0
    CALL SimStatus_FirstTime( TiLstPrn, PrevClockTime, SimStrtTime, UsrTime2, time, InitInData%TMax )
 
-<<<<<<< HEAD
    ! loop through time steps
-=======
    maxAngle = 0.0
    
->>>>>>> 08ec00a0
    DO n = 1, drvrInitInp%NSteps
 
       Time = (n-1) * drvrInitInp%TimeInterval
