--- conflicted
+++ resolved
@@ -2224,30 +2224,8 @@
          end if
          member%Vballast = member%Vballast + Vballast_l + Vballast_u
 
-<<<<<<< HEAD
-         
-         member%Cfl_fb(i) = TwoPi * member%dRdl_in(i) * member%FillDens * gravity * dl *( (li - member%l_fill)*member%Rin(i) + 0.5*((li - member%l_fill)* member%dRdl_in(i) + member%Rin(i))*dl + 1.0/3.0* member%dRdl_in(i)*dl**2 )
-         member%Cfr_fb(i) =    Pi *                     member%FillDens * gravity * dl *( member%Rin(i)**2 +  member%dRdl_in(i)*member%Rin(i)*dl +1.0/3.0 * member%dRdl_in(i)**2 *dl**2 )
-         member%CM0_fb(i) = TwoPi *                     member%FillDens * gravity * dl *( 0.25*dl**3* member%dRdl_in(i)**4 + 0.25*dl**3* member%dRdl_in(i)**2 + dl**2* member%dRdl_in(i)**3*member%Rin(i) + 2.0/3.0*dl**2* member%dRdl_in(i)*member%Rin(i) + 1.5*dl* member%dRdl_in(i)**2*member%Rin(i)**2 + 0.5*dl*member%Rin(i)**2 +  member%dRdl_in(i)*member%Rin(i)**3 )
-         
-         
-      ! partially filled element
-      else if ((member%memfloodstatus > 0) .and. (member%FillFSLoc > Za) .AND. (member%FillFSLoc < Zb)) then
-         
-         ! Need to enforce the modeling requirement that the first/bottom-most element of a member be fully flooded
-         if (i == 1) then
-            call SetErrStat(ErrID_Fatal,'The modeling of partially flooded/ballested members requires that the first/bottom-most element of a member must be fully flooded. This is not true for MemberID '//trim(num2lstr(member%MemberID)),ErrStat,ErrMsg,'SetMemberProperties')
-            return
-         end if
-         ! Need to enforce the modeling requirement that a partially flooded member must not be close to horizontal
-         if ( (InitInp%Nodes(member%NodeIndx(N+1))%Position(3) - member%Rin(N+1)*sinPhi) < member%FillFSLoc ) then
-            call SetErrStat(ErrID_Fatal,'The modeling of partially flooded/ballested members requires the member not be near horizontal.  This is not true for MemberID '//trim(num2lstr(member%MemberID)),ErrStat,ErrMsg,'SetMemberProperties') 
-            return
-         end if
-=======
       else if ((member%memfloodstatus > 0) .and. (member%FillFSLoc > Za) .AND. (member%FillFSLoc < Zb)) then                   ! Partially flooded element
->>>>>>> be7d67d7
-         
+
          member%floodstatus(i) = 2
          member%elem_fill      = i
          member%h_fill         = member%l_fill - (i-1)*dl
