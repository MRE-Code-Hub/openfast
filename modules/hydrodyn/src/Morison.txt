###################################################################################################################################
# Registry for Morison in the FAST Modularization Framework
# This Registry file is used to create MODULE Morison  which contains all of the user-defined types needed in Morison.
# It also contains copy, destroy, pack,  and unpack routines associated with each defined data types.
# See NWTC Programmer's Handbook for further information on the format/contents of this file.
#
# Entries are of the form
# <keyword>         <ModuleName/ModName>          <TypeName>          <FieldType>         <FieldName>         <Dims>    <IO>      <DNAME>   <DESCRIP> <UNITS>
#
# Use ^ as a shortcut for the value in the same column from the previous line.
###################################################################################################################################

# ...... Include files (definitions from NWTC Library) ............................................................................
# make sure that the file name does not have any trailing white spaces!
include   Registry_NWTC_Library.txt
usefrom   SeaState_Interp.txt
usefrom   SeaSt_WaveField.txt
#
#
typedef   Morison/Morison              Morison_JointType             INTEGER          JointID                  -          -        -         "User-specified integer ID for the given joint"    -
typedef   ^                            ^                             ReKi             Position                {3}         -        -         "Undisplaced location of the joint in the platform coordinate system"    m
typedef   ^                            ^                             INTEGER          JointAxID                -          -        -         "Axial ID (found in the user-supplied Axial Coefficients Table) for this joint: used to determine axial coefs"    -
typedef   ^                            ^                             INTEGER          JointAxIDIndx            -          -        -         "The index into the Axial Coefs arrays corresponding to the above Axial ID"    -
typedef   ^                            ^                             INTEGER          JointOvrlp               -          -        -         "Joint overlap code [Unused"    -
typedef   ^                            ^                             INTEGER          NConnections             -          -        -         "Number of members connecting to this joint"    -
typedef   ^                            ^                             INTEGER          ConnectionList           {50}       -        -         "List of Members connected to this joint.  The member index is what is stored, not the Member ID"    -
typedef   ^                            Morison_MemberPropType        INTEGER          PropSetID                -          -        -         "User-specified integer ID for this group of properties"    -
typedef   ^                            ^                             ReKi             PropD                    -          -        -         "Diameter"    m
typedef   ^                            ^                             ReKi             PropThck                 -          -        -         "Wall thickness"    m
typedef   ^                            Morison_FilledGroupType       INTEGER          FillNumM                 -          -        -         "Number of members in the Fill Group"    -
typedef   ^                            ^                             INTEGER          FillMList                {:}        -        -         "List of Member IDs for the members in this fill group"    -
typedef   ^                            ^                             ReKi             FillFSLoc                -          -        -         "The free-surface location (in Z) for this fill group"    m
typedef   ^                            ^                             CHARACTER(80)    FillDensChr              -          -        -         "String version of the Fill density [can be DEFAULT which sets the fill density to WtrDens]"   kg/m^3
typedef   ^                            ^                             ReKi             FillDens                 -          -        -         "Numerical fill density"    kg/m^3
typedef   ^                            Morison_CoefDpths             ReKi             Dpth                     -          -        -         "Depth location for these depth-based hydrodynamic coefs"    m
typedef   ^                            ^                             ReKi             DpthCd                   -          -        -         "Depth-based drag coef"    -
typedef   ^                            ^                             ReKi             DpthCdMG                 -          -        -         "Depth-based drag coef for marine growth"    -
typedef   ^                            ^                             ReKi             DpthCa                   -          -        -         "Depth-based Ca"    -
typedef   ^                            ^                             ReKi             DpthCaMG                 -          -        -         "Depth-based Ca for marine growth"    -
typedef   ^                            ^                             ReKi             DpthCp                   -          -        -         "Depth-based Cp"    -
typedef   ^                            ^                             ReKi             DpthCpMG                 -          -        -         "Depth-based Cp for marine growth"    -
typedef   ^                            ^                             ReKi             DpthAxCd                 -          -        -         "Depth-based Axial Cd"    -
typedef   ^                            ^                             ReKi             DpthAxCdMG               -          -        -         "Depth-based Axial Cd for marine growth"    -
typedef   ^                            ^                             ReKi             DpthAxCa                 -          -        -         "Depth-based Axial Ca"    -
typedef   ^                            ^                             ReKi             DpthAxCaMG               -          -        -         "Depth-based Axial Ca for marine growth"    -
typedef   ^                            ^                             ReKi             DpthAxCp                 -          -        -         "Depth-based Axial Cp"    -
typedef   ^                            ^                             ReKi             DpthAxCpMG               -          -        -         "Depth-based Axial Cp for marine growth"    -
typedef   ^                            ^                             ReKi             DpthCb                   -          -        -         "Simple model hydrostatic/buoyancy load coefficient" - 
typedef   ^                            ^                             ReKi             DpthCbMg                 -          -        -         "Simple model hydrostatic/buoyancy load coefficient for marine growth" - 
typedef   ^                            ^                             LOGICAL          DpthMCF                  -          -        -         "Flag T/F for whether the member is modeled with the MacCamy-Fuchs diffraction model"  -
typedef   ^                            Morison_AxialCoefType         INTEGER          AxCoefID                 -          -        -         "User-supplied integer ID for this set of Axial coefs"    -
typedef   ^                            ^                             ReKi             AxCd                     -          -        -         "Axial Cd"    -
typedef   ^                            ^                             ReKi             AxCa                     -          -        -         "Axial Ca"    -
typedef   ^                            ^                             ReKi             AxCp                     -          -        -         "Axial Cp"    -
typedef   ^                            ^                             ReKi             AxVnCOff                 -          -        -         "High-pass cut-off frequency for normal velocity when computing axial drag force" -
typedef   ^                            ^                             ReKi             AxFDLoFSc                -          -        -         "Scaling factor for low frequency axial drag force" -
typedef   ^                            ^                             IntKi            AxFDMod                  -          -        -         "Switch for the axial drag formulation {0: original formulation, 1: Away from member only}" -
#
typedef   ^                            Morison_MemberInputType       INTEGER          MemberID                 -          -        -         "User-supplied integer ID for this member"    -
typedef   ^                            ^                             INTEGER          NodeIndx                 {:}        -        -         "Index of each of the member's nodes in the master node list"    -
typedef   ^                            ^                             INTEGER          MJointID1                -          -        -         "Joint ID for start of member"    -
typedef   ^                            ^                             INTEGER          MJointID2                -          -        -         "Joint ID for end of member"    -
typedef   ^                            ^                             INTEGER          MJointID1Indx            -          -        -         "Index into the joint table for the start of this member"    -
typedef   ^                            ^                             INTEGER          MJointID2Indx            -          -        -         "Index into the joint table for the end of this member"    -
typedef   ^                            ^                             INTEGER          MPropSetID1              -          -        -         "Property set ID for the start of this member"    -
typedef   ^                            ^                             INTEGER          MPropSetID2              -          -        -         "Property set ID for the end of this member"    -
typedef   ^                            ^                             INTEGER          MPropSetID1Indx          -          -        -         "Index into the Property table for the start of this member"    -
typedef   ^                            ^                             INTEGER          MPropSetID2Indx          -          -        -         "Index into the Property table for the end of this member"    -
typedef   ^                            ^                             ReKi             MDivSize                 -          -        -         "User-specified desired member discretization size for the final element"    m
typedef   ^                            ^                             INTEGER          MCoefMod                 -          -        -         "Which coef. model is being used for this member [1=simple, 2=depth-based, 3=member-based]"    -
typedef   ^                            ^                             INTEGER          MHstLMod                 -          -        -         "Which hydrostatic model is being used for this member [1=column-type, 2=ship-type]"    -
typedef   ^                            ^                             INTEGER          MmbrCoefIDIndx           -          -        -         "Index into the appropriate coefs table for this member's properties"    -
typedef   ^                            ^                             INTEGER          MmbrFilledIDIndx         -          -        -         "Index into the filled group table if this is a filled member"    -
typedef   ^                            ^                             LOGICAL          PropPot                  -          -        -         "Flag T/F for whether the member is modeled with potential flow theory"    -
typedef   ^                            ^                             LOGICAL          PropMCF                  -          -        -         "Flag T/F for whether the member is modeled with the MacCamy-Fuchs diffraction model"    -
typedef   ^                            ^                             INTEGER          NElements                -          -        -         "number of elements in this member"    -
typedef   ^                            ^                             ReKi             RefLength                -          -        -         "the reference total length for this member"    m
typedef   ^                            ^                             ReKi             dl                       -          -        -         "the reference element length for this member (may be less than MDivSize to achieve uniform element lengths)"    m
#
typedef   ^                            Morison_NodeType              INTEGER          JointIndx                -          -        -         "Joint index from the user joint table that this node corresponds to.  If the software created this node, index is set to -1"    -
typedef   ^                            ^                             ReKi             Position                 {3}        -        -         "Position of the node in global coordinates"    m
typedef   ^                            ^                             INTEGER          JointOvrlp               -          -        -         ""    -
typedef   ^                            ^                             INTEGER          JointAxIDIndx            -          -        -         ""    -
typedef   ^                            ^                             INTEGER          NConnections             -          -        -         "Number of elements connecting to this node"    -
typedef   ^                            ^                             INTEGER          ConnectionList           {50}       -        -         "Indices of all the members connected to this node (positive if end 1, negative if end 2)"    -
typedef   ^                            ^                             ReKi             JAxCd                    -          -        -         "Nodal lumped (joint) axial Cd"    -
typedef   ^                            ^                             ReKi             JAxCa                    -          -        -         "Nodal lumped (joint) axial Cp"    -
typedef   ^                            ^                             ReKi             JAxCp                    -          -        -         "Nodal lumped (joint) axial Ca"    -
typedef   ^                            ^                             ReKi             JAxVnCOff                -          -        -         "High-pass cut-off frequency for normal velocity when computing axial drag force" -
typedef   ^                            ^                             ReKi             JAxFDLoFSc               -          -        -         "Scaling factor for low frequency axial drag force" -
typedef   ^                            ^                             IntKi            JAxFDMod                 -          -        -         "Switch for the axial drag formulation {0: original formulation, 1: Away from member only}" -
typedef   ^                            ^                             ReKi             FillDensity              -          -        -         "Fill fluid density"   kg/m^3
typedef   ^                            ^                             ReKi             tMG                      -          -        -         "Nodal thickness with marine growth "    m
typedef   ^                            ^                             ReKi             MGdensity                -          -        -         "Nodal density of marine growth"    kg/m^3
#
typedef   ^                            Morison_MemberType            INTEGER        NodeIndx                 {:}        -        -         "Index of each of the member's nodes in the master node list"    -
typedef   ^                            ^                             INTEGER        MemberID                 -          -        -         "User-supplied integer ID for this member"    -
typedef   ^                            ^                             INTEGER        NElements                -          -        -         "number of elements in this member"    -
typedef   ^                            ^                             ReKi           RefLength                -          -        -         "the reference total length for this member"    m
typedef   ^                            ^                             ReKi           cosPhi_ref               -          -        -         "the reference cosine of the inclination angle of the member" -
typedef   ^                            ^                             ReKi           dl                       -          -        -         "the reference element length for this member (may be less than MDivSize to achieve uniform element lengths)"    m
typedef   ^                            ^                             ReKi           k                        {3}        -        -         "unit vector of the member's orientation (may be changed to per-element once additional flexibility is accounted for in HydroDyn)"    m
typedef   ^                            ^                             ReKi           kkt                      {3}{3}     -        -         "matrix of matmul(k_hat, transpose(k_hat)" -
typedef   ^                            ^                             ReKi           Ak                       {3}{3}     -        -         "matrix of I - kkt"   -
typedef   ^                            ^                             ReKi           R                        {:}        -        -         "outer member radius at each node"    m
typedef   ^                            ^                             ReKi           RMG                      {:}        -        -         "radius at each node including marine growth"   m
typedef   ^                            ^                             ReKi           RMGB                     {:}        -        -         "radius at each node including marine growth scaled by sqrt(Cb)"   m
typedef   ^                            ^                             ReKi           Rin                      {:}        -        -         "inner member radius at node, equivalent to radius of water ballast at this node if filled"    m
typedef   ^                            ^                             ReKi           tMG                      {:}        -        -         "Nodal thickness with marine growth (of member at node location)"    m
typedef   ^                            ^                             ReKi           MGdensity                {:}        -        -         "Nodal density of marine growth"    kg/m^3
typedef   ^                            ^                             ReKi           dRdl_mg                  {:}        -        -         "taper dr/dl of outer surface including marine growth of each element"    -
typedef   ^                            ^                             ReKi           dRdl_mg_b                {:}        -        -         "taper dr/dl of outer surface including marine growth of each element with scaling of sqrt(Cb)"    -
typedef   ^                            ^                             ReKi           dRdl_in                  {:}        -        -         "taper dr/dl of interior surface of each element"    -
typedef   ^                            ^                             ReKi           Vinner                   -          -        -         "Member volume without marine growth"   m^3
typedef   ^                            ^                             ReKi           Vouter                   -          -        -         "Member volume including marine growth"   m^3
typedef   ^                            ^                             ReKi           Vballast                 -          -        -         "Member ballast volume"   m^3
typedef   ^                            ^                             ReKi           Vsubmerged               -          -        -         "Submerged volume corresponding to portion of Member in the water"   m^3
typedef   ^                            ^                             ReKi           l_fill                   -          -        -         "fill length along member axis from start node 1"   m
typedef   ^                            ^                             ReKi           h_fill                   -          -        -         "fill length of partially flooded element"   m
typedef   ^                            ^                             ReKi           z_overfill               -          -        -         "if member is fully filled, the head height of the fill pressure at the end node N+1. Zero if member is partially filled."   m
typedef   ^                            ^                             ReKi           h_floor                  -          -        -         "the distance from the node to the seabed along the member axis (negative value)"   m
typedef   ^                            ^                             INTEGER        i_floor                  -          -        -         "the number of the element that pierces the seabed (zero if the member doesn't pierce it)"   -
typedef   ^                            ^                             LOGICAL        doEndBuoyancy            -          -        -         "compute the end plate effect for the hightest node of this member" -
typedef   ^                            ^                             INTEGER        memfloodstatus           -          -        -         "Member-level flooded status for each elemen: 0 unflooded or fully below seabed, 2 partially flooded, 1 fully flooded "    -
typedef   ^                            ^                             INTEGER        floodstatus              {:}        -        -         "flooded status for each element: 0 unflooded or fully below seabed, 1 fully flooded, 2 partially flooded"    -
typedef   ^                            ^                             ReKi           alpha                    {:}        -        -         "relative volume centroid of each element including marine growth, from node i to node i+1"    -
typedef   ^                            ^                             ReKi           alpha_fb                 {:}        -        -         "relative volume centroid of each element's flooded ballast, from node i to node i+1"    -
typedef   ^                            ^                             ReKi           alpha_fb_star            {:}        -        -         "load distribution factor for each element after adjusting alpha_fb for node reference depths"    -
typedef   ^                            ^                             ReKi           Cd                       {:}        -        -         "Member Cd at each node"    -
typedef   ^                            ^                             ReKi           Ca                       {:}        -        -         "Member Ca at each node"    -
typedef   ^                            ^                             ReKi           Cp                       {:}        -        -         "Member Cp at each node"    -
typedef   ^                            ^                             ReKi           AxCd                     {:}        -        -         "Member axial Cd at each node"    -
typedef   ^                            ^                             ReKi           AxCa                     {:}        -        -         "Member axial Ca at each node"    -
typedef   ^                            ^                             ReKi           AxCp                     {:}        -        -         "Member axial Cp at each node"    -
typedef   ^                            ^                             ReKi           Cb                       {:}        -        -         "Member Cb at each node"    -
typedef   ^                            ^                             ReKi           m_fb_l                   {:}        -        -         "mass of flooded ballast in lower portion of each element"    kg
typedef   ^                            ^                             ReKi           m_fb_u                   {:}        -        -         "mass of flooded ballast in upper portion of each element"    kg
typedef   ^                            ^                             ReKi           h_cfb_l                  {:}        -        -         "distance to flooded ballast centroid from node point in lower portion of each element"    m
typedef   ^                            ^                             ReKi           h_cfb_u                  {:}        -        -         "distance to flooded ballast centroid from node point in upper portion of each element"    m
typedef   ^                            ^                             ReKi           I_lfb_l                  {:}        -        -         "axial moment of inertia of flooded ballast in lower portion of each element"    kg-m^2
typedef   ^                            ^                             ReKi           I_lfb_u                  {:}        -        -         "axial moment of inertia of flooded ballast in upper portion of each element"    kg-m^2
typedef   ^                            ^                             ReKi           I_rfb_l                  {:}        -        -         "radial moment of inertia of flooded ballast in lower portion of each element"    kg-m^2
typedef   ^                            ^                             ReKi           I_rfb_u                  {:}        -        -         "radial moment of inertia of flooded ballast in upper portion of each element"    kg-m^2
typedef   ^                            ^                             ReKi           m_mg_l                   {:}        -        -         "mass of marine growth in lower portion of each element"    kg
typedef   ^                            ^                             ReKi           m_mg_u                   {:}        -        -         "mass of marine growth in upper portion of each element"    kg
typedef   ^                            ^                             ReKi           h_cmg_l                  {:}        -        -         "distance to marine growth centroid from node point in lower portion of each element"    m
typedef   ^                            ^                             ReKi           h_cmg_u                  {:}        -        -         "distance to marine growth centroid from node point in upper portion of each element"    m
typedef   ^                            ^                             ReKi           I_lmg_l                  {:}        -        -         "axial moment of inertia of marine growth in lower portion of each element"    kg-m^2
typedef   ^                            ^                             ReKi           I_lmg_u                  {:}        -        -         "axial moment of inertia of marine growth in upper portion of each element"    kg-m^2
typedef   ^                            ^                             ReKi           I_rmg_l                  {:}        -        -         "radial moment of inertia of marine growth in lower portion of each element"    kg-m^2
typedef   ^                            ^                             ReKi           I_rmg_u                  {:}        -        -         "radial moment of inertia of flooded ballast in upper portion of each element"    kg-m^2
typedef   ^                            ^                             ReKi           Cfl_fb                   {:}        -        -         "axial force constant due to flooded ballast, for each element"    N
typedef   ^                            ^                             ReKi           Cfr_fb                   {:}        -        -         "radial force constant due to flooded ballast, for each element"    N
typedef   ^                            ^                             ReKi           CM0_fb                   {:}        -        -         "moment constant due to flooded ballast, for each element about lower node"    Nm
typedef   ^                            ^                             ReKi             MGvolume                 -          -        -         "Volume of marine growth material for this member/element"    m^3
typedef   ^                            ^                             ReKi             MDivSize                 -          -        -         "User-requested final element length (actual length may vary from this request)"   m
typedef   ^                            ^                             INTEGER          MCoefMod                 -          -        -         "Coefs model for member: 1 = simple, 2 =depth, 3 = member-based "    -
typedef   ^                            ^                             INTEGER          MmbrCoefIDIndx           -          -        -         "If MCoefMod=3, then this is the index for the member's coefs in the master Member Coefs Table"    -
typedef   ^                            ^                             INTEGER          MmbrFilledIDIndx         -          -        -         "If this member is part of a fill group, this is the index into the master fill group table, if not = -1"    -
typedef   ^                            ^                             INTEGER          MHstLMod                 -          -        -         "Hydrostatic model for member [1=column-type, 2=ship-type]"    -
typedef   ^                            ^                             ReKi             FillFSLoc                -          -        -         "Z-location of the filled free-surface"    m
typedef   ^                            ^                             ReKi             FillDens                 -          -        -         "Filled fluid density"    kg/m^3
typedef   ^                            ^                             LOGICAL          PropPot                  -          -        -         "Is this element/member modeled with potential flow theory T/F"    -
typedef   ^                            ^                             LOGICAL          PropMCF                  -          -        -         "Flag T/F for whether the member is modeled with the MacCamy-Fuchs diffraction model"    -
typedef   ^                            ^                             LOGICAL        Flipped                    -          -        -         "Was the member flipped in a reordering event?  Need to know this to get the correct normal vector to the ends" -
#
typedef   ^                            Morison_MemberLoads           ReKi                     F_D                           {:}{:}         -         -         "Member-based (side-effects) Nodal viscous drag loads at time t"   -
typedef   ^                            ^                             ReKi                     F_I                           {:}{:}         -         -         "Member-based (side-effects) Nodal inertial loads at time t"   -
typedef   ^                            ^                             ReKi                     F_A                           {:}{:}         -         -         "Member-based (side-effects) Nodal added mass loads at time t"   -
typedef   ^                            ^                             ReKi                     F_B                           {:}{:}         -         -         "Member-based (side-effects) Nodal buoyancy loads"   -
typedef   ^                            ^                             ReKi                     F_BF                          {:}{:}         -         -         "Member-based (side-effects) Nodal flooded ballast weight/buoyancy loads"   -
typedef   ^                            ^                             ReKi                     F_If                          {:}{:}         -         -         "Member-based (side-effects) Nodal flooded ballast inertia loads"   -
typedef   ^                            ^                             ReKi                     F_WMG                         {:}{:}         -         -         "Member-based (side-effects) Nodal marine growth weight loads"   -
typedef   ^                            ^                             ReKi                     F_IMG                         {:}{:}         -         -         "Member-based (side-effects) Nodal marine growth inertia loads"   -
typedef   ^                            ^                             ReKi                     FV                            {:}{:}         -         -         "Fluid velocity at line element node at time t, which may not correspond to the WaveTime array of times"   -
typedef   ^                            ^                             ReKi                     FA                            {:}{:}         -         -         "Fluid acceleration at line element node at time t, which may not correspond to the WaveTime array of times"   -
typedef   ^                            ^                             ReKi                     F_DP                          {:}{:}         -         -         "Lumped dynamic pressure loads at time t, which may not correspond to the WaveTime array of times"   -
#
typedef   ^                            Morison_CoefMembers           INTEGER          MemberID                 -          -        -         "User-specified integer id for the Member-based coefs"    -
typedef   ^                            ^                             ReKi             MemberCd1                -          -        -         "Member-based coefs, see above descriptions for meanings (1 = start, 2=end)"    -
typedef   ^                            ^                             ReKi             MemberCd2                -          -        -         "Member-based coefs, see above descriptions for meanings (1 = start, 2=end)"    -
typedef   ^                            ^                             ReKi             MemberCdMG1              -          -        -         "Member-based coefs, see above descriptions for meanings (1 = start, 2=end)"    -
typedef   ^                            ^                             ReKi             MemberCdMG2              -          -        -         "Member-based coefs, see above descriptions for meanings (1 = start, 2=end)"    -
typedef   ^                            ^                             ReKi             MemberCa1                -          -        -         "Member-based coefs, see above descriptions for meanings (1 = start, 2=end)"    -
typedef   ^                            ^                             ReKi             MemberCa2                -          -        -         "Member-based coefs, see above descriptions for meanings (1 = start, 2=end)"    -
typedef   ^                            ^                             ReKi             MemberCaMG1              -          -        -         "Member-based coefs, see above descriptions for meanings (1 = start, 2=end)"    -
typedef   ^                            ^                             ReKi             MemberCaMG2              -          -        -         "Member-based coefs, see above descriptions for meanings (1 = start, 2=end)"    -
typedef   ^                            ^                             ReKi             MemberCp1                -          -        -         "Member-based coefs, see above descriptions for meanings (1 = start, 2=end)"    -
typedef   ^                            ^                             ReKi             MemberCp2                -          -        -         "Member-based coefs, see above descriptions for meanings (1 = start, 2=end)"    -
typedef   ^                            ^                             ReKi             MemberCpMG1              -          -        -         "Member-based coefs, see above descriptions for meanings (1 = start, 2=end)"    -
typedef   ^                            ^                             ReKi             MemberCpMG2              -          -        -         "Member-based coefs, see above descriptions for meanings (1 = start, 2=end)"    -
typedef   ^                            ^                             ReKi             MemberAxCd1              -          -        -         "Member-based coefs, see above descriptions for meanings (1 = start, 2=end)"    -
typedef   ^                            ^                             ReKi             MemberAxCd2              -          -        -         "Member-based coefs, see above descriptions for meanings (1 = start, 2=end)"    -
typedef   ^                            ^                             ReKi             MemberAxCdMG1            -          -        -         "Member-based coefs, see above descriptions for meanings (1 = start, 2=end)"    -
typedef   ^                            ^                             ReKi             MemberAxCdMG2            -          -        -         "Member-based coefs, see above descriptions for meanings (1 = start, 2=end)"    -
typedef   ^                            ^                             ReKi             MemberAxCa1              -          -        -         "Member-based coefs, see above descriptions for meanings (1 = start, 2=end)"    -
typedef   ^                            ^                             ReKi             MemberAxCa2              -          -        -         "Member-based coefs, see above descriptions for meanings (1 = start, 2=end)"    -
typedef   ^                            ^                             ReKi             MemberAxCaMG1            -          -        -         "Member-based coefs, see above descriptions for meanings (1 = start, 2=end)"    -
typedef   ^                            ^                             ReKi             MemberAxCaMG2            -          -        -         "Member-based coefs, see above descriptions for meanings (1 = start, 2=end)"    -
typedef   ^                            ^                             ReKi             MemberAxCp1              -          -        -         "Member-based coefs, see above descriptions for meanings (1 = start, 2=end)"    -
typedef   ^                            ^                             ReKi             MemberAxCp2              -          -        -         "Member-based coefs, see above descriptions for meanings (1 = start, 2=end)"    -
typedef   ^                            ^                             ReKi             MemberAxCpMG1            -          -        -         "Member-based coefs, see above descriptions for meanings (1 = start, 2=end)"    -
typedef   ^                            ^                             ReKi             MemberAxCpMG2            -          -        -         "Member-based coefs, see above descriptions for meanings (1 = start, 2=end)"    -
typedef   ^                            ^                             ReKi             MemberCb1                -          -        -         "Member-based coefs, see above descriptions for meanings (1 = start, 2=end)"    -
typedef   ^                            ^                             ReKi             MemberCb2                -          -        -         "Member-based coefs, see above descriptions for meanings (1 = start, 2=end)"    -
typedef   ^                            ^                             ReKi             MemberCbMG1              -          -        -         "Member-based coefs, see above descriptions for meanings (1 = start, 2=end)"    -
typedef   ^                            ^                             ReKi             MemberCbMG2              -          -        -         "Member-based coefs, see above descriptions for meanings (1 = start, 2=end)"    -
typedef   ^                            ^                             LOGICAL          MemberMCF                -          -        -         "Flag T/F for whether the member is modeled with the MacCamy-Fuchs diffraction model"  -
typedef   ^                            Morison_MGDepthsType          ReKi             MGDpth                   -          -        -         "Marine growth depth location for these properties" m
typedef   ^                            ^                             ReKi             MGThck                   -          -        -         "Marine growth thickness"    m
typedef   ^                            ^                             ReKi             MGDens                   -          -        -         "Marine growth density"    kg/m^3
typedef   ^                            Morison_MOutput               INTEGER          MemberID                 -          -        -         "Member ID for requested output"    -
typedef   ^                            Morison_MOutput               INTEGER          NOutLoc                  -          -        -         "The number of requested output locations"    -
typedef   ^                            Morison_MOutput               ReKi             NodeLocs                 {:}        -        -         "Normalized locations along user-specified member for the outputs"    -
typedef   ^                            Morison_MOutput               INTEGER          MemberIDIndx             -          -        -         "Index for member in the master list"    -
typedef   ^                            Morison_MOutput               INTEGER          MeshIndx1                {:}        -        -         "Index of node in Mesh for the start of the member element"    -
typedef   ^                            Morison_MOutput               INTEGER          MeshIndx2                {:}        -        -         "Index of node in Mesh for the end of the member element"    -
typedef   ^                            Morison_MOutput               INTEGER          MemberIndx1              {:}        -        -         "Index of Member nodes for the start of the member element"    -
typedef   ^                            Morison_MOutput               INTEGER          MemberIndx2              {:}        -        -         "Index of Member nodes for the end of the member element"    -
typedef   ^                            Morison_MOutput               ReKi             s                        {:}        -        -         "Linear interpolation factor between node1 and node2 for the output location"    -
typedef   ^                            Morison_JOutput               INTEGER          JointID                  -          -        -         "Joint ID for the requested output"    -
typedef   ^                            ^                             INTEGER          JointIDIndx              -          -        -         "Joint index in the master list"    -
# ..... Initialization data .......................................................................................................
# Define inputs that the initialization routine may need here:
#   e.g.,  the name of the input file,  the file root name,etc.
#
typedef   ^                            InitInputType                 ReKi                     Gravity                          -          -        -         "Gravity (scalar, positive-valued)"    m/s^2
typedef   ^                            ^                             ReKi                     WtrDens                          -          -        -         "Water density"    kg/m^3
typedef   ^                            ^                             ReKi                     WtrDpth                          -          -        -         "Water depth (positive-valued)"    m
typedef   ^                            ^                             ReKi                     MSL2SWL                          -          -        -         "Mean Sea Level to Still Water Level offset"    m
typedef   ^                            ^                             INTEGER                  WaveDisp                         -          -        -         "Method of computing Wave Kinematics. (0: use undisplaced position, 1: use displaced position, 2: use low-pass filtered displaced position) " -
typedef   ^                            ^                             INTEGER                  AMMod                            -          -        -         "Method of computing distributed added-mass force. (0: Only and always on nodes below SWL at the undisplaced position. 1: Up to the instantaneous free surface) [overwrite to 0 when WaveMod = 0 or 6 or when WaveStMod = 0 in SeaState]" -
typedef   ^                            ^                             INTEGER                  NJoints                          -          -        -         "Number of user-specified joints"    -
typedef   ^                            ^                             INTEGER                  NNodes                           -          -        -         "Total number of nodes in the final software model"    -
typedef   ^                            ^                             Morison_JointType        InpJoints                        {:}        -        -         "Array of user-specified joints"    -
typedef   ^                            ^                             Morison_NodeType         Nodes                            {:}        -        -         "Array of simulation node (some correspond to user-specified joints, others are created by software)"    -
typedef   ^                            ^                             INTEGER                  NAxCoefs                         -          -        -         "Number of axial Coefs entries in input file table"    -
typedef   ^                            ^                             Morison_AxialCoefType    AxialCoefs                       {:}        -        -         "List of axial coefs"    -
typedef   ^                            ^                             INTEGER                  NPropSets                        -          -        -         "Number of member property sets"    -
typedef   ^                            ^                             Morison_MemberPropType   MPropSets                        {:}        -        -         "List of Member property sets"    -
typedef   ^                            ^                             ReKi                     SimplCd                          -          -        -         "Simple model drag coef"    -
typedef   ^                            ^                             ReKi                     SimplCdMG                        -          -        -         "Simple model drag coef for marine growth"    -
typedef   ^                            ^                             ReKi                     SimplCa                          -          -        -         "Simple model Ca"    -
typedef   ^                            ^                             ReKi                     SimplCaMG                        -          -        -         "Simple model Ca for marine growth"    -
typedef   ^                            ^                             ReKi                     SimplCp                          -          -        -         "Simple model Cp"    -
typedef   ^                            ^                             ReKi                     SimplCpMG                        -          -        -         "Simple model Cp for marine growth"    -
typedef   ^                            ^                             ReKi                     SimplAxCd                        -          -        -         "Simple model Axial Cd"    -
typedef   ^                            ^                             ReKi                     SimplAxCdMG                      -          -        -         "Simple model Axial Cd for marine growth"    -
typedef   ^                            ^                             ReKi                     SimplAxCa                        -          -        -         "Simple model Axial Ca"    -
typedef   ^                            ^                             ReKi                     SimplAxCaMG                      -          -        -         "Simple model Axial Ca for marine growth"    -
typedef   ^                            ^                             ReKi                     SimplAxCp                        -          -        -         "Simple model Axial Cp"    -
typedef   ^                            ^                             ReKi                     SimplAxCpMG                      -          -        -         "Simple model Axial Cp for marine growth"    -
typedef   ^                            ^                             ReKi                     SimplCb                          -          -        -         "Simple model hydrostatic/buoyancy load coefficient" - 
typedef   ^                            ^                             ReKi                     SimplCbMg                        -          -        -         "Simple model hydrostatic/buoyancy load coefficient for marine growth" - 
typedef   ^                            ^                             LOGICAL                  SimplMCF                         -          -        -         "Flag T/F for whether the member is modeled with the MacCamy-Fuchs diffraction model"  -
typedef   ^                            ^                             INTEGER                  NCoefDpth                        -          -        -         ""    -
typedef   ^                            ^                             Morison_CoefDpths        CoefDpths                        {:}        -        -         ""    -
typedef   ^                            ^                             INTEGER                  NCoefMembers                     -          -        -         ""    -
typedef   ^                            ^                             Morison_CoefMembers      CoefMembers                      {:}        -        -         ""    -
typedef   ^                            ^                             INTEGER                  NMembers                         -          -        -         "Number of user-specified members in the input file"    -
typedef   ^                            ^                             Morison_MemberInputType  InpMembers                       {:}        -        -         "Array of user-specified members"    -
typedef   ^                            ^                             INTEGER                  NFillGroups                      -          -        -         ""    -
typedef   ^                            ^                             Morison_FilledGroupType  FilledGroups                     {:}        -        -         ""    -
typedef   ^                            ^                             INTEGER                  NMGDepths                        -          -        -         ""    -
typedef   ^                            ^                             Morison_MGDepthsType     MGDepths                         {:}        -        -         ""    -
typedef   ^                            ^                             ReKi                     MGTop                            -          -        -         ""    -
typedef   ^                            ^                             ReKi                     MGBottom                         -          -        -         ""    -
typedef   ^                            ^                             INTEGER                  NMOutputs                        -          -        -         ""    -
typedef   ^                            ^                             Morison_MOutput          MOutLst                          {:}        -        -         ""    -
typedef   ^                            ^                             INTEGER                  NJOutputs                        -          -        -         ""    -
typedef   ^                            ^                             Morison_JOutput          JOutLst                          {:}        -        -         ""    -
typedef   ^                            ^                             CHARACTER(ChanLen)       OutList                          {:}        -        -         "This list size needs to be the maximum # of possible outputs because of the use of ReadAry(). Use MaxMrsnOutputs"    -
typedef   ^                            ^                             INTEGER                  NumOuts                          -          -        -         ""    -
typedef   ^                            ^                             INTEGER                  UnSum                            -          -        -         ""    -
typedef   ^                            ^                             INTEGER                  NStepWave                        -          -        -         ""    -
typedef   ^                            ^                             INTEGER                  WaveStMod                        -          -        -         ""    -  
typedef   ^                            ^                             SiKi                     MCFD                             -          -        -         "Diameter of the MacCamy-Fuchs member."    -
<<<<<<< HEAD
typedef   ^                            ^                             SeaSt_WaveFieldType     *WaveField                        -          -        -         "Pointer to SeaState wave field" -
=======
typedef   ^                            ^                             logical                  VisMeshes                         -      .false.     -         "Output visualization meshes" -
>>>>>>> 889501f8
#
#
# Define outputs from the initialization routine here:
#
typedef   ^                            InitOutputType                SiKi                      MorisonVisRad                    {:}        -        -         "radius of node (for FAST visualization)" (m)
typedef   ^                            InitOutputType                CHARACTER(ChanLen)        WriteOutputHdr                   {:}        -        -         "User-requested Output channel names"    -
typedef   ^                            ^                             CHARACTER(ChanLen)        WriteOutputUnt                   {:}        -        -         ""    -
#
#
# ..... States ....................................................................................................................
# Define continuous (differentiable) states here:
#
typedef   ^                            ContinuousStateType           SiKi                     DummyContState           -          -        -        "Remove this variable if you have continuous states"        -
#
#
# Define discrete (nondifferentiable) states here:
#
typedef   ^                            DiscreteStateType             ReKi                     V_rel_n_FiltStat               {:}      -         -         "State of the high-pass filter for the joint relative normal velocity" m/s
#
#
# Define constraint states here:
#
typedef   ^                            ConstraintStateType           SiKi                     DummyConstrState         -         -         -         "Remove this variable if you have constraint states"        -
#
#
# Define any other states, including integer or logical states here:
typedef   ^                            OtherStateType                IntKi                     DummyOtherState - - - "Remove this variable if you have other states" -

# ..... Misc/Optimization variables.................................................................................................
# Define any data that are used only for efficiency purposes (these variables are not associated with time):
#   e.g. indices for searching in an array, large arrays that are local variables in any routine called multiple times, etc.
typedef   ^                            MiscVarType                   ReKi                     DispNodePosHdn                {:}{:}         -         -         "Instantaneous displaced position of the line element nodes at time t for hydrodynamic load calculation"   (m)
typedef   ^                            ^                             ReKi                     DispNodePosHst                {:}{:}         -         -         "Instantaneous displaced position of the line element nodes at time t for hydrostatic and other load calcuation"   (m)
typedef   ^                            ^                             ReKi                     FV                            {:}{:}         -         -         "Fluid velocity at line element node at time t, which may not correspond to the WaveTime array of times"   -
typedef   ^                            ^                             ReKi                     FA                            {:}{:}         -         -         "Fluid acceleration at line element node at time t, which may not correspond to the WaveTime array of times"   -
typedef   ^                            ^                             ReKi                     FAMCF                         {:}{:}         -         -         "Fluid acceleration at line element node at time t, which may not correspond to the WaveTime array of times"   -
typedef   ^                            ^                             ReKi                     FDynP                         {:}            -         -         "Fluid dynamic pressure at line element node at time t, which may not correspond to the WaveTime array of times"   -
typedef   ^                            ^                             SiKi                     WaveElev                      {:}            -         -         "Total wave elevation"   m
typedef   ^                            ^                             SiKi                     WaveElev1                     {:}            -         -         "First order wave elevation"        m
typedef   ^                            ^                             SiKi                     WaveElev2                     {:}            -         -         "Second order wave elevation"        m
typedef   ^                            ^                             ReKi                     vrel                          {:}{:}         -         -         "velocity of structural node relative to the water" m/s^2
typedef   ^                            ^                             INTEGER                  nodeInWater                   {:}            -         -          "Logical flag indicating if the node at the given time step is in the water, and hence needs to have hydrodynamic forces calculated" -
typedef   ^                            ^                             Morison_MemberLoads      memberLoads                   {:}            -         -          "Array (NMembers long) of member-based side-effects load contributions" -
typedef   ^                            ^                             ReKi                     F_B_End                       {:}{:}	   -         -         ""        -
typedef   ^                            ^                             ReKi                     F_D_End                       {:}{:}         -         -         "Lumped viscous drag loads at time t, which may not correspond to the WaveTime array of times"   -
typedef   ^                            ^                             ReKi                     F_I_End                       {:}{:}         -         -         "Lumped intertia loads at time t, which may not correspond to the WaveTime array of times"   -
typedef   ^                            ^                             ReKi                     F_IMG_End                     {:}{:}         -         -         "Joint marine growth intertia loads at time t, which may not correspond to the WaveTime array of times"   -
<<<<<<< HEAD
typedef   ^                            ^                             ReKi                     F_A_End                       {:}{:}         -         -         "Lumped added mass loads at time t, which may not correspond to the WaveTime array of times"   -
typedef   ^                            ^                             ReKi                     F_BF_End                      {:}{:}         -         -         ""        -
typedef   ^                            ^                             ReKi                     V_rel_n                       {:}            -         -         "Normal relative flow velocity at joints"        m/s
typedef   ^                            ^                             ReKi                     V_rel_n_HiPass                {:}            -         -         "High-pass filtered normal relative flow velocity at joints"   m/s
typedef   ^                            ^                             INTEGER                  LastIndWave                   -              -         -         "Last time index used in the wave kinematics arrays"   -
=======
typedef   ^                            ^                             ReKi                     F_A_End                      {:}{:}         -         -         "Lumped added mass loads at time t, which may not correspond to the WaveTime array of times"   -
typedef   ^                            ^                             ReKi                     F_BF_End                      {:}{:}     -         -         ""        -
typedef   ^                            ^                             ReKi                     V_rel_n                        {:}      -         -         "Normal relative flow velocity at joints"        m/s
typedef   ^                            ^                             ReKi                     V_rel_n_HiPass                 {:}      -         -         "High-pass filtered normal relative flow velocity at joints"   m/s
typedef   ^                            ^                             INTEGER                  LastIndWave                     -              -         -         "Last time index used in the wave kinematics arrays"   -
typedef   ^                            ^                      SeaSt_Interp_MiscVarType       SeaSt_Interp_m            -       -      -  "misc var information from the SeaState Interpolation module"   -
typedef   ^                            ^                             MeshMapType              VisMeshMap                      -            -         -         "Mesh mapping for visualization mesh" -
>>>>>>> 889501f8

# ..... Parameters ................................................................................................................
# Define parameters here:
# Time step for integration of continuous states (if a fixed-step integrator is used) and update of discrete states:
#
<<<<<<< HEAD
typedef   ^                            ParameterType                 DbKi                     DT                            -          -        -         "Time step for continuous state integration & discrete state update"  (sec)
typedef   ^                            ^                             ReKi                     Gravity                       -          -        -         "Gravity (scalar, positive-valued)"    m/s^2
typedef   ^                            ^                             ReKi                     WtrDens                       -          -        -         "Water density"    kg/m^3
typedef   ^                            ^                             ReKi                     WtrDpth                       -          -        -         "Water depth (positive-valued)"    m
typedef   ^                            ^                             ReKi                     MSL2SWL                       -          -        -         "Mean Sea Level to Still Water Level offset"    m
typedef   ^                            ^                             INTEGER                  WaveDisp                      -          -        -         "Method of computing Wave Kinematics. (0: use undisplaced position, 1: use displaced position, 2: use low-pass filtered displaced position) " -
typedef   ^                            ^                             INTEGER                  AMMod                         -          -        -         "Method of computing distributed added-mass force. (0: Only and always on nodes below SWL at the undisplaced position. 1: Up to the instantaneous free surface) [overwrite to 0 when WaveMod = 0 or 6 or when WaveStMod = 0 in SeaState]" -
typedef   ^                            ^                             INTEGER                  NMembers                      -          -        -         "number of members"        -
typedef   ^                            ^                             Morison_MemberType       Members                       {:}        -        -         "Array of Morison members used during simulation"    -
typedef   ^                            ^                             INTEGER                  NNodes                        -          -        -         ""        -
typedef   ^                            ^                             INTEGER                  NJoints                       -          -        -         "Number of user-specified joints"    -
typedef   ^                            ^                             ReKi                     I_MG_End                      {:}{:}{:}  -        -         "Inertial matrix associated with marine growth mass at joint"        -
typedef   ^                            ^                             ReKi                     An_End                        {:}{:}     -        -         "directional area vector of each joint"        m^2
typedef   ^                            ^                             ReKi                     DragConst_End                 {:}        -        -         ""        -
typedef   ^                            ^                             ReKi                     VRelNFiltConst                {:}        -        -         ""        -
typedef   ^                            ^                             IntKi                    DragMod_End                   {:}        -        -         ""        -
typedef   ^                            ^                             ReKi                     DragLoFSc_End                 {:}        -        -         ""        -
typedef   ^                            ^                             ReKi                     F_WMG_End                     {:}{:}     -        -         "Joint marine growth weight loads, constant for all t"   N
typedef   ^                            ^                             ReKi                     DP_Const_End                  {:}{:}     -        -         "Constant part of Joint dynamic pressure term"   N
typedef   ^                            ^                             ReKi                     Mass_MG_End                   {:}        -        -         "Joint marine growth mass"   kg
typedef   ^                            ^                             ReKi                     AM_End                        {:}{:}{:}  -        -         "3x3 Joint added mass matrix, constant for all t"   N
typedef   ^                            ^                             INTEGER                  NStepWave                     -          -        -         ""        -
typedef   ^                            ^                             INTEGER                  NMOutputs                     -          -        -         ""        -
typedef   ^                            ^                             Morison_MOutput          MOutLst                       {:}        -        -         ""        -
typedef   ^                            ^                             INTEGER                  NJOutputs                     -          -        -         ""        -
typedef   ^                            ^                             Morison_JOutput          JOutLst                       {:}        -        -         ""        -
typedef   ^                            ^                             OutParmType              OutParam                      {:}        -        -         ""        -
typedef   ^                            ^                             INTEGER                  NumOuts                       -          -        -         ""        -
typedef   ^                            ^                             INTEGER                  WaveStMod                     -          -        -         ""    -  
typedef   ^                            ^                             SeaSt_WaveFieldType     *WaveField                     -          -        -         "SeaState wave field" -
=======
typedef   ^                            ParameterType                 DbKi                     DT                              -          -         -         "Time step for continuous state integration & discrete state update"  (sec)
typedef   ^                            ^                             ReKi                     Gravity                          -          -        -         "Gravity (scalar, positive-valued)"    m/s^2
typedef   ^                            ^                             ReKi                     WtrDens                          -          -        -         "Water density"    kg/m^3
typedef   ^                            ^                             ReKi                     WtrDpth                          -          -        -         "Water depth (positive-valued)"    m
typedef   ^                            ^                             ReKi                     MSL2SWL                          -          -        -         "Mean Sea Level to Still Water Level offset"    m
typedef   ^                            ^                             INTEGER                  WaveDisp                -          -        -                  "Method of computing Wave Kinematics. (0: use undisplaced position, 1: use displaced position, 2: use low-pass filtered displaced position) " -
typedef   ^                            ^                             INTEGER                  AMMod                            -          -        -         "Method of computing distributed added-mass force. (0: Only and always on nodes below SWL at the undisplaced position. 1: Up to the instantaneous free surface) [overwrite to 0 when WaveMod = 0 or 6 or when WaveStMod = 0 in SeaState]" -
typedef   ^                            ^                             INTEGER                  NMembers                        -          -         -         "number of members"        -
typedef   ^                            ^                             Morison_MemberType       Members                         {:}             -        -         "Array of Morison members used during simulation"    -
typedef   ^                            ^                             INTEGER                  NNodes                          -          -         -         ""        -
typedef   ^                            ^                             INTEGER                  NJoints                          -          -        -         "Number of user-specified joints"    -
typedef   ^                            ^                             ReKi                     I_MG_End                      {:}{:}{:}  -         -         "Inertial matrix associated with marine growth mass at joint"        -
typedef   ^                            ^                             ReKi                     An_End                            {:}{:}     -         -         "directional area vector of each joint"        m^2
typedef   ^                            ^                             ReKi                     DragConst_End                     {:}        -         -         ""        -
typedef   ^                            ^                             ReKi                     VRelNFiltConst                       {:}        -         -         ""        -
typedef   ^                            ^                             IntKi                    DragMod_End                          {:}        -         -         ""        -
typedef   ^                            ^                             ReKi                     DragLoFSc_End                        {:}        -         -         ""        -
typedef   ^                            ^                             ReKi                     F_WMG_End                      {:}{:}         -         -         "Joint marine growth weight loads, constant for all t"   N
typedef   ^                            ^                             ReKi                     DP_Const_End                   {:}{:}         -         -         "Constant part of Joint dynamic pressure term"   N
typedef   ^                            ^                             ReKi                     Mass_MG_End                    {:}         -         -         "Joint marine growth mass"   kg
typedef   ^                            ^                             ReKi                     AM_End                         {:}{:}{:}         -         -         "3x3 Joint added mass matrix, constant for all t"   N
typedef   ^                            ^                             SiKi                     WaveElev1                   {*}{*}{*}      -          -         "First order wave elevation (points to SeaState module data)"        m
typedef   ^                            ^                             SiKi                     WaveElev2                   {*}{*}{*}      -          -         "Second order wave elevation (points to SeaState module data)"        m
typedef   ^                            ^                             SiKi                     WaveVel                       {*}{*}{*}{*}{*} -         -         "(points to SeaState module data)"        -
typedef   ^                            ^                             SiKi                     WaveAcc                       {*}{*}{*}{*}{*} -         -         "(points to SeaState module data)"        -
typedef   ^                            ^                             SiKi                     WaveAccMCF                    {*}{*}{*}{*}{*} -         -         "(points to SeaState module data)"        -
typedef   ^                            ^                             SiKi                     WaveDynP                      {*}{*}{*}{*} -         -         "(points to SeaState module data)"        -
typedef   ^                            ^                             SiKi                     WaveVel0                      {:}{:}{:}{:} -         -         ""        -
typedef   ^                            ^                             SiKi                     WaveAcc0                      {:}{:}{:}{:} -         -         ""        -
typedef   ^                            ^                             SiKi                     WaveAccMCF0                   {:}{:}{:}{:} -         -         ""        -
typedef   ^                            ^                             SiKi                     WaveDynP0                     {:}{:}{:} -         -         ""        -
typedef   ^                            ^                             SiKi                     WaveTime                      {*}        -         -         "Times for which the wave kinematics are pre-computed (points to SeaState module data)"  s
typedef   ^                            ^                             SiKi                     PWaveVel0                     {*}{*}{*}{*} -         -         "(points to SeaState module data)"        -
typedef   ^                            ^                             SiKi                     PWaveAcc0                     {*}{*}{*}{*} -         -         "(points to SeaState module data)"        -
typedef   ^                            ^                             SiKi                     PWaveAccMCF0                  {*}{*}{*}{*} -         -         "(points to SeaState module data)"        -
typedef   ^                            ^                             SiKi                     PWaveDynP0                    {*}{*}{*} -         -         "(points to SeaState module data)"        -
typedef   ^                            ^                             INTEGER                  NStepWave                       -          -         -         ""        -
typedef   ^                            ^                             INTEGER                  NMOutputs                       -          -         -         ""        -
typedef   ^                            ^                             Morison_MOutput          MOutLst                         {:}        -         -         ""        -
typedef   ^                            ^                             INTEGER                  NJOutputs                       -          -         -         ""        -
typedef   ^                            ^                             Morison_JOutput          JOutLst                         {:}        -         -         ""        -
typedef   ^                            ^                             OutParmType              OutParam                        {:}        -         -         ""        -
typedef   ^                            ^                             INTEGER                  NumOuts                         -          -         -         ""        -
typedef   ^                            ^                      SeaSt_Interp_ParameterType   SeaSt_Interp_p                    -          -         -       "parameter information from the SeaState Interpolation module"   -
typedef   ^                            ^                             INTEGER                  WaveStMod                        -          -        -         ""    -  
typedef   ^                            ^                             logical                  VisMeshes                       -        .false.     -         "Output visualization meshes" -
>>>>>>> 889501f8
#
#
# ..... Inputs ....................................................................................................................
# Define inputs that are contained on the mesh here:
#
typedef   ^                            InputType                     MeshType                 Mesh                          -          -        -         "Kinematics of each node input mesh" -
#
#
# ..... Outputs ...................................................................................................................
# Define outputs that are contained on the mesh here:
<<<<<<< HEAD
typedef   ^                            OutputType                   MeshType                 Mesh                           -          -        -         "Loads on each node output mesh" -
typedef   ^                            ^                            ReKi                     WriteOutput                    {:}        -        -         ""  -
=======
typedef   ^                            OutputType                   MeshType                 Mesh                     -         -         -         "Loads on each node output mesh" -
typedef   ^                            ^                            MeshType                 VisMesh                  -         -         -         "Line mesh for visualization" -
typedef   ^                            ^                            ReKi                     WriteOutput                     {:}       -         -         ""  -
>>>>>>> 889501f8
<|MERGE_RESOLUTION|>--- conflicted
+++ resolved
@@ -275,11 +275,8 @@
 typedef   ^                            ^                             INTEGER                  NStepWave                        -          -        -         ""    -
 typedef   ^                            ^                             INTEGER                  WaveStMod                        -          -        -         ""    -  
 typedef   ^                            ^                             SiKi                     MCFD                             -          -        -         "Diameter of the MacCamy-Fuchs member."    -
-<<<<<<< HEAD
 typedef   ^                            ^                             SeaSt_WaveFieldType     *WaveField                        -          -        -         "Pointer to SeaState wave field" -
-=======
 typedef   ^                            ^                             logical                  VisMeshes                         -      .false.     -         "Output visualization meshes" -
->>>>>>> 889501f8
 #
 #
 # Define outputs from the initialization routine here:
@@ -327,27 +324,17 @@
 typedef   ^                            ^                             ReKi                     F_D_End                       {:}{:}         -         -         "Lumped viscous drag loads at time t, which may not correspond to the WaveTime array of times"   -
 typedef   ^                            ^                             ReKi                     F_I_End                       {:}{:}         -         -         "Lumped intertia loads at time t, which may not correspond to the WaveTime array of times"   -
 typedef   ^                            ^                             ReKi                     F_IMG_End                     {:}{:}         -         -         "Joint marine growth intertia loads at time t, which may not correspond to the WaveTime array of times"   -
-<<<<<<< HEAD
 typedef   ^                            ^                             ReKi                     F_A_End                       {:}{:}         -         -         "Lumped added mass loads at time t, which may not correspond to the WaveTime array of times"   -
 typedef   ^                            ^                             ReKi                     F_BF_End                      {:}{:}         -         -         ""        -
 typedef   ^                            ^                             ReKi                     V_rel_n                       {:}            -         -         "Normal relative flow velocity at joints"        m/s
 typedef   ^                            ^                             ReKi                     V_rel_n_HiPass                {:}            -         -         "High-pass filtered normal relative flow velocity at joints"   m/s
 typedef   ^                            ^                             INTEGER                  LastIndWave                   -              -         -         "Last time index used in the wave kinematics arrays"   -
-=======
-typedef   ^                            ^                             ReKi                     F_A_End                      {:}{:}         -         -         "Lumped added mass loads at time t, which may not correspond to the WaveTime array of times"   -
-typedef   ^                            ^                             ReKi                     F_BF_End                      {:}{:}     -         -         ""        -
-typedef   ^                            ^                             ReKi                     V_rel_n                        {:}      -         -         "Normal relative flow velocity at joints"        m/s
-typedef   ^                            ^                             ReKi                     V_rel_n_HiPass                 {:}      -         -         "High-pass filtered normal relative flow velocity at joints"   m/s
-typedef   ^                            ^                             INTEGER                  LastIndWave                     -              -         -         "Last time index used in the wave kinematics arrays"   -
-typedef   ^                            ^                      SeaSt_Interp_MiscVarType       SeaSt_Interp_m            -       -      -  "misc var information from the SeaState Interpolation module"   -
 typedef   ^                            ^                             MeshMapType              VisMeshMap                      -            -         -         "Mesh mapping for visualization mesh" -
->>>>>>> 889501f8
 
 # ..... Parameters ................................................................................................................
 # Define parameters here:
 # Time step for integration of continuous states (if a fixed-step integrator is used) and update of discrete states:
 #
-<<<<<<< HEAD
 typedef   ^                            ParameterType                 DbKi                     DT                            -          -        -         "Time step for continuous state integration & discrete state update"  (sec)
 typedef   ^                            ^                             ReKi                     Gravity                       -          -        -         "Gravity (scalar, positive-valued)"    m/s^2
 typedef   ^                            ^                             ReKi                     WtrDens                       -          -        -         "Water density"    kg/m^3
@@ -378,54 +365,7 @@
 typedef   ^                            ^                             INTEGER                  NumOuts                       -          -        -         ""        -
 typedef   ^                            ^                             INTEGER                  WaveStMod                     -          -        -         ""    -  
 typedef   ^                            ^                             SeaSt_WaveFieldType     *WaveField                     -          -        -         "SeaState wave field" -
-=======
-typedef   ^                            ParameterType                 DbKi                     DT                              -          -         -         "Time step for continuous state integration & discrete state update"  (sec)
-typedef   ^                            ^                             ReKi                     Gravity                          -          -        -         "Gravity (scalar, positive-valued)"    m/s^2
-typedef   ^                            ^                             ReKi                     WtrDens                          -          -        -         "Water density"    kg/m^3
-typedef   ^                            ^                             ReKi                     WtrDpth                          -          -        -         "Water depth (positive-valued)"    m
-typedef   ^                            ^                             ReKi                     MSL2SWL                          -          -        -         "Mean Sea Level to Still Water Level offset"    m
-typedef   ^                            ^                             INTEGER                  WaveDisp                -          -        -                  "Method of computing Wave Kinematics. (0: use undisplaced position, 1: use displaced position, 2: use low-pass filtered displaced position) " -
-typedef   ^                            ^                             INTEGER                  AMMod                            -          -        -         "Method of computing distributed added-mass force. (0: Only and always on nodes below SWL at the undisplaced position. 1: Up to the instantaneous free surface) [overwrite to 0 when WaveMod = 0 or 6 or when WaveStMod = 0 in SeaState]" -
-typedef   ^                            ^                             INTEGER                  NMembers                        -          -         -         "number of members"        -
-typedef   ^                            ^                             Morison_MemberType       Members                         {:}             -        -         "Array of Morison members used during simulation"    -
-typedef   ^                            ^                             INTEGER                  NNodes                          -          -         -         ""        -
-typedef   ^                            ^                             INTEGER                  NJoints                          -          -        -         "Number of user-specified joints"    -
-typedef   ^                            ^                             ReKi                     I_MG_End                      {:}{:}{:}  -         -         "Inertial matrix associated with marine growth mass at joint"        -
-typedef   ^                            ^                             ReKi                     An_End                            {:}{:}     -         -         "directional area vector of each joint"        m^2
-typedef   ^                            ^                             ReKi                     DragConst_End                     {:}        -         -         ""        -
-typedef   ^                            ^                             ReKi                     VRelNFiltConst                       {:}        -         -         ""        -
-typedef   ^                            ^                             IntKi                    DragMod_End                          {:}        -         -         ""        -
-typedef   ^                            ^                             ReKi                     DragLoFSc_End                        {:}        -         -         ""        -
-typedef   ^                            ^                             ReKi                     F_WMG_End                      {:}{:}         -         -         "Joint marine growth weight loads, constant for all t"   N
-typedef   ^                            ^                             ReKi                     DP_Const_End                   {:}{:}         -         -         "Constant part of Joint dynamic pressure term"   N
-typedef   ^                            ^                             ReKi                     Mass_MG_End                    {:}         -         -         "Joint marine growth mass"   kg
-typedef   ^                            ^                             ReKi                     AM_End                         {:}{:}{:}         -         -         "3x3 Joint added mass matrix, constant for all t"   N
-typedef   ^                            ^                             SiKi                     WaveElev1                   {*}{*}{*}      -          -         "First order wave elevation (points to SeaState module data)"        m
-typedef   ^                            ^                             SiKi                     WaveElev2                   {*}{*}{*}      -          -         "Second order wave elevation (points to SeaState module data)"        m
-typedef   ^                            ^                             SiKi                     WaveVel                       {*}{*}{*}{*}{*} -         -         "(points to SeaState module data)"        -
-typedef   ^                            ^                             SiKi                     WaveAcc                       {*}{*}{*}{*}{*} -         -         "(points to SeaState module data)"        -
-typedef   ^                            ^                             SiKi                     WaveAccMCF                    {*}{*}{*}{*}{*} -         -         "(points to SeaState module data)"        -
-typedef   ^                            ^                             SiKi                     WaveDynP                      {*}{*}{*}{*} -         -         "(points to SeaState module data)"        -
-typedef   ^                            ^                             SiKi                     WaveVel0                      {:}{:}{:}{:} -         -         ""        -
-typedef   ^                            ^                             SiKi                     WaveAcc0                      {:}{:}{:}{:} -         -         ""        -
-typedef   ^                            ^                             SiKi                     WaveAccMCF0                   {:}{:}{:}{:} -         -         ""        -
-typedef   ^                            ^                             SiKi                     WaveDynP0                     {:}{:}{:} -         -         ""        -
-typedef   ^                            ^                             SiKi                     WaveTime                      {*}        -         -         "Times for which the wave kinematics are pre-computed (points to SeaState module data)"  s
-typedef   ^                            ^                             SiKi                     PWaveVel0                     {*}{*}{*}{*} -         -         "(points to SeaState module data)"        -
-typedef   ^                            ^                             SiKi                     PWaveAcc0                     {*}{*}{*}{*} -         -         "(points to SeaState module data)"        -
-typedef   ^                            ^                             SiKi                     PWaveAccMCF0                  {*}{*}{*}{*} -         -         "(points to SeaState module data)"        -
-typedef   ^                            ^                             SiKi                     PWaveDynP0                    {*}{*}{*} -         -         "(points to SeaState module data)"        -
-typedef   ^                            ^                             INTEGER                  NStepWave                       -          -         -         ""        -
-typedef   ^                            ^                             INTEGER                  NMOutputs                       -          -         -         ""        -
-typedef   ^                            ^                             Morison_MOutput          MOutLst                         {:}        -         -         ""        -
-typedef   ^                            ^                             INTEGER                  NJOutputs                       -          -         -         ""        -
-typedef   ^                            ^                             Morison_JOutput          JOutLst                         {:}        -         -         ""        -
-typedef   ^                            ^                             OutParmType              OutParam                        {:}        -         -         ""        -
-typedef   ^                            ^                             INTEGER                  NumOuts                         -          -         -         ""        -
-typedef   ^                            ^                      SeaSt_Interp_ParameterType   SeaSt_Interp_p                    -          -         -       "parameter information from the SeaState Interpolation module"   -
-typedef   ^                            ^                             INTEGER                  WaveStMod                        -          -        -         ""    -  
 typedef   ^                            ^                             logical                  VisMeshes                       -        .false.     -         "Output visualization meshes" -
->>>>>>> 889501f8
 #
 #
 # ..... Inputs ....................................................................................................................
@@ -436,11 +376,6 @@
 #
 # ..... Outputs ...................................................................................................................
 # Define outputs that are contained on the mesh here:
-<<<<<<< HEAD
 typedef   ^                            OutputType                   MeshType                 Mesh                           -          -        -         "Loads on each node output mesh" -
-typedef   ^                            ^                            ReKi                     WriteOutput                    {:}        -        -         ""  -
-=======
-typedef   ^                            OutputType                   MeshType                 Mesh                     -         -         -         "Loads on each node output mesh" -
-typedef   ^                            ^                            MeshType                 VisMesh                  -         -         -         "Line mesh for visualization" -
-typedef   ^                            ^                            ReKi                     WriteOutput                     {:}       -         -         ""  -
->>>>>>> 889501f8
+typedef   ^                            ^                            MeshType                 VisMesh                        -          -        -         "Line mesh for visualization" -
+typedef   ^                            ^                            ReKi                     WriteOutput                    {:}        -        -         ""  -