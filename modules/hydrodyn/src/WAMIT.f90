--- conflicted
+++ resolved
@@ -191,12 +191,8 @@
       real(ReKi)                             :: WaveNmbr                             ! Frequency-dependent wave number
       COMPLEX(SiKi)                          :: Fxy                                  ! Phase correction term for Wave excitation forces
       real(ReKi)                             :: tmpAngle                             ! Frequency and heading and platform offset dependent phase shift angle for Euler's Equation e^(-j*tmpAngle)
-<<<<<<< HEAD
       real(SiKi)                             :: tmpVec3(3)
-      COMPLEX(SiKi), ALLOCATABLE             :: HdroExctn_Local (:,:,:)              ! Temporary Frequency- and direction-dependent complex hydrodynamic wave excitation force per unit wave amplitude vector (kg/s^2, kg-m/s^2)
-=======
       REAL(ReKi)                             :: RotateZdegOffset                     ! PtfmRefZtRot converted to degrees
->>>>>>> 9c62d482
          ! Error handling
       CHARACTER(ErrMsgLen)                   :: ErrMsg2                              ! Temporary error message for calls
       INTEGER(IntKi)                         :: ErrStat2                             ! Temporary error status for calls
@@ -982,9 +978,14 @@
                ! NOTE: we may end up inadvertantly aborting if the wave direction crosses
                !   the -Pi / Pi boundary (-180/180 degrees).
 
-<<<<<<< HEAD
+               ! Need to account for PtfmRefZtRot if NBodyMod=2 (NBody=1 in the case)
+               IF ( p%NBodyMod == 2 ) THEN
+                  RotateZdegOffset = InitInp%PtfmRefztRot(1)*R2D
+               ELSE
+                  RotateZdegOffset = 0.0
+               END IF
                IF ( InitInp%PtfmYMod == 0 ) THEN
-                  IF ( ((p%WaveField%WaveDirMin-InitInp%PtfmRefY*R2D)<HdroWvDir(1)) .OR. ((p%WaveField%WaveDirMax-InitInp%PtfmRefY*R2D)>HdroWvDir(NInpWvDir)) )  THEN
+                  IF ( ((p%WaveField%WaveDirMin-RotateZdegOffset-InitInp%PtfmRefY*R2D)<HdroWvDir(1)) .OR. ((p%WaveField%WaveDirMax-RotateZdegOffset-InitInp%PtfmRefY*R2D)>HdroWvDir(NInpWvDir)) )  THEN
                      ErrMsg2  = 'All Wave directions must be within the wave heading angle range available in "' &
                                     //TRIM(InitInp%WAMITFile)//'.3" (inclusive).'
                      CALL SetErrStat( ErrID_Fatal, ErrMsg2, ErrStat, ErrMsg, RoutineName)
@@ -999,20 +1000,6 @@
                      CALL Cleanup()
                      RETURN
                   END IF
-=======
-               ! Need to account for PtfmRefZtRot if NBodyMod=2 (NBody=1 in the case)
-               IF ( p%NBodyMod == 2 ) THEN
-                  RotateZdegOffset = InitInp%PtfmRefztRot(1)*R2D
-               ELSE
-                  RotateZdegOffset = 0.0
-               END IF
-               IF ( ( (p%WaveField%WaveDirMin-RotateZdegOffset)<HdroWvDir(1) ) .OR. ( (p%WaveField%WaveDirMax-RotateZdegOffset) > HdroWvDir(NInpWvDir) ) )  THEN
-                  ErrMsg2  = 'All Wave directions must be within the wave heading angle range available in "' &
-                                 //TRIM(InitInp%WAMITFile)//'.3" (inclusive).'
-                  CALL SetErrStat( ErrID_Fatal, ErrMsg2, ErrStat, ErrMsg, RoutineName)
-                  CALL Cleanup()
-                  RETURN
->>>>>>> 9c62d482
                END IF
                   ! Calculate the WaveExctn data from WAMIT data if ExctnMod = 1
                
@@ -1048,31 +1035,8 @@
                if ( p%NBodyMod == 2 ) then
                   
                   ! Since NBodyMod = 2, then NBody = 1 for this WAMIT object (this requirement is encoded at the HydroDyn module level)
-<<<<<<< HEAD
-                  
-                  allocate (  HdroExctn_Local(NInpFreq, NInpWvDir, 6),   STAT=ErrStat2 )
-                  IF ( ErrStat2 /= 0 )  THEN
-                     CALL SetErrStat( ErrID_Fatal, 'Error allocating memory for the HdroExctn_Local array.', ErrStat, ErrMsg, RoutineName)
-                     CALL Cleanup()
-                     RETURN            
-                  END IF
-
-                  do K = 1,6           ! Loop through all wave excitation forces and moments
-                     do J = 1, NInpWvDir                       
-                        TmpCoord(2) = HdroWvDir(J) - InitInp%PtfmRefztRot(1)*R2D  ! apply locale Z rotation to heading angle (degrees) - How can we be sure this won't go out of range?
-                        do I = 1, NInpFreq
-                           TmpCoord(1) = HdroFreq(I)
-                           ! Iterpolate to find new coef
-                           call WAMIT_Interp2D_Cplx( TmpCoord, HdroExctn(:,:,K), HdroFreq, HdroWvDir, LastInd2, HdroExctn_Local(I,J,K), ErrStat2, ErrMsg2 )
-                        end do
-                     end do
-                  end do
-
-                  ! Now apply rotation and phase shift 
-=======
                   ! HdroWvDir from WAMIT is effectively in the body-local coordinate system. Need to offset HdroWvDir to be back in the global frame
                   HdroWvDir = HdroWvDir + InitInp%PtfmRefztRot(1)*R2D
->>>>>>> 9c62d482
 
                   ! Now apply rotation and phase shift
                   do J = 1, NInpWvDir  
