!**********************************************************************************************************************************
! The HydroDyn and HydroDyn_Types modules make up a template for creating user-defined calculations in the FAST Modularization 
! Framework. HydroDyns_Types will be auto-generated based on a description of the variables for the module.
!
! "HydroDyn" should be replaced with the name of your module. Example: HydroDyn
! "HydroDyn" (in HydroDyn_*) should be replaced with the module name or an abbreviation of it. Example: HD
!..................................................................................................................................
! LICENSING
! Copyright (C) 2013-2015  National Renewable Energy Laboratory
!
!    This file is part of HydroDyn.
!
! Licensed under the Apache License, Version 2.0 (the "License");
! you may not use this file except in compliance with the License.
! You may obtain a copy of the License at
!
!     http://www.apache.org/licenses/LICENSE-2.0
!
! Unless required by applicable law or agreed to in writing, software
! distributed under the License is distributed on an "AS IS" BASIS,
! WITHOUT WARRANTIES OR CONDITIONS OF ANY KIND, either express or implied.
! See the License for the specific language governing permissions and
! limitations under the License.
!    
!**********************************************************************************************************************************
MODULE HydroDyn

   USE HydroDyn_Types   
   USE NWTC_Library
   use Morison
   USE WAMIT
   USE WAMIT2
   use SeaState
   USE HydroDyn_Input
   USE HydroDyn_Output

#ifdef USE_FIT
   USE FIT_MODULES
   USE FIT_Types
#endif      
   IMPLICIT NONE
   
   PRIVATE

  
   TYPE(ProgDesc), PARAMETER            :: HydroDyn_ProgDesc = ProgDesc( 'HydroDyn', '', '' )

    
   
   
      ! ..... Public Subroutines ...................................................................................................

   PUBLIC :: HydroDyn_Init                           ! Initialization routine
   PUBLIC :: HydroDyn_End                            ! Ending routine (includes clean up)
   
   PUBLIC :: HydroDyn_UpdateStates                   ! Loose coupling routine for solving for constraint states, integrating 
                                                    !   continuous states, and updating discrete states
   PUBLIC :: HydroDyn_CalcOutput                     ! Routine for computing outputs
   
   PUBLIC :: HydroDyn_CalcConstrStateResidual        ! Tight coupling routine for returning the constraint state residual
   PUBLIC :: HydroDyn_CalcContStateDeriv             ! Tight coupling routine for computing derivatives of continuous states
   !PUBLIC :: HydroDyn_UpdateDiscState                ! Tight coupling routine for updating discrete states
      
   PUBLIC :: HD_JacobianPInput                 ! Routine to compute the Jacobians of the output(Y), continuous - (X), discrete -
                                               !   (Xd), and constraint - state(Z) functions all with respect to the inputs(u)
   PUBLIC :: HD_JacobianPContState             ! Routine to compute the Jacobians of the output(Y), continuous - (X), discrete -
                                               !   (Xd), and constraint - state(Z) functions all with respect to the continuous
                                               !   states(x)
   PUBLIC :: HD_JacobianPDiscState             ! Routine to compute the Jacobians of the output(Y), continuous - (X), discrete -
                                               !   (Xd), and constraint - state(Z) functions all with respect to the discrete
                                               !   states(xd)
   PUBLIC :: HD_JacobianPConstrState           ! Routine to compute the Jacobians of the output(Y), continuous - (X), discrete -
                                               !   (Xd), and constraint - state(Z) functions all with respect to the constraint
                                               !   states(z)
   PUBLIC :: HD_GetOP                          !< Routine to pack the operating point values (for linearization) into arrays
   
   CONTAINS
   
!SUBROUTINE WvStretch_Init(WaveStMod, WtrDpth, NStepWave, NNodes,  &
!                          NWaveElev, WaveElev, WaveKinzi, WaveTime, &
!                          WaveVel0, WaveAcc0, WaveDynP0, &
!                          WavePVel0, WavePAcc0, WavePDynP0, &
!                          WaveVel , WaveAcc , WaveDynP , &
!                          nodeInWater, ErrStat, ErrMsg )
!
! 
!   INTEGER,          INTENT(IN   )  :: WaveStMod
!   REAL(SiKi),       INTENT(IN   )  :: WtrDpth
!   INTEGER,          INTENT(IN   )  :: NStepWave
!   INTEGER,          INTENT(IN   )  :: NNodes
!   INTEGER,          INTENT(IN   )  :: NWaveElev
!   REAL(SiKi),       INTENT(IN   )  :: WaveElev(0:,:)
!   REAL(SiKi),       INTENT(IN   )  :: WaveKinzi(:)
!   REAL(SiKi),       INTENT(IN   )  :: WaveTime(0:)
!   REAL(SiKi),       INTENT(IN   )  :: WaveVel0(0:,:,:)               !< Wave velocity in Global coordinate system at Z = 0.  Each point in this array has a corresponding entry (same index #) in the WaveVel array
!   REAL(SiKi),       INTENT(IN   )  :: WaveAcc0(0:,:,:)
!   REAL(SiKi),       INTENT(IN   )  :: WaveDynP0(0:,:)
!   REAL(SiKi),       INTENT(IN   )  :: WavePVel0(0:,:,:)               !< Wave velocity in Global coordinate system at Z = 0.  Each point in this array has a corresponding entry (same index #) in the WaveVel array
!   REAL(SiKi),       INTENT(IN   )  :: WavePAcc0(0:,:,:)
!   REAL(SiKi),       INTENT(IN   )  :: WavePDynP0(0:,:)
!   REAL(SiKi),       INTENT(INOUT)  :: WaveVel(0:,:,:)
!   REAL(SiKi),       INTENT(INOUT)  :: WaveAcc(0:,:,:)
!   REAL(SiKi),       INTENT(INOUT)  :: WaveDynP(0:,:)
!   INTEGER(IntKi),   INTENT(INOUT)  :: nodeInWater(0:,:)
!   INTEGER(IntKi),   INTENT(  OUT)  :: ErrStat             !< Error status of the operation
!   CHARACTER(*),     INTENT(  OUT)  :: ErrMsg      !< Error message if ErrStat /= ErrID_None
!
!      ! Local variables
!   INTEGER(IntKi) ::  I, J                            !< Local loop counters
!   REAL(SiKi) :: wavekinzloc ,WavePVel0loc
!   
!       ! Initialize ErrStat      
!   ErrStat = ErrID_None         
!   ErrMsg  = ""               
!      
!      
!   DO I = 0,NStepWave-1       ! Loop through all time steps
!       
!      DO J = 1,NNodes
!         
!         SELECT CASE ( WaveStMod )  ! Which model are we using to extrapolate the incident wave kinematics to the instantaneous free surface?
!
!            CASE ( 0 )                 ! None = no stretching.
!               ! Since we have no stretching, the wave kinematics between the seabed and
!               !   the mean sea level are left unchanged; below the seabed or above the
!               !   mean sea level, the wave kinematics are zero:                     
!               IF (   ( WaveKinzi(J) < -WtrDpth ) .OR. ( WaveKinzi(J) > 0.0          ) )  THEN   ! .TRUE. if the elevation of the point defined by WaveKinzi(J) lies below the seabed or above mean sea level (exclusive)
!
!                  WaveDynP   (I,J  )  = 0.0
!                  WaveVel    (I,J,:)  = 0.0
!                  WaveAcc    (I,J,:)  = 0.0
!                  nodeInWater(I,J  )  = 0
!               ELSE   
!                  nodeInWater(I,J  )  = 1
!               END IF
!            CASE ( 1 )                 ! Vertical stretching.
!
!
!               ! Vertical stretching says that the wave kinematics above the mean sea level
!               !   equal the wave kinematics at the mean sea level.  The wave kinematics
!               !   below the mean sea level are left unchanged:
!               IF (   ( WaveKinzi(J) < -WtrDpth ) .OR. ( WaveKinzi(J) > WaveElev(I,J) ) ) THEN   ! .TRUE. if the elevation of the point defined by WaveKinzi(J) lies below the seabed or above the instantaneous wave elevation (exclusive)
!
!                  WaveDynP   (I,J  )  = 0.0
!                  WaveVel    (I,J,:)  = 0.0
!                  WaveAcc    (I,J,:)  = 0.0
!                  nodeInWater(I,J  )  = 0
!               ELSE 
!                  nodeInWater(I,J  )  = 1
!                  IF   ( WaveKinzi(J) >= 0.0_ReKi ) THEN
!                     ! Set the wave kinematics to the kinematics at mean sea level for locations above MSL, but below the wave elevation.
!                     WaveDynP   (I,J  )  = WaveDynP0  (I,J  )
!                     WaveVel    (I,J,:)  = WaveVel0   (I,J,:)
!                     WaveAcc    (I,J,:)  = WaveAcc0   (I,J,:)
!                  END IF
!                  ! Otherwise, do nothing because the kinematics have already be set correctly via the various Waves modules
!               END IF
!            
!
!
!
!            CASE ( 2 )                 ! Extrapolation stretching.
!
!
!            ! Extrapolation stretching uses a linear Taylor expansion of the wave
!            !   kinematics (and their partial derivatives with respect to z) at the mean
!            !   sea level to find the wave kinematics above the mean sea level.  The
!            !   wave kinematics below the mean sea level are left unchanged:
!
!              
!               IF (   ( WaveKinzi(J) < -WtrDpth ) .OR. ( WaveKinzi(J) > WaveElev(I,J) ) ) THEN   ! .TRUE. if the elevation of the point defined by WaveKinzi(J) lies below the seabed or above the instantaneous wave elevation (exclusive)
!
!                  WaveDynP   (I,J  )  = 0.0
!                  WaveVel    (I,J,:)  = 0.0
!                  WaveAcc    (I,J,:)  = 0.0
!                  nodeInWater(I,J  )  = 0
!               ELSE 
!                  nodeInWater(I,J  )  = 1
!                  wavekinzloc = WaveKinzi(J)
!                  WavePVel0loc = WavePVel0   (I,J,1)
!                  IF   ( WaveKinzi(J) >= 0.0_ReKi ) THEN
!                     ! Set the wave kinematics to the kinematics at mean sea level for locations above MSL, but below the wave elevation.
!                     WaveDynP   (I,J  )  = WaveDynP0  (I,J  ) + WaveKinzi(J)*WavePDynP0  (I,J  )
!                     WaveVel    (I,J,:)  = WaveVel0   (I,J,:) + WaveKinzi(J)*WavePVel0   (I,J,:)
!                     WaveAcc    (I,J,:)  = WaveAcc0   (I,J,:) + WaveKinzi(J)*WavePAcc0   (I,J,:)
!                  END IF
!                  ! Otherwise, do nothing because the kinematics have already be set correctly via the various Waves modules
!               END IF
!
!
!            CASE ( 3 )                 ! Wheeler stretching.
!
!
!            ! Wheeler stretching says that wave kinematics calculated using Airy theory
!            !   at the mean sea level should actually be applied at the instantaneous
!            !   free surface and that Airy wave kinematics computed at locations between
!            !   the seabed and the mean sea level should be shifted vertically to new
!            !   locations in proportion to their elevation above the seabed.
!            !
!            ! Computing the wave kinematics with Wheeler stretching requires that first
!            !   say that the wave kinematics we computed at the elevations defined by
!            !   the WaveKinzi0Prime(:) array are actual applied at the elevations found
!            !   by stretching the elevations in the WaveKinzi0Prime(:) array using the
!            !   instantaneous wave elevation--these new elevations are stored in the
!            !   WaveKinzi0St(:) array.  Next, we interpolate the wave kinematics
!            !   computed without stretching to the desired elevations (defined in the
!            !   WaveKinzi(:) array) using the WaveKinzi0St(:) array:
!
! 
!         ENDSELECT
!      END DO                   ! J - All points where the incident wave kinematics will be computed
!   END DO                      ! I - All time steps
!   
!   ! Set the ending timestep to the same as the first timestep
!   WaveDynP (NStepWave,:  )  = WaveDynP (0,:  )
!   WaveVel  (NStepWave,:,:)  = WaveVel  (0,:,:)
!   WaveAcc  (NStepWave,:,:)  = WaveAcc  (0,:,:)
!         
!END SUBROUTINE WvStretch_Init
   
!----------------------------------------------------------------------------------------------------------------------------------
!> This routine is called at the start of the simulation to perform initialization steps. 
!! The parameters are set here and not changed during the simulation.
!! The initial states and initial guess for the input are defined.
SUBROUTINE HydroDyn_Init( InitInp, u, p, x, xd, z, OtherState, y, m, Interval, InitOut, ErrStat, ErrMsg )
!..................................................................................................................................

      TYPE(HydroDyn_InitInputType),       INTENT(INOUT)  :: InitInp     !< Input data for initialization routine. [INOUT because of a move_alloc() statement]
      TYPE(HydroDyn_InputType),           INTENT(  OUT)  :: u           !< An initial guess for the input; input mesh must be defined
      TYPE(HydroDyn_ParameterType),       INTENT(  OUT)  :: p           !< Parameters      
      TYPE(HydroDyn_ContinuousStateType), INTENT(  OUT)  :: x           !< Initial continuous states
      TYPE(HydroDyn_DiscreteStateType),   INTENT(  OUT)  :: xd          !< Initial discrete states
      TYPE(HydroDyn_ConstraintStateType), INTENT(  OUT)  :: z           !< Initial guess of the constraint states
      TYPE(HydroDyn_OtherStateType),      INTENT(  OUT)  :: OtherState  !< Initial other states            
      TYPE(HydroDyn_OutputType),          INTENT(  OUT)  :: y           !< Initial system outputs (outputs are not calculated; 
                                                                        !!   only the output mesh is initialized)
      TYPE(HydroDyn_MiscVarType),         INTENT(  OUT)  :: m           !< Initial misc/optimization variables           
      REAL(DbKi),                         INTENT(INOUT)  :: Interval    !< Coupling interval in seconds: the rate that 
                                                                        !!   (1) HydroDyn_UpdateStates() is called in loose coupling &
                                                                        !!   (2) HydroDyn_UpdateDiscState() is called in tight coupling.
                                                                        !!   Input is the suggested time from the glue code; 
                                                                        !!   Output is the actual coupling interval that will be used 
                                                                        !!   by the glue code.
      TYPE(HydroDyn_InitOutputType),      INTENT(  OUT)  :: InitOut     !< Output for initialization routine
      INTEGER(IntKi),                     INTENT(  OUT)  :: ErrStat     !< Error status of the operation
      CHARACTER(*),                       INTENT(  OUT)  :: ErrMsg      !< Error message if ErrStat /= ErrID_None

      
         ! Local variables
         
      CHARACTER(1024)                        :: SummaryName                         ! name of the HydroDyn summary file   
      TYPE(HydroDyn_InputFile)               :: InputFileData                       !< Data from input file
      TYPE(FileInfoType)                     :: InFileInfo                          !< The derived type for holding the full input file for parsing -- we may pass this in the future
!      LOGICAL                                :: hasWAMITOuts                        ! Are there any WAMIT-related outputs
!      LOGICAL                                :: hasMorisonOuts                      ! Are there any Morison-related outputs
!      INTEGER                                :: numHydroOuts                        ! total number of WAMIT and Morison outputs
      INTEGER                                :: I, J, k, iBody                                ! Generic counters
         ! These are dummy variables to satisfy the framework, but are not used 
         
 
#ifdef USE_FIT
         ! FIT - related data
      TYPE(FIT_InitInputType)                :: FITInitData 
      TYPE(FIT_InputType)                    :: FIT_u                             ! FIT module initial guess for the input; the input mesh is not defined because it is not used by the waves module
      TYPE(FIT_ParameterType)                :: FIT_p                             ! FIT module parameters
      TYPE(FIT_ContinuousStateType)          :: FIT_x                             ! FIT module initial continuous states
      TYPE(FIT_DiscreteStateType)            :: FIT_xd                            ! FIT module discrete states
      TYPE(FIT_ConstraintStateType)          :: FIT_z                             ! FIT module initial guess of the constraint states
      TYPE(FIT_OtherStateType)               :: FIT_OtherState                    ! FIT module other/optimization states 
      TYPE(FIT_OutputType)                   :: FIT_y                             ! FIT module outputs  
      TYPE(FIT_InitOutputType)               :: FIT_InitOut                       ! Initialization Outputs from the FIT module initialization
#endif

   
         ! WAMIT Mesh
      real(R8Ki)                             :: theta(3), orientation(3,3)        
      
         ! Wave Stretching Data
      !REAL(SiKi), ALLOCATABLE  :: tmpWaveKinzi(:    )
      !INTEGER                  :: tmpNWaveElev
      !REAL(SiKi), ALLOCATABLE  :: tmpWaveElevxi(:    )
      !REAL(SiKi), ALLOCATABLE  :: tmpWaveElevyi(:    )
      !REAL(SiKi), ALLOCATABLE  :: tmpWaveElevXY(:,:  )
      !REAL(SiKi), ALLOCATABLE  :: WaveElevSt  (:,:  ) 
      !REAL(SiKi), ALLOCATABLE  :: WaveVel0    (:,:,:) 
      !REAL(SiKi), ALLOCATABLE  :: WaveAcc0    (:,:,:)                              
      !REAL(SiKi), ALLOCATABLE  :: WaveDynP0   (:,:  )  
      !REAL(SiKi), ALLOCATABLE  :: WaveVel2S0  (:,:,:)
      !REAL(SiKi), ALLOCATABLE  :: WaveAcc2S0  (:,:,:)                                   
      !REAL(SiKi), ALLOCATABLE  :: WaveDynP2S0 (:,:  )   
      !REAL(SiKi), ALLOCATABLE  :: WaveVel2D0  (:,:,:)    
      !REAL(SiKi), ALLOCATABLE  :: WaveAcc2D0  (:,:,:)                              
      !REAL(SiKi), ALLOCATABLE  :: WaveDynP2D0 (:,:  )                                     

                                       
      INTEGER(IntKi)                         :: ErrStat2                            ! local error status
      CHARACTER(ErrMsgLen)                   :: ErrMsg2                             ! local error message
      CHARACTER(*), PARAMETER                :: RoutineName = 'HydroDyn_Init'
   

      
         ! Initialize ErrStat
         
      ErrStat = ErrID_None         
      ErrMsg  = ""               
      p%UnOutFile = -1 !bjj: this was being written to the screen when I had an error in my HD input file, so I'm going to initialize here.
      p%PointsToSeaState = .true.  ! this should be true unless we are initializing from restart (in a different driver/routine)
      
#ifdef BETA_BUILD
   CALL DispBetaNotice( "This is a beta version of HydroDyn and is for testing purposes only."//NewLine//"This version includes user waves, WaveMod=6 and the ability to write example user waves." )
#endif
      
         ! Initialize the NWTC Subroutine Library
         
      CALL NWTC_Init(  )
     
        
         ! Display the module information

      CALL DispNVD( HydroDyn_ProgDesc )        
      

      IF ( InitInp%UseInputFile ) THEN
         CALL ProcessComFile( InitInp%InputFile, InFileInfo, ErrStat2, ErrMsg2 )
         CALL SetErrStat(ErrStat2,ErrMsg2,ErrStat,ErrMsg,RoutineName)
         IF ( ErrStat >= AbortErrLev ) THEN
            CALL Cleanup()
            RETURN
         ENDIF
      ELSE
         CALL NWTC_Library_CopyFileInfoType( InitInp%PassedFileData, InFileInfo, MESH_NEWCOPY, ErrStat2, ErrMsg2 )
         CALL SetErrStat(ErrStat2,ErrMsg2,ErrStat,ErrMsg,RoutineName)
         IF ( ErrStat >= AbortErrLev ) THEN
            CALL Cleanup()
            RETURN
         ENDIF          
      ENDIF

      ! For diagnostic purposes, the following can be used to display the contents
      ! of the InFileInfo data structure.
      ! call Print_FileInfo_Struct( CU, InFileInfo ) ! CU is the screen -- different number on different systems.


      ! Parse all HydroDyn-related input and populate the InputFileData structure 
      CALL HydroDyn_ParseInput( InitInp%InputFile, InitInp%OutRootName, InitInp%defWtrDens, InitInp%defWtrDpth, InitInp%defMSL2SWL, InFileInfo, InputFileData, ErrStat2, ErrMsg2 )
         CALL SetErrStat(ErrStat2,ErrMsg2,ErrStat,ErrMsg,RoutineName)
         IF ( ErrStat >= AbortErrLev ) THEN
            CALL CleanUp()
            RETURN
         END IF
      
      
         ! Verify all the necessary initialization data. Do this at the HydroDynInput module-level 
         !   because the HydroDynInput module is also responsible for parsing all this 
         !   initialization data from a file

      CALL HydroDynInput_ProcessInitData( InitInp, Interval, InputFileData, ErrStat2, ErrMsg2 )
         CALL SetErrStat(ErrStat2,ErrMsg2,ErrStat,ErrMsg,RoutineName)
         IF ( ErrStat >= AbortErrLev ) THEN
            CALL CleanUp()
            RETURN
         END IF
      
      
        ! Since the Convolution Radiation module is currently the only module which requires knowledge of the time step size, 
        !  we will set Hydrodyn's time step to be that of the Convolution radiation module if it is being used.  Otherwise, we
        !  will set it to be equal to the glue-codes
      IF ((InputFileData%PotMod == 1) .AND. (InputFileData%WAMIT%RdtnMod == 1) ) THEN
         
         
         p%DT = InputFileData%WAMIT%Conv_Rdtn%RdtnDT
 
#ifdef USE_FIT
      ELSE IF (Initlocal%PotMod == 2) THEN
         ! This is the FIT potential flow model and the time step needs to be >= the driver timestep, and and integer multiple if larger
         ! We example WaveDT for this timestep size because FIT is tied to WaveDT
         IF ( ( .NOT. EqualRealNos(mod(real(Initlocal%WaveDT,ReKi), real(Interval,ReKi)) , 0.0_ReKi) ) .OR. Initlocal%WaveDT <= 0.0_DbKi ) THEn
            CALL SetErrStat(ErrID_Fatal,'The value of WaveDT is not greater than zero and an integer multiple of the glue code timestep.',ErrStat,ErrMsg,RoutineName)
            IF ( ErrStat >= AbortErrLev ) THEN
               CALL CleanUp()
               RETURN
            END IF 
         ELSE
            p%DT = Interval  !  If the above check is ok, then we can still set the module DT to the glue-code dt
            
         END IF
#endif

      ELSE
         
         p%DT = Interval
      END IF  
      
         ! Open a summary of the HydroDyn Initialization. Note: OutRootName must be set by the caller because there may not be an input file to obtain this rootname from.
         
      IF ( InputFileData%HDSum ) THEN 
         
         SummaryName = TRIM(InitInp%OutRootName)//'.sum'
         CALL HDOut_OpenSum( InputFileData%UnSum, SummaryName, HydroDyn_ProgDesc, ErrStat2, ErrMsg2 )    !this must be called before the Waves_Init() routine so that the appropriate wave data can be written to the summary file
            CALL SetErrStat(ErrStat2,ErrMsg2,ErrStat,ErrMsg,RoutineName)
            IF ( ErrStat >= AbortErrLev ) THEN
               CALL CleanUp()
               RETURN
            END IF
      
      ELSE
         
         InputFileData%UnSum = -1
         
      END IF
      
         ! Copy Additional preload, stiffness, and damping to the parameters
      p%AddF0        = InputFileData%AddF0
      p%AddCLin      = InputFileData%AddCLin
      p%AddBLin      = InputFileData%AddBLin
      p%AddBQuad     = InputFileData%AddBQuad
      
      
         ! Set summary unit number in Waves, Radiation, and Morison initialization input data
         
     ! InputFileData%Waves%UnSum           = InputFileData%UnSum
      InputFileData%WAMIT%Conv_Rdtn%UnSum = InputFileData%UnSum
      InputFileData%Morison%UnSum         = InputFileData%UnSum      
    
      
         ! Now call each sub-module's *_Init subroutine
         ! to fully initialize each sub-module based on the necessary initialization data
      

      
         ! Copy Waves initialization output into the initialization input type for the WAMIT module
      !p%NWaveElev    = InputFileData%Waves%NWaveElev  
      p%NStepWave    = InitInp%NStepWave
      
      p%WaveTime =>  InitInp%WaveTime

      m%LastIndWave = 1

   
            ! Is there a WAMIT body? 
         
         IF ( InputFileData%PotMod == 1 ) THEN
            p%nWAMITObj              = InputFileData%nWAMITObj      ! All the data for the various WAMIT bodies are stored in a single WAMIT file
            p%vecMultiplier          = InputFileData%vecMultiplier  ! Multiply all vectors and matrices row/column lengths by NBody
            InputFileData%WAMIT%NBodyMod = InputFileData%NBodyMod
            InputFileData%WAMIT%Gravity  = InitInp%Gravity
            InputFileData%WAMIT%WtrDpth  = InputFileData%Morison%WtrDpth ! The data in InputFileData%Morison%WtrDpth was directly placed there when we parsed the HydroDyn input file
            p%NBody                  = InputFileData%NBody
            p%NBodyMod               = InputFileData%NBodyMod
            InputFileData%WAMIT%WaveElev1 => InitInp%WaveElev1
            call AllocAry( m%F_PtfmAdd, 6*InputFileData%NBody, "m%F_PtfmAdd", ErrStat2, ErrMsg2 ); call SetErrStat( ErrStat2, ErrMsg2, ErrStat, ErrMsg, RoutineName )
            call AllocAry( m%F_Waves  , 6*InputFileData%NBody, "m%F_Waves"  , ErrStat2, ErrMsg2 ); call SetErrStat( ErrStat2, ErrMsg2, ErrStat, ErrMsg, RoutineName )
            
               ! Determine how many WAMIT modules we need based on NBody and NBodyMod
            if (p%NBodyMod == 1) then
               InputFileData%WAMIT%NBody    = InputFileData%NBody   ! The WAMIT object will contain all NBody WAMIT bodies
               
                  ! Allocate WAMIT InitInp arrays based on NBodyMod and copy the inputfile data into the WAMIT init data (entire arrays' worth for NBodyMod=1
               call AllocAry( InputFileData%WAMIT%PtfmVol0    , InputFileData%NBody, "PtfmVol0"    , ErrStat2, ErrMsg2 ); call SetErrStat( ErrStat2, ErrMsg2, ErrStat, ErrMsg, RoutineName )
               call AllocAry( InputFileData%WAMIT%PtfmRefxt   , InputFileData%NBody, "PtfmRefxt"   , ErrStat2, ErrMsg2 ); call SetErrStat( ErrStat2, ErrMsg2, ErrStat, ErrMsg, RoutineName )
               call AllocAry( InputFileData%WAMIT%PtfmRefyt   , InputFileData%NBody, "PtfmRefyt"   , ErrStat2, ErrMsg2 ); call SetErrStat( ErrStat2, ErrMsg2, ErrStat, ErrMsg, RoutineName )
               call AllocAry( InputFileData%WAMIT%PtfmRefzt   , InputFileData%NBody, "PtfmRefzt"   , ErrStat2, ErrMsg2 ); call SetErrStat( ErrStat2, ErrMsg2, ErrStat, ErrMsg, RoutineName )
               call AllocAry( InputFileData%WAMIT%PtfmRefztRot, InputFileData%NBody, "PtfmRefztRot", ErrStat2, ErrMsg2 ); call SetErrStat( ErrStat2, ErrMsg2, ErrStat, ErrMsg, RoutineName )
               call AllocAry( InputFileData%WAMIT%PtfmCOBxt   , InputFileData%NBody, "PtfmCOBxt"   , ErrStat2, ErrMsg2 ); call SetErrStat( ErrStat2, ErrMsg2, ErrStat, ErrMsg, RoutineName )
               call AllocAry( InputFileData%WAMIT%PtfmCOByt   , InputFileData%NBody, "PtfmCOByt"   , ErrStat2, ErrMsg2 ); call SetErrStat( ErrStat2, ErrMsg2, ErrStat, ErrMsg, RoutineName )
               allocate( p%WAMIT(         1), stat = ErrStat2 ); if (ErrStat2 /=0) call SetErrStat( ErrID_Fatal, 'Failed to allocate array p%WAMIT.', ErrStat, ErrMsg, RoutineName )
               allocate( x%WAMIT(         1), stat = ErrStat2 ); if (ErrStat2 /=0) call SetErrStat( ErrID_Fatal, 'Failed to allocate array x%WAMIT.', ErrStat, ErrMsg, RoutineName )
               allocate( xd%WAMIT(        1), stat = ErrStat2 ); if (ErrStat2 /=0) call SetErrStat( ErrID_Fatal, 'Failed to allocate array xd%WAMIT.', ErrStat, ErrMsg, RoutineName )
               allocate( OtherState%WAMIT(1), stat = ErrStat2 ); if (ErrStat2 /=0) call SetErrStat( ErrID_Fatal, 'Failed to allocate array OtherState%WAMIT.', ErrStat, ErrMsg, RoutineName )
               allocate( y%WAMIT(         1), stat = ErrStat2 ); if (ErrStat2 /=0) call SetErrStat( ErrID_Fatal, 'Failed to allocate array y%WAMIT.', ErrStat, ErrMsg, RoutineName )
               allocate( m%WAMIT(         1), stat = ErrStat2 ); if (ErrStat2 /=0) call SetErrStat( ErrID_Fatal, 'Failed to allocate array m%WAMIT.', ErrStat, ErrMsg, RoutineName )
               allocate( m%u_WAMIT(       1), stat = ErrStat2 ); if (ErrStat2 /=0) call SetErrStat( ErrID_Fatal, 'Failed to allocate array m%u_WAMIT.', ErrStat, ErrMsg, RoutineName )
               allocate( InitOut%WAMIT(   1), stat = ErrStat2 ); if (ErrStat2 /=0) call SetErrStat( ErrID_Fatal, 'Failed to allocate array InitOut%WAMIT.', ErrStat, ErrMsg, RoutineName )
                     
               InputFileData%WAMIT%PtfmVol0       = InputFileData%PtfmVol0    
               InputFileData%WAMIT%WAMITULEN      = InputFileData%WAMITULEN(1)   
               InputFileData%WAMIT%PtfmRefxt      = InputFileData%PtfmRefxt   
               InputFileData%WAMIT%PtfmRefyt      = InputFileData%PtfmRefyt   
               InputFileData%WAMIT%PtfmRefzt      = InputFileData%PtfmRefzt   
               InputFileData%WAMIT%PtfmRefztRot   = InputFileData%PtfmRefztRot
               InputFileData%WAMIT%PtfmCOBxt      = InputFileData%PtfmCOBxt   
               InputFileData%WAMIT%PtfmCOByt      = InputFileData%PtfmCOByt   
            else
               InputFileData%WAMIT%NBody    = 1    ! Each WAMIT object will only contain one of the NBody WAMIT bodies

                  ! Allocate WAMIT InitInp arrays based on NBodyMod and copy the inputfile data into the 1st WAMIT body init data for NBodyMod > 1
               call AllocAry( InputFileData%WAMIT%PtfmVol0    , 1, "PtfmVol0"    , ErrStat2, ErrMsg2 ); call SetErrStat( ErrStat2, ErrMsg2, ErrStat, ErrMsg, RoutineName )
               call AllocAry( InputFileData%WAMIT%PtfmRefxt   , 1, "PtfmRefxt"   , ErrStat2, ErrMsg2 ); call SetErrStat( ErrStat2, ErrMsg2, ErrStat, ErrMsg, RoutineName )
               call AllocAry( InputFileData%WAMIT%PtfmRefyt   , 1, "PtfmRefyt"   , ErrStat2, ErrMsg2 ); call SetErrStat( ErrStat2, ErrMsg2, ErrStat, ErrMsg, RoutineName )
               call AllocAry( InputFileData%WAMIT%PtfmRefzt   , 1, "PtfmRefzt"   , ErrStat2, ErrMsg2 ); call SetErrStat( ErrStat2, ErrMsg2, ErrStat, ErrMsg, RoutineName )
               call AllocAry( InputFileData%WAMIT%PtfmRefztRot, 1, "PtfmRefztRot", ErrStat2, ErrMsg2 ); call SetErrStat( ErrStat2, ErrMsg2, ErrStat, ErrMsg, RoutineName )
               call AllocAry( InputFileData%WAMIT%PtfmCOBxt   , 1, "PtfmCOBxt"   , ErrStat2, ErrMsg2 ); call SetErrStat( ErrStat2, ErrMsg2, ErrStat, ErrMsg, RoutineName )
               call AllocAry( InputFileData%WAMIT%PtfmCOByt   , 1, "PtfmCOByt"   , ErrStat2, ErrMsg2 ); call SetErrStat( ErrStat2, ErrMsg2, ErrStat, ErrMsg, RoutineName )
               allocate( p%WAMIT(         InputFileData%NBody), stat = ErrStat2 ); if (ErrStat2 /=0) call SetErrStat( ErrID_Fatal, 'Failed to allocate array p%WAMIT.', ErrStat, ErrMsg, RoutineName )
               allocate( x%WAMIT(         InputFileData%NBody), stat = ErrStat2 ); if (ErrStat2 /=0) call SetErrStat( ErrID_Fatal, 'Failed to allocate array x%WAMIT.', ErrStat, ErrMsg, RoutineName )
               allocate( xd%WAMIT(        InputFileData%NBody), stat = ErrStat2 ); if (ErrStat2 /=0) call SetErrStat( ErrID_Fatal, 'Failed to allocate array xd%WAMIT.', ErrStat, ErrMsg, RoutineName )
               allocate( OtherState%WAMIT(InputFileData%NBody), stat = ErrStat2 ); if (ErrStat2 /=0) call SetErrStat( ErrID_Fatal, 'Failed to allocate array OtherState%WAMIT.', ErrStat, ErrMsg, RoutineName )
               allocate( y%WAMIT(         InputFileData%NBody), stat = ErrStat2 ); if (ErrStat2 /=0) call SetErrStat( ErrID_Fatal, 'Failed to allocate array y%WAMIT.', ErrStat, ErrMsg, RoutineName )
               allocate( m%WAMIT(         InputFileData%NBody), stat = ErrStat2 ); if (ErrStat2 /=0) call SetErrStat( ErrID_Fatal, 'Failed to allocate array m%WAMIT.', ErrStat, ErrMsg, RoutineName )
               allocate( m%u_WAMIT(       InputFileData%NBody), stat = ErrStat2 ); if (ErrStat2 /=0) call SetErrStat( ErrID_Fatal, 'Failed to allocate array m%u_WAMIT.', ErrStat, ErrMsg, RoutineName )
               allocate( InitOut%WAMIT(   InputFileData%NBody), stat = ErrStat2 ); if (ErrStat2 /=0) call SetErrStat( ErrID_Fatal, 'Failed to allocate array InitOut%WAMIT.', ErrStat, ErrMsg, RoutineName )
               InputFileData%WAMIT%PtfmVol0    (1)  = InputFileData%PtfmVol0    (1)
               InputFileData%WAMIT%WAMITULEN        = InputFileData%WAMITULEN   (1)
               InputFileData%WAMIT%PtfmRefxt   (1)  = InputFileData%PtfmRefxt   (1)
               InputFileData%WAMIT%PtfmRefyt   (1)  = InputFileData%PtfmRefyt   (1)
               InputFileData%WAMIT%PtfmRefzt   (1)  = InputFileData%PtfmRefzt   (1)
               InputFileData%WAMIT%PtfmRefztRot(1)  = InputFileData%PtfmRefztRot(1)
               InputFileData%WAMIT%PtfmCOBxt   (1)  = InputFileData%PtfmCOBxt   (1)
               InputFileData%WAMIT%PtfmCOByt   (1)  = InputFileData%PtfmCOByt   (1)
  
            end if
            
            if ( ErrStat >= AbortErrLev ) then
               call CleanUp()
               return
            end if
            
                ! Copy SeaState initialization output into the initialization input type for the WAMIT module
                  
            InputFileData%WAMIT%RhoXg        = InitInp%RhoXg
            InputFileData%WAMIT%NStepWave    = InitInp%NStepWave
            InputFileData%WAMIT%NStepWave2   = InitInp%NStepWave2
            InputFileData%WAMIT%WaveDirMin   = InitInp%WaveDirMin
            InputFileData%WAMIT%WaveDirMax   = InitInp%WaveDirMax
            InputFileData%WAMIT%WaveDOmega   = InitInp%WaveDOmega   

               ! Init inputs for the SS_Excitation model (set this just in case it will be used)
            InputFileData%WAMIT%WaveDir   =  InitInp%WaveDir
            !InputFileData%WAMIT%WaveElev0 => InitInp%WaveElev0       
            CALL MOVE_ALLOC(  InitInp%WaveElev0, InputFileData%WAMIT%WaveElev0 )  
                ! Temporarily move arrays to init input for WAMIT (save some space)
            
            InputFileData%WAMIT%WaveTime   => InitInp%WaveTime
            InputFileData%WAMIT%WaveElevC0 => InitInp%WaveElevC0
            CALL MOVE_ALLOC( InitInp%WaveElevC, InputFileData%WAMIT%WaveElevC ) 
            InputFileData%WAMIT%seast_interp_p = InitInp%seast_interp_p
            InputFileData%WAMIT%WaveDirArr => InitInp%WaveDirArr
               
            CALL WAMIT_Init(InputFileData%WAMIT, m%u_WAMIT(1), p%WAMIT(1), x%WAMIT(1), xd%WAMIT(1), z%WAMIT, OtherState%WAMIT(1), &
                                    y%WAMIT(1), m%WAMIT(1), Interval, InitOut%WAMIT(1), ErrStat2, ErrMsg2 )
            CALL SetErrStat(ErrStat2,ErrMsg2,ErrStat,ErrMsg,RoutineName)
            IF ( ErrStat >= AbortErrLev ) THEN
                CALL CleanUp()
                RETURN
            END IF
               
               
                  ! For NBodyMod > 1 and NBody > 1, set the body info and init the WAMIT body
            do i = 2, p%nWAMITObj
                !-----------------------------------------
                ! Initialize the WAMIT Calculations 
                !-----------------------------------------
                InputFileData%WAMIT%WAMITFile        = InputFileData%PotFile     (i)
                InputFileData%WAMIT%PtfmVol0    (1)  = InputFileData%PtfmVol0    (i)
                InputFileData%WAMIT%WAMITULEN        = InputFileData%WAMITULEN   (i)
                InputFileData%WAMIT%PtfmRefxt   (1)  = InputFileData%PtfmRefxt   (i)
                InputFileData%WAMIT%PtfmRefyt   (1)  = InputFileData%PtfmRefyt   (i)
                InputFileData%WAMIT%PtfmRefzt   (1)  = InputFileData%PtfmRefzt   (i)
                InputFileData%WAMIT%PtfmRefztRot(1)  = InputFileData%PtfmRefztRot(i)
                InputFileData%WAMIT%PtfmCOBxt   (1)  = InputFileData%PtfmCOBxt   (i)
                InputFileData%WAMIT%PtfmCOByt   (1)  = InputFileData%PtfmCOByt   (i)
 
                CALL WAMIT_Init(InputFileData%WAMIT, m%u_WAMIT(i), p%WAMIT(i), x%WAMIT(i), xd%WAMIT(i), z%WAMIT, OtherState%WAMIT(i), &
                                        y%WAMIT(i), m%WAMIT(i), Interval, InitOut%WAMIT(i), ErrStat2, ErrMsg2 )
                CALL SetErrStat(ErrStat2,ErrMsg2,ErrStat,ErrMsg,RoutineName)
                IF ( ErrStat >= AbortErrLev ) THEN
                    CALL CleanUp()
                    RETURN
                END IF
            end do
               
               ! Generate Summary file information for WAMIT module
                   ! Compute the load contribution from hydrostatics:
            IF ( InputFileData%UnSum > 0 ) THEN
                do iBody = 1, InputFileData%NBody
                    WRITE( InputFileData%UnSum, '(A18,I5)')          'WAMIT Model - Body',iBody
                    WRITE( InputFileData%UnSum, '(A18)')             '------------------'
                    WRITE( InputFileData%UnSum, '(A42,2X,ES15.6)') 'Displaced volume (m^3)                 :', InputFileData%PtfmVol0(iBody)
                    WRITE( InputFileData%UnSum, '(A42,2X,ES15.6)') 'X-offset of the center of buoyancy (m) :', InputFileData%PtfmCOBxt(iBody)
                    WRITE( InputFileData%UnSum, '(A42,2X,ES15.6)') 'Y-offset of the center of buoyancy (m) :', InputFileData%PtfmCOByt(iBody)
                    WRITE( InputFileData%UnSum,  '(/)' ) 
                    WRITE( InputFileData%UnSum, '(A81)' ) 'Buoyancy loads from members modelled with WAMIT, summed about ( 0.0, 0.0, 0.0 )'
                    WRITE( InputFileData%UnSum, '(18x,6(2X,A20))' ) ' BuoyFxi ', ' BuoyFyi ', ' BuoyFzi ', ' BuoyMxi ', ' BuoyMyi ', ' BuoyMzi '
                    WRITE( InputFileData%UnSum, '(18x,6(2X,A20))' ) '   (N)   ', '   (N)   ', '   (N)   ', '  (N-m)  ', '  (N-m)  ', '  (N-m)  '
                    WRITE( InputFileData%UnSum, '(A18,6(2X,ES20.6))') '  External:       ',0.0,0.0,InputFileData%WAMIT%RhoXg*InputFileData%PtfmVol0(iBody),InputFileData%WAMIT%RhoXg*InputFileData%PtfmVol0(iBody)*InputFileData%PtfmCOByt(iBody), -InputFileData%WAMIT%RhoXg*InputFileData%PtfmVol0(iBody)*InputFileData%PtfmCOBxt(iBody), 0.0   ! and the moment about Y due to the COB being offset from the WAMIT reference point
                end do
            END IF
            
            
                ! Verify that WAMIT_Init() did not request a different Interval!
         
            IF ( p%DT /= Interval ) THEN
                CALL SetErrStat(ErrID_Fatal,'WAMIT Module attempted to change timestep interval, but this is not allowed.  WAMIT Module must use the HydroDyn Interval.',ErrStat,ErrMsg,RoutineName)
                CALL CleanUp()
                RETURN
            END IF


               !-----------------------------------------
               ! Initialize the WAMIT2 Calculations
               !-----------------------------------------

               ! Only call the WAMIT2_Init if one of the flags is set for a calculation
            IF ( InputFileData%WAMIT2%MnDriftF .OR. InputFileData%WAMIT2%NewmanAppF .OR. InputFileData%WAMIT2%DiffQTFF .OR. InputFileData%WAMIT2%SumQTFF ) THEN

                  ! Flag required for indicating when to try using arrays that are allocated
               p%WAMIT2used   = .TRUE.

                  ! init input for WAMIT2 pointers to save space
               !InputFileData%WAMIT2%WaveTime   => InitInp%WaveTime     ! This isn't actually used within WAMIT2  GJH 9/30/2021
               InputFileData%WAMIT2%WaveElevC0 => InitInp%WaveElevC0
               InputFileData%WAMIT2%WaveDirArr => InitInp%WaveDirArr

                  ! Copy Waves initialization output into the initialization input type for the WAMIT module
               InputFileData%WAMIT2%RhoXg       = InitInp%RhoXg
               InputFileData%WAMIT2%NStepWave   = InitInp%NStepWave
               InputFileData%WAMIT2%NStepWave2  = InitInp%NStepWave2
               InputFileData%WAMIT2%WaveDirMin  = InitInp%WaveDirMin
               InputFileData%WAMIT2%WaveDirMax  = InitInp%WaveDirMax
               InputFileData%WAMIT2%WaveDOmega  = InitInp%WaveDOmega
               InputFileData%WAMIT2%Gravity     = InitInp%Gravity
               InputFileData%WAMIT2%WtrDpth     = InputFileData%Morison%WtrDpth ! The data in InputFileData%Morison%WtrDpth was directly placed there when we parsed the HydroDyn input file

                  ! Set values for all NBodyMods
               InputFileData%WAMIT2%NBodyMod    = InputFileData%NBodyMod        ! There are restrictions in WAMIT2 on which files may be used for MnDriftF or NewmanAppF for BodyMod > 1
               InputFileData%WAMIT2%WAMITULEN   = InputFileData%WAMITULEN(1)

                  ! Determine how many WAMIT2 modules we need based on NBody and NBodyMod
               if (p%NBodyMod == 1) then
                  InputFileData%WAMIT2%NBody     = InputFileData%NBody    ! The WAMIT2 object will contain all NBody WAMIT2 bodies

                     ! Allocate WAMIT2 InitInp arrays based on NBodyMod and copy the inputfile data into the WAMIT2 init data (entire arrays' worth for NBodyMod=1
                  call AllocAry( InputFileData%WAMIT2%PtfmRefxt   , InputFileData%NBody, "PtfmRefxt"   , ErrStat2, ErrMsg2 ); call SetErrStat( ErrStat2, ErrMsg2, ErrStat, ErrMsg, RoutineName )
                  call AllocAry( InputFileData%WAMIT2%PtfmRefyt   , InputFileData%NBody, "PtfmRefyt"   , ErrStat2, ErrMsg2 ); call SetErrStat( ErrStat2, ErrMsg2, ErrStat, ErrMsg, RoutineName )
                  call AllocAry( InputFileData%WAMIT2%PtfmRefzt   , InputFileData%NBody, "PtfmRefzt"   , ErrStat2, ErrMsg2 ); call SetErrStat( ErrStat2, ErrMsg2, ErrStat, ErrMsg, RoutineName )
                  call AllocAry( InputFileData%WAMIT2%PtfmRefztRot, InputFileData%NBody, "PtfmRefztRot", ErrStat2, ErrMsg2 ); call SetErrStat( ErrStat2, ErrMsg2, ErrStat, ErrMsg, RoutineName )
                  allocate( p%WAMIT2(         1), stat = ErrStat2 ); if (ErrStat2 /=0) call SetErrStat( ErrID_Fatal, 'Failed to allocate array p%WAMIT2.', ErrStat, ErrMsg, RoutineName )
                  allocate( y%WAMIT2(         1), stat = ErrStat2 ); if (ErrStat2 /=0) call SetErrStat( ErrID_Fatal, 'Failed to allocate array y%WAMIT2.', ErrStat, ErrMsg, RoutineName )
                  allocate( m%WAMIT2(         1), stat = ErrStat2 ); if (ErrStat2 /=0) call SetErrStat( ErrID_Fatal, 'Failed to allocate array m%WAMIT2.', ErrStat, ErrMsg, RoutineName )
                  InputFileData%WAMIT2%PtfmRefxt     = InputFileData%PtfmRefxt
                  InputFileData%WAMIT2%PtfmRefyt     = InputFileData%PtfmRefyt
                  InputFileData%WAMIT2%PtfmRefzt     = InputFileData%PtfmRefzt
                  InputFileData%WAMIT2%PtfmRefztRot  = InputFileData%PtfmRefztRot

               else
                  InputFileData%WAMIT2%NBody  = 1_IntKi               ! The WAMIT2 object will contain all NBody WAMIT2 bodies

                     ! Allocate WAMIT2 InitInp arrays based on NBodyMod and copy the inputfile data into the 1st WAMIT body init data for NBodyMod > 1
                  call AllocAry( InputFileData%WAMIT2%PtfmRefxt   , 1, "PtfmRefxt"   , ErrStat2, ErrMsg2 ); call SetErrStat( ErrStat2, ErrMsg2, ErrStat, ErrMsg, RoutineName )
                  call AllocAry( InputFileData%WAMIT2%PtfmRefyt   , 1, "PtfmRefyt"   , ErrStat2, ErrMsg2 ); call SetErrStat( ErrStat2, ErrMsg2, ErrStat, ErrMsg, RoutineName )
                  call AllocAry( InputFileData%WAMIT2%PtfmRefzt   , 1, "PtfmRefzt"   , ErrStat2, ErrMsg2 ); call SetErrStat( ErrStat2, ErrMsg2, ErrStat, ErrMsg, RoutineName )
                  call AllocAry( InputFileData%WAMIT2%PtfmRefztRot, 1, "PtfmRefztRot", ErrStat2, ErrMsg2 ); call SetErrStat( ErrStat2, ErrMsg2, ErrStat, ErrMsg, RoutineName )
                  allocate( p%WAMIT2(         InputFileData%NBody), stat = ErrStat2 ); if (ErrStat2 /=0) call SetErrStat( ErrID_Fatal, 'Failed to allocate array p%WAMIT2.', ErrStat, ErrMsg, RoutineName )
                  allocate( y%WAMIT2(         InputFileData%NBody), stat = ErrStat2 ); if (ErrStat2 /=0) call SetErrStat( ErrID_Fatal, 'Failed to allocate array y%WAMIT2.', ErrStat, ErrMsg, RoutineName )
                  allocate( m%WAMIT2(         InputFileData%NBody), stat = ErrStat2 ); if (ErrStat2 /=0) call SetErrStat( ErrID_Fatal, 'Failed to allocate array m%WAMIT2.', ErrStat, ErrMsg, RoutineName )
                  InputFileData%WAMIT2%PtfmRefxt   (1)  = InputFileData%PtfmRefxt   (1)
                  InputFileData%WAMIT2%PtfmRefyt   (1)  = InputFileData%PtfmRefyt   (1)
                  InputFileData%WAMIT2%PtfmRefzt   (1)  = InputFileData%PtfmRefzt   (1)
                  InputFileData%WAMIT2%PtfmRefztRot(1)  = InputFileData%PtfmRefztRot(1)

               endif

                if ( ErrStat >= AbortErrLev ) then
                   call CleanUp()
                   return
                end if

               CALL WAMIT2_Init(InputFileData%WAMIT2, p%WAMIT2(1), y%WAMIT2(1), m%WAMIT2(1), ErrStat2, ErrMsg2 )
               CALL SetErrStat(ErrStat2,ErrMsg2,ErrStat,ErrMsg,RoutineName)
               IF ( ErrStat >= AbortErrLev ) THEN
                  CALL CleanUp()
                  RETURN
               END IF

                     ! For NBodyMod > 1 and NBody > 1, set the body info and init the WAMIT2 body
               do i = 2, p%nWAMITObj
                   InputFileData%WAMIT2%WAMITFile        = InputFileData%PotFile     (i)
                   InputFileData%WAMIT2%WAMITULEN        = InputFileData%WAMITULEN   (i)
                   InputFileData%WAMIT2%PtfmRefxt   (1)  = InputFileData%PtfmRefxt   (i)
                   InputFileData%WAMIT2%PtfmRefyt   (1)  = InputFileData%PtfmRefyt   (i)
                   InputFileData%WAMIT2%PtfmRefzt   (1)  = InputFileData%PtfmRefzt   (i)
                   InputFileData%WAMIT2%PtfmRefztRot(1)  = InputFileData%PtfmRefztRot(i)

                   CALL WAMIT2_Init(InputFileData%WAMIT2, p%WAMIT2(i), y%WAMIT2(i), m%WAMIT2(i), ErrStat2, ErrMsg2 )
                   CALL SetErrStat(ErrStat2,ErrMsg2,ErrStat,ErrMsg,RoutineName)
                   IF ( ErrStat >= AbortErrLev ) THEN
                       CALL CleanUp()
                       RETURN
                   END IF
               end do


                  ! Verify that WAMIT2_Init() did not request a different Interval!
   
               IF ( p%DT /= Interval ) THEN
                  CALL SetErrStat(ErrID_Fatal,'WAMIT2 Module attempted to change timestep interval, but this is not allowed.  '// &
                                             'WAMIT2 Module must use the HydroDyn Interval.',ErrStat,ErrMsg,RoutineName)
                  CALL CleanUp()
                  RETURN
               END IF

            ELSE
                  ! Flag used in output handling to indicate when to ignore WAMIT2 outputs.
               p%WAMIT2used   = .FALSE.
               allocate( p%WAMIT2(1), stat = ErrStat2 ); if (ErrStat2 /=0) call SetErrStat( ErrID_Fatal, 'Failed to allocate array p%WAMIT2.', ErrStat, ErrMsg, RoutineName )
               allocate( m%WAMIT2(1), stat = ErrStat2 ); if (ErrStat2 /=0) call SetErrStat( ErrID_Fatal, 'Failed to allocate array m%WAMIT2.', ErrStat, ErrMsg, RoutineName )
               p%WAMIT2%MnDriftF    = .FALSE.
               p%WAMIT2%NewmanAppF  = .FALSE.
               p%WAMIT2%DiffQTFF    = .FALSE.
               p%WAMIT2%SumQTFF     = .FALSE.
            ENDIF

#ifdef USE_FIT 
         ELSE IF ( InputFileData%PotMod == 2  ) THEN  ! FIT 
            ! Set up the Initialization data for FIT
               ! General
            FITInitData%InputFile      = InputFileData%PotFile
            FITInitData%Gravity        = InputFileData%Gravity
            FITInitData%Rho            = InputFileData%Morison%WtrDens
            FITInitData%time_end       = InitInp%TMax
            FITInitData%dtime          = InitInp%WaveDT  ! Set the FIT module's timestep equal to the WaveDT timestep, this was checked earlier to make sure it is an integer muliple of the glue-code timestep!
               ! Waves
               ! Need to pre-process the incoming wave data to be compatible with FIT
            
            FITInitData%N_omega        = InitInp%NStepWave2
            FITInitData%Wave_angle     = InitInp%WaveDir
            
               ! allocate waves data arrays for FIT
            CALL AllocAry( FITInitData%Wave_amp, FITInitData%N_omega, "Wave_amp", ErrStat2, ErrMsg2 )
               CALL SetErrStat( ErrStat2, ErrMsg2, ErrStat, ErrMsg, RoutineName )
            CALL AllocAry( FITInitData%Wave_omega, FITInitData%N_omega, "Wave_omega", ErrStat2, ErrMsg2 )
               CALL SetErrStat( ErrStat2, ErrMsg2, ErrStat, ErrMsg, RoutineName )
            CALL AllocAry( FITInitData%Wave_number, FITInitData%N_omega, "Wave_number", ErrStat2, ErrMsg2 )
               CALL SetErrStat( ErrStat2, ErrMsg2, ErrStat, ErrMsg, RoutineName )
            CALL AllocAry( FITInitData%Wave_phase, FITInitData%N_omega, "Wave_phase", ErrStat2, ErrMsg2 )
               CALL SetErrStat( ErrStat2, ErrMsg2, ErrStat, ErrMsg, RoutineName )
               IF ( ErrStat >= AbortErrLev ) THEN
                  CALL Cleanup()
                  RETURN
               END IF
               
               ! Populate wave arrays
            Np = 2*(InitInp%WaveDOmega + 1)
            DO I = 1 , InitInp%NStepWave2
               
               dftreal        = InitInp%WaveElevC0( 1,ABS(I ) )
               dftimag        = InitInp%WaveElevC0( 2, ABS(I ) )*SIGN(1,I)
               FITInitData%Wave_amp   (I) = sqrt( dftreal**2 + dftimag**2 )  * 2.0 / Np
               FITInitData%Wave_omega (I) = I*InitInp%WaveDOmega
               FITInitData%Wave_number(I) = I*InitInp%WaveDOmega**2. / InputFileData%Gravity
               FITInitData%Wave_phase (I) = atan2( dftimag, dftreal ) 
              
            END DO         
         
  
              ! Output
            FITInitData%RootName       = trim(InputFileData%OutRootName)//'.FIT'
                              
      
            CALL FIT_Init(FITInitData, u%FIT, p%FIT, FIT_x, xd%FIT, FIT_z, OtherState%FIT, y%FIT, Interval, FIT_InitOut, ErrStat2, ErrMsg2 )
               CALL SetErrStat( ErrStat2, ErrMsg2, ErrStat, ErrMsg, RoutineName )
#endif

         END IF
   


         ! Are there Morison elements?
       
      IF ( InputFileData%Morison%NMembers > 0 ) THEN

         
                ! Copy SeaState initialization output into the initialization input type for the Morison module
         
         InputFileData%Morison%NStepWave =  InitInp%NStepWave
         InputFileData%Morison%WaveTime  => InitInp%WaveTime
         
         InputFileData%Morison%WaveAcc    => InitInp%WaveAcc         
         InputFileData%Morison%WaveDynP   => InitInp%WaveDynP        
         InputFileData%Morison%WaveVel    => InitInp%WaveVel  
         InputFileData%Morison%PWaveAcc0  => InitInp%PWaveAcc0       
         InputFileData%Morison%PWaveDynP0 => InitInp%PWaveDynP0        
         InputFileData%Morison%PWaveVel0  => InitInp%PWaveVel0  
         InputFileData%Morison%WaveElev1  => InitInp%WaveElev1
         InputFileData%Morison%WaveElev2  => InitInp%WaveElev2
         
         InputFileData%Morison%MCFD          =  InitInp%MCFD
         InputFileData%Morison%WaveAccMCF    => InitInp%WaveAccMCF
         InputFileData%Morison%PWaveAccMCF0  => InitInp%PWaveAccMCF0
         
!         CALL MOVE_ALLOC( Waves_InitOut%nodeInWater,InputFileData%Morison%nodeInWater )  ! moved to Morison%p%nodeInWater in the init routine

         InputFileData%Morison%WaveStMod = InitInp%WaveStMod

               ! If we did some second order wave kinematics corrections to the acceleration, velocity or
               ! dynamic pressure using the Waves2 module, then we need to add these to the values that we
               ! will be passing into the Morrison module.

        
!==============================================================================
         ! TODO: 1/29/2016 GJH
         ! This is where we need to perform Wave Stretching, now that the wave kinematics have been combined.
         ! We will call a new subroutine to perform this work. 
         ! As an input, this code needs the kinematics at the (X,Y,0) location which in a Z-line above/below all the nodes where kinematics are computed.
         ! This code will alter the kinematics for stretching AND alter the nodeInWater array based on the combined wave elevation information
         !IF (InputFileData%Waves%WaveStMod > 0 ) THEN
         !   call WvStretch_Init( InputFileData%Waves%WaveStMod, InputFileData%Waves%WtrDpth, InputFileData%Morison%NStepWave, InputFileData%Morison%NNodes,  &
         !                     p%NWaveElev, WaveElevSt, InputFileData%Waves%WaveKinzi, InputFileData%Morison%WaveTime, &
         !                     WaveVel0, WaveAcc0, WaveDynP0, &
         !                     Waves_InitOut%PWaveVel0, Waves_InitOut%PWaveAcc0, Waves_InitOut%PWaveDynP0, &
         !                     InputFileData%Morison%WaveVel, InputFileData%Morison%WaveAcc, InputFileData%Morison%WaveDynP, &
         !                     InputFileData%Morison%nodeInWater, ErrStat, ErrMsg )  
         !   DEALLOCATE(WaveElevSt)
         !   DEALLOCATE(WaveVel0)
         !   DEALLOCATE(WaveAcc0)
         !   DEALLOCATE(WaveDynP0)
         !END IF
!==============================================================================
      
         InputFileData%Morison%seast_interp_p = InitInp%seast_interp_p
        
            ! Initialize the Morison Element Calculations 
      
         CALL Morison_Init(InputFileData%Morison, u%Morison, p%Morison, x%Morison, xd%Morison, z%Morison, OtherState%Morison, &
                               y%Morison, m%Morison, Interval, InitOut%Morison, ErrStat2, ErrMsg2 )
         CALL SetErrStat(ErrStat2,ErrMsg2,ErrStat,ErrMsg,RoutineName)
         IF ( ErrStat >= AbortErrLev ) THEN
            CALL CleanUp()
            RETURN
         END IF
         
         
            ! Verify that Morison_Init() did not request a different Interval!
      
         IF ( p%DT /= Interval ) THEN
            CALL SetErrStat(ErrID_Fatal,'Morison Module attempted to change timestep interval, but this is not allowed.  Morison Module must use the HydroDyn Interval.',ErrStat,ErrMsg,RoutineName)
            CALL CleanUp()
            RETURN
         END IF
         
      END IF  ! ( InputFileData%Morison%NMembers > 0 )
    
!===============================================
      p%PotMod = InputFileData%Potmod      
      IF ( InputFileData%UnSum > 0 ) THEN
      
  
         IF ( InputFileData%PotMod == 1 .AND.  InputFileData%WAMIT%RdtnMod == 1) THEN
            ! Write the header for this section:  Note: When NBodyMod = 1 the kernel is now 6*NBody by 6*Nbody in size,
            !   and we have NBody 6 by 6 kernels for NBodyMod=2 or 3
            if (p%NBodyMod == 1) then
               ! NBodyMod=1 kernel printout which is 6*NBody x 6*NBody long
               WRITE( InputFileData%UnSum,  '(//)' ) 
               WRITE( InputFileData%UnSum,  '(A)' ) 'Radiation memory effect kernel'
               WRITE( InputFileData%UnSum,  '(//)' ) 
               
               WRITE( InputFileData%UnSum, '(1X,A10,2X,A10)',ADVANCE='no' )    '    n    ' , '     t    '
               do i = 1,6*p%NBody
                  do j = 1,6*p%NBody
                     WRITE( InputFileData%UnSum, '(2X,A16)',ADVANCE='no' ) 'K'//trim(num2lstr(i))//trim(num2lstr(j))
                  end do
               end do
               write(InputFileData%UnSum,'()')  ! end of line character
               
             
               WRITE( InputFileData%UnSum, '(1X,A10,2X,A10)',ADVANCE='no' )    '   (-)   ' , '    (s)   ' 
               do i = 1,6*p%NBody
                  do j = 1,6*p%NBody
                     if ( mod(i-1,6)+1 < 4 ) then
                        if ( mod(j-1,6)+1 < 4  ) then  
                           WRITE( InputFileData%UnSum, '(2X,A16)',ADVANCE='no' ) ' (kg/s^2) '
                        else
                           WRITE( InputFileData%UnSum, '(2X,A16)',ADVANCE='no' ) ' (kgm/s^2) '
                        end if  
                     else
                        if  ( mod(j-1,6)+1 < 4 )  then
                           WRITE( InputFileData%UnSum, '(2X,A16)',ADVANCE='no' ) ' (kgm/s^2) '
                        else
                           WRITE( InputFileData%UnSum, '(2X,A16)',ADVANCE='no' ) '(kgm^2/s^2)'
                        end if                      
                     end if
                  end do
               end do
               write(InputFileData%UnSum,'()')  ! end of line character
                 
               do k= 0,p%WAMIT(1)%Conv_Rdtn%NStepRdtn-1
                  WRITE( InputFileData%UnSum, '(1X,I10,2X,E12.5)',ADVANCE='no' ) K, K*p%WAMIT(1)%Conv_Rdtn%RdtnDT
                  do i = 1,6*p%NBody
                     do j = 1,6*p%NBody
                        WRITE( InputFileData%UnSum, '(2X,ES16.5)',ADVANCE='no' ) p%WAMIT(1)%Conv_Rdtn%RdtnKrnl(k,i,j)
                     end do
                  end do
                  write(InputFileData%UnSum,'()')  ! end of line character
               end do
               
            else
               do j = 1,p%nWAMITObj
                  WRITE( InputFileData%UnSum,  '(//)' ) 
                  WRITE( InputFileData%UnSum,  '(A)' ) 'Radiation memory effect kernel'
                  WRITE( InputFileData%UnSum,  '(//)' ) 
                  WRITE( InputFileData%UnSum, '(1X,A10,2X,A10,21(2X,A16))' )    '    n    ' , '     t    ', '   K11    ', '   K12    ', '    K13   ', '    K14    ', '    K15    ', '    K16    ', '    K22   ', '    K23   ', '    K24    ', '    K25    ', '    K26    ', '    K33    ', '    K34    ', '    K35    ',     'K36    ', '    K44    ', '    K45    ', '    K46    ', '    K55    ', '    K56    ', '    K66    '
                  WRITE( InputFileData%UnSum, '(1X,A10,2X,A10,21(2X,A16))' )    '   (-)   ' , '    (s)   ', ' (kg/s^2) ', ' (kg/s^2) ', ' (kg/s^2) ', ' (kgm/s^2) ', ' (kgm/s^2) ', ' (kgm/s^2) ', ' (kg/s^2) ', ' (kg/s^2) ', ' (kgm/s^2) ', ' (kgm/s^2) ', ' (kgm/s^2) ', ' (kg/s^2)  ', ' (kgm/s^2) ', ' (kgm/s^2) ', ' (kgm/s^2) ', '(kgm^2/s^2)', '(kgm^2/s^2)', '(kgm^2/s^2)', '(kgm^2/s^2)', '(kgm^2/s^2)', '(kgm^2/s^2)'

               ! Write the data
                  DO I = 0,p%WAMIT(j)%Conv_Rdtn%NStepRdtn-1
                     WRITE( InputFileData%UnSum, '(1X,I10,2X,E12.5,21(2X,ES16.5))' ) I, I*p%WAMIT(j)%Conv_Rdtn%RdtnDT, &
                        p%WAMIT(j)%Conv_Rdtn%RdtnKrnl(I,1,1), p%WAMIT(j)%Conv_Rdtn%RdtnKrnl(I,1,2), p%WAMIT(j)%Conv_Rdtn%RdtnKrnl(I,1,3), &
                        p%WAMIT(j)%Conv_Rdtn%RdtnKrnl(I,1,4), p%WAMIT(j)%Conv_Rdtn%RdtnKrnl(I,1,5), p%WAMIT(j)%Conv_Rdtn%RdtnKrnl(I,1,6), &
                        p%WAMIT(j)%Conv_Rdtn%RdtnKrnl(I,2,2), p%WAMIT(j)%Conv_Rdtn%RdtnKrnl(I,2,3), p%WAMIT(j)%Conv_Rdtn%RdtnKrnl(I,2,4), &
                        p%WAMIT(j)%Conv_Rdtn%RdtnKrnl(I,2,5), p%WAMIT(j)%Conv_Rdtn%RdtnKrnl(I,2,6), p%WAMIT(j)%Conv_Rdtn%RdtnKrnl(I,3,3), &
                        p%WAMIT(j)%Conv_Rdtn%RdtnKrnl(I,3,4), p%WAMIT(j)%Conv_Rdtn%RdtnKrnl(I,3,5), p%WAMIT(j)%Conv_Rdtn%RdtnKrnl(I,3,6), &
                        p%WAMIT(j)%Conv_Rdtn%RdtnKrnl(I,4,4), p%WAMIT(j)%Conv_Rdtn%RdtnKrnl(I,4,5), p%WAMIT(j)%Conv_Rdtn%RdtnKrnl(I,4,6), &
                        p%WAMIT(j)%Conv_Rdtn%RdtnKrnl(I,5,5), p%WAMIT(j)%Conv_Rdtn%RdtnKrnl(I,5,6), p%WAMIT(j)%Conv_Rdtn%RdtnKrnl(I,6,6)
                  END DO
               end do
            end if
         END IF
         
      END IF

!==========================================
      
         ! Deallocate any remaining Waves Output data
      !IF(ALLOCATED( Waves_InitOut%WaveElevC0 ))  DEALLOCATE( Waves_InitOut%WaveElevC0 )
      !IF(ALLOCATED( Waves_InitOut%WaveAcc   ))  DEALLOCATE( Waves_InitOut%WaveAcc   )
      !IF(ALLOCATED( Waves_InitOut%WaveDynP  ))  DEALLOCATE( Waves_InitOut%WaveDynP  )
      !IF(ALLOCATED( Waves_InitOut%WaveTime   ))  DEALLOCATE( Waves_InitOut%WaveTime   )
      !IF(ALLOCATED( Waves_InitOut%WaveVel   ))  DEALLOCATE( Waves_InitOut%WaveVel   )
      !IF(ALLOCATED( Waves_InitOut%WaveElevC0 ))  DEALLOCATE( Waves_InitOut%WaveElevC0 )
      !IF(ALLOCATED( InputFileData%WAMIT%WaveElevC0 ))  DEALLOCATE( InputFileData%WAMIT%WaveElevC0)
      
         ! Close the summary file
      IF ( InputFileData%HDSum ) THEN
         CALL HDOut_CloseSum( InputFileData%UnSum, ErrStat2, ErrMsg2 )
            CALL SetErrStat(ErrStat2,ErrMsg2,ErrStat,ErrMsg,RoutineName)
            IF ( ErrStat >= AbortErrLev ) THEN
               CALL CleanUp()
               RETURN
            END IF
      END IF
      
   ! Create the input mesh associated with kinematics of the platform reference point       
      CALL MeshCreate( BlankMesh        = u%PRPMesh         &
                     ,IOS               = COMPONENT_INPUT   &
                     ,Nnodes            = 1                 &
                     ,ErrStat           = ErrStat2          &
                     ,ErrMess           = ErrMsg2           &
                     ,TranslationDisp   = .TRUE.            &
                     ,Orientation       = .TRUE.            &
                     ,TranslationVel    = .TRUE.            &
                     ,RotationVel       = .TRUE.            &
                     ,TranslationAcc    = .TRUE.            &
                     ,RotationAcc       = .TRUE.            )    
         CALL SetErrStat(ErrStat2,ErrMsg2,ErrStat,ErrMsg,RoutineName)
          
      CALL MeshPositionNode (u%PRPMesh                             &
                              , 1                                  &
                              , (/0.0_ReKi, 0.0_ReKi, 0.0_ReKi/)   &  
                              , ErrStat2                           &
                              , ErrMsg2                            )
         CALL SetErrStat(ErrStat2,ErrMsg2,ErrStat,ErrMsg,RoutineName)    

      CALL MeshConstructElement (  u%PRPMesh             &
                                    , ELEMENT_POINT      &                         
                                    , ErrStat2           &
                                    , ErrMsg2            &
                                    , 1                  )
         CALL SetErrStat(ErrStat2,ErrMsg2,ErrStat,ErrMsg,RoutineName)
   
      CALL MeshCommit ( u%PRPMesh             &
                        , ErrStat2            &
                        , ErrMsg2             )
         CALL SetErrStat(ErrStat2,ErrMsg2,ErrStat,ErrMsg,RoutineName)
         
      IF ( ErrStat >= AbortErrLev ) THEN
         CALL CleanUp()
         RETURN
      END IF
      
      u%PRPMesh%RemapFlag  = .TRUE.


      ! Create the input mesh associated with kinematics of the various WAMIT bodies
      IF (p%PotMod >= 1) THEN
         CALL MeshCreate( BlankMesh        = u%WAMITMesh       &
                        ,IOS               = COMPONENT_INPUT   &
                        ,Nnodes            = p%NBody           &
                        ,ErrStat           = ErrStat2          &
                        ,ErrMess           = ErrMsg2           &
                        ,TranslationDisp   = .TRUE.            &
                        ,Orientation       = .TRUE.            &
                        ,TranslationVel    = .TRUE.            &
                        ,RotationVel       = .TRUE.            &
                        ,TranslationAcc    = .TRUE.            &
                        ,RotationAcc       = .TRUE.            )
            CALL SetErrStat(ErrStat2,ErrMsg2,ErrStat,ErrMsg,RoutineName)

         do iBody = 1, p%NBody
            theta = (/ 0.0_R8Ki, 0.0_R8Ki, 0.0_R8Ki /)
            orientation = EulerConstruct(theta)

            CALL MeshPositionNode (u%WAMITMesh                                                                              &
                                 , iBody                                                                                    &
                                 , (/InputFileData%PtfmRefxt(iBody), InputFileData%PtfmRefyt(iBody), InputFileData%PtfmRefzt(iBody)/)   &
                                 , ErrStat2                                                                                 &
                                 , ErrMsg2                                                                                  &
                                 , orientation )
               CALL SetErrStat(ErrStat2,ErrMsg2,ErrStat,ErrMsg,RoutineName)

            CALL MeshConstructElement (  u%WAMITMesh        &
                                       , ELEMENT_POINT      &
                                       , ErrStat2           &
                                       , ErrMsg2            &
                                       , iBody              )
               CALL SetErrStat(ErrStat2,ErrMsg2,ErrStat,ErrMsg,RoutineName)
         end do

         CALL MeshCommit ( u%WAMITMesh           &
                           , ErrStat2            &
                           , ErrMsg2             )
            CALL SetErrStat(ErrStat2,ErrMsg2,ErrStat,ErrMsg,RoutineName)

         IF ( ErrStat >= AbortErrLev ) THEN
            CALL CleanUp()
            RETURN
         END IF

      ! Output mesh for loads at each WAMIT body
         CALL MeshCopy (   SrcMesh    = u%WAMITMesh            &
                        ,DestMesh     = y%WAMITMesh            &
                        ,CtrlCode     = MESH_SIBLING           &
                        ,IOS          = COMPONENT_OUTPUT       &
                        ,ErrStat      = ErrStat2               &
                        ,ErrMess      = ErrMsg2                &
                        ,Force        = .TRUE.                 &
                        ,Moment       = .TRUE.                 )
            CALL SetErrStat(ErrStat2,ErrMsg2,ErrStat,ErrMsg,'HydroDyn_Init:y%WAMITMesh')
         IF ( ErrStat >= AbortErrLev ) THEN
            CALL CleanUp()
            RETURN
         END IF
         u%WAMITMesh%RemapFlag  = .TRUE.
         y%WAMITMesh%RemapFlag  = .TRUE.
      ENDIF    ! PotMod > 1


   ! Create helper mesh to map all Hydrodynamics loads to the platform reference point to (0,0,0)
      CALL MeshCreate (  BlankMesh      = m%AllHdroOrigin   &
                     ,IOS               = COMPONENT_OUTPUT  &
                     ,Nnodes            = 1                 &
                     ,ErrStat           = ErrStat2          &
                     ,ErrMess           = ErrMsg2           &
                     ,Force             = .TRUE.            &
                     ,Moment            = .TRUE.            )

         CALL SetErrStat(ErrStat2,ErrMsg2,ErrStat,ErrMsg,'HydroDyn_Init:m%AllHdroOrigin')

      CALL MeshPositionNode (m%AllHdroOrigin                       &
                              , 1                                  &
                              , (/0.0_ReKi, 0.0_ReKi, 0.0_ReKi/)   &  
                              , ErrStat2                           &
                              , ErrMsg2                            )
      
         CALL SetErrStat(ErrStat2,ErrMsg2,ErrStat,ErrMsg,RoutineName)

      CALL MeshConstructElement (  m%AllHdroOrigin       &
                                    , ELEMENT_POINT      &                         
                                    , ErrStat2           &
                                    , ErrMsg2            &
                                    , 1                  )
         CALL SetErrStat(ErrStat2,ErrMsg2,ErrStat,ErrMsg,RoutineName)

      CALL MeshCommit ( m%AllHdroOrigin     &
                        , ErrStat2            &
                        , ErrMsg2             )
         CALL SetErrStat(ErrStat2,ErrMsg2,ErrStat,ErrMsg,RoutineName)
      IF ( ErrStat >= AbortErrLev ) THEN
         CALL CleanUp()
         RETURN
      END IF
      m%AllHdroOrigin%RemapFlag  = .TRUE.

         ! Create the Output file if requested      
      p%OutSwtch      = InputFileData%OutSwtch 
      p%Delim         = ''
      !p%Morison%Delim = p%Delim  ! Need to set this from within Morison to follow framework
      !p%WAMIT%Delim   = p%Delim  ! Need to set this from within Morison to follow framework
      p%OutFmt        = InputFileData%OutFmt
      p%OutSFmt       = InputFileData%OutSFmt
      p%NumOuts       = InputFileData%NumOuts
      
      CALL HDOUT_Init( HydroDyn_ProgDesc, InitInp%OutRootName, InputFileData, y,  p, m, InitOut, ErrStat2, ErrMsg2 ); CALL SetErrStat(ErrStat2,ErrMsg2,ErrStat,ErrMsg,RoutineName)
         IF ( ErrStat >= AbortErrLev ) THEN
            CALL CleanUp()
            RETURN
         END IF

      if ( y%WAMITMesh%Committed ) then 
         call MeshMapCreate( y%WAMITMesh,    m%AllHdroOrigin, m%HD_MeshMap%W_P_2_PRP_P, ErrStat2, ErrMsg2  );CALL SetErrStat(ErrStat2,ErrMsg2,ErrStat,ErrMsg,RoutineName)
      end if
      
      IF ( y%Morison%Mesh%Committed ) THEN 
         CALL MeshMapCreate( y%Morison%Mesh, m%AllHdroOrigin, m%HD_MeshMap%M_P_2_PRP_P,  ErrStat2, ErrMsg2  );CALL SetErrStat(ErrStat2,ErrMsg2,ErrStat,ErrMsg,RoutineName)
      ENDIF
      
      IF ( ErrStat >= AbortErrLev ) THEN
         CALL CleanUp()
         RETURN
      END IF         
         
      ! Define initialization-routine output here:
      InitOut%Ver = HydroDyn_ProgDesc         
         ! These three come directly from processing the inputs, and so will exist even if not using Morison elements:
      InitOut%WtrDens = InputFileData%Morison%WtrDens
      InitOut%WtrDpth = InputFileData%Morison%WtrDpth
      InitOut%MSL2SWL = InputFileData%Morison%MSL2SWL
      p%WtrDpth       = InitOut%WtrDpth  
         
      
      !............................................................................................
      ! Initialize Jacobian:
      !............................................................................................
      if (InitInp%Linearize) then      
         call HD_Init_Jacobian( p, u, y, InitOut, ErrStat2, ErrMsg2)
         call SetErrStat( ErrStat2, ErrMsg2, ErrStat, ErrMsg, RoutineName )
      end if

      IF ( p%OutSwtch == 1 ) THEN ! Only HD-level output writing
         ! HACK  WE can tell FAST not to write any HD outputs by simply deallocating the WriteOutputHdr array!
         DEALLOCATE ( InitOut%WriteOutputHdr )
      END IF
      
         ! Destroy the local initialization data
      CALL CleanUp()
         
CONTAINS
!................................
   SUBROUTINE CleanUp()
      ! Use DEALLOCATEpointers = .false.
      ! NOTE: All of the pointer data originated in SeaState, and SeaState is responsible for deallocating the data
      !        all other modules are responsible for nullifying their versions of the pointers when they are done with the data

      CALL HydroDyn_DestroyInputFile( InputFileData,   ErrStat2, ErrMsg2, DEALLOCATEpointers=.false. ); CALL SetErrStat(ErrStat2,ErrMsg2,ErrStat,ErrMsg,RoutineName)
      CALL NWTC_Library_DestroyFileInfoType(InFileInfo,ErrStat2, ErrMsg2 );CALL SetErrStat(ErrStat2,ErrMsg2,ErrStat,ErrMsg,RoutineName)  

   END SUBROUTINE CleanUp
!................................
END SUBROUTINE HydroDyn_Init


!----------------------------------------------------------------------------------------------------------------------------------
!> This routine is called at the end of the simulation.
SUBROUTINE HydroDyn_End( u, p, x, xd, z, OtherState, y, m, ErrStat, ErrMsg )

      TYPE(HydroDyn_InputType),           INTENT(INOUT)  :: u           !< System inputs
      TYPE(HydroDyn_ParameterType),       INTENT(INOUT)  :: p           !< Parameters     
      TYPE(HydroDyn_ContinuousStateType), INTENT(INOUT)  :: x           !< Continuous states
      TYPE(HydroDyn_DiscreteStateType),   INTENT(INOUT)  :: xd          !< Discrete states
      TYPE(HydroDyn_ConstraintStateType), INTENT(INOUT)  :: z           !< Constraint states
      TYPE(HydroDyn_OtherStateType),      INTENT(INOUT)  :: OtherState  !< Other/optimization states            
      TYPE(HydroDyn_OutputType),          INTENT(INOUT)  :: y           !< System outputs
      TYPE(HydroDyn_MiscVarType),         INTENT(INOUT)  :: m           !< Initial misc/optimization variables
      INTEGER(IntKi),                     INTENT(  OUT)  :: ErrStat     !< Error status of the operation
      CHARACTER(*),                       INTENT(  OUT)  :: ErrMsg      !< Error message if ErrStat /= ErrID_None
<<<<<<< HEAD
      
      integer(IntKi)                                     :: i
=======


      INTEGER(IntKi)                         :: ErrStat2                            ! local error status
      CHARACTER(ErrMsgLen)                   :: ErrMsg2                             ! local error message
      CHARACTER(*), PARAMETER                :: RoutineName = 'HydroDyn_End'
>>>>>>> 371a5ac1

         ! Initialize ErrStat
         
      ErrStat = ErrID_None         
      ErrMsg  = ""               
<<<<<<< HEAD

      
         ! Place any last minute operations or calculations here:


=======
      
>>>>>>> 371a5ac1
            
         ! Write the HydroDyn-level output file data if the user requested module-level output
         ! and the current time has advanced since the last stored time step.
      IF ( p%OutSwtch == 1 .OR. p%OutSwtch == 3) THEN               
         CALL HDOut_WriteOutputs( m%LastOutTime, y, p, m%Decimate, ErrStat2, ErrMsg2 )
            call SetErrStat( ErrStat2, ErrMsg2, ErrStat, ErrMsg, RoutineName )         
      END IF          
      
         ! Close files here:  
      CALL HDOut_CloseOutput( p, ErrStat2, ErrMsg2 )
         call SetErrStat( ErrStat2, ErrMsg2, ErrStat, ErrMsg, RoutineName )         
          

<<<<<<< HEAD
         ! Destroy the input data:
         
      CALL HydroDyn_DestroyInput( u, ErrStat, ErrMsg, DEALLOCATEpointers=.not. p%PointsToSeaState )


         ! Destroy the parameter data:
      
      ! Need to nullify pointers so that SeaState module data is not deallocated by HD (i.e., use DEALLOCATEpointers=.false. when it points to SeaState data)
      ! on restart, the data is a separate copy of the SeaState module data, hence the PointsToSeaState parameter
      CALL HydroDyn_DestroyParam( p, ErrStat, ErrMsg, DEALLOCATEpointers=.not. p%PointsToSeaState )

         ! Destroy the state data:
         
      CALL HydroDyn_DestroyContState(   x,           ErrStat, ErrMsg, DEALLOCATEpointers=.not. p%PointsToSeaState )
      CALL HydroDyn_DestroyDiscState(   xd,          ErrStat, ErrMsg, DEALLOCATEpointers=.not. p%PointsToSeaState )
      CALL HydroDyn_DestroyConstrState( z,           ErrStat, ErrMsg, DEALLOCATEpointers=.not. p%PointsToSeaState )
      CALL HydroDyn_DestroyOtherState(  OtherState,  ErrStat, ErrMsg, DEALLOCATEpointers=.not. p%PointsToSeaState )
         
         ! Destroy misc variables:
      
      CALL HydroDyn_DestroyMisc( m, ErrStat, ErrMsg, DEALLOCATEpointers=.not. p%PointsToSeaState )

         ! Destroy the output data:
         
      CALL HydroDyn_DestroyOutput( y, ErrStat, ErrMsg, DEALLOCATEpointers=.not. p%PointsToSeaState )
=======
         ! Destroy the input data: (ignore errors)
      CALL HydroDyn_DestroyInput( u, ErrStat2, ErrMsg2 )


         ! Destroy the parameter data: (ignore errors)
      CALL HydroDyn_DestroyParam( p, ErrStat2, ErrMsg2 )


         ! Destroy the state data: (ignore errors)
      CALL HydroDyn_DestroyContState(   x,           ErrStat2, ErrMsg2 )
      CALL HydroDyn_DestroyDiscState(   xd,          ErrStat2, ErrMsg2 )
      CALL HydroDyn_DestroyConstrState( z,           ErrStat2, ErrMsg2 )
      CALL HydroDyn_DestroyOtherState(  OtherState,  ErrStat2, ErrMsg2 )
         
         ! Destroy misc variables: (ignore errors)
      CALL HydroDyn_DestroyMisc( m, ErrStat2, ErrMsg2 )

         ! Destroy the output data: (ignore errors)
      CALL HydroDyn_DestroyOutput( y, ErrStat2, ErrMsg2 )
>>>>>>> 371a5ac1
      

END SUBROUTINE HydroDyn_End


!----------------------------------------------------------------------------------------------------------------------------------
!> Loose coupling routine for solving constraint states, integrating continuous states, and updating discrete states.
!! Continuous, constraint, and discrete states are updated to values at t + Interval.
SUBROUTINE HydroDyn_UpdateStates( t, n, Inputs, InputTimes, p, x, xd, z, OtherState, m, ErrStat, ErrMsg )

      REAL(DbKi),                         INTENT(IN   )  :: t               !< Current simulation time in seconds
      INTEGER(IntKi),                     INTENT(IN   )  :: n               !< Current step of the simulation: t = n*Interval
      TYPE(HydroDyn_InputType),           INTENT(INOUT ) :: Inputs(:)       !< Inputs at InputTimes
      REAL(DbKi),                         INTENT(IN   )  :: InputTimes(:)   !< Times in seconds associated with Inputs
      TYPE(HydroDyn_ParameterType),       INTENT(IN   )  :: p               !< Parameters
      TYPE(HydroDyn_ContinuousStateType), INTENT(INOUT)  :: x               !< Input: Continuous states at t;
                                                                            !!   Output: Continuous states at t + Interval
      TYPE(HydroDyn_DiscreteStateType),   INTENT(INOUT)  :: xd              !< Input: Discrete states at t;
                                                                            !!   Output: Discrete states at t + Interval
      TYPE(HydroDyn_ConstraintStateType), INTENT(INOUT)  :: z               !< Input: Constraint states at t;
                                                                            !!   Output: Constraint states at t + Interval
      TYPE(HydroDyn_OtherStateType),      INTENT(INOUT)  :: OtherState      !< Other states: Other states at t;
                                                                            !!   Output: Other states at t + Interval
      TYPE(HydroDyn_MiscVarType),         INTENT(INOUT)  :: m               !< Initial misc/optimization variables           
      INTEGER(IntKi),                     INTENT(  OUT)  :: ErrStat         !< Error status of the operation
      CHARACTER(*),                       INTENT(  OUT)  :: ErrMsg          !< Error message if ErrStat /= ErrID_None

         ! Local variables
      INTEGER                                            :: I, iWAMIT       ! Generic loop counters
!      TYPE(HydroDyn_ContinuousStateType)                 :: dxdt            ! Continuous state derivatives at t
      TYPE(HydroDyn_InputType)                           :: u               ! Instantaneous inputs
      INTEGER(IntKi)                                     :: ErrStat2        ! Error status of the operation (secondary error)
      CHARACTER(ErrMsgLen)                               :: ErrMsg2         ! Error message if ErrStat2 /= ErrID_None
      INTEGER                                            :: nTime           ! number of inputs 

      TYPE(WAMIT_InputType), ALLOCATABLE                 :: Inputs_WAMIT(:)  
      CHARACTER(*), PARAMETER                            :: RoutineName = 'HydroDyn_UpdateStates'
      
          ! Create dummy variables required by framework but which are not used by the module
            
#ifdef USE_FIT      
      TYPE(FIT_InputType), ALLOCATABLE                 :: Inputs_FIT(:) 
      TYPE(FIT_ConstraintStateType)      :: FIT_z              ! constraint states
      TYPE(FIT_ContinuousStateType)      :: FIT_x              ! Input: Continuous states at t;
#endif      
      
         ! Initialize variables

      ErrStat   = ErrID_None           ! no error has occurred
      ErrMsg    = ""
      
      ! Update the discrete states of Morison - The state of the high-pass velocity filter
      CALL Morison_UpdateDiscState( t, u%Morison, p%Morison, x%Morison, xd%Morison, &
                             z%Morison, OtherState%Morison, m%Morison, ErrStat2, ErrMsg2 )
         
         ! Return without doing any work if the we are not using a potential flow model
      IF ( p%PotMod == 0  ) RETURN
      
      ! Return without doing any work if the input mesh is not initialized (NOT USING WAMIT)
      !IF ( .NOT. Inputs(1)%WAMIT%Mesh%Initialized  ) RETURN
      
      nTime = size(Inputs)   
      
      
         ! Allocate array of WAMIT inputs
         
!FIXME: Error handling appears to be broken here

   IF ( p%PotMod == 1 ) THEN
       
      ALLOCATE( Inputs_WAMIT(nTime), STAT = ErrStat2 )
      IF (ErrStat2 /=0) THEN
         CALL SetErrStat( ErrID_Fatal, 'Failed to allocate array Inputs_WAMIT.', ErrStat, ErrMsg, RoutineName )
         RETURN
      END IF

      if ( p%NBodyMod == 1 .or. p%NBody == 1 ) then
         ! For this NBodyMod or NBody=1, there is only one WAMIT object, so copy the necessary inputs and then call WAMIT_UpdateStates
         do I=1,nTime
               ! Copy the inputs from the HD mesh into the WAMIT mesh         
            call MeshCopy( Inputs(I)%WAMITMesh, Inputs_WAMIT(I)%Mesh, MESH_NEWCOPY, ErrStat2, ErrMsg2 ); call SetErrStat( ErrStat2, ErrMsg2, ErrStat, ErrMsg, RoutineName )   
         end do
         
         if (ErrStat < AbortErrLev) then    ! if there was an error copying the input meshes, we'll skip this step and then cleanup the temporary input meshes     
               ! Update the WAMIT module states
      
            call WAMIT_UpdateStates( t, n, Inputs_WAMIT, InputTimes, p%WAMIT(1), x%WAMIT(1), xd%WAMIT(1), z%WAMIT, OtherState%WAMIT(1), m%WAMIT(1), ErrStat2, ErrMsg2 )
               call SetErrStat( ErrStat2, ErrMsg2, ErrStat, ErrMsg, RoutineName )         

         end if
         
      else
         
         ! We have multiple WAMIT objects

            ! Loop over number of inputs and copy them into an array of WAMIT inputs
         do iWAMIT = 1, p%nWAMITObj
            
            do I=1,nTime
                  ! We need to create to valid mesh data structures in our Inputs_WAMIT(I)%Mesh using the miscvar version as a template, but the actually data will be generated below      
               call MeshCopy( m%u_WAMIT(iWAMIT)%Mesh, Inputs_WAMIT(I)%Mesh, MESH_NEWCOPY, ErrStat2, ErrMsg2 ); call SetErrStat( ErrStat2, ErrMsg2, ErrStat, ErrMsg, RoutineName )   
                  ! We need to copy the iWAMIT-th node data from the Inputs(I)%WAMITMesh onto the 1st node of the Inputs_WAMIT(I)%Mesh
               Inputs_WAMIT(I)%Mesh%TranslationDisp(:,1)  = Inputs(I)%WAMITMesh%TranslationDisp(:,iWAMIT)
               Inputs_WAMIT(I)%Mesh%Orientation    (:,:,1)= Inputs(I)%WAMITMesh%Orientation    (:,:,iWAMIT)
               Inputs_WAMIT(I)%Mesh%TranslationVel (:,1)  = Inputs(I)%WAMITMesh%TranslationVel (:,iWAMIT)
               Inputs_WAMIT(I)%Mesh%RotationVel    (:,1)  = Inputs(I)%WAMITMesh%RotationVel    (:,iWAMIT)
               Inputs_WAMIT(I)%Mesh%TranslationAcc (:,1)  = Inputs(I)%WAMITMesh%TranslationAcc (:,iWAMIT)
               Inputs_WAMIT(I)%Mesh%RotationAcc    (:,1)  = Inputs(I)%WAMITMesh%RotationAcc    (:,iWAMIT)               
            end do
            
               ! UpdateStates for the iWAMIT-th body
            call WAMIT_UpdateStates( t, n, Inputs_WAMIT, InputTimes, p%WAMIT(iWAMIT), x%WAMIT(iWAMIT), xd%WAMIT(iWAMIT), z%WAMIT, OtherState%WAMIT(iWAMIT), m%WAMIT(iWAMIT), ErrStat2, ErrMsg2 )
               call SetErrStat( ErrStat2, ErrMsg2, ErrStat, ErrMsg, RoutineName )     
               if (ErrStat > AbortErrLev) exit
               
         end do
         
      end if
       
         ! deallocate temporary inputs
      do I=1,nTime
         call WAMIT_DestroyInput( Inputs_WAMIT(I), ErrStat2, ErrMsg2 ); call SetErrStat( ErrStat2, ErrMsg2, ErrStat, ErrMsg, RoutineName )         
      end do
      
      deallocate(Inputs_WAMIT)

#ifdef USE_FIT      
   ELSE IF ( p%PotMod == 2 ) THEN  ! FIT
      
      ALLOCATE( Inputs_FIT(nTime), STAT = ErrStat2 )
      IF (ErrStat2 /=0) THEN
         CALL SetErrStat( ErrID_Fatal, 'Failed to allocate array Inputs_FIT.', ErrStat, ErrMsg, RoutineName )
         RETURN
      END IF

         
         ! Loop over number of inputs and copy them into an array of FIT inputs
      
      DO I=1,nTime
         
            ! Copy the inputs from the HD mesh into the FIT input variables
         
            ! Determine the rotational angles from the direction-cosine matrix
         rotdisp = GetSmllRotAngs ( Inputs(I)%WAMITMesh%Orientation(:,:,1), ErrStat2, ErrMsg2 )
            CALL SetErrStat( ErrStat2, ErrMsg2, ErrStat, ErrMsg, 'HydroDyn_UpdateStates' )   
         Inputs_FIT(I)%roll     = rotdisp(1)
         Inputs_FIT(I)%pitch    = rotdisp(2)
         Inputs_FIT(I)%yaw      = rotdisp(3)
         Inputs_FIT(I)%si_t(:)  = Inputs(I)%WAMITMesh%TranslationDisp(:,1)             
         Inputs_FIT(I)%vel_t(:) = Inputs(I)%WAMITMesh%TranslationVel (:,1)  
      END DO
      
         
         
         ! Update the FIT module states
     
      CALL FIT_UpdateStates( t, n, Inputs_FIT, InputTimes, p%FIT, FIT_x, xd%FIT, FIT_z, OtherState%FIT, ErrStat2, ErrMsg2 )
         CALL SetErrStat( ErrStat2, ErrMsg2, ErrStat, ErrMsg, RoutineName )         
     

         ! deallocate temporary inputs
      DO I=1,nTime
         CALL FIT_DestroyInput( Inputs_FIT(I), ErrStat2, ErrMsg2 )     
         CALL SetErrStat( ErrStat2, ErrMsg2, ErrStat, ErrMsg, RoutineName )         
      END DO
      
      DEALLOCATE(Inputs_FIT) 
#endif

   END IF
   
      
END SUBROUTINE HydroDyn_UpdateStates


!----------------------------------------------------------------------------------------------------------------------------------
!> Routine for computing outputs, used in both loose and tight coupling.
SUBROUTINE HydroDyn_CalcOutput( Time, u, p, x, xd, z, OtherState, y, m, ErrStat, ErrMsg )   
   
      REAL(DbKi),                         INTENT(IN   )  :: Time        !< Current simulation time in seconds
      TYPE(HydroDyn_InputType),           INTENT(INOUT)  :: u           !< Inputs at Time (note that this is intent out because we're copying the u%WAMITMesh into m%u_wamit%mesh)
      TYPE(HydroDyn_ParameterType),       INTENT(IN   )  :: p           !< Parameters
      TYPE(HydroDyn_ContinuousStateType), INTENT(IN   )  :: x           !< Continuous states at Time
      TYPE(HydroDyn_DiscreteStateType),   INTENT(IN   )  :: xd          !< Discrete states at Time
      TYPE(HydroDyn_ConstraintStateType), INTENT(IN   )  :: z           !< Constraint states at Time
      TYPE(HydroDyn_OtherStateType),      INTENT(IN   )  :: OtherState  !< Other states at Time
      TYPE(HydroDyn_OutputType),          INTENT(INOUT)  :: y           !< Outputs computed at Time (Input only so that mesh con-
                                                                        !!   nectivity information does not have to be recalculated)
      TYPE(HydroDyn_MiscVarType),         INTENT(INOUT)  :: m           !< Initial misc/optimization variables           
      INTEGER(IntKi),                     INTENT(  OUT)  :: ErrStat     !! Error status of the operation
      CHARACTER(*),                       INTENT(  OUT)  :: ErrMsg      !! Error message if ErrStat /= ErrID_None

      INTEGER                                            :: I, J        ! Generic counters
      
      INTEGER(IntKi)                                     :: ErrStat2        ! Error status of the operation (secondary error)
      CHARACTER(ErrMsgLen)                               :: ErrMsg2         ! Error message if ErrStat2 /= ErrID_None

#ifdef USE_FIT       
      TYPE(FIT_ContinuousStateType)        :: FIT_x             ! Initial continuous states
      TYPE(FIT_ConstraintStateType)        :: FIT_z             ! Initial guess of the constraint states 
      TYPE(FIT_InputType)                  :: Inputs_FIT
#endif      
     
      REAL(ReKi)                           :: q(6*p%NBody), qdot(6*p%NBody), qdotsq(6*p%NBody), qdotdot(6*p%NBody)
      REAL(ReKi)                           :: rotdisp(3)                              ! small angle rotational displacements
      REAL(ReKi)                           :: AllOuts(MaxHDOutputs)  
      integer(IntKi)                       :: iBody, indxStart, indxEnd  ! Counters
      
         ! Initialize ErrStat
         
      ErrStat = ErrID_None         
      ErrMsg  = ""
       
      
         ! Compute outputs here:
         
         
         !-------------------------------------------------------------------
         ! Additional stiffness, damping forces.  These need to be placed on a point mesh which is located at the WAMIT reference point (WRP).
         ! This mesh will need to get mapped by the glue code for use by either ElastoDyn or SubDyn.
         !-------------------------------------------------------------------



      if ( p%PotMod == 1 ) then
         do iBody = 1, p%NBody
               ! Determine the rotational angles from the direction-cosine matrix
            rotdisp = GetSmllRotAngs ( u%WAMITMesh%Orientation(:,:,iBody), ErrStat2, ErrMsg2 )
               CALL SetErrStat( ErrStat2, ErrMsg2, ErrStat, ErrMsg, 'HydroDyn_CalcOutput' )                  
            indxStart = (iBody-1)*6+1
            indxEnd   = indxStart+5
            q      (indxStart:indxEnd)   = reshape((/real(u%WAMITMesh%TranslationDisp(:,iBody),ReKi),rotdisp(:)/),(/6/))
            qdot   (indxStart:indxEnd)   = reshape((/u%WAMITMesh%TranslationVel(:,iBody),u%WAMITMesh%RotationVel(:,iBody)/),(/6/))
            qdotsq (indxStart:indxEnd)   = abs(qdot(indxStart:indxEnd))*qdot(indxStart:indxEnd)
            qdotdot(indxStart:indxEnd)   = reshape((/u%WAMITMesh%TranslationAcc(:,iBody),u%WAMITMesh%RotationAcc(:,iBody)/),(/6/))
         end do
   !FIXME: Error handling appears to be broken here.
         if ( p%NBodyMod == 1 ) then
              
                  ! Compute the load contirbution from user-supplied added stiffness and damping        
               m%F_PtfmAdd = p%AddF0(:,1) - matmul(p%AddCLin(:,:,1), q) - matmul(p%AddBLin(:,:,1), qdot) - matmul(p%AddBQuad(:,:,1), qdotsq)
            do iBody = 1, p%NBody
               indxStart = (iBody-1)*6+1
               indxEnd   = indxStart+5
                  ! Attach to the output point mesh
               y%WAMITMesh%Force (:,iBody) = m%F_PtfmAdd(indxStart:indxStart+2)
               y%WAMITMesh%Moment(:,iBody) = m%F_PtfmAdd(indxStart+3:indxEnd)
            end do
         
         else
            do iBody = 1, p%NBody
               indxStart = (iBody-1)*6+1
               indxEnd   = indxStart+5
  
               m%F_PtfmAdd(indxStart:indxEnd) = p%AddF0(:,1) - matmul(p%AddCLin(:,:,iBody), q(indxStart:indxEnd)) - matmul(p%AddBLin(:,:,iBody), qdot(indxStart:indxEnd)) - matmul(p%AddBQuad(:,:,iBody), qdotsq(indxStart:indxEnd))
      
                  ! Attach to the output point mesh
               y%WAMITMesh%Force (:,iBody) = m%F_PtfmAdd(indxStart:indxStart+2)
               y%WAMITMesh%Moment(:,iBody) = m%F_PtfmAdd(indxStart+3:indxEnd)
            end do
         
         end if
       
         m%F_Waves = 0.0_ReKi

         if (allocated(m%u_WAMIT)) then               ! Check that we allocated u_WAMIT, otherwise there is an error checking the mesh
            if ( m%u_WAMIT(1)%Mesh%Committed ) then  ! Make sure we are using WAMIT / there is a valid mesh

               if ( p%NBodyMod == 1 .or. p%NBody == 1 ) then
                     ! Copy the inputs from the HD mesh into the WAMIT mesh
                  call MeshCopy( u%WAMITMesh, m%u_WAMIT(1)%Mesh, MESH_UPDATECOPY, ErrStat2, ErrMsg2 )
                     call SetErrStat( ErrStat2, ErrMsg2, ErrStat, ErrMsg, 'HydroDyn_CalcOutput' )
                        if ( ErrStat >= AbortErrLev ) return

                  call WAMIT_CalcOutput( Time, p%WaveTime, m%u_WAMIT(1), p%WAMIT(1), x%WAMIT(1), xd%WAMIT(1),  &
                                          z%WAMIT, OtherState%WAMIT(1), y%WAMIT(1), m%WAMIT(1), ErrStat2, ErrMsg2 )
                     call SetErrStat( ErrStat2, ErrMsg2, ErrStat, ErrMsg, 'HydroDyn_CalcOutput' )
                  do iBody=1,p%NBody
                     y%WAMITMesh%Force (:,iBody) = y%WAMITMesh%Force (:,iBody) + y%WAMIT(1)%Mesh%Force (:,iBody)
                     y%WAMITMesh%Moment(:,iBody) = y%WAMITMesh%Moment(:,iBody) + y%WAMIT(1)%Mesh%Moment(:,iBody)

                  end do
                     ! Copy the F_Waves1 information to the HydroDyn level so we can combine it with the 2nd order
                  m%F_Waves   = m%F_Waves + m%WAMIT(1)%F_Waves1
               else
                  do iBody=1,p%NBody

                        ! We need to copy the iWAMIT-th node data from the Inputs(I)%WAMITMesh onto the 1st node of the Inputs_WAMIT(I)%Mesh
                     m%u_WAMIT(iBody)%Mesh%TranslationDisp(:,1)  = u%WAMITMesh%TranslationDisp(:,iBody)
                     m%u_WAMIT(iBody)%Mesh%Orientation    (:,:,1)= u%WAMITMesh%Orientation    (:,:,iBody)
                     m%u_WAMIT(iBody)%Mesh%TranslationVel (:,1)  = u%WAMITMesh%TranslationVel (:,iBody)
                     m%u_WAMIT(iBody)%Mesh%RotationVel    (:,1)  = u%WAMITMesh%RotationVel    (:,iBody)
                     m%u_WAMIT(iBody)%Mesh%TranslationAcc (:,1)  = u%WAMITMesh%TranslationAcc (:,iBody)
                     m%u_WAMIT(iBody)%Mesh%RotationAcc    (:,1)  = u%WAMITMesh%RotationAcc    (:,iBody)

                     call WAMIT_CalcOutput( Time, p%WaveTime, m%u_WAMIT(iBody), p%WAMIT(iBody), x%WAMIT(iBody), xd%WAMIT(iBody),  &
                                          z%WAMIT, OtherState%WAMIT(iBody), y%WAMIT(iBody), m%WAMIT(iBody), ErrStat2, ErrMsg2 )
                        call SetErrStat( ErrStat2, ErrMsg2, ErrStat, ErrMsg, 'HydroDyn_CalcOutput' )
                     y%WAMITMesh%Force (:,iBody) = y%WAMITMesh%Force (:,iBody) + y%WAMIT(iBody)%Mesh%Force (:,1)
                     y%WAMITMesh%Moment(:,iBody) = y%WAMITMesh%Moment(:,iBody) + y%WAMIT(iBody)%Mesh%Moment(:,1)

                        ! Copy the F_Waves1 information to the HydroDyn level so we can combine it with the 2nd order
                     indxStart = (iBody-1)*6+1
                     indxEnd   = indxStart+5
                     m%F_Waves(indxStart:indxEnd) = m%F_Waves(indxStart:indxEnd) + m%WAMIT(iBody)%F_Waves1
                  end do
               end if
            end if   ! m%u_WAMIT(1)%Mesh%Committed
         end if      ! m%u_WAMIT is allocated



            ! Second order
         if (p%WAMIT2used) then

            if ( p%NBodyMod == 1 .or. p%NBody == 1 ) then
               call WAMIT2_CalcOutput( Time, p%WaveTime, p%WAMIT2(1), y%WAMIT2(1), m%WAMIT2(1), ErrStat2, ErrMsg2 )
                  call SetErrStat( ErrStat2, ErrMsg2, ErrStat, ErrMsg, 'HydroDyn_CalcOutput' )
               do iBody=1,p%NBody
                  y%WAMITMesh%Force (:,iBody) = y%WAMITMesh%Force (:,iBody) + y%WAMIT2(1)%Mesh%Force (:,iBody)
                  y%WAMITMesh%Moment(:,iBody) = y%WAMITMesh%Moment(:,iBody) + y%WAMIT2(1)%Mesh%Moment(:,iBody)
               end do
                  ! Add F_Waves2 to m%F_Waves
               m%F_Waves  = m%F_Waves + m%WAMIT2(1)%F_Waves2
            else
               do iBody=1,p%NBody

                  call WAMIT2_CalcOutput( Time, p%WaveTime, p%WAMIT2(iBody), y%WAMIT2(iBody), m%WAMIT2(iBody), ErrStat2, ErrMsg2 )
                     call SetErrStat( ErrStat2, ErrMsg2, ErrStat, ErrMsg, 'HydroDyn_CalcOutput' )
                  y%WAMITMesh%Force (:,iBody) = y%WAMITMesh%Force (:,iBody) + y%WAMIT2(iBody)%Mesh%Force (:,1)
                  y%WAMITMesh%Moment(:,iBody) = y%WAMITMesh%Moment(:,iBody) + y%WAMIT2(iBody)%Mesh%Moment(:,1)

                     ! Copy the F_Waves1 information to the HydroDyn level so we can combine it with the 2nd order
                  indxStart = (iBody-1)*6+1
                  indxEnd   = indxStart+5
                  m%F_Waves(indxStart:indxEnd) = m%F_Waves(indxStart:indxEnd) + m%WAMIT2(iBody)%F_Waves2
               end do
            end if
         end if         !  p%WAMIT2used

#ifdef USE_FIT          
      ELSE IF ( p%PotMod ==2 ) THEN !FIT
         Inputs_FIT%roll     = rotdisp(1)
         Inputs_FIT%pitch    = rotdisp(2)
         Inputs_FIT%yaw      = rotdisp(3)
         Inputs_FIT%si_t(:)  = u%WAMITMesh%TranslationDisp(:,1)             
         Inputs_FIT%vel_t(:) = u%WAMITMesh%TranslationVel (:,1)  
         CALL FIT_CalcOutput( Time, Inputs_FIT, p%FIT, FIT_x, xd%FIT, FIT_z, OtherState%FIT, y%FIT, ErrStat2, ErrMsg2 ) 
         
            ! Add FIT forces to the HydroDyn output mesh
         y%WAMITMesh%Force (:,1) = y%WAMITMesh%Force (:,1) + y%FIT%F(:)
         y%WAMITMesh%Moment(:,1) = y%WAMITMesh%Moment(:,1) + y%FIT%M(:)
#endif  
         
      END IF
      


      IF ( u%Morison%Mesh%Committed ) THEN  ! Make sure we are using Morison / there is a valid mesh
         CALL Morison_CalcOutput( Time, u%Morison, p%Morison, x%Morison, xd%Morison,  &
                                z%Morison, OtherState%Morison, y%Morison, m%Morison, ErrStat2, ErrMsg2 )
         CALL SetErrStat( ErrStat2, ErrMsg2, ErrStat, ErrMsg, 'HydroDyn_CalcOutput' )                  
      END IF
      
         ! Integrate all the mesh loads onto the platfrom reference Point (PRP) at (0,0,0)
      m%F_Hydro = CalcLoadsAtWRP( y, u, m%AllHdroOrigin, m%HD_MeshMap, ErrStat2, ErrMsg2 )
         CALL SetErrStat( ErrStat2, ErrMsg2, ErrStat, ErrMsg, 'HydroDyn_CalcOutput' )                  
        
      
         ! Write the HydroDyn-level output file data if the user requested module-level output
         ! and the current time has advanced since the last stored time step.
         
      IF ( (p%OutSwtch == 1 .OR. p%OutSwtch == 3) .AND. ( Time > m%LastOutTime ) ) THEN               
         CALL HDOut_WriteOutputs( m%LastOutTime, y, p, m%Decimate, ErrStat2, ErrMsg2 )         
         CALL SetErrStat( ErrStat2, ErrMsg2, ErrStat, ErrMsg, 'HydroDyn_CalcOutput' )                  
      END IF
      
      
         ! Map calculated results into the AllOuts Array
      CALL HDOut_MapOutputs( p, y, m%WAMIT, m%WAMIT2, m%F_PtfmAdd, m%F_Waves, m%F_Hydro, u%PRPMesh, q, qdot, qdotdot, AllOuts, ErrStat2, ErrMsg2 )
         CALL SetErrStat( ErrStat2, ErrMsg2, ErrStat, ErrMsg, 'HydroDyn_CalcOutput' )                  
      
      DO I = 1,p%NumOuts
            y%WriteOutput(I) = p%OutParam(I)%SignM * AllOuts( p%OutParam(I)%Indx )
      END DO    
      
         ! Aggregate the sub-module outputs 
         
      IF ( p%OutSwtch > 0) THEN
         
         J = p%NumOuts + 1        
         

         IF (ALLOCATED( p%Morison%OutParam ) .AND. p%Morison%NumOuts > 0) THEN
            DO I=1, p%Morison%NumOuts
               y%WriteOutput(J) = y%Morison%WriteOutput(I)
               J = J + 1
            END DO
         END IF
         
      END IF
      
      m%LastOutTime   = Time
      
END SUBROUTINE HydroDyn_CalcOutput


!----------------------------------------------------------------------------------------------------------------------------------
!> Tight coupling routine for computing derivatives of continuous states
SUBROUTINE HydroDyn_CalcContStateDeriv( Time, u, p, x, xd, z, OtherState, m, dxdt, ErrStat, ErrMsg )  
   
      REAL(DbKi),                         INTENT(IN   )  :: Time        !< Current simulation time in seconds
      TYPE(HydroDyn_InputType),           INTENT(INOUT)  :: u           !< Inputs at Time (intent OUT only because we're copying the input mesh)
      TYPE(HydroDyn_ParameterType),       INTENT(IN   )  :: p           !< Parameters                             
      TYPE(HydroDyn_ContinuousStateType), INTENT(IN   )  :: x           !< Continuous states at Time
      TYPE(HydroDyn_DiscreteStateType),   INTENT(IN   )  :: xd          !< Discrete states at Time
      TYPE(HydroDyn_ConstraintStateType), INTENT(IN   )  :: z           !< Constraint states at Time
      TYPE(HydroDyn_OtherStateType),      INTENT(IN   )  :: OtherState  !< Other states                    
      TYPE(HydroDyn_MiscVarType),         INTENT(INOUT)  :: m           !< Initial misc/optimization variables           
      TYPE(HydroDyn_ContinuousStateType), INTENT(  OUT)  :: dxdt        !< Continuous state derivatives at Time
      INTEGER(IntKi),                     INTENT(  OUT)  :: ErrStat     !< Error status of the operation     
      CHARACTER(*),                       INTENT(  OUT)  :: ErrMsg      !< Error message if ErrStat /= ErrID_None
      integer(IntKi)             :: iWAMIT        ! loop counter
      CHARACTER(*), PARAMETER    :: RoutineName = 'HydroDyn_CalcContStateDeriv'
               
         ! Initialize ErrStat
         
      ErrStat = ErrID_None         
      ErrMsg  = ""               
      
      
         ! Compute the first time derivatives of the continuous states here:
   if ( .not. m%u_WAMIT(1)%Mesh%Committed ) return  ! Make sure we are using WAMIT / there is a valid mesh 

   call HydroDyn_CopyContState( x, dxdt, MESH_NEWCOPY, ErrStat, ErrMsg)
      if ( ErrStat >= AbortErrLev ) return
   
   if ( p%NBodyMod == 1 .or. p%NBody == 1 ) then
         ! Copy the inputs from the HD mesh into the WAMIT mesh
      call MeshCopy( u%WAMITMesh, m%u_WAMIT(1)%Mesh, MESH_UPDATECOPY, ErrStat, ErrMsg )   
         if ( ErrStat >= AbortErrLev ) return
      
      call WAMIT_CalcContStateDeriv( Time, m%u_WAMIT(1), p%WAMIT(1), x%WAMIT(1), xd%WAMIT(1), z%WAMIT, OtherState%WAMIT(1), m%WAMIT(1), dxdt%WAMIT(1), ErrStat, ErrMsg ) 
   else
           
      ! We have multiple WAMIT objects
         
         ! Loop over number of inputs and copy them into an array of WAMIT inputs
      do iWAMIT = 1, p%nWAMITObj
    
            ! We need to copy the iWAMIT-th node data from the Inputs(I)%WAMITMesh onto the 1st node of the Inputs_WAMIT(I)%Mesh
         m%u_WAMIT(iWAMIT)%Mesh%TranslationDisp(:,1)  = u%WAMITMesh%TranslationDisp(:,iWAMIT)
         m%u_WAMIT(iWAMIT)%Mesh%Orientation    (:,:,1)= u%WAMITMesh%Orientation    (:,:,iWAMIT)
         m%u_WAMIT(iWAMIT)%Mesh%TranslationVel (:,1)  = u%WAMITMesh%TranslationVel (:,iWAMIT)
         m%u_WAMIT(iWAMIT)%Mesh%RotationVel    (:,1)  = u%WAMITMesh%RotationVel    (:,iWAMIT)
         m%u_WAMIT(iWAMIT)%Mesh%TranslationAcc (:,1)  = u%WAMITMesh%TranslationAcc (:,iWAMIT)
         m%u_WAMIT(iWAMIT)%Mesh%RotationAcc    (:,1)  = u%WAMITMesh%RotationAcc    (:,iWAMIT)               

            ! UpdateStates for the iWAMIT-th body
         call WAMIT_CalcContStateDeriv( Time, m%u_WAMIT(iWAMIT), p%WAMIT(iWAMIT), x%WAMIT(iWAMIT), xd%WAMIT(iWAMIT), z%WAMIT, OtherState%WAMIT(iWAMIT), m%WAMIT(iWAMIT), dxdt%WAMIT(iWAMIT), ErrStat, ErrMsg ) 
            if (ErrStat > AbortErrLev) exit
               
      end do
         
   end if
   
END SUBROUTINE HydroDyn_CalcContStateDeriv




!----------------------------------------------------------------------------------------------------------------------------------
!> Tight coupling routine for solving for the residual of the constraint state equations
SUBROUTINE HydroDyn_CalcConstrStateResidual( Time, u, p, x, xd, z, OtherState, m, z_residual, ErrStat, ErrMsg )   
   
   REAL(DbKi),                         INTENT(IN   )  :: Time        !< Current simulation time in seconds   
   TYPE(HydroDyn_InputType),           INTENT(INOUT)  :: u           !< Inputs at Time (intent OUT only because we're copying the input mesh)              
   TYPE(HydroDyn_ParameterType),       INTENT(IN   )  :: p           !< Parameters                           
   TYPE(HydroDyn_ContinuousStateType), INTENT(IN   )  :: x           !< Continuous states at Time
   TYPE(HydroDyn_DiscreteStateType),   INTENT(IN   )  :: xd          !< Discrete states at Time
   TYPE(HydroDyn_ConstraintStateType), INTENT(IN   )  :: z           !< Constraint states at Time (possibly a guess)
   TYPE(HydroDyn_OtherStateType),      INTENT(IN   )  :: OtherState  !< Other/optimization states                    
   TYPE(HydroDyn_MiscVarType),         INTENT(INOUT)  :: m           !< Initial misc/optimization variables           
   TYPE(HydroDyn_ConstraintStateType), INTENT(  OUT)  :: z_residual  !< Residual of the constraint state equations using  
                                                                     !!     the input values described above      
   INTEGER(IntKi),                     INTENT(  OUT)  :: ErrStat     !< Error status of the operation
   CHARACTER(*),                       INTENT(  OUT)  :: ErrMsg      !< Error message if ErrStat /= ErrID_None

               
      ! Initialize ErrStat
         
   ErrStat = ErrID_None         
   ErrMsg  = ""               
      
   ! Nothing to do here since none of the sub-modules have contraint states
   z_residual = z  
    
         ! Solve for the constraint states here:


END SUBROUTINE HydroDyn_CalcConstrStateResidual


!----------------------------------------------------------------------------------------------------------------------------------
function CalcLoadsAtWRP( y, u, AllHdroOrigin, MeshMapData, ErrStat, ErrMsg )

   type(HydroDyn_OutputType),  intent(inout)  :: y                        ! Hydrodyn outputs
   type(HydroDyn_InputType),   intent(in   )  :: u                        ! Hydrodyn inputs
   type(MeshType),             intent(inout)  :: AllHdroOrigin            ! This is the mesh which data is mapped onto.  We pass it in to avoid allocating it at each call
   type(HD_ModuleMapType),     intent(inout)  :: MeshMapData              ! Mesh mapping data structures 
   integer(IntKi),             intent(  out)  :: ErrStat                  ! Error status of the operation
   character(*),               intent(  out)  :: ErrMsg                   ! Error message if ErrStat /= ErrID_None                                                         
   real(ReKi)                                 :: CalcLoadsAtWRP(6)

      ! local variables
   integer(IntKi)                                 :: ErrStat2             ! temporary Error status of the operation
   character(ErrMsgLen)                           :: ErrMsg2              ! temporary Error message if ErrStat /= ErrID_None
   
   CalcLoadsAtWRP = 0.0_ReKi
   
   if ( y%WAMITMesh%Committed  ) then

      ! Just transfer the loads because the meshes are at the same location (0,0,0)
      call Transfer_Point_to_Point( y%WAMITMesh, AllHdroOrigin, MeshMapData%W_P_2_PRP_P, ErrStat2, ErrMsg2, u%WAMITMesh, u%PRPMesh )
         call SetErrStat(ErrStat2,ErrMsg2,ErrStat,ErrMsg,'CalcLoadsAtWRP')
            if (ErrStat >= AbortErrLev) return
            
      CalcLoadsAtWRP(1:3)  = CalcLoadsAtWRP(1:3)  + AllHdroOrigin%Force(:,1)
      CalcLoadsAtWRP(4:6)  = CalcLoadsAtWRP(4:6)  + AllHdroOrigin%Moment(:,1)

   end if      
      
   
   if ( y%Morison%Mesh%Committed ) then 

      call Transfer_Point_to_Point( y%Morison%Mesh, AllHdroOrigin, MeshMapData%M_P_2_PRP_P, ErrStat2, ErrMsg2,  u%Morison%Mesh, u%PRPMesh )
         call SetErrStat(ErrStat2,ErrMsg2,ErrStat,ErrMsg,'CalcLoadsAtWRP')
            if (ErrStat >= AbortErrLev) return
 
      CalcLoadsAtWRP(1:3)  = CalcLoadsAtWRP(1:3) + AllHdroOrigin%Force(:,1)
      CalcLoadsAtWRP(4:6)  = CalcLoadsAtWRP(4:6) + AllHdroOrigin%Moment(:,1)
         
   end if
   
end function CalcLoadsAtWRP
 
!++++++++++++++++++++++++++++++++++++++++++++++++++++++++++++++++++++++++++++++++++++++++++++++++++++++++++++++++++++++++++++++++++
! ###### The following four routines are Jacobian routines for linearization capabilities #######
! If the module does not implement them, set ErrStat = ErrID_Fatal in HD_Init() when InitInp%Linearize is .true.
!----------------------------------------------------------------------------------------------------------------------------------
!> Routine to compute the Jacobians of the output (Y), continuous- (X), discrete- (Xd), and constraint-state (Z) functions
!! with respect to the inputs (u). The partial derivatives dY/du, dX/du, dXd/du, and dZ/du are returned.
SUBROUTINE HD_JacobianPInput( t, u, p, x, xd, z, OtherState, y, m, ErrStat, ErrMsg, dYdu, dXdu, dXddu, dZdu )
!..................................................................................................................................

   REAL(DbKi),                           INTENT(IN   )           :: t          !< Time in seconds at operating point
   TYPE(HydroDyn_InputType),                   INTENT(INOUT)           :: u          !< Inputs at operating point (may change to inout if a mesh copy is required)
   TYPE(HydroDyn_ParameterType),               INTENT(IN   )           :: p          !< Parameters
   TYPE(HydroDyn_ContinuousStateType),         INTENT(IN   )           :: x          !< Continuous states at operating point
   TYPE(HydroDyn_DiscreteStateType),           INTENT(IN   )           :: xd         !< Discrete states at operating point
   TYPE(HydroDyn_ConstraintStateType),         INTENT(IN   )           :: z          !< Constraint states at operating point
   TYPE(HydroDyn_OtherStateType),              INTENT(IN   )           :: OtherState !< Other states at operating point
   TYPE(HydroDyn_OutputType),                  INTENT(INOUT)           :: y          !< Output (change to inout if a mesh copy is required);
                                                                               !!   Output fields are not used by this routine, but type is   
                                                                               !!   available here so that mesh parameter information (i.e.,  
                                                                               !!   connectivity) does not have to be recalculated for dYdu.
   TYPE(HydroDyn_MiscVarType),                 INTENT(INOUT)           :: m          !< Misc/optimization variables
   INTEGER(IntKi),                       INTENT(  OUT)           :: ErrStat    !< Error status of the operation
   CHARACTER(*),                         INTENT(  OUT)           :: ErrMsg     !< Error message if ErrStat /= ErrID_None
   REAL(R8Ki), ALLOCATABLE, OPTIONAL,    INTENT(INOUT)           :: dYdu(:,:)  !< Partial derivatives of output functions (Y) with respect 
                                                                               !!   to the inputs (u) [intent in to avoid deallocation]
   REAL(R8Ki), ALLOCATABLE, OPTIONAL,    INTENT(INOUT)           :: dXdu(:,:)  !< Partial derivatives of continuous state functions (X) with 
                                                                               !!   respect to the inputs (u) [intent in to avoid deallocation]
   REAL(R8Ki), ALLOCATABLE, OPTIONAL,    INTENT(INOUT)           :: dXddu(:,:) !< Partial derivatives of discrete state functions (Xd) with 
                                                                               !!   respect to the inputs (u) [intent in to avoid deallocation]
   REAL(R8Ki), ALLOCATABLE, OPTIONAL,    INTENT(INOUT)           :: dZdu(:,:)  !< Partial derivatives of constraint state functions (Z) with 
                                                                               !!   respect to the inputs (u) [intent in to avoid deallocation]

   
      ! local variables
   TYPE(HydroDyn_OutputType)                               :: y_p
   TYPE(HydroDyn_OutputType)                               :: y_m
   TYPE(HydroDyn_ContinuousStateType)                      :: x_p
   TYPE(HydroDyn_ContinuousStateType)                      :: x_m
   TYPE(HydroDyn_InputType)                                :: u_perturb
   REAL(R8Ki)                                        :: delta        ! delta change in input or state
   INTEGER(IntKi)                                    :: i, j, k, startingI, startingJ, bOffset, offsetI, n_du_plus1
   
   INTEGER(IntKi)                                    :: ErrStat2
   CHARACTER(ErrMsgLen)                              :: ErrMsg2
   CHARACTER(*), PARAMETER                           :: RoutineName = 'HD_JacobianPInput'
   
   
      ! Initialize ErrStat

   ErrStat = ErrID_None
   ErrMsg  = ''
   
   n_du_plus1 = size(p%Jac_u_indx,1)+1
   
      ! make a copy of the inputs to perturb
   call HydroDyn_CopyInput( u, u_perturb, MESH_NEWCOPY, ErrStat2, ErrMsg2)
      call SetErrStat(ErrStat2,ErrMsg2,ErrStat,ErrMsg,RoutineName)
      if (ErrStat>=AbortErrLev) then
         call cleanup()
         return
      end if
      
   

   IF ( PRESENT( dYdu ) ) THEN

      ! Calculate the partial derivative of the output functions (Y) with respect to the inputs (u) here:

      ! allocate dYdu if necessary
      if (.not. allocated(dYdu)) then
         call AllocAry(dYdu, p%Jac_ny, n_du_plus1, 'dYdu', ErrStat2, ErrMsg2)
         call SetErrStat(ErrStat2,ErrMsg2,ErrStat,ErrMsg,RoutineName)
         if (ErrStat>=AbortErrLev) then
            call cleanup()
            return
         end if
      end if
      
         ! make a copy of outputs because we will need two for the central difference computations (with orientations)
      call HydroDyn_CopyOutput( y, y_p, MESH_NEWCOPY, ErrStat2, ErrMsg2)
         call SetErrStat(ErrStat2,ErrMsg2,ErrStat,ErrMsg,RoutineName)
      call HydroDyn_CopyOutput( y, y_m, MESH_NEWCOPY, ErrStat2, ErrMsg2)
         call SetErrStat(ErrStat2,ErrMsg2,ErrStat,ErrMsg,RoutineName)
         if (ErrStat>=AbortErrLev) then
            call cleanup()
            return
         end if
         
      do i=1,size(p%Jac_u_indx,1)
         
            ! get u_op + delta u
         call HydroDyn_CopyInput( u, u_perturb, MESH_UPDATECOPY, ErrStat2, ErrMsg2 )
            call SetErrStat(ErrStat2,ErrMsg2,ErrStat,ErrMsg,RoutineName) ! we shouldn't have any errors about allocating memory here so I'm not going to return-on-error until later            
         call HD_Perturb_u( p, i, 1, u_perturb, delta )

            ! compute y at u_op + delta u
         call HydroDyn_CalcOutput( t, u_perturb, p, x, xd, z, OtherState, y_p, m, ErrStat2, ErrMsg2 ) 
            call SetErrStat(ErrStat2,ErrMsg2,ErrStat,ErrMsg,RoutineName) ! we shouldn't have any errors about allocating memory here so I'm not going to return-on-error until later            
         
            
            ! get u_op - delta u
         call HydroDyn_CopyInput( u, u_perturb, MESH_UPDATECOPY, ErrStat2, ErrMsg2 )
            call SetErrStat(ErrStat2,ErrMsg2,ErrStat,ErrMsg,RoutineName) ! we shouldn't have any errors about allocating memory here so I'm not going to return-on-error until later
         call HD_Perturb_u( p, i, -1, u_perturb, delta )
         
            ! compute y at u_op - delta u
         call HydroDyn_CalcOutput( t, u_perturb, p, x, xd, z, OtherState, y_m, m, ErrStat2, ErrMsg2 ) 
            call SetErrStat(ErrStat2,ErrMsg2,ErrStat,ErrMsg,RoutineName) ! we shouldn't have any errors about allocating memory here so I'm not going to return-on-error until later            
         
            
            ! get central difference:            
         call Compute_dY( p, y_p, y_m, delta, dYdu(:,i) )
         
      end do
      
         ! p%WaveElev0 column
      dYdu(:,n_du_plus1) = 0
      

      if (ErrStat>=AbortErrLev) then
         call cleanup()
         return
      end if
      call HydroDyn_DestroyOutput( y_p, ErrStat2, ErrMsg2 ) ! we don't need this any more
      call HydroDyn_DestroyOutput( y_m, ErrStat2, ErrMsg2 ) ! we don't need this any more
      

   END IF
   

   IF ( PRESENT( dXdu ) ) THEN

      ! For the case where either RdtnMod=0 and ExtcnMod=0 and hence %SS_Rdtn data or %SS_Exctn data is not valid then we do not have states, so simply return
      ! The key here is to never allocate the dXdu and related state Jacobian arrays because then the glue-code will behave properly
      
      ! Calculate the partial derivative of the continuous state functions (X) with respect to the inputs (u) here:

      ! allocate dXdu if necessary
      if (.not. allocated(dXdu)) then
         call AllocAry(dXdu, p%totalStates, n_du_plus1, 'dXdu', ErrStat2, ErrMsg2)
         call SetErrStat(ErrStat2,ErrMsg2,ErrStat,ErrMsg,RoutineName)
         if (ErrStat>=AbortErrLev) then
            call cleanup()
            return
         end if
      end if
      
      offsetI = 0
      dXdu = 0.0_R8Ki
      
      do j = 1,p%nWAMITObj
         do i = 1,p%WAMIT(j)%SS_Exctn%numStates
            dXdu(offsetI+i,n_du_plus1) = p%WAMIT(j)%SS_Exctn%B(i) ! B is numStates by 1
         end do
         offsetI = offsetI + p%WAMIT(j)%SS_Exctn%numStates
      end do

      startingI = p%totalStates - p%totalRdtnStates
      startingJ = n_du_plus1 - 1 - 18 - 4*3*p%NBody !  subtract 1 for WaveElev0, then 6*3 for PRPMesh and then 4*3*NBody to place us at the beginning of the velocity inputs
      ! B is numStates by 6*NBody where NBody =1 if NBodyMod=2 or 3, but could be >1 for NBodyMod=1
      if ( p%NBodyMod == 1 ) then
         ! Example for NBodyMod=1 and NBody = 2,
         ! dXdu(:,startingIndx + 1) = p%WAMIT(1)%SS_Rdtn%B(:,1)
         ! dXdu(:,startingIndx + 2) = p%WAMIT(1)%SS_Rdtn%B(:,2)
         ! dXdu(:,startingIndx + 3) = p%WAMIT(1)%SS_Rdtn%B(:,3)
         ! dXdu(:,startingIndx + 4) = p%WAMIT(1)%SS_Rdtn%B(:,7)
         ! dXdu(:,startingIndx + 5) = p%WAMIT(1)%SS_Rdtn%B(:,8)
         ! dXdu(:,startingIndx + 6) = p%WAMIT(1)%SS_Rdtn%B(:,9)
         ! dXdu(:,startingIndx + 7) = p%WAMIT(1)%SS_Rdtn%B(:,4)   ! start of rotationalVel
         ! dXdu(:,startingIndx + 8) = p%WAMIT(1)%SS_Rdtn%B(:,5)
         ! dXdu(:,startingIndx + 9) = p%WAMIT(1)%SS_Rdtn%B(:,6)
         ! dXdu(:,startingIndx +10) = p%WAMIT(1)%SS_Rdtn%B(:,10)
         ! dXdu(:,startingIndx +11) = p%WAMIT(1)%SS_Rdtn%B(:,11)
         ! dXdu(:,startingIndx +12) = p%WAMIT(1)%SS_Rdtn%B(:,12)

         do i = 1,p%WAMIT(1)%SS_Rdtn%numStates
            k=0
            ! First set all translationalVel components
            do j = 1, p%WAMIT(1)%NBody
               bOffset = (j-1)*6
               dXdu(startingI+i,startingJ+k+1) = p%WAMIT(1)%SS_Rdtn%B(i,bOffset+1) 
               dXdu(startingI+i,startingJ+k+2) = p%WAMIT(1)%SS_Rdtn%B(i,bOffset+2)
               dXdu(startingI+i,startingJ+k+3) = p%WAMIT(1)%SS_Rdtn%B(i,bOffset+3)   
               k = k + 3
            end do
            ! Now set all rotationalVel components
            do j = 1, p%WAMIT(1)%NBody
               bOffset = (j-1)*6
               dXdu(startingI+i,startingJ+k+1) = p%WAMIT(1)%SS_Rdtn%B(i,bOffset+4)
               dXdu(startingI+i,startingJ+k+2) = p%WAMIT(1)%SS_Rdtn%B(i,bOffset+5)
               dXdu(startingI+i,startingJ+k+3) = p%WAMIT(1)%SS_Rdtn%B(i,bOffset+6)   
               k = k + 3
            end do
         end do         
      else
         ! Example NBodyMod=2or3 and NBody = 2,
         ! dXdu(:,startingIndx + 1) = p%WAMIT(1)%SS_Rdtn%B(:,1)
         ! dXdu(:,startingIndx + 2) = p%WAMIT(1)%SS_Rdtn%B(:,2)
         ! dXdu(:,startingIndx + 3) = p%WAMIT(1)%SS_Rdtn%B(:,3)
         ! dXdu(:,startingIndx + 4) = p%WAMIT(2)%SS_Rdtn%B(:,1)
         ! dXdu(:,startingIndx + 5) = p%WAMIT(2)%SS_Rdtn%B(:,2)
         ! dXdu(:,startingIndx + 6) = p%WAMIT(2)%SS_Rdtn%B(:,3)
         ! dXdu(:,startingIndx + 7) = p%WAMIT(1)%SS_Rdtn%B(:,4)   ! start of rotationalVel
         ! dXdu(:,startingIndx + 8) = p%WAMIT(1)%SS_Rdtn%B(:,5)
         ! dXdu(:,startingIndx + 9) = p%WAMIT(1)%SS_Rdtn%B(:,6)
         ! dXdu(:,startingIndx +10) = p%WAMIT(2)%SS_Rdtn%B(:,4)
         ! dXdu(:,startingIndx +11) = p%WAMIT(2)%SS_Rdtn%B(:,5)
         ! dXdu(:,startingIndx +12) = p%WAMIT(2)%SS_Rdtn%B(:,6)

         
         k=0
         offsetI=0
         ! First set all translationalVel components
         do j = 1, p%nWAMITObj
            do i = 1,p%WAMIT(j)%SS_Rdtn%numStates
               dXdu(startingI+offsetI+i,startingJ+k+1) = p%WAMIT(j)%SS_Rdtn%B(i,1) 
               dXdu(startingI+offsetI+i,startingJ+k+2) = p%WAMIT(j)%SS_Rdtn%B(i,2)
               dXdu(startingI+offsetI+i,startingJ+k+3) = p%WAMIT(j)%SS_Rdtn%B(i,3) 
            end do
            k = k + 3
            offsetI = offsetI + p%WAMIT(j)%SS_Rdtn%numStates
         end do
         ! Now set all rotationalVel components
         offsetI=0
         do j = 1, p%nWAMITObj
            do i = 1,p%WAMIT(j)%SS_Rdtn%numStates
               dXdu(startingI+offsetI+i,startingJ+k+1) = p%WAMIT(1)%SS_Rdtn%B(i,4)
               dXdu(startingI+offsetI+i,startingJ+k+2) = p%WAMIT(1)%SS_Rdtn%B(i,5)
               dXdu(startingI+offsetI+i,startingJ+k+3) = p%WAMIT(1)%SS_Rdtn%B(i,6)   
            end do
            k = k + 3
            offsetI = offsetI + p%WAMIT(j)%SS_Rdtn%numStates
         end do
      end if   
      
   END IF

   
   
   IF ( PRESENT( dXddu ) ) THEN
      if (allocated(dXddu)) deallocate(dXddu)
   END IF

   IF ( PRESENT( dZdu ) ) THEN
      if (allocated(dZdu)) deallocate(dZdu)
   END IF
   
   call cleanup()
   
contains
   subroutine cleanup()
      call HydroDyn_DestroyOutput(       y_p, ErrStat2, ErrMsg2 )
      call HydroDyn_DestroyOutput(       y_m, ErrStat2, ErrMsg2 )
      call HydroDyn_DestroyContState(    x_p, ErrStat2, ErrMsg2 )
      call HydroDyn_DestroyContState(    x_m, ErrStat2, ErrMsg2 )
      call HydroDyn_DestroyInput(  u_perturb, ErrStat2, ErrMsg2 )
   end subroutine cleanup
   
END SUBROUTINE HD_JacobianPInput
!----------------------------------------------------------------------------------------------------------------------------------
!> Routine to compute the Jacobians of the output (Y), continuous- (X), discrete- (Xd), and constraint-state (Z) functions
!! with respect to the continuous states (x). The partial derivatives dY/dx, dX/dx, dXd/dx, and dZ/dx are returned.
SUBROUTINE HD_JacobianPContState( t, u, p, x, xd, z, OtherState, y, m, ErrStat, ErrMsg, dYdx, dXdx, dXddx, dZdx )
!..................................................................................................................................

   REAL(DbKi),                           INTENT(IN   )           :: t          !< Time in seconds at operating point
   TYPE(HydroDyn_InputType),                   INTENT(INOUT)           :: u          !< Inputs at operating point (may change to inout if a mesh copy is required)
   TYPE(HydroDyn_ParameterType),               INTENT(IN   )           :: p          !< Parameters
   TYPE(HydroDyn_ContinuousStateType),         INTENT(IN   )           :: x          !< Continuous states at operating point
   TYPE(HydroDyn_DiscreteStateType),           INTENT(IN   )           :: xd         !< Discrete states at operating point
   TYPE(HydroDyn_ConstraintStateType),         INTENT(IN   )           :: z          !< Constraint states at operating point
   TYPE(HydroDyn_OtherStateType),              INTENT(IN   )           :: OtherState !< Other states at operating point
   TYPE(HydroDyn_OutputType),                  INTENT(INOUT)           :: y          !< Output (change to inout if a mesh copy is required);
                                                                               !!   Output fields are not used by this routine, but type is   
                                                                               !!   available here so that mesh parameter information (i.e.,  
                                                                               !!   connectivity) does not have to be recalculated for dYdu.
   TYPE(HydroDyn_MiscVarType),                 INTENT(INOUT)           :: m          !< Misc/optimization variables
   INTEGER(IntKi),                       INTENT(  OUT)           :: ErrStat    !< Error status of the operation
   CHARACTER(*),                         INTENT(  OUT)           :: ErrMsg     !< Error message if ErrStat /= ErrID_None
   REAL(R8Ki), ALLOCATABLE, OPTIONAL,    INTENT(INOUT)           :: dYdx(:,:)  !< Partial derivatives of output functions (Y) with respect 
                                                                               !!   to the continuous states (x) [intent in to avoid deallocation]
   REAL(R8Ki), ALLOCATABLE, OPTIONAL,    INTENT(INOUT)           :: dXdx(:,:)  !< Partial derivatives of continuous state functions (X) with respect 
                                                                               !!   to the continuous states (x) [intent in to avoid deallocation]
   REAL(R8Ki), ALLOCATABLE, OPTIONAL,    INTENT(INOUT)           :: dXddx(:,:) !< Partial derivatives of discrete state functions (Xd) with respect 
                                                                               !!   to the continuous states (x) [intent in to avoid deallocation]
   REAL(R8Ki), ALLOCATABLE, OPTIONAL,    INTENT(INOUT)           :: dZdx(:,:)  !< Partial derivatives of constraint state functions (Z) with respect 
                                                                               !!   to the continuous states (x) [intent in to avoid deallocation]
   
      ! local variables
   TYPE(HydroDyn_OutputType)                               :: y_p
   TYPE(HydroDyn_OutputType)                               :: y_m
   TYPE(HydroDyn_ContinuousStateType)                      :: x_p
   TYPE(HydroDyn_ContinuousStateType)                      :: x_m
   TYPE(HydroDyn_ContinuousStateType)                      :: x_perturb
   REAL(R8Ki)                                        :: delta        ! delta change in input or state
   INTEGER(IntKi)                                    :: i, j, k, sOffset
   
   INTEGER(IntKi)                                    :: ErrStat2
   CHARACTER(ErrMsgLen)                              :: ErrMsg2
   CHARACTER(*), PARAMETER                           :: RoutineName = 'HD_JacobianPContState'
   
   
      ! Initialize ErrStat

   ErrStat = ErrID_None
   ErrMsg  = ''

   ! Calculate the partial derivative of the output functions (Y) with respect to the continuous states (x) here:
   
      
      ! make a copy of the continuous states to perturb
   call HydroDyn_CopyContState( x, x_perturb, MESH_NEWCOPY, ErrStat2, ErrMsg2)
      call SetErrStat(ErrStat2,ErrMsg2,ErrStat,ErrMsg,RoutineName)
      if (ErrStat>=AbortErrLev) then
         call cleanup()
         return
      end if

   IF ( PRESENT( dYdx ) ) THEN

      
      ! allocate dYdx if necessary
      if (.not. allocated(dYdx)) then
         call AllocAry(dYdx, p%Jac_ny, p%totalStates, 'dYdx', ErrStat2, ErrMsg2)
         call SetErrStat(ErrStat2,ErrMsg2,ErrStat,ErrMsg,RoutineName)
         if (ErrStat>=AbortErrLev) then
            call cleanup()
            return
         end if
      end if
      
         ! make a copy of outputs because we will need two for the central difference computations (with orientations)
      call HydroDyn_CopyOutput( y, y_p, MESH_NEWCOPY, ErrStat2, ErrMsg2)
         call SetErrStat(ErrStat2,ErrMsg2,ErrStat,ErrMsg,RoutineName)
      call HydroDyn_CopyOutput( y, y_m, MESH_NEWCOPY, ErrStat2, ErrMsg2)
         call SetErrStat(ErrStat2,ErrMsg2,ErrStat,ErrMsg,RoutineName)
         if (ErrStat>=AbortErrLev) then
            call cleanup()
            return
         end if
         
         
      do i=1,p%totalStates

            ! get x_op + delta x
         call HydroDyn_CopyContState( x, x_perturb, MESH_UPDATECOPY, ErrStat2, ErrMsg2 )
            call SetErrStat(ErrStat2,ErrMsg2,ErrStat,ErrMsg,RoutineName) ! we shouldn't have any errors about allocating memory here so I'm not going to return-on-error until later            
         call HD_Perturb_x( p, i, 1, x_perturb, delta )

            ! compute y at x_op + delta x
         call HydroDyn_CalcOutput( t, u, p, x_perturb, xd, z, OtherState, y_p, m, ErrStat2, ErrMsg2 ) 
            call SetErrStat(ErrStat2,ErrMsg2,ErrStat,ErrMsg,RoutineName) ! we shouldn't have any errors about allocating memory here so I'm not going to return-on-error until later            
         
            
            ! get x_op - delta x
         call HydroDyn_CopyContState( x, x_perturb, MESH_UPDATECOPY, ErrStat2, ErrMsg2 )
            call SetErrStat(ErrStat2,ErrMsg2,ErrStat,ErrMsg,RoutineName) ! we shouldn't have any errors about allocating memory here so I'm not going to return-on-error until later
         call HD_Perturb_x( p, i, -1, x_perturb, delta )
         
            ! compute y at x_op - delta x
         call HydroDyn_CalcOutput( t, u, p, x_perturb, xd, z, OtherState, y_m, m, ErrStat2, ErrMsg2 ) 
            call SetErrStat(ErrStat2,ErrMsg2,ErrStat,ErrMsg,RoutineName) ! we shouldn't have any errors about allocating memory here so I'm not going to return-on-error until later            
         
            
            ! get central difference:            
         call Compute_dY( p, y_p, y_m, delta, dYdx(:,i) )
         
      end do
      
      if (ErrStat>=AbortErrLev) then
         call cleanup()
         return
      end if
      call HydroDyn_DestroyOutput( y_p, ErrStat2, ErrMsg2 ) ! we don't need this any more
      call HydroDyn_DestroyOutput( y_m, ErrStat2, ErrMsg2 ) ! we don't need this any more
      
   END IF

   IF ( PRESENT( dXdx ) ) THEN

      ! Calculate the partial derivative of the continuous state functions (X) with respect to the continuous states (x) here:

      ! allocate dXdu if necessary
      if (.not. allocated(dXdx)) then
         call AllocAry(dXdx, p%totalStates, p%totalStates, 'dXdx', ErrStat2, ErrMsg2)
         call SetErrStat(ErrStat2,ErrMsg2,ErrStat,ErrMsg,RoutineName)
         if (ErrStat>=AbortErrLev) then
            call cleanup()
            return
         end if
      end if
      dXdx = 0.0_R8Ki
      
      ! Analytical Jacobians from State-space models
      if ( p%totalExctnStates > 0 ) then
         sOffset = 0
         do k=1,p%nWAMITObj
            do j=1,p%WAMIT(k)%SS_Exctn%numStates   
               do i=1,p%WAMIT(k)%SS_Exctn%numStates ! Loop through all active (enabled) DOFs
                  dXdx(i+sOffset, j+sOffset) = p%WAMIT(k)%SS_Exctn%A(i,j)
               end do
            end do
            sOffset = sOffset + p%WAMIT(k)%SS_Exctn%numStates
         end do
      end if
      if ( p%totalRdtnStates > 0 ) then
         sOffset = 0
         do k=1,p%nWAMITObj
            do j=1,p%WAMIT(k)%SS_Rdtn%numStates   
               do i=1,p%WAMIT(k)%SS_Rdtn%numStates ! Loop through all active (enabled) DOFs
                  dXdx(i+p%totalExctnStates+sOffset, j+p%totalExctnStates+sOffset) = p%WAMIT(k)%SS_Rdtn%A(i,j)
               end do
            end do
            sOffset = sOffset + p%WAMIT(k)%SS_Rdtn%numStates
         end do
      end if
      
   END IF

   IF ( PRESENT( dXddx ) ) THEN
      if (allocated(dXddx)) deallocate(dXddx)
   END IF

   IF ( PRESENT( dZdx ) ) THEN
      if (allocated(dZdx)) deallocate(dZdx)
   END IF

   call cleanup()
   
contains
   subroutine cleanup()
      call HydroDyn_DestroyOutput(         y_p, ErrStat2, ErrMsg2 )
      call HydroDyn_DestroyOutput(         y_m, ErrStat2, ErrMsg2 )
      call HydroDyn_DestroyContState(      x_p, ErrStat2, ErrMsg2 )
      call HydroDyn_DestroyContState(      x_m, ErrStat2, ErrMsg2 )
      call HydroDyn_DestroyContState(x_perturb, ErrStat2, ErrMsg2 )
   end subroutine cleanup

END SUBROUTINE HD_JacobianPContState
!----------------------------------------------------------------------------------------------------------------------------------
!> Routine to compute the Jacobians of the output (Y), continuous- (X), discrete- (Xd), and constraint-state (Z) functions
!! with respect to the discrete states (xd). The partial derivatives dY/dxd, dX/dxd, dXd/dxd, and dZ/dxd are returned.
SUBROUTINE HD_JacobianPDiscState( t, u, p, x, xd, z, OtherState, y, m, ErrStat, ErrMsg, dYdxd, dXdxd, dXddxd, dZdxd )
!..................................................................................................................................

   REAL(DbKi),                           INTENT(IN   )           :: t          !< Time in seconds at operating point
   TYPE(HydroDyn_InputType),                   INTENT(INOUT)           :: u          !< Inputs at operating point (may change to inout if a mesh copy is required)
   TYPE(HydroDyn_ParameterType),               INTENT(IN   )           :: p          !< Parameters
   TYPE(HydroDyn_ContinuousStateType),         INTENT(IN   )           :: x          !< Continuous states at operating point
   TYPE(HydroDyn_DiscreteStateType),           INTENT(IN   )           :: xd         !< Discrete states at operating point
   TYPE(HydroDyn_ConstraintStateType),         INTENT(IN   )           :: z          !< Constraint states at operating point
   TYPE(HydroDyn_OtherStateType),              INTENT(IN   )           :: OtherState !< Other states at operating point
   TYPE(HydroDyn_OutputType),                  INTENT(INOUT)           :: y          !< Output (change to inout if a mesh copy is required);
                                                                               !!   Output fields are not used by this routine, but type is   
                                                                               !!   available here so that mesh parameter information (i.e.,  
                                                                               !!   connectivity) does not have to be recalculated for dYdu.
   TYPE(HydroDyn_MiscVarType),                 INTENT(INOUT)           :: m          !< Misc/optimization variables
   INTEGER(IntKi),                       INTENT(  OUT)           :: ErrStat    !< Error status of the operation
   CHARACTER(*),                         INTENT(  OUT)           :: ErrMsg     !< Error message if ErrStat /= ErrID_None
   REAL(R8Ki), ALLOCATABLE, OPTIONAL,    INTENT(INOUT)           :: dYdxd(:,:) !< Partial derivatives of output functions
                                                                               !!  (Y) with respect to the discrete
                                                                               !!  states (xd) [intent in to avoid deallocation]
   REAL(R8Ki), ALLOCATABLE, OPTIONAL,    INTENT(INOUT)           :: dXdxd(:,:) !< Partial derivatives of continuous state
                                                                               !!   functions (X) with respect to the
                                                                               !!   discrete states (xd) [intent in to avoid deallocation]
   REAL(R8Ki), ALLOCATABLE, OPTIONAL,    INTENT(INOUT)           :: dXddxd(:,:)!< Partial derivatives of discrete state
                                                                               !!   functions (Xd) with respect to the
                                                                               !!   discrete states (xd) [intent in to avoid deallocation]
   REAL(R8Ki), ALLOCATABLE, OPTIONAL,    INTENT(INOUT)           :: dZdxd(:,:) !< Partial derivatives of constraint state
                                                                               !!   functions (Z) with respect to the
                                                                               !!   discrete states (xd) [intent in to avoid deallocation]


      ! Initialize ErrStat

   ErrStat = ErrID_None
   ErrMsg  = ''


   IF ( PRESENT( dYdxd ) ) THEN

      ! Calculate the partial derivative of the output functions (Y) with respect to the discrete states (xd) here:

      ! allocate and set dYdxd

   END IF

   IF ( PRESENT( dXdxd ) ) THEN

      ! Calculate the partial derivative of the continuous state functions (X) with respect to the discrete states (xd) here:

      ! allocate and set dXdxd

   END IF

   IF ( PRESENT( dXddxd ) ) THEN

      ! Calculate the partial derivative of the discrete state functions (Xd) with respect to the discrete states (xd) here:

      ! allocate and set dXddxd

   END IF

   IF ( PRESENT( dZdxd ) ) THEN

      ! Calculate the partial derivative of the constraint state functions (Z) with respect to the discrete states (xd) here:

      ! allocate and set dZdxd

   END IF


END SUBROUTINE HD_JacobianPDiscState
!----------------------------------------------------------------------------------------------------------------------------------
!> Routine to compute the Jacobians of the output (Y), continuous- (X), discrete- (Xd), and constraint-state (Z) functions
!! with respect to the constraint states (z). The partial derivatives dY/dz, dX/dz, dXd/dz, and dZ/dz are returned.
SUBROUTINE HD_JacobianPConstrState( t, u, p, x, xd, z, OtherState, y, m, ErrStat, ErrMsg, dYdz, dXdz, dXddz, dZdz )
!..................................................................................................................................

   REAL(DbKi),                           INTENT(IN   )           :: t          !< Time in seconds at operating point
   TYPE(HydroDyn_InputType),                   INTENT(INOUT)           :: u          !< Inputs at operating point (may change to inout if a mesh copy is required)
   TYPE(HydroDyn_ParameterType),               INTENT(IN   )           :: p          !< Parameters
   TYPE(HydroDyn_ContinuousStateType),         INTENT(IN   )           :: x          !< Continuous states at operating point
   TYPE(HydroDyn_DiscreteStateType),           INTENT(IN   )           :: xd         !< Discrete states at operating point
   TYPE(HydroDyn_ConstraintStateType),         INTENT(IN   )           :: z          !< Constraint states at operating point
   TYPE(HydroDyn_OtherStateType),              INTENT(IN   )           :: OtherState !< Other states at operating point
   TYPE(HydroDyn_OutputType),                  INTENT(INOUT)           :: y          !< Output (change to inout if a mesh copy is required);
                                                                               !!   Output fields are not used by this routine, but type is   
                                                                               !!   available here so that mesh parameter information (i.e.,  
                                                                               !!   connectivity) does not have to be recalculated for dYdu.
   TYPE(HydroDyn_MiscVarType),                 INTENT(INOUT)           :: m          !< Misc/optimization variables
   INTEGER(IntKi),                       INTENT(  OUT)           :: ErrStat    !< Error status of the operation
   CHARACTER(*),                         INTENT(  OUT)           :: ErrMsg     !< Error message if ErrStat /= ErrID_None
   REAL(R8Ki), ALLOCATABLE, OPTIONAL,    INTENT(INOUT)           :: dYdz(:,:)  !< Partial derivatives of output functions (Y) with respect 
                                                                               !!  to the constraint states (z) [intent in to avoid deallocation]
   REAL(R8Ki), ALLOCATABLE, OPTIONAL,    INTENT(INOUT)           :: dXdz(:,:)  !< Partial derivatives of continuous state functions (X) with respect 
                                                                               !!  to the constraint states (z) [intent in to avoid deallocation]
   REAL(R8Ki), ALLOCATABLE, OPTIONAL,    INTENT(INOUT)           :: dXddz(:,:) !< Partial derivatives of discrete state functions (Xd) with respect 
                                                                               !!  to the constraint states (z) [intent in to avoid deallocation]
   REAL(R8Ki), ALLOCATABLE, OPTIONAL,    INTENT(INOUT)           :: dZdz(:,:)  !< Partial derivatives of constraint state functions (Z) with respect 
                                                                               !! to the constraint states (z) [intent in to avoid deallocation]


      ! Initialize ErrStat

   ErrStat = ErrID_None
   ErrMsg  = ''

   IF ( PRESENT( dYdz ) ) THEN

         ! Calculate the partial derivative of the output functions (Y) with respect to the constraint states (z) here:

      ! allocate and set dYdz

   END IF

   IF ( PRESENT( dXdz ) ) THEN

         ! Calculate the partial derivative of the continuous state functions (X) with respect to the constraint states (z) here:

      ! allocate and set dXdz

   END IF

   IF ( PRESENT( dXddz ) ) THEN

         ! Calculate the partial derivative of the discrete state functions (Xd) with respect to the constraint states (z) here:

      ! allocate and set dXddz

   END IF

   IF ( PRESENT( dZdz ) ) THEN

         ! Calculate the partial derivative of the constraint state functions (Z) with respect to the constraint states (z) here:

      ! allocate and set dZdz

   END IF


END SUBROUTINE HD_JacobianPConstrState
!++++++++++++++++++++++++++++++++++++++++++++++++++++++++++++++++++++++++++++++++++++++++++++++++++++++++++++++++++++++++++++++++++

!----------------------------------------------------------------------------------------------------------------------------------
!> This routine initializes the Jacobian parameters and initialization outputs for the linearized outputs.
SUBROUTINE HD_Init_Jacobian_y( p, y, InitOut, ErrStat, ErrMsg)

   TYPE(HydroDyn_ParameterType)            , INTENT(INOUT) :: p                     !< parameters
   TYPE(HydroDyn_OutputType)               , INTENT(IN   ) :: y                     !< outputs
   TYPE(HydroDyn_InitOutputType)           , INTENT(INOUT) :: InitOut               !< Output for initialization routine   
   
   INTEGER(IntKi)                    , INTENT(  OUT) :: ErrStat               !< Error status of the operation
   CHARACTER(*)                      , INTENT(  OUT) :: ErrMsg                !< Error message if ErrStat /= ErrID_None
   
      ! local variables:
   INTEGER(IntKi)                :: i,index_last, index_next
   INTEGER(IntKi)                                    :: ErrStat2
   CHARACTER(ErrMsgLen)                              :: ErrMsg2
   CHARACTER(*), PARAMETER                           :: RoutineName = 'HD_Init_Jacobian_y'
   
   
   
   ErrStat = ErrID_None
   ErrMsg  = ""
   
   
      ! determine how many outputs there are in the Jacobians      
   p%Jac_ny = 0         
   if ( y%Morison%Mesh%Committed ) then
      p%Jac_ny = p%Jac_ny + y%Morison%Mesh%NNodes * 6        ! 3 Force, Moment, at each node on the morison mesh       
   end if
   if ( y%WAMITMesh%Committed ) then
      p%Jac_ny = p%Jac_ny + y%WAMITMesh%NNodes    * 6        ! 3 Force, Moment, at the WAMIT reference Point(s)
   end if
   
   p%Jac_ny = p%Jac_ny + p%NumTotalOuts                      ! WriteOutput values 
      

      !.................   
      ! set linearization output names:
      !.................   
   CALL AllocAry(InitOut%LinNames_y, p%Jac_ny, 'LinNames_y', ErrStat2, ErrMsg2); CALL SetErrStat(ErrStat2, ErrMsg2, ErrStat, ErrMsg, RoutineName)
   ! We do not need RotFrame_y for this module and the glue code with handle the fact that we did not allocate the array and hence set all values to false at the glue-code level
   ! Same with RotFrame_x
   !CALL AllocAry(InitOut%RotFrame_y, p%Jac_ny, 'RotFrame_y', ErrStat2, ErrMsg2); CALL SetErrStat(ErrStat2, ErrMsg2, ErrStat, ErrMsg, RoutineName)
   if (ErrStat >= AbortErrLev) return
   
   
      
   
   index_next = 1
   if ( y%Morison%Mesh%Committed ) then
      index_last = index_next
      call PackLoadMesh_Names(y%Morison%Mesh, 'MorisonLoads', InitOut%LinNames_y, index_next)
   end if

   if ( y%WAMITMesh%Committed ) then
      index_last = index_next
      call PackLoadMesh_Names(y%WAMITMesh, 'WAMITLoads', InitOut%LinNames_y, index_next)
   end if
   
   index_last = index_next
         
   do i=1,p%NumTotalOuts
      InitOut%LinNames_y(i+index_next-1) = trim(InitOut%WriteOutputHdr(i))//', '//trim(InitOut%WriteOutputUnt(i)) !trim(p%OutParam(i)%Name)//', '//p%OutParam(i)%Units
   end do   
   
     
   
END SUBROUTINE HD_Init_Jacobian_y

!----------------------------------------------------------------------------------------------------------------------------------
!> This routine initializes the Jacobian parameters and initialization outputs for the linearized continuous states.
SUBROUTINE HD_Init_Jacobian_x( p, InitOut, ErrStat, ErrMsg)

   TYPE(HydroDyn_ParameterType)            , INTENT(INOUT) :: p                     !< parameters
   TYPE(HydroDyn_InitOutputType)           , INTENT(INOUT) :: InitOut               !< Output for initialization routine   
   
   INTEGER(IntKi)                    , INTENT(  OUT) :: ErrStat               !< Error status of the operation
   CHARACTER(*)                      , INTENT(  OUT) :: ErrMsg                !< Error message if ErrStat /= ErrID_None
   
   INTEGER(IntKi)                                    :: ErrStat2
   CHARACTER(ErrMsgLen)                              :: ErrMsg2
   CHARACTER(*), PARAMETER                           :: RoutineName = 'HD_Init_Jacobian_x'
   
      ! local variables:
   INTEGER(IntKi)                :: i, j, k, l, spdof, indx
   CHARACTER(10)                 :: dofLabels(6)
   ErrStat = ErrID_None
   ErrMsg  = ""
   indx = 1
   
   ! Need to determine how many wamit body objects there are
   p%totalExctnStates = 0
   p%totalRdtnStates = 0
   do j = 1, p%nWAMITObj
      p%totalExctnStates = p%totalExctnStates + p%WAMIT(j)%SS_Exctn%numStates  !numStates defaults to zero in the case where ExctnMod = 0 instead of 2
      p%totalRdtnStates  = p%totalRdtnStates  + p%WAMIT(j)%SS_Rdtn%numStates   !numStates defaults to zero in the case where RdtnMod  = 0 instead of 2
   end do
   p%totalStates = p%totalExctnStates + p%totalRdtnStates
   
   if ( p%totalStates == 0 ) return  ! No states, so return and do not allocate the following arrays.  This lets the glue-code know that the module does not have states
   
      ! allocate space for the row/column names and for perturbation sizes
   call allocAry(p%dx,                 p%totalStates, 'p%dx',         ErrStat2, ErrMsg2); call SetErrStat(ErrStat2, ErrMsg2, ErrStat, ErrMsg, RoutineName)
   call AllocAry(InitOut%LinNames_x,   p%totalStates, 'LinNames_x'  , ErrStat2, ErrMsg2); call SetErrStat(ErrStat2, ErrMsg2, ErrStat, ErrMsg, RoutineName)
   CALL AllocAry(InitOut%DerivOrder_x, p%totalStates, 'DerivOrder_x', ErrStat2, ErrMsg2); CALL SetErrStat(ErrStat2, ErrMsg2, ErrStat, ErrMsg, RoutineName)
      if (ErrStat >= AbortErrLev) return
   
      ! All Hydrodyn continuous states are max order = 1
   if ( allocated(InitOut%DerivOrder_x) ) InitOut%DerivOrder_x = 1
   
   ! set perturbation sizes: p%dx
   k = 1
   do j = 1, p%nWAMITObj
      do i = 1, p%WAMIT(j)%SS_Exctn%numStates    
         p%dx(k)  = 20000.0_R8Ki * D2R_D 
         k=k+1
      end do
   end do
   do j = 1, p%nWAMITObj
      do i = 1, p%WAMIT(j)%SS_Rdtn%numStates
         p%dx(k)  = 2.0_R8Ki * D2R_D 
         k=k+1
      end do
   end do

   !----------------
   ! SS_Exctn states

   dofLabels = (/'PtfmSg    ','PtfmSw    ','PtfmHv    ','PtfmR     ','PtfmP     ','PtfmY     '/)
   if (p%totalExctnStates>0) then
      do l=1,p%nWAMITObj
         ! set linearization state names:   
         do j = 1, 6
            spdof = p%WAMIT(l)%SS_Exctn%spdof(j)
            if ( p%NBodyMod == 1 ) then
               do i = 1,spdof
                  InitOut%LinNames_x(indx) = 'Exctn'//trim(dofLabels(j))//trim(num2lstr(i))
                  indx = indx + 1
               end do
            else  
               do i = 1,spdof
                  InitOut%LinNames_x(indx) = 'B'//trim(num2lstr(l))//'Exctn'//trim(dofLabels(j))//trim(num2lstr(i))
                  indx = indx + 1
               end do
            end if
         end do
      end do
   endif

   !----------------
   ! SS_Rdtn states

   if (p%totalRdtnStates>0) then
      do l=1,p%nWAMITObj
         ! set linearization state names:   
         do j = 1, 6
            spdof = p%WAMIT(l)%SS_Rdtn%spdof(j)
            if ( p%NBodyMod == 1 ) then
               do i = 1,spdof
                  InitOut%LinNames_x(indx) = 'Rdtn'//trim(dofLabels(j))//trim(num2lstr(i))
                  indx = indx + 1
               end do
            else  
               do i = 1,spdof
                  InitOut%LinNames_x(indx) = 'B'//trim(num2lstr(l))//'Rdtn'//trim(dofLabels(j))//trim(num2lstr(i))
                  indx = indx + 1
               end do
            end if
         end do
      end do
   endif
END SUBROUTINE HD_Init_Jacobian_x
!----------------------------------------------------------------------------------------------------------------------------------
!> This routine initializes the array that maps rows/columns of the Jacobian to specific mesh fields.
!! Do not change the order of this packing without changing corresponding linearization routines !
SUBROUTINE HD_Init_Jacobian( p, u, y, InitOut, ErrStat, ErrMsg)

   TYPE(HydroDyn_ParameterType)            , INTENT(INOUT) :: p                     !< parameters
   TYPE(HydroDyn_InputType)                , INTENT(IN   ) :: u                     !< inputs
   TYPE(HydroDyn_OutputType)               , INTENT(IN   ) :: y                     !< outputs
   TYPE(HydroDyn_InitOutputType)           , INTENT(INOUT) :: InitOut               !< Output for initialization routine   
   INTEGER(IntKi)                    , INTENT(  OUT) :: ErrStat               !< Error status of the operation
   CHARACTER(*)                      , INTENT(  OUT) :: ErrMsg                !< Error message if ErrStat /= ErrID_None
   
   INTEGER(IntKi)                                    :: ErrStat2
   CHARACTER(ErrMsgLen)                              :: ErrMsg2
   CHARACTER(*), PARAMETER                           :: RoutineName = 'HD_Init_Jacobian'
   
      ! local variables:
   INTEGER(IntKi)                :: i, j, index, nu, i_meshField, m, meshFieldCount
   REAL(R8Ki)                    :: perturb_t, perturb
   LOGICAL                       :: FieldMask(FIELDMASK_SIZE)   ! flags to determine if this field is part of the packing

   
   
   ErrStat = ErrID_None
   ErrMsg  = ""
         
   
   call HD_Init_Jacobian_y( p, y, InitOut, ErrStat2, ErrMsg2)
      call SetErrStat(ErrStat2, ErrMsg2, ErrStat, ErrMsg, RoutineName)
         
   call HD_Init_Jacobian_x( p, InitOut, ErrStat2, ErrMsg2)      
      call SetErrStat(ErrStat2, ErrMsg2, ErrStat, ErrMsg, RoutineName)
   
      
      
      ! determine how many inputs there are in the Jacobians
   nu = 0;
   if ( u%Morison%Mesh%Committed ) then
      nu = u%Morison%Mesh%NNodes   * 18   ! 3 TranslationDisp, Orientation, TranslationVel, RotationVel, TranslationAcc, and RotationAcc at each node     
   end if
   if ( u%WAMITMesh%Committed ) then
      nu = nu + u%WAMITMesh%NNodes * 18   ! 3 TranslationDisp, Orientation, TranslationVel, RotationVel, TranslationAcc, and RotationAcc at each node     
   end if
   
   nu = nu + u%PRPMesh%NNodes * 18   ! 3 TranslationDisp, Orientation, TranslationVel, RotationVel, TranslationAcc, and RotationAcc at each node
   
   ! DO NOT Add the extended input WaveElev0 when computing the size of p%Jac_u_indx
      
         
   ! note: all other inputs are ignored
      
   !....................                        
   ! fill matrix to store index to help us figure out what the ith value of the u vector really means
   ! (see hydrodyn::HD_perturb_u ... these MUST match )
   ! column 1 indicates module's mesh and field
   ! column 2 indicates the first index of the acceleration/load field
   ! column 3 is the node
   !....................
      
   !...............
   ! HD input mappings stored in p%Jac_u_indx:   
   !...............
   call AllocAry(p%Jac_u_indx, nu, 3, 'p%Jac_u_indx', ErrStat2, ErrMsg2)
      call SetErrStat(ErrStat2, ErrMsg2, ErrStat, ErrMsg, RoutineName)   
   if (ErrStat >= AbortErrLev) return
     
   index = 1
   meshFieldCount = 0
   
   if ( u%Morison%Mesh%Committed ) then
      !Module/Mesh/Field: u%Morison%Mesh%TranslationDisp  = 1;
      !Module/Mesh/Field: u%Morison%Mesh%Orientation      = 2;
      !Module/Mesh/Field: u%Morison%Mesh%TranslationVel   = 3;
      !Module/Mesh/Field: u%Morison%Mesh%RotationVel      = 4;
      !Module/Mesh/Field: u%Morison%Mesh%TranslationAcc   = 5;
      !Module/Mesh/Field: u%Morison%Mesh%RotationAcc      = 6;
         
      do i_meshField = 1,6
         do i=1,u%Morison%Mesh%NNodes
            do j=1,3
               p%Jac_u_indx(index,1) =  i_meshField  !Module/Mesh/Field: u%Morison%Mesh%{TranslationDisp/Orientation/TranslationVel/RotationVel/TranslationAcc/RotationAcc} = m
               p%Jac_u_indx(index,2) =  j !index:  j
               p%Jac_u_indx(index,3) =  i !Node:   i
               index = index + 1
            end do !j      
         end do !i   
            
      end do !i_meshField                                             
      meshFieldCount = 6 
         
   end if
   
   if ( u%WAMITMesh%Committed ) then      
      !Module/Mesh/Field: u%WAMITMesh%TranslationDisp  = 7   or 1;
      !Module/Mesh/Field: u%WAMITMesh%Orientation      = 8   or 2;
      !Module/Mesh/Field: u%WAMITMesh%TranslationVel   = 9   or 3;
      !Module/Mesh/Field: u%WAMITMesh%RotationVel      = 10  or 4;
      !Module/Mesh/Field: u%WAMITMesh%TranslationAcc   = 11  or 5;
      !Module/Mesh/Field: u%WAMITMesh%RotationAcc      = 12  or 6;
      do i_meshField = 1,6
         do i=1,u%WAMITMesh%NNodes
            do j=1,3
               p%Jac_u_indx(index,1) =  meshFieldCount + i_meshField 
               p%Jac_u_indx(index,2) =  j !index:  j
               p%Jac_u_indx(index,3) =  i !Node:   i
               index = index + 1
            end do !j      
         end do !i         
      end do !i_meshField   
      meshFieldCount = meshFieldCount + 6 
   end if
   
   !Module/Mesh/Field: u%PRPMesh%TranslationDisp  = 13 or 7  or 1;
   !Module/Mesh/Field: u%PRPMesh%Orientation      = 14 or 8  or 2;
   !Module/Mesh/Field: u%PRPMesh%TranslationVel   = 15 or 9  or 3;
   !Module/Mesh/Field: u%PRPMesh%RotationVel      = 16 or 10 or 4;
   !Module/Mesh/Field: u%PRPMesh%TranslationAcc   = 17 or 11 or 5;
   !Module/Mesh/Field: u%PRPMesh%RotationAcc      = 18 or 12 or 6;
   do i_meshField = 1,6
      do i=1,u%PRPMesh%NNodes
         do j=1,3
            p%Jac_u_indx(index,1) =  meshFieldCount + i_meshField 
            p%Jac_u_indx(index,2) =  j !index:  j
            p%Jac_u_indx(index,3) =  i !Node:   i
            index = index + 1
         end do !j      
      end do !i         
   end do !i_meshField  
   meshFieldCount = meshFieldCount + 6 
   
   !................
   ! input perturbations, du:
   !................
   
   call AllocAry(p%du, meshFieldCount, 'p%du', ErrStat2, ErrMsg2) ! number of unique values in p%Jac_u_indx(:,1)
      call SetErrStat(ErrStat2, ErrMsg2, ErrStat, ErrMsg, RoutineName)      
   if (ErrStat >= AbortErrLev) return
  
   
   perturb_t = 0.02_ReKi*D2R * max(p%WtrDpth,1.0_ReKi) ! translation input scaling  
   perturb   = 2*D2R                 ! rotational input scaling
   
   index = 0
   if ( u%Morison%Mesh%Committed ) then     
      p%du(1) = perturb_t                    ! u%Morison%Mesh%TranslationDisp 
      p%du(2) = perturb                      ! u%Morison%Mesh%Orientation     
      p%du(3) = perturb_t                    ! u%Morison%Mesh%TranslationVel  
      p%du(4) = perturb                      ! u%Morison%Mesh%RotationVel
      p%du(5) = perturb_t                    ! u%Morison%Mesh%TranslationAcc      
      p%du(6) = perturb                      ! u%Morison%Mesh%RotationAcc    
      index = 6     
   end if
   
   if ( u%WAMITMesh%Committed ) then    
      p%du(index + 1) = perturb_t            ! u%WAMITMesh%TranslationDisp 
      p%du(index + 2) = perturb              ! u%WAMITMesh%Orientation     
      p%du(index + 3) = perturb_t            ! u%WAMITMesh%TranslationVel  
      p%du(index + 4) = perturb              ! u%WAMITMesh%RotationVel
      p%du(index + 5) = perturb_t            ! u%WAMITMesh%TranslationAcc   
      p%du(index + 6) = perturb              ! u%WAMITMesh%RotationAcc    
      index = index + 6
   end if
   
   p%du(index + 1) = perturb_t               ! u%PRPMesh%TranslationDisp 
   p%du(index + 2) = perturb                 ! u%PRPMesh%Orientation     
   p%du(index + 3) = perturb_t               ! u%PRPMesh%TranslationVel  
   p%du(index + 4) = perturb                 ! u%PRPMesh%RotationVel
   p%du(index + 5) = perturb_t               ! u%PRPMesh%TranslationAcc   
   p%du(index + 6) = perturb                 ! u%PRPMesh%RotationAcc    
   
   !................
   ! names of the columns, InitOut%LinNames_u:
   !................
   call AllocAry(InitOut%LinNames_u, nu+1, 'LinNames_u', ErrStat2, ErrMsg2); call SetErrStat(ErrStat2, ErrMsg2, ErrStat, ErrMsg, RoutineName)
   ! We do not need RotFrame_u for this module and the glue code with handle the fact that we did not allocate the array and hence set all values to false at the glue-code level
   !call AllocAry(InitOut%RotFrame_u, nu+1, 'RotFrame_u', ErrStat2, ErrMsg2); call SetErrStat(ErrStat2, ErrMsg2, ErrStat, ErrMsg, RoutineName)
   
   call AllocAry(InitOut%IsLoad_u,   nu+1, 'IsLoad_u',   ErrStat2, ErrMsg2); call SetErrStat(ErrStat2, ErrMsg2, ErrStat, ErrMsg, RoutineName)
      if (ErrStat >= AbortErrLev) return
      
   InitOut%IsLoad_u   = .false.  ! HD's inputs are NOT loads

   index = 1
   if ( u%Morison%Mesh%Committed ) then
      FieldMask = .false.
      FieldMask(MASKID_TRANSLATIONDISP) = .true.
      FieldMask(MASKID_Orientation) = .true.
      FieldMask(MASKID_TRANSLATIONVEL) = .true.
      FieldMask(MASKID_ROTATIONVEL) = .true.
      FieldMask(MASKID_TRANSLATIONACC) = .true.
      FieldMask(MASKID_ROTATIONACC) = .true.
      call PackMotionMesh_Names(u%Morison%Mesh, 'Morison', InitOut%LinNames_u, index, FieldMask=FieldMask)
   
   end if

   if ( u%WAMITMesh%Committed ) then
      FieldMask = .false.
      FieldMask(MASKID_TRANSLATIONDISP) = .true.
      FieldMask(MASKID_Orientation) = .true.
      FieldMask(MASKID_TRANSLATIONVel) = .true.
      FieldMask(MASKID_ROTATIONVel) = .true.
      FieldMask(MASKID_TRANSLATIONACC) = .true.
      FieldMask(MASKID_ROTATIONACC) = .true.
      call PackMotionMesh_Names(u%WAMITMesh, 'WAMIT', InitOut%LinNames_u, index, FieldMask=FieldMask)
   end if
   
   FieldMask = .false.
   FieldMask(MASKID_TRANSLATIONDISP) = .true.
   FieldMask(MASKID_Orientation) = .true.
   FieldMask(MASKID_TRANSLATIONVel) = .true.
   FieldMask(MASKID_ROTATIONVel) = .true.
   FieldMask(MASKID_TRANSLATIONACC) = .true.
   FieldMask(MASKID_ROTATIONACC) = .true.
   call PackMotionMesh_Names(u%PRPMesh, 'Platform-RefPt', InitOut%LinNames_u, index, FieldMask=FieldMask)
   
   InitOut%LinNames_u(index) = 'Extended input: wave elevation at platform ref point, m'
   
END SUBROUTINE HD_Init_Jacobian
!----------------------------------------------------------------------------------------------------------------------------------
!> This routine perturbs the nth element of the u array (and mesh/field it corresponds to)
!! Do not change this without making sure subroutine hydrodyn::HD_init_jacobian is consistant with this routine!
SUBROUTINE HD_Perturb_u( p, n, perturb_sign, u, du )

   TYPE(HydroDyn_ParameterType)        , INTENT(IN   ) :: p                      !< parameters
   INTEGER( IntKi )                    , INTENT(IN   ) :: n                      !< number of array element to use 
   INTEGER( IntKi )                    , INTENT(IN   ) :: perturb_sign           !< +1 or -1 (value to multiply perturbation by; positive or negative difference)
   TYPE(HydroDyn_InputType)            , INTENT(INOUT) :: u                      !< perturbed HD inputs
   REAL( R8Ki )                        , INTENT(  OUT) :: du                     !< amount that specific input was perturbed
   

   ! local variables
   integer                                             :: fieldIndx
   integer                                             :: node, index

   index = 0  
   fieldIndx = p%Jac_u_indx(n,2) 
   node      = p%Jac_u_indx(n,3) 
   
   du = p%du(  p%Jac_u_indx(n,1) )
   
      ! determine which mesh we're trying to perturb and perturb the input:
   
      ! If we do not have Morison meshes, then the following select cases will vary
   if ( u%Morison%Mesh%Committed ) then
      SELECT CASE( p%Jac_u_indx(n,1) )
         CASE ( 1) !Module/Mesh/Field: u%Morison%Mesh%TranslationDisp = 1      
            u%Morison%Mesh%TranslationDisp (fieldIndx,node) = u%Morison%Mesh%TranslationDisp (fieldIndx,node) + du * perturb_sign       
         CASE ( 2) !Module/Mesh/Field: u%Morison%Mesh%Orientation = 2
            CALL PerturbOrientationMatrix( u%Morison%Mesh%Orientation(:,:,node), du * perturb_sign, fieldIndx, UseSmlAngle=.true. )
         CASE ( 3) !Module/Mesh/Field: u%Morison%Mesh%TranslationVel = 3
            u%Morison%Mesh%TranslationVel( fieldIndx,node) = u%Morison%Mesh%TranslationVel( fieldIndx,node) + du * perturb_sign         
         CASE ( 4) !Module/Mesh/Field: u%Morison%Mesh%RotationVel = 4
            u%Morison%Mesh%RotationVel (fieldIndx,node) = u%Morison%Mesh%RotationVel (fieldIndx,node) + du * perturb_sign               
         CASE ( 5) !Module/Mesh/Field: u%Morison%Mesh%TranslationAcc = 5
            u%Morison%Mesh%TranslationAcc( fieldIndx,node) = u%Morison%Mesh%TranslationAcc( fieldIndx,node) + du * perturb_sign       
         CASE ( 6) !Module/Mesh/Field: u%Morison%Mesh%RotationAcc = 6
            u%Morison%Mesh%RotationAcc(fieldIndx,node) = u%Morison%Mesh%RotationAcc(fieldIndx,node) + du * perturb_sign    
      end select  
      if ( u%WAMITMesh%Committed ) then    
         SELECT CASE( p%Jac_u_indx(n,1) )      
            CASE ( 7) !Module/Mesh/Field: u%WAMITMesh%TranslationDisp = 7     
               u%WAMITMesh%TranslationDisp (fieldIndx,node) = u%WAMITMesh%TranslationDisp (fieldIndx,node) + du * perturb_sign       
            CASE ( 8) !Module/Mesh/Field: u%WAMITMesh%Orientation = 8
               CALL PerturbOrientationMatrix( u%WAMITMesh%Orientation(:,:,node), du * perturb_sign, fieldIndx, UseSmlAngle=.true. )
            CASE ( 9) !Module/Mesh/Field: u%WAMITMesh%TranslationVel = 9
               u%WAMITMesh%TranslationVel( fieldIndx,node) = u%WAMITMesh%TranslationVel( fieldIndx,node) + du * perturb_sign         
            CASE (10) !Module/Mesh/Field: u%WAMITMesh%RotationVel = 10
               u%WAMITMesh%RotationVel (fieldIndx,node) = u%WAMITMesh%RotationVel (fieldIndx,node) + du * perturb_sign               
            CASE (11) !Module/Mesh/Field: u%WAMITMesh%TranslationAcc = 11
               u%WAMITMesh%TranslationAcc( fieldIndx,node) = u%WAMITMesh%TranslationAcc( fieldIndx,node) + du * perturb_sign       
            CASE (12) !Module/Mesh/Field: u%WAMITMesh%RotationAcc = 12
               u%WAMITMesh%RotationAcc(fieldIndx,node) = u%WAMITMesh%RotationAcc(fieldIndx,node) + du * perturb_sign               
         END SELECT
         SELECT CASE( p%Jac_u_indx(n,1) )     
            CASE (13) !Module/Mesh/Field: u%PRPMesh%TranslationDisp = 13    
               u%PRPMesh%TranslationDisp (fieldIndx,node) = u%PRPMesh%TranslationDisp (fieldIndx,node) + du * perturb_sign       
            CASE (14) !Module/Mesh/Field: u%PRPMesh%Orientation = 14
               CALL PerturbOrientationMatrix( u%PRPMesh%Orientation(:,:,node), du * perturb_sign, fieldIndx, UseSmlAngle=.true. )
            CASE (15) !Module/Mesh/Field: u%PRPMesh%TranslationVel = 15
               u%PRPMesh%TranslationVel( fieldIndx,node) = u%PRPMesh%TranslationVel( fieldIndx,node) + du * perturb_sign         
            CASE (16) !Module/Mesh/Field: u%PRPMesh%RotationVel = 16
               u%PRPMesh%RotationVel (fieldIndx,node) = u%PRPMesh%RotationVel (fieldIndx,node) + du * perturb_sign               
            CASE (17) !Module/Mesh/Field: u%PRPMesh%TranslationAcc = 17
               u%PRPMesh%TranslationAcc( fieldIndx,node) = u%PRPMesh%TranslationAcc( fieldIndx,node) + du * perturb_sign       
            CASE (18) !Module/Mesh/Field: u%PRPMesh%RotationAcc = 18
               u%PRPMesh%RotationAcc(fieldIndx,node) = u%PRPMesh%RotationAcc(fieldIndx,node) + du * perturb_sign 
         END SELECT
      else
         SELECT CASE( p%Jac_u_indx(n,1) )     
            CASE ( 7) !Module/Mesh/Field: u%PRPMesh%TranslationDisp = 7     
               u%PRPMesh%TranslationDisp (fieldIndx,node) = u%PRPMesh%TranslationDisp (fieldIndx,node) + du * perturb_sign       
            CASE ( 8) !Module/Mesh/Field: u%PRPMesh%Orientation = 8
               CALL PerturbOrientationMatrix( u%PRPMesh%Orientation(:,:,node), du * perturb_sign, fieldIndx, UseSmlAngle=.true. )
            CASE ( 9) !Module/Mesh/Field: u%PRPMesh%TranslationVel = 9
               u%PRPMesh%TranslationVel( fieldIndx,node) = u%PRPMesh%TranslationVel( fieldIndx,node) + du * perturb_sign         
            CASE (10) !Module/Mesh/Field: u%PRPMesh%RotationVel = 10
               u%PRPMesh%RotationVel (fieldIndx,node) = u%PRPMesh%RotationVel (fieldIndx,node) + du * perturb_sign               
            CASE (11) !Module/Mesh/Field: u%PRPMesh%TranslationAcc = 11
               u%PRPMesh%TranslationAcc( fieldIndx,node) = u%PRPMesh%TranslationAcc( fieldIndx,node) + du * perturb_sign       
            CASE (12) !Module/Mesh/Field: u%PRPMesh%RotationAcc = 12
               u%PRPMesh%RotationAcc(fieldIndx,node) = u%PRPMesh%RotationAcc(fieldIndx,node) + du * perturb_sign 
         END SELECT
      end if
   else if ( u%WAMITMesh%Committed ) then   
      SELECT CASE( p%Jac_u_indx(n,1) )
         CASE (1) !Module/Mesh/Field: u%WAMITMesh%TranslationDisp = 1     
            u%WAMITMesh%TranslationDisp (fieldIndx,node) = u%WAMITMesh%TranslationDisp (fieldIndx,node) + du * perturb_sign       
         CASE (2) !Module/Mesh/Field: u%WAMITMesh%Orientation = 2
            CALL PerturbOrientationMatrix( u%WAMITMesh%Orientation(:,:,node), du * perturb_sign, fieldIndx, UseSmlAngle=.true. )
         CASE (3) !Module/Mesh/Field: u%WAMITMesh%TranslationVel = 3
            u%WAMITMesh%TranslationVel( fieldIndx,node) = u%WAMITMesh%TranslationVel( fieldIndx,node) + du * perturb_sign         
         CASE (4) !Module/Mesh/Field: u%WAMITMesh%RotationVel = 4
            u%WAMITMesh%RotationVel (fieldIndx,node) = u%WAMITMesh%RotationVel (fieldIndx,node) + du * perturb_sign               
         CASE (5) !Module/Mesh/Field: u%WAMITMesh%TranslationAcc = 5
            u%WAMITMesh%TranslationAcc( fieldIndx,node) = u%WAMITMesh%TranslationAcc( fieldIndx,node) + du * perturb_sign       
         CASE (6) !Module/Mesh/Field: u%WAMITMesh%RotationAcc = 6
            u%WAMITMesh%RotationAcc(fieldIndx,node) = u%WAMITMesh%RotationAcc(fieldIndx,node) + du * perturb_sign            
      END SELECT
      SELECT CASE( p%Jac_u_indx(n,1) )      
         CASE ( 7) !Module/Mesh/Field: u%PRPMesh%TranslationDisp = 7     
            u%PRPMesh%TranslationDisp (fieldIndx,node) = u%PRPMesh%TranslationDisp (fieldIndx,node) + du * perturb_sign       
         CASE ( 8) !Module/Mesh/Field: u%PRPMesh%Orientation = 8
            CALL PerturbOrientationMatrix( u%PRPMesh%Orientation(:,:,node), du * perturb_sign, fieldIndx, UseSmlAngle=.true. )
         CASE ( 9) !Module/Mesh/Field: u%PRPMesh%TranslationVel = 9
            u%PRPMesh%TranslationVel( fieldIndx,node) = u%PRPMesh%TranslationVel( fieldIndx,node) + du * perturb_sign         
         CASE (10) !Module/Mesh/Field: u%PRPMesh%RotationVel = 10
            u%PRPMesh%RotationVel (fieldIndx,node) = u%PRPMesh%RotationVel (fieldIndx,node) + du * perturb_sign               
         CASE (11) !Module/Mesh/Field: u%PRPMesh%TranslationAcc = 11
            u%PRPMesh%TranslationAcc( fieldIndx,node) = u%PRPMesh%TranslationAcc( fieldIndx,node) + du * perturb_sign       
         CASE (12) !Module/Mesh/Field: u%PRPMesh%RotationAcc = 12
            u%PRPMesh%RotationAcc(fieldIndx,node) = u%PRPMesh%RotationAcc(fieldIndx,node) + du * perturb_sign               
      END SELECT
   else
      SELECT CASE( p%Jac_u_indx(n,1) )      
         CASE ( 1) !Module/Mesh/Field: u%PRPMesh%TranslationDisp = 1     
            u%PRPMesh%TranslationDisp (fieldIndx,node) = u%PRPMesh%TranslationDisp (fieldIndx,node) + du * perturb_sign       
         CASE ( 2) !Module/Mesh/Field: u%PRPMesh%Orientation = 2
            CALL PerturbOrientationMatrix( u%PRPMesh%Orientation(:,:,node), du * perturb_sign, fieldIndx, UseSmlAngle=.true. )
         CASE ( 3) !Module/Mesh/Field: u%PRPMesh%TranslationVel = 3
            u%PRPMesh%TranslationVel( fieldIndx,node) = u%PRPMesh%TranslationVel( fieldIndx,node) + du * perturb_sign         
         CASE ( 4) !Module/Mesh/Field: u%PRPMesh%RotationVel = 4
            u%PRPMesh%RotationVel (fieldIndx,node) = u%PRPMesh%RotationVel (fieldIndx,node) + du * perturb_sign               
         CASE ( 5) !Module/Mesh/Field: u%PRPMesh%TranslationAcc = 5
            u%PRPMesh%TranslationAcc( fieldIndx,node) = u%PRPMesh%TranslationAcc( fieldIndx,node) + du * perturb_sign       
         CASE ( 6) !Module/Mesh/Field: u%PRPMesh%RotationAcc = 6
            u%PRPMesh%RotationAcc(fieldIndx,node) = u%PRPMesh%RotationAcc(fieldIndx,node) + du * perturb_sign               
      END SELECT   
   end if
                                             
END SUBROUTINE HD_Perturb_u
!----------------------------------------------------------------------------------------------------------------------------------
!> This routine perturbs the nth element of the continuous state array.
!! Do not change this without making sure subroutine HD_init_jacobian is consistant with this routine!
SUBROUTINE HD_Perturb_x( p, n, perturb_sign, x, dx )

   TYPE(HydroDyn_ParameterType)        , INTENT(IN   ) :: p                      !< parameters
   INTEGER( IntKi )                    , INTENT(IN   ) :: n                      !< number of array element to use 
   INTEGER( IntKi )                    , INTENT(IN   ) :: perturb_sign           !< +1 or -1 (value to multiply perturbation by; positive or negative difference)
   TYPE(HydroDyn_ContinuousStateType)  , INTENT(INOUT) :: x                      !< perturbed ED states
   REAL( R8Ki )                        , INTENT(  OUT) :: dx                     !< amount that specific state was perturbed
   

   ! local variables
   integer(intKi)                                      :: i, offset1, offset2, n2
  
   if ( p%totalStates == 0 ) return
   
   !Note: All excitation states for all bodies are stored 1st, then all radiation states
   dx = p%dx(n)
   offset1 = 1
   if ( n <= p%totalExctnStates ) then
      
      ! Find body index for exctn states
      do i=1,p%nWAMITObj 
         offset2 = offset1 + p%WAMIT(i)%SS_Exctn%numStates
         if ( n >= offset1 .and. n < offset2) then
            n2 = n - offset1 + 1
            x%WAMIT(i)%SS_Exctn%x( n2 ) = x%WAMIT(i)%SS_Exctn%x( n2 ) + dx * perturb_sign 
            exit
         end if
         offset1 = offset2
      end do
      
   else
      offset1 = p%totalExctnStates + 1
      ! Find body index for rdtn states
      do i=1,p%nWAMITObj
         offset2 = offset1 + p%WAMIT(i)%SS_Exctn%numStates
         if ( n >= offset1 .and. n < offset2) then
            n2 = n - offset1 + 1
            x%WAMIT(i)%SS_Rdtn%x( n2 ) = x%WAMIT(i)%SS_Rdtn%x( n2 ) + dx * perturb_sign 
            exit
         end if
         offset1 = offset2
      end do
   end if
                                                
END SUBROUTINE HD_Perturb_x

!----------------------------------------------------------------------------------------------------------------------------------
!> This routine uses values of two output types to compute an array of differences.
!! Do not change this packing without making sure subroutine hydrodyn::HD_init_jacobian is consistant with this routine!
SUBROUTINE Compute_dY(p, y_p, y_m, delta, dY)
   
   TYPE(HydroDyn_ParameterType)      , INTENT(IN   ) :: p         !< parameters
   TYPE(HydroDyn_OutputType)         , INTENT(IN   ) :: y_p       !< HD outputs at \f$ u + \Delta u \f$ or \f$ x + \Delta x \f$ (p=plus)
   TYPE(HydroDyn_OutputType)         , INTENT(IN   ) :: y_m       !< HD outputs at \f$ u - \Delta u \f$ or \f$ x - \Delta x \f$ (m=minus)   
   REAL(R8Ki)                        , INTENT(IN   ) :: delta     !< difference in inputs or states \f$ delta = \Delta u \f$ or \f$ delta = \Delta x \f$
   REAL(R8Ki)                        , INTENT(INOUT) :: dY(:)     !< column of dYdu or dYdx: \f$ \frac{\partial Y}{\partial u_i} = \frac{y_p - y_m}{2 \, \Delta u}\f$ or \f$ \frac{\partial Y}{\partial x_i} = \frac{y_p - y_m}{2 \, \Delta x}\f$
   
      ! local variables:

   integer(IntKi)                                    :: indx_first             ! index indicating next value of dY to be filled 
   integer(IntKi)                                    :: k
   
   
   
   
   indx_first = 1     
   if ( y_p%Morison%Mesh%Committed ) then
      call PackLoadMesh_dY(y_p%Morison%Mesh, y_m%Morison%Mesh, dY, indx_first)   
   end if
   if ( y_p%WAMITMesh%Committed ) then
      call PackLoadMesh_dY(y_p%WAMITMesh, y_m%WAMITMesh, dY, indx_first)   
   end if
   
   do k=1,p%NumTotalOuts
      dY(k+indx_first-1) = y_p%WriteOutput(k) - y_m%WriteOutput(k)
   end do   
   
   
   
   dY = dY / (2.0_R8Ki*delta)
   
END SUBROUTINE Compute_dY
   
!----------------------------------------------------------------------------------------------------------------------------------
!> Routine to pack the data structures representing the operating points into arrays for linearization.
SUBROUTINE HD_GetOP( t, u, p, x, xd, z, OtherState, y, m, ErrStat, ErrMsg, u_op, y_op, x_op, dx_op, xd_op, z_op )

   REAL(DbKi),                           INTENT(IN   )           :: t          !< Time in seconds at operating point
   TYPE(HydroDyn_InputType),                   INTENT(INOUT)           :: u          !< Inputs at operating point (may change to inout if a mesh copy is required)
   TYPE(HydroDyn_ParameterType),               INTENT(IN   )           :: p          !< Parameters
   TYPE(HydroDyn_ContinuousStateType),         INTENT(IN   )           :: x          !< Continuous states at operating point
   TYPE(HydroDyn_DiscreteStateType),           INTENT(IN   )           :: xd         !< Discrete states at operating point
   TYPE(HydroDyn_ConstraintStateType),         INTENT(IN   )           :: z          !< Constraint states at operating point
   TYPE(HydroDyn_OtherStateType),              INTENT(IN   )           :: OtherState !< Other states at operating point
   TYPE(HydroDyn_OutputType),                  INTENT(IN   )           :: y          !< Output at operating point
   TYPE(HydroDyn_MiscVarType),                 INTENT(INOUT)           :: m          !< Misc/optimization variables
   INTEGER(IntKi),                       INTENT(  OUT)           :: ErrStat    !< Error status of the operation
   CHARACTER(*),                         INTENT(  OUT)           :: ErrMsg     !< Error message if ErrStat /= ErrID_None
   REAL(ReKi), ALLOCATABLE, OPTIONAL,    INTENT(INOUT)           :: u_op(:)    !< values of linearized inputs
   REAL(ReKi), ALLOCATABLE, OPTIONAL,    INTENT(INOUT)           :: y_op(:)    !< values of linearized outputs
   REAL(ReKi), ALLOCATABLE, OPTIONAL,    INTENT(INOUT)           :: x_op(:)    !< values of linearized continuous states
   REAL(ReKi), ALLOCATABLE, OPTIONAL,    INTENT(INOUT)           :: dx_op(:)   !< values of first time derivatives of linearized continuous states
   REAL(ReKi), ALLOCATABLE, OPTIONAL,    INTENT(INOUT)           :: xd_op(:)   !< values of linearized discrete states
   REAL(ReKi), ALLOCATABLE, OPTIONAL,    INTENT(INOUT)           :: z_op(:)    !< values of linearized constraint states



   INTEGER(IntKi)                                    :: i, j, index, nu
   INTEGER(IntKi)                                    :: ErrStat2
   CHARACTER(ErrMsgLen)                              :: ErrMsg2
   CHARACTER(*), PARAMETER                           :: RoutineName = 'HD_GetOP'
   TYPE(HydroDyn_ContinuousStateType)                      :: dx          !< derivative of continuous states at operating point
   LOGICAL                                           :: Mask(FIELDMASK_SIZE)               !< flags to determine if this field is part of the packing
   
   
      ! Initialize ErrStat

   ErrStat = ErrID_None
   ErrMsg  = ''

   !..................................
   IF ( PRESENT( u_op ) ) THEN
      
      if (.not. allocated(u_op)) then 
         
         nu = size(p%Jac_u_indx,1)
         
             ! our operating point includes DCM (orientation) matrices, not just small angles like the perturbation matrices do
         if ( u%Morison%Mesh%Committed ) then          
            nu = nu + u%Morison%Mesh%NNodes  * 6   ! p%Jac_u_indx has 3 for Orientation, but we need 9 at each node
         end if
         if ( u%WAMITMesh%Committed ) then
            nu = nu + u%WAMITMesh%NNodes     * 6   ! p%Jac_u_indx has 3 for Orientation, but we need 9 at each node
         end if
         
         nu = nu + u%PRPMesh%NNodes          * 6   ! p%Jac_u_indx has 3 for Orientation, but we need 9 at each node
         nu = nu + 1   ! Extended input
         
         call AllocAry(u_op, nu,'u_op',ErrStat2,ErrMsg2) ! 
            call SetErrStat(ErrStat2,ErrMsg2,ErrStat,ErrMsg,RoutineName)
         if (ErrStat>=AbortErrLev) return
         
      end if
            
      Mask  = .false.
      Mask(MASKID_TRANSLATIONDISP) = .true.
      Mask(MASKID_ORIENTATION)     = .true.
      Mask(MASKID_TRANSLATIONVEL)  = .true.
      Mask(MASKID_ROTATIONVEL)     = .true.
      Mask(MASKID_TRANSLATIONACC)  = .true.
      Mask(MASKID_ROTATIONACC)     = .true.
      
      index = 1
      if ( u%Morison%Mesh%Committed ) then
         call PackMotionMesh(u%Morison%Mesh, u_op, index, FieldMask=Mask)    
      end if

      if ( u%WAMITMesh%Committed ) then
         call PackMotionMesh(u%WAMITMesh, u_op, index, FieldMask=Mask)   
      end if
      
      call PackMotionMesh(u%PRPMesh, u_op, index, FieldMask=Mask) 
      
         ! extended input:
      u_op(index) = 0.0_R8Ki !u%WaveElev0
          
      
   END IF

   !..................................
   if ( PRESENT( y_op ) ) then
      
      if (.not. allocated(y_op)) then
         call AllocAry(y_op, p%Jac_ny, 'y_op', ErrStat2, ErrMsg2)
            call SetErrStat(ErrStat2, ErrMsg2, ErrStat, ErrMsg, RoutineName)
            if (ErrStat >= AbortErrLev) return
      end if
         
      index = 1               
      if ( y%Morison%Mesh%Committed ) then
         call PackLoadMesh(y%Morison%Mesh, y_op, index)   
      end if
      if ( y%WAMITMesh%Committed ) then
         call PackLoadMesh(y%WAMITMesh, y_op, index)
      end if
      
      index = index - 1
      do i=1,p%NumTotalOuts
         y_op(i+index) = y%WriteOutput(i)
      end do   
      
   end if   

   !..................................
   IF ( PRESENT( x_op ) ) THEN
      
      if ( p%totalStates == 0 ) return
      
      if ( y%WAMITMesh%Committed ) then
         if (.not. allocated(x_op)) then 
            call AllocAry(x_op, p%totalStates,'x_op',ErrStat2,ErrMsg2)
               call SetErrStat(ErrStat2,ErrMsg2,ErrStat,ErrMsg,RoutineName)
            if (ErrStat>=AbortErrLev) return
         end if
         index = 1
         do j=1, p%nWAMITObj
            do i=1,p%WAMIT(j)%SS_Exctn%numStates ! Loop through all DOFs
               x_op(index) = x%WAMIT(j)%SS_Exctn%x(i)
               index = index + 1
            end do
         end do
         do j=1, p%nWAMITObj
            do i=1,p%WAMIT(j)%SS_Rdtn%numStates ! Loop through all DOFs
               x_op(index) = x%WAMIT(j)%SS_Rdtn%x(i)
               index = index + 1
            end do
         end do
      end if
   END IF

   !..................................
   IF ( PRESENT( dx_op ) ) THEN
      
      if ( p%totalStates == 0 ) return
      
      if ( y%WAMITMesh%Committed ) then
         if (.not. allocated(dx_op)) then 
            call AllocAry(dx_op, p%totalStates,'dx_op',ErrStat2,ErrMsg2)
               call SetErrStat(ErrStat2,ErrMsg2,ErrStat,ErrMsg,RoutineName)
            if (ErrStat>=AbortErrLev) return
         end if
      
         call HydroDyn_CalcContStateDeriv( t, u, p, x, xd, z, OtherState, m, dx, ErrStat2, ErrMsg2 ) 
            call SetErrStat(ErrStat2,ErrMsg2,ErrStat,ErrMsg,RoutineName) 
            if (ErrStat>=AbortErrLev) then
               call HydroDyn_DestroyContState( dx, ErrStat2, ErrMsg2)
               return
            end if
         index = 1
         do j=1, p%nWAMITObj            
            do i=1,p%WAMIT(j)%SS_Exctn%numStates ! Loop through all DOFs
               dx_op(index) = dx%WAMIT(j)%SS_Exctn%x(i)
               index = index + 1
            end do
         end do
         do j=1, p%nWAMITObj
            do i=1,p%WAMIT(j)%SS_Rdtn%numStates ! Loop through all DOFs
               dx_op(index) = dx%WAMIT(j)%SS_Rdtn%x(i)
               index = index + 1
            end do                                 
         end do
         call HydroDyn_DestroyContState( dx, ErrStat2, ErrMsg2)
      end if    
   END IF

   !..................................
   IF ( PRESENT( xd_op ) ) THEN
   END IF
   
   !..................................
   IF ( PRESENT( z_op ) ) THEN
   END IF

END SUBROUTINE HD_GetOP


!----------------------------------------------------------------------------------------------------------------------------------
END MODULE HydroDyn
!**********************************************************************************************************************************<|MERGE_RESOLUTION|>--- conflicted
+++ resolved
@@ -1162,33 +1162,24 @@
       TYPE(HydroDyn_MiscVarType),         INTENT(INOUT)  :: m           !< Initial misc/optimization variables
       INTEGER(IntKi),                     INTENT(  OUT)  :: ErrStat     !< Error status of the operation
       CHARACTER(*),                       INTENT(  OUT)  :: ErrMsg      !< Error message if ErrStat /= ErrID_None
-<<<<<<< HEAD
       
       integer(IntKi)                                     :: i
-=======
 
 
       INTEGER(IntKi)                         :: ErrStat2                            ! local error status
       CHARACTER(ErrMsgLen)                   :: ErrMsg2                             ! local error message
       CHARACTER(*), PARAMETER                :: RoutineName = 'HydroDyn_End'
->>>>>>> 371a5ac1
 
          ! Initialize ErrStat
          
       ErrStat = ErrID_None         
       ErrMsg  = ""               
-<<<<<<< HEAD
-
-      
-         ! Place any last minute operations or calculations here:
-
-
-=======
-      
->>>>>>> 371a5ac1
+
+      
             
          ! Write the HydroDyn-level output file data if the user requested module-level output
          ! and the current time has advanced since the last stored time step.
+         
       IF ( p%OutSwtch == 1 .OR. p%OutSwtch == 3) THEN               
          CALL HDOut_WriteOutputs( m%LastOutTime, y, p, m%Decimate, ErrStat2, ErrMsg2 )
             call SetErrStat( ErrStat2, ErrMsg2, ErrStat, ErrMsg, RoutineName )         
@@ -1199,53 +1190,28 @@
          call SetErrStat( ErrStat2, ErrMsg2, ErrStat, ErrMsg, RoutineName )         
           
 
-<<<<<<< HEAD
-         ! Destroy the input data:
-         
-      CALL HydroDyn_DestroyInput( u, ErrStat, ErrMsg, DEALLOCATEpointers=.not. p%PointsToSeaState )
-
-
-         ! Destroy the parameter data:
-      
+         ! Destroy the input data: (ignore errors)
+      CALL HydroDyn_DestroyInput( u, ErrStat2, ErrMsg2, DEALLOCATEpointers=.not. p%PointsToSeaState )
+
+
+         ! Destroy the parameter data: (ignore errors)
       ! Need to nullify pointers so that SeaState module data is not deallocated by HD (i.e., use DEALLOCATEpointers=.false. when it points to SeaState data)
       ! on restart, the data is a separate copy of the SeaState module data, hence the PointsToSeaState parameter
-      CALL HydroDyn_DestroyParam( p, ErrStat, ErrMsg, DEALLOCATEpointers=.not. p%PointsToSeaState )
-
-         ! Destroy the state data:
-         
-      CALL HydroDyn_DestroyContState(   x,           ErrStat, ErrMsg, DEALLOCATEpointers=.not. p%PointsToSeaState )
-      CALL HydroDyn_DestroyDiscState(   xd,          ErrStat, ErrMsg, DEALLOCATEpointers=.not. p%PointsToSeaState )
-      CALL HydroDyn_DestroyConstrState( z,           ErrStat, ErrMsg, DEALLOCATEpointers=.not. p%PointsToSeaState )
-      CALL HydroDyn_DestroyOtherState(  OtherState,  ErrStat, ErrMsg, DEALLOCATEpointers=.not. p%PointsToSeaState )
-         
-         ! Destroy misc variables:
-      
-      CALL HydroDyn_DestroyMisc( m, ErrStat, ErrMsg, DEALLOCATEpointers=.not. p%PointsToSeaState )
-
-         ! Destroy the output data:
-         
-      CALL HydroDyn_DestroyOutput( y, ErrStat, ErrMsg, DEALLOCATEpointers=.not. p%PointsToSeaState )
-=======
-         ! Destroy the input data: (ignore errors)
-      CALL HydroDyn_DestroyInput( u, ErrStat2, ErrMsg2 )
-
-
-         ! Destroy the parameter data: (ignore errors)
-      CALL HydroDyn_DestroyParam( p, ErrStat2, ErrMsg2 )
+      CALL HydroDyn_DestroyParam( p, ErrStat2, ErrMsg2, DEALLOCATEpointers=.not. p%PointsToSeaState )
 
 
          ! Destroy the state data: (ignore errors)
-      CALL HydroDyn_DestroyContState(   x,           ErrStat2, ErrMsg2 )
-      CALL HydroDyn_DestroyDiscState(   xd,          ErrStat2, ErrMsg2 )
-      CALL HydroDyn_DestroyConstrState( z,           ErrStat2, ErrMsg2 )
-      CALL HydroDyn_DestroyOtherState(  OtherState,  ErrStat2, ErrMsg2 )
-         
+         
+      CALL HydroDyn_DestroyContState(   x,           ErrStat2, ErrMsg2, DEALLOCATEpointers=.not. p%PointsToSeaState )
+      CALL HydroDyn_DestroyDiscState(   xd,          ErrStat2, ErrMsg2, DEALLOCATEpointers=.not. p%PointsToSeaState )
+      CALL HydroDyn_DestroyConstrState( z,           ErrStat2, ErrMsg2, DEALLOCATEpointers=.not. p%PointsToSeaState )
+      CALL HydroDyn_DestroyOtherState(  OtherState,  ErrStat2, ErrMsg2, DEALLOCATEpointers=.not. p%PointsToSeaState )
+
          ! Destroy misc variables: (ignore errors)
-      CALL HydroDyn_DestroyMisc( m, ErrStat2, ErrMsg2 )
+      CALL HydroDyn_DestroyMisc( m, ErrStat2, ErrMsg2, DEALLOCATEpointers=.not. p%PointsToSeaState )
 
          ! Destroy the output data: (ignore errors)
-      CALL HydroDyn_DestroyOutput( y, ErrStat2, ErrMsg2 )
->>>>>>> 371a5ac1
+      CALL HydroDyn_DestroyOutput( y, ErrStat2, ErrMsg2, DEALLOCATEpointers=.not. p%PointsToSeaState )
       
 
 END SUBROUTINE HydroDyn_End
