!**********************************************************************************************************************************
! FAST_Solver.f90, FAST_Subs.f90, FAST_Lin.f90, and FAST_Mods.f90 make up the FAST glue code in the FAST Modularization Framework.
! FAST_Prog.f90, FAST_Library.f90, FAST_Prog.c are different drivers for this code.
!..................................................................................................................................
! LICENSING
! Copyright (C) 2013-2016  National Renewable Energy Laboratory
! Copyright (C) 2018 Envision Energy USA, LTD
!
!    This file is part of FAST.
!
! Licensed under the Apache License, Version 2.0 (the "License");
! you may not use this file except in compliance with the License.
! You may obtain a copy of the License at
!
!     http://www.apache.org/licenses/LICENSE-2.0
!
! Unless required by applicable law or agreed to in writing, software
! distributed under the License is distributed on an "AS IS" BASIS,
! WITHOUT WARRANTIES OR CONDITIONS OF ANY KIND, either express or implied.
! See the License for the specific language governing permissions and
! limitations under the License.
!**********************************************************************************************************************************
MODULE FAST_Linear

   USE FAST_Solver  ! I mostly just want the modules that are inherited from this module, not the routines in it
   
   IMPLICIT NONE

   CONTAINS
!++++++++++++++++++++++++++++++++++++++++++++++++++++++++++++++++++++++++++++++++++++++++++++++++++++++++++++++++++++++++++++++++++
!----------------------------------------------------------------------------------------------------------------------------------
!> Routine that initializes some variables for linearization.
SUBROUTINE Init_Lin(p_FAST, y_FAST, m_FAST, AD, ED, NumBl, NumBlNodes, ErrStat, ErrMsg)

   TYPE(FAST_ParameterType), INTENT(INOUT) :: p_FAST              !< Parameters for the glue code
   TYPE(FAST_OutputFileType),INTENT(INOUT) :: y_FAST              !< Output variables for the glue code
   TYPE(FAST_MiscVarType),   INTENT(INOUT) :: m_FAST              !< Miscellaneous variables
   TYPE(AeroDyn_Data),       INTENT(IN   ) :: AD                  !< AeroDyn data
   TYPE(ElastoDyn_Data),     INTENT(IN   ) :: ED                  !< ElastoDyn data
   INTEGER(IntKi),           INTENT(IN   ) :: NumBl               !< Number of blades (for index into ED,AD input array)
   INTEGER(IntKi),           INTENT(IN   ) :: NumBlNodes          !< Number of blade nodes (for index into AD input array)
   
   INTEGER(IntKi),           INTENT(  OUT) :: ErrStat             !< Error status of the operation
   CHARACTER(*),             INTENT(  OUT) :: ErrMsg              !< Error message if ErrStat /= ErrID_None

   INTEGER(IntKi)                          :: i, j, k             ! loop/temp variables
   INTEGER(IntKi)                          :: ThisModule          ! Module ID # 
   INTEGER(IntKi)                          :: NumInstances        ! Number of instances of each module
   INTEGER(IntKi)                          :: NumStates           ! Number of states required for the x_eig arrays
   
   INTEGER(IntKi)                          :: i_u                 ! loop/temp variables
   INTEGER(IntKi)                          :: i_y, i_x            ! loop/temp variables

   INTEGER(IntKi)                          :: NextStart(3)        ! allocated to be size(LinStartIndx)=size(SizeLin); helps compute the next starting index for the module components
   INTEGER(IntKi)                          :: ErrStat2            ! local error status
   CHARACTER(ErrMsgLen)                    :: ErrMsg2             ! local error message
   CHARACTER(*),             PARAMETER     :: RoutineName = 'Init_Lin' 
   CHARACTER(200)                          :: ModAbrev
   
   
   ErrStat = ErrID_None
   ErrMsg = ""

   !.....................
   ! determine the number of modules that will be linearized:
   !.....................
   p_FAST%Lin_NumMods = 0 
   
      ! InflowWind is first, if activated:
   if ( p_FAST%CompInflow  == Module_IfW ) then 
      p_FAST%Lin_NumMods = p_FAST%Lin_NumMods + 1
      p_FAST%Lin_ModOrder( p_FAST%Lin_NumMods ) = Module_IfW
      
      call Init_Lin_IfW( p_FAST, y_FAST, AD%Input(1) ) ! overwrite some variables based on knowledge from glue code
                  
   end if
   
      ! ServoDyn is next, if activated:
   if ( p_FAST%CompServo  == Module_SrvD ) then 
      p_FAST%Lin_NumMods = p_FAST%Lin_NumMods + 1
      p_FAST%Lin_ModOrder( p_FAST%Lin_NumMods ) = Module_SrvD
   end if
   
   
      ! ElastoDyn is next; it is always activated:
   p_FAST%Lin_NumMods = p_FAST%Lin_NumMods + 1
   p_FAST%Lin_ModOrder( p_FAST%Lin_NumMods ) = Module_ED
      
      ! BeamDyn is next, if activated:
   if (p_FAST%CompElast == Module_BD) then
      p_FAST%Lin_NumMods = p_FAST%Lin_NumMods + 1
      p_FAST%Lin_ModOrder( p_FAST%Lin_NumMods ) = Module_BD
   end if
   
      ! AeroDyn is next, if activated:
   if ( p_FAST%CompAero  == Module_AD ) then 
      p_FAST%Lin_NumMods = p_FAST%Lin_NumMods + 1
      p_FAST%Lin_ModOrder( p_FAST%Lin_NumMods ) = Module_AD
   end if

      ! HydroDyn is next, if activated:
   if ( p_FAST%CompHydro  == Module_HD ) then 
      p_FAST%Lin_NumMods = p_FAST%Lin_NumMods + 1
      p_FAST%Lin_ModOrder( p_FAST%Lin_NumMods ) = Module_HD
   end if

  
      ! SD or ExtPtfm is next, if activated:
   if ( p_FAST%CompSub  == Module_SD ) then 
      p_FAST%Lin_NumMods = p_FAST%Lin_NumMods + 1
      p_FAST%Lin_ModOrder( p_FAST%Lin_NumMods ) = Module_SD
   else if ( p_FAST%CompSub  == Module_ExtPtfm ) then  
      p_FAST%Lin_NumMods = p_FAST%Lin_NumMods + 1
      p_FAST%Lin_ModOrder( p_FAST%Lin_NumMods ) = Module_ExtPtfm
   end if
   
      ! MAP is next, if activated:
   if ( p_FAST%CompMooring  == Module_MAP ) then 
      p_FAST%Lin_NumMods = p_FAST%Lin_NumMods + 1
      p_FAST%Lin_ModOrder( p_FAST%Lin_NumMods ) = Module_MAP
   end if


   !.....................
   ! determine total number of inputs/outputs/contStates:
   !.....................
   y_FAST%Lin%Glue%SizeLin = 0
   y_FAST%Lin%Glue%NumOutputs = 0
   
   do i = 1,p_FAST%Lin_NumMods
      ThisModule = p_FAST%Lin_ModOrder( i )
      
      do k=1,size(y_FAST%Lin%Modules(ThisModule)%Instance)
         y_FAST%Lin%Modules(ThisModule)%Instance(k)%SizeLin = 0
         if (allocated(y_FAST%Lin%Modules(ThisModule)%Instance(k)%Names_u)) y_FAST%Lin%Modules(ThisModule)%Instance(k)%SizeLin(LIN_INPUT_COL)     = size(y_FAST%Lin%Modules(ThisModule)%Instance(k)%Names_u)
         if (allocated(y_FAST%Lin%Modules(ThisModule)%Instance(k)%Names_y)) y_FAST%Lin%Modules(ThisModule)%Instance(k)%SizeLin(LIN_OUTPUT_COL)    = size(y_FAST%Lin%Modules(ThisModule)%Instance(k)%Names_y)
         if (allocated(y_FAST%Lin%Modules(ThisModule)%Instance(k)%Names_x)) y_FAST%Lin%Modules(ThisModule)%Instance(k)%SizeLin(LIN_ContSTATE_COL) = size(y_FAST%Lin%Modules(ThisModule)%Instance(k)%Names_x)
         
         y_FAST%Lin%Glue%SizeLin = y_FAST%Lin%Glue%SizeLin + y_FAST%Lin%Modules(ThisModule)%Instance(k)%SizeLin ! total number of inputs, outputs, and continuous states
         
         y_FAST%Lin%Glue%NumOutputs = y_FAST%Lin%Glue%NumOutputs + y_FAST%Lin%Modules(ThisModule)%Instance(k)%NumOutputs ! total number of WriteOutputs
      end do
   end do
   
   !.....................
   ! compute the starting index in the combined (full) matrices:
   !.....................
   NextStart = 1 ! whole array
   do i = 1,p_FAST%Lin_NumMods
      ThisModule = p_FAST%Lin_ModOrder( i )
      
      do k=1,size(y_FAST%Lin%Modules(ThisModule)%Instance)
         y_FAST%Lin%Modules(ThisModule)%Instance(k)%LinStartIndx = NextStart
         NextStart = NextStart + y_FAST%Lin%Modules(ThisModule)%Instance(k)%SizeLin
      end do
   end do
   
   
      ! ...................................
      ! determine which of the module inputs/outputs are written to file
      ! ...................................
   call Init_Lin_InputOutput(p_FAST, y_FAST, NumBl, NumBlNodes, ErrStat2, ErrMsg2)
      call SetErrStat(errStat2,ErrMsg2,ErrStat,ErrMsg,RoutineName)
   
      ! ...................................
      ! get names of inputs, outputs, and continuous states
      ! ...................................
   call AllocAry( y_FAST%Lin%Glue%names_u, y_FAST%Lin%Glue%SizeLin(LIN_INPUT_COL), 'names_u', ErrStat2, ErrMsg2)
      call SetErrStat(errStat2,ErrMsg2,ErrStat,ErrMsg,RoutineName)
   call AllocAry( y_FAST%Lin%Glue%names_y, y_FAST%Lin%Glue%SizeLin(LIN_OUTPUT_COL), 'names_y', ErrStat2, ErrMsg2)
      call SetErrStat(errStat2,ErrMsg2,ErrStat,ErrMsg,RoutineName)      
   call AllocAry( y_FAST%Lin%Glue%names_x, y_FAST%Lin%Glue%SizeLin(LIN_ContSTATE_COL), 'names_x', ErrStat2, ErrMsg2)
      call SetErrStat(errStat2,ErrMsg2,ErrStat,ErrMsg,RoutineName)       
   call AllocAry( y_FAST%Lin%Glue%Use_u, y_FAST%Lin%Glue%SizeLin(LIN_INPUT_COL), 'use_u', ErrStat2, ErrMsg2)
      call SetErrStat(errStat2,ErrMsg2,ErrStat,ErrMsg,RoutineName)      
   call AllocAry( y_FAST%Lin%Glue%Use_y, y_FAST%Lin%Glue%SizeLin(LIN_OUTPUT_COL), 'use_y', ErrStat2, ErrMsg2)
      call SetErrStat(errStat2,ErrMsg2,ErrStat,ErrMsg,RoutineName)      
   call AllocAry( y_FAST%Lin%Glue%RotFrame_u, y_FAST%Lin%Glue%SizeLin(LIN_INPUT_COL), 'RotFrame_u', ErrStat2, ErrMsg2)
      call SetErrStat(errStat2,ErrMsg2,ErrStat,ErrMsg,RoutineName)
   call AllocAry( y_FAST%Lin%Glue%RotFrame_y, y_FAST%Lin%Glue%SizeLin(LIN_OUTPUT_COL), 'RotFrame_y', ErrStat2, ErrMsg2)
      call SetErrStat(errStat2,ErrMsg2,ErrStat,ErrMsg,RoutineName)      
   call AllocAry( y_FAST%Lin%Glue%RotFrame_x, y_FAST%Lin%Glue%SizeLin(LIN_ContSTATE_COL), 'RotFrame_x', ErrStat2, ErrMsg2)
      call SetErrStat(errStat2,ErrMsg2,ErrStat,ErrMsg,RoutineName)  
   call AllocAry( y_FAST%Lin%Glue%DerivOrder_x, y_FAST%Lin%Glue%SizeLin(LIN_ContSTATE_COL), 'DerivOrder_x', ErrStat2, ErrMsg2)
      call SetErrStat(errStat2,ErrMsg2,ErrStat,ErrMsg,RoutineName)       
   call AllocAry( y_FAST%Lin%Glue%IsLoad_u, y_FAST%Lin%Glue%SizeLin(LIN_INPUT_COL), 'IsLoad_u', ErrStat2, ErrMsg2)
      call SetErrStat(errStat2,ErrMsg2,ErrStat,ErrMsg,RoutineName)
      
   if (ErrStat >= AbortErrLev) return
               
   
   i_u = 1
   i_y = 1      
   i_x = 1      
   do i = 1,p_FAST%Lin_NumMods
      ThisModule = p_FAST%Lin_ModOrder( i )
      ModAbrev = y_FAST%Module_Abrev(ThisModule)
      NumInstances = size(y_FAST%Lin%Modules(ThisModule)%Instance)

         ! inputs
      do k=1,NumInstances
         if (NumInstances > 1 .or. trim(y_FAST%Module_Abrev(ThisModule)) == "BD") then
            ModAbrev = TRIM(y_FAST%Module_Abrev(ThisModule))//'_'//trim(num2lstr(k))
         end if
      
         do j=1,y_FAST%Lin%Modules(ThisModule)%Instance(k)%SizeLin(LIN_INPUT_COL)
            y_FAST%Lin%Glue%names_u(i_u) = TRIM(ModAbrev)//' '//y_FAST%Lin%Modules(ThisModule)%Instance(k)%Names_u(j)
            y_FAST%Lin%Glue%use_u(  i_u) = y_FAST%Lin%Modules(ThisModule)%Instance(k)%use_u(j)
            y_FAST%Lin%Glue%IsLoad_u(i_u) = y_FAST%Lin%Modules(ThisModule)%Instance(k)%IsLoad_u(j) 
         
            if (allocated(y_FAST%Lin%Modules(ThisModule)%Instance(k)%RotFrame_u)) then
               y_FAST%Lin%Glue%RotFrame_u(i_u) = y_FAST%Lin%Modules(ThisModule)%Instance(k)%RotFrame_u(j) 
            else 
               y_FAST%Lin%Glue%RotFrame_u(i_u) = .false.
            end if
            i_u = i_u + 1;
         end do

      end do
      
         ! outputs
      do k=1,NumInstances
         if (NumInstances > 1 .or. trim(y_FAST%Module_Abrev(ThisModule)) == "BD") then
            ModAbrev = TRIM(y_FAST%Module_Abrev(ThisModule))//'_'//trim(num2lstr(k))
         end if
            
         do j=1,y_FAST%Lin%Modules(ThisModule)%Instance(k)%SizeLin(LIN_OUTPUT_COL)
            y_FAST%Lin%Glue%names_y(i_y) = TRIM(ModAbrev)//' '//y_FAST%Lin%Modules(ThisModule)%Instance(k)%Names_y(j)
            y_FAST%Lin%Glue%use_y(  i_y) = y_FAST%Lin%Modules(ThisModule)%Instance(k)%use_y(j)
            if (allocated(y_FAST%Lin%Modules(ThisModule)%Instance(k)%RotFrame_y)) then
               y_FAST%Lin%Glue%RotFrame_y(i_y) = y_FAST%Lin%Modules(ThisModule)%Instance(k)%RotFrame_y(j)
            else 
               y_FAST%Lin%Glue%RotFrame_y(i_y) = .false.
            end if
            i_y = i_y + 1;
         end do
      end do
 
         ! continuous states
      do k=1,NumInstances
         if (NumInstances > 1 .or. trim(y_FAST%Module_Abrev(ThisModule)) == "BD") then
            ModAbrev = TRIM(y_FAST%Module_Abrev(ThisModule))//'_'//trim(num2lstr(k))
         end if

         if (y_FAST%Lin%Modules(ThisModule)%Instance(k)%SizeLin(LIN_ContSTATE_COL) > 0) then
            if (p_FAST%WrVTK == VTK_ModeShapes) then ! allocate these for restart later
               if (ThisModule == Module_ED) then
                  ! ED has only the active DOFs as the continuous states, but to perturb the OP [Perterb_OP()], we need all of the DOFs
                  NumStates = ED%p%NDOF*2
               else
                  NumStates = y_FAST%Lin%Modules(ThisModule)%Instance(k)%SizeLin(LIN_ContSTATE_COL)
               end if

               call AllocAry( y_FAST%Lin%Modules(ThisModule)%Instance(k)%op_x_eig_mag, NumStates, 'op_x_eig_mag', ErrStat2, ErrMsg2)
                  call SetErrStat(errStat2,ErrMsg2,ErrStat,ErrMsg,RoutineName)
               call AllocAry( y_FAST%Lin%Modules(ThisModule)%Instance(k)%op_x_eig_phase, NumStates, 'op_x_eig_phase', ErrStat2, ErrMsg2)
                  call SetErrStat(errStat2,ErrMsg2,ErrStat,ErrMsg,RoutineName)
                  
               if (ErrStat >= AbortErrLev) return

               y_FAST%Lin%Modules(ThisModule)%Instance(k)%op_x_eig_mag = 0.0_R8Ki
               y_FAST%Lin%Modules(ThisModule)%Instance(k)%op_x_eig_phase = 0.0_R8Ki
            end if
         end if
         
            
         do j=1,y_FAST%Lin%Modules(ThisModule)%Instance(k)%SizeLin(LIN_ContSTATE_COL)
            y_FAST%Lin%Glue%names_x( i_x) = TRIM(ModAbrev)//' '//y_FAST%Lin%Modules(ThisModule)%Instance(k)%Names_x( j)
            if (allocated(y_FAST%Lin%Modules(ThisModule)%Instance(k)%RotFrame_x)) then
               y_FAST%Lin%Glue%RotFrame_x(i_x) = y_FAST%Lin%Modules(ThisModule)%Instance(k)%RotFrame_x(j) 
            else 
               y_FAST%Lin%Glue%RotFrame_x(i_x) = .false.
            end if
            
            if (allocated(y_FAST%Lin%Modules(ThisModule)%Instance(k)%DerivOrder_x)) then
               y_FAST%Lin%Glue%DerivOrder_x(i_x) = y_FAST%Lin%Modules(ThisModule)%Instance(k)%DerivOrder_x(j) 
            else 
               y_FAST%Lin%Glue%DerivOrder_x(i_x) = 0
            end if
            i_x = i_x + 1;
         end do
      end do
      
   end do ! each module


   !.....................
   ! initialize variables for periodic steady state solution
   !.....................
   
   m_FAST%Lin%NextLinTimeIndx = 1 
   m_FAST%Lin%CopyOP_CtrlCode = MESH_NEWCOPY
   m_FAST%Lin%n_rot           = 0
   m_FAST%Lin%IsConverged     = .false.
   m_FAST%Lin%FoundSteady     = .false.
   m_FAST%Lin%AzimIndx        = 1
   
   p_FAST%AzimDelta   = TwoPi / p_FAST%NLinTimes
   
      ! allocate space to save operating points
   if (p_FAST%CalcSteady .or. p_FAST%WrVTK==VTK_ModeShapes) then
      
      call AllocateOP(p_FAST, y_FAST, ErrStat2, ErrMsg2 )
         CALL SetErrStat( ErrStat2, ErrMsg2, ErrStat, ErrMsg, RoutineName)
         
         ! allocate spaces for variables needed to determine 
      if (p_FAST%CalcSteady) then
      
        !call AllocAry(m_FAST%Lin%AzimTarget, p_FAST%NLinTimes,'AzimTarget', ErrStat2, ErrMsg2)
         allocate( m_FAST%Lin%AzimTarget(0 : p_FAST%NLinTimes+1), stat=ErrStat2 )
         if (ErrStat2 /= 0) then
            call SetErrStat(ErrID_Fatal,"Unable to allocate space for AzimTarget.",ErrStat,ErrMsg,RoutineName)
         end if
         
         call AllocAry( m_FAST%Lin%LinTimes, p_FAST%NLinTimes, 'LinTimes', ErrStat2, ErrMsg2 )
            CALL SetErrStat( ErrStat2, ErrMsg2, ErrStat, ErrMsg, RoutineName)

         call AllocAry( m_FAST%Lin%Psi, p_FAST%LinInterpOrder+1, 'Psi', ErrStat2, ErrMsg2)
            CALL SetErrStat( ErrStat2, ErrMsg2, ErrStat, ErrMsg, RoutineName)

            ! these flattened output arrays will contain spaces for %WriteOutputs, which are being ignored for purposes of CalcSteady computations
         call AllocAry( m_FAST%Lin%y_interp, y_FAST%Lin%Glue%SizeLin(LIN_OUTPUT_COL), 'y_interp', ErrStat2, ErrMsg2)
            CALL SetErrStat( ErrStat2, ErrMsg2, ErrStat, ErrMsg, RoutineName)

         call AllocAry( m_FAST%Lin%Y_prevRot, y_FAST%Lin%Glue%SizeLin(LIN_OUTPUT_COL), p_FAST%NLinTimes, 'Y_prevRot', ErrStat2, ErrMsg2)
            CALL SetErrStat( ErrStat2, ErrMsg2, ErrStat, ErrMsg, RoutineName)

         call AllocAry( m_FAST%Lin%y_ref, y_FAST%Lin%Glue%SizeLin(LIN_OUTPUT_COL), 'y_ref', ErrStat2, ErrMsg2)
            CALL SetErrStat( ErrStat2, ErrMsg2, ErrStat, ErrMsg, RoutineName)

         if (ErrStat < AbortErrLev) then
            m_FAST%Lin%y_interp = 0.0_R8Ki
            m_FAST%Lin%Y_prevRot = 0.0_R8Ki
            m_FAST%Lin%y_ref = 1.0_R8Ki
         end if
         
      end if
      
   end if
   
   
END SUBROUTINE Init_Lin
!----------------------------------------------------------------------------------------------------------------------------------
!> Routine that initializes the names and rotating frame portion of IfW.
SUBROUTINE Init_Lin_IfW( p_FAST, y_FAST, u_AD )

   TYPE(FAST_ParameterType),       INTENT(IN   )   :: p_FAST      !< FAST parameter data 
   TYPE(FAST_OutputFileType),      INTENT(INOUT)   :: y_FAST      !< Output variables for the glue code
   TYPE(AD_InputType),             INTENT(IN)      :: u_AD        !< The input meshes (already calculated) from AeroDyn   
   
   INTEGER(IntKi)                          :: i, j, k             ! loop counters
   INTEGER(IntKi)                          :: i2                  ! loop counters
   INTEGER(IntKi)                          :: Node                ! InflowWind node number
   CHARACTER(25)                           :: NodeDesc            ! Node description
   INTEGER(IntKi)                          :: position            ! position in string
   
            
         ! compare with IfW_InputSolve():
   
      Node = 0 !InflowWind node
            
      ! I'm going to overwrite some of the input/output descriptions 
      if (p_FAST%CompServo == MODULE_SrvD) then
         Node = Node + 1
         NodeDesc = ' (hub)'
         
         do i=1,3
            position = index(y_FAST%Lin%Modules(Module_IfW)%Instance(1)%Names_u(i), ',') - 1
            y_FAST%Lin%Modules(Module_IfW)%Instance(1)%Names_u(i) = y_FAST%Lin%Modules(Module_IfW)%Instance(1)%Names_u(i)(1:position)//trim(NodeDesc)//&
                                                                    y_FAST%Lin%Modules(Module_IfW)%Instance(1)%Names_u(i)(position+1:)
         end do    
         do i=1,3
            position = index(y_FAST%Lin%Modules(Module_IfW)%Instance(1)%Names_y(i), ',') - 1
            y_FAST%Lin%Modules(Module_IfW)%Instance(1)%Names_y(i) = y_FAST%Lin%Modules(Module_IfW)%Instance(1)%Names_y(i)(1:position)//trim(NodeDesc)//&
                                                                    y_FAST%Lin%Modules(Module_IfW)%Instance(1)%Names_y(i)(position+1:)
         end do    
      end if
                  
      IF (p_FAST%CompAero == MODULE_AD) THEN 
                           
         DO K = 1,SIZE(u_AD%BladeMotion)
            DO J = 1,u_AD%BladeMotion(k)%Nnodes
               Node = Node + 1 ! InflowWind node
               NodeDesc = ' (blade '//trim(num2lstr(k))//', node '//trim(num2lstr(j))//')'
               
               do i=1,3 !XYZ components of this node
                  i2 = (Node-1)*3 + i
                                    
                  position = index(y_FAST%Lin%Modules(Module_IfW)%Instance(1)%Names_u(i2), ',') - 1
                  y_FAST%Lin%Modules(Module_IfW)%Instance(1)%Names_u(i2) = y_FAST%Lin%Modules(Module_IfW)%Instance(1)%Names_u(i2)(1:position)//trim(NodeDesc)//&
                                                                           y_FAST%Lin%Modules(Module_IfW)%Instance(1)%Names_u(i2)(position+1:)
                                                       
                  position = index(y_FAST%Lin%Modules(Module_IfW)%Instance(1)%Names_y(i2), ',') - 1
                  y_FAST%Lin%Modules(Module_IfW)%Instance(1)%Names_y(i2) = y_FAST%Lin%Modules(Module_IfW)%Instance(1)%Names_y(i2)(1:position)//trim(NodeDesc)//&
                                                                           y_FAST%Lin%Modules(Module_IfW)%Instance(1)%Names_y(i2)(position+1:)
                  
                  ! IfW has inputs and outputs in the global frame
                  !y_FAST%Lin%Modules(Module_IfW)%Instance(1)%RotFrame_u(i2) = .true.
                  !y_FAST%Lin%Modules(Module_IfW)%Instance(1)%RotFrame_y(i2) = .true.
                  
               end do            
            END DO !J = 1,p%BldNodes ! Loop through the blade nodes / elements
         END DO !K = 1,p%NumBl     
         
            ! tower:
         DO J=1,u_AD%TowerMotion%nnodes
            Node = Node + 1  
            NodeDesc = ' (Tower node '//trim(num2lstr(j))//')'

            do i=1,3 !XYZ components of this node
               i2 = (Node-1)*3 + i
                                    
               position = index(y_FAST%Lin%Modules(Module_IfW)%Instance(1)%Names_u(i2), ',') - 1
               y_FAST%Lin%Modules(Module_IfW)%Instance(1)%Names_u(i2) = y_FAST%Lin%Modules(Module_IfW)%Instance(1)%Names_u(i2)(1:position)//trim(NodeDesc)//&
                                                                        y_FAST%Lin%Modules(Module_IfW)%Instance(1)%Names_u(i2)(position+1:)
                                     
               position = index(y_FAST%Lin%Modules(Module_IfW)%Instance(1)%Names_y(i2), ',') - 1
               y_FAST%Lin%Modules(Module_IfW)%Instance(1)%Names_y(i2) = y_FAST%Lin%Modules(Module_IfW)%Instance(1)%Names_y(i2)(1:position)//trim(NodeDesc)//&
                                                                        y_FAST%Lin%Modules(Module_IfW)%Instance(1)%Names_y(i2)(position+1:)
            end do            
         END DO              
         
      END IF     
   
END SUBROUTINE Init_Lin_IfW
!----------------------------------------------------------------------------------------------------------------------------------
!> Routine that initializes some use_u and use_y, which determine which, if any, inputs and outputs are output in the linearization file.
SUBROUTINE Init_Lin_InputOutput(p_FAST, y_FAST, NumBl, NumBlNodes, ErrStat, ErrMsg)

   TYPE(FAST_ParameterType), INTENT(INOUT) :: p_FAST              !< Parameters for the glue code
   TYPE(FAST_OutputFileType),INTENT(INOUT) :: y_FAST              !< Output variables for the glue code
   INTEGER(IntKi),           INTENT(IN   ) :: NumBl               !< Number of blades (for index into ED,AD input array)
   INTEGER(IntKi),           INTENT(IN   ) :: NumBlNodes          !< Number of blades nodes (for index into AD input array)
   
   INTEGER(IntKi),           INTENT(  OUT) :: ErrStat             !< Error status of the operation
   CHARACTER(*),             INTENT(  OUT) :: ErrMsg              !< Error message if ErrStat /= ErrID_None

   INTEGER(IntKi)                          :: i, j, col           ! loop/temp variables
   INTEGER(IntKi)                          :: k                   ! loop/temp variables
   INTEGER(IntKi)                          :: ThisModule          ! Module ID # 
   
   INTEGER(IntKi)                          :: ErrStat2            ! local error status
   CHARACTER(ErrMsgLen)                    :: ErrMsg2             ! local error message
   CHARACTER(*),             PARAMETER     :: RoutineName = 'Init_Lin_InputOutput' 
   
   
   ErrStat = ErrID_None
   ErrMsg = ""                               
   
      ! ...................................
      ! allocate module arrays
      ! ...................................
   do i = 1,p_FAST%Lin_NumMods
      ThisModule = p_FAST%Lin_ModOrder( i )
      
      do k=1,size(y_FAST%Lin%Modules(ThisModule)%Instance)
         call AllocAry ( y_FAST%Lin%Modules(ThisModule)%Instance(k)%Use_u, size(y_FAST%Lin%Modules(ThisModule)%Instance(k)%Names_u), TRIM(y_FAST%Module_Abrev(ThisModule))//'_Use_u', ErrStat2, ErrMsg2)
            call SetErrStat(errStat2,ErrMsg2,ErrStat,ErrMsg,RoutineName)
         call AllocAry ( y_FAST%Lin%Modules(ThisModule)%Instance(k)%Use_y, size(y_FAST%Lin%Modules(ThisModule)%Instance(k)%Names_y), TRIM(y_FAST%Module_Abrev(ThisModule))//'_Use_y', ErrStat2, ErrMsg2)
            call SetErrStat(errStat2,ErrMsg2,ErrStat,ErrMsg,RoutineName)
      end do

   end do
   if (ErrStat >= AbortErrLev) return
   
   
      ! ...................................
      ! set true/false flags for inputs:
      ! ...................................
   
   if (p_FAST%LinInputs == LIN_NONE) then
      do i = 1,p_FAST%Lin_NumMods
         ThisModule = p_FAST%Lin_ModOrder( i )
         do k=1,size(y_FAST%Lin%Modules(ThisModule)%Instance)
            y_FAST%Lin%Modules(ThisModule)%Instance(k)%use_u = .false.
         end do
      end do
   elseif(p_FAST%LinInputs == LIN_STANDARD) then
      do i = 1,p_FAST%Lin_NumMods
         ThisModule = p_FAST%Lin_ModOrder( i )
         do k=1,size(y_FAST%Lin%Modules(ThisModule)%Instance)
            y_FAST%Lin%Modules(ThisModule)%Instance(k)%use_u = .false.
         end do
      end do
      
      ! AD standard inputs: UserProp(NumBlNodes,NumBl)
      if (p_FAST%CompAero == MODULE_AD) then
         do j=1,NumBl*NumBlNodes
            y_FAST%Lin%Modules(MODULE_AD)%Instance(1)%use_u(y_FAST%Lin%Modules(MODULE_AD)%Instance(1)%SizeLin(LIN_INPUT_COL)+1-j) = .true.
         end do
      end if
      
      ! ED standard inputs: BlPitchCom, YawMom, GenTrq, extended input (collective pitch)
      do j=1,NumBl+3
         y_FAST%Lin%Modules(MODULE_ED)%Instance(1)%use_u(y_FAST%Lin%Modules(MODULE_ED)%Instance(1)%SizeLin(LIN_INPUT_COL)+1-j) = .true.
      end do
      
      ! IfW standard inputs: HWindSpeed, PLexp, PropagationDir
      if (p_FAST%CompInflow == MODULE_IfW) then
         do j = 1,3
            y_FAST%Lin%Modules(MODULE_IfW)%Instance(1)%use_u(y_FAST%Lin%Modules(MODULE_IfW)%Instance(1)%SizeLin(LIN_INPUT_COL)+1-j) = .true.
         end do
      end if

      ! HD standard inputs: WaveElev0
      if (p_FAST%CompHydro == MODULE_HD) then
            y_FAST%Lin%Modules(MODULE_HD)%Instance(1)%use_u(y_FAST%Lin%Modules(MODULE_HD)%Instance(1)%SizeLin(LIN_INPUT_COL)) = .true.
      end if
      
     ! SD has no standard inputs

   elseif(p_FAST%LinInputs == LIN_ALL) then
      do i = 1,p_FAST%Lin_NumMods
         ThisModule = p_FAST%Lin_ModOrder( i )
         do k=1,size(y_FAST%Lin%Modules(ThisModule)%Instance)
            y_FAST%Lin%Modules(ThisModule)%Instance(k)%use_u = .true.
         end do
      end do      
   end if
            
        
      ! ...................................
      ! set true/false flags for outputs:
      ! ...................................
   
   if (p_FAST%LinOutputs == LIN_NONE) then
      do i = 1,p_FAST%Lin_NumMods
         ThisModule = p_FAST%Lin_ModOrder( i )
         do k=1,size(y_FAST%Lin%Modules(ThisModule)%Instance)
            y_FAST%Lin%Modules(ThisModule)%Instance(k)%use_y = .false.
         end do
      end do      
   elseif(p_FAST%LinOutputs == LIN_STANDARD) then

      ! WriteOutput values are the last entries of the modules      
      do i = 1,p_FAST%Lin_NumMods         
         ThisModule = p_FAST%Lin_ModOrder( i )
         
         do k=1,size(y_FAST%Lin%Modules(ThisModule)%Instance)
            col = y_FAST%Lin%Modules(ThisModule)%Instance(k)%SizeLin(LIN_OUTPUT_COL) - y_FAST%Lin%Modules(ThisModule)%Instance(k)%NumOutputs !last column before WriteOutput occurs
            do j=1,col
               y_FAST%Lin%Modules(ThisModule)%Instance(k)%use_y(j) = .false.
            end do
            do j=col+1,y_FAST%Lin%Modules(ThisModule)%Instance(k)%SizeLin(LIN_OUTPUT_COL)
               y_FAST%Lin%Modules(ThisModule)%Instance(k)%use_y(j) = .true.
            end do
         end do
      end do      
      
   elseif(p_FAST%LinOutputs == LIN_ALL) then
      do i = 1,p_FAST%Lin_NumMods
         ThisModule = p_FAST%Lin_ModOrder( i )
         do k=1,size(y_FAST%Lin%Modules(ThisModule)%Instance)
            y_FAST%Lin%Modules(ThisModule)%Instance(k)%use_y = .true.
         end do
      end do      
   end if
   
   
END SUBROUTINE Init_Lin_InputOutput
!----------------------------------------------------------------------------------------------------------------------------------
!> Routine that performs lineaization at current operating point for a turbine. 
SUBROUTINE FAST_Linearize_OP(t_global, p_FAST, y_FAST, m_FAST, ED, BD, SrvD, AD, IfW, OpFM, HD, SD, ExtPtfm, MAPp, FEAM, MD, Orca, &
                         IceF, IceD, MeshMapData, ErrStat, ErrMsg )

   REAL(DbKi),               INTENT(IN   ) :: t_global            !< current (global) simulation time

   TYPE(FAST_ParameterType), INTENT(IN   ) :: p_FAST              !< Parameters for the glue code
   TYPE(FAST_OutputFileType),INTENT(INOUT) :: y_FAST              !< Output variables for the glue code
   TYPE(FAST_MiscVarType),   INTENT(INOUT) :: m_FAST              !< Miscellaneous variables
     
   TYPE(ElastoDyn_Data),     INTENT(INOUT) :: ED                  !< ElastoDyn data
   TYPE(BeamDyn_Data),       INTENT(INOUT) :: BD                  !< BeamDyn data
   TYPE(ServoDyn_Data),      INTENT(INOUT) :: SrvD                !< ServoDyn data
   TYPE(AeroDyn_Data),       INTENT(INOUT) :: AD                  !< AeroDyn data
   TYPE(InflowWind_Data),    INTENT(INOUT) :: IfW                 !< InflowWind data
   TYPE(OpenFOAM_Data),      INTENT(INOUT) :: OpFM                !< OpenFOAM data
   TYPE(HydroDyn_Data),      INTENT(INOUT) :: HD                  !< HydroDyn data
   TYPE(SubDyn_Data),        INTENT(INOUT) :: SD                  !< SubDyn data
   TYPE(ExtPtfm_Data),       INTENT(INOUT) :: ExtPtfm             !< ExtPtfm_MCKF data
   TYPE(MAP_Data),           INTENT(INOUT) :: MAPp                !< MAP data
   TYPE(FEAMooring_Data),    INTENT(INOUT) :: FEAM                !< FEAMooring data
   TYPE(MoorDyn_Data),       INTENT(INOUT) :: MD                  !< Data for the MoorDyn module
   TYPE(OrcaFlex_Data),      INTENT(INOUT) :: Orca                !< OrcaFlex interface data
   TYPE(IceFloe_Data),       INTENT(INOUT) :: IceF                !< IceFloe data
   TYPE(IceDyn_Data),        INTENT(INOUT) :: IceD                !< All the IceDyn data used in time-step loop

   TYPE(FAST_ModuleMapType), INTENT(INOUT) :: MeshMapData         !< Data for mapping between modules
      
   INTEGER(IntKi),           INTENT(  OUT) :: ErrStat             !< Error status of the operation
   CHARACTER(*),             INTENT(  OUT) :: ErrMsg              !< Error message if ErrStat /= ErrID_None

      ! local variables
   INTEGER(IntKi)                          :: Un                  ! unit number for linearization output file (written in two parts)
   INTEGER(IntKi)                          :: ErrStat2            ! local error status
   CHARACTER(ErrMsgLen)                    :: ErrMsg2             ! local error message
   CHARACTER(*),             PARAMETER     :: RoutineName = 'FAST_Linearize_OP' 
   
   REAL(R8Ki), ALLOCATABLE                 :: dUdu(:,:), dUdy(:,:) ! variables for glue-code linearization
   integer(intki)                          :: NumBl
   integer(intki)                          :: k
   CHARACTER(1024)                         :: LinRootName
   CHARACTER(1024)                         :: OutFileName
   CHARACTER(200)                          :: SimStr
   CHARACTER(MaxWrScrLen)                  :: BlankLine
   CHARACTER(*), PARAMETER                 :: Fmt = 'F10.2'
   
   
   
   ErrStat = ErrID_None
   ErrMsg = ""
   Un = -1
   
   !.....................
      SimStr = '(RotSpeed='//trim(num2lstr(ED%y%RotSpeed*RPS2RPM,Fmt))//' rpm, BldPitch1='//trim(num2lstr(ED%y%BlPitch(1)*R2D,Fmt))//' deg)'

   BlankLine = ""
   CALL WrOver( BlankLine )  ! BlankLine contains MaxWrScrLen spaces
   CALL WrOver ( ' Performing linearization '//trim(num2lstr(m_FAST%Lin%NextLinTimeIndx))//' at simulation time '//TRIM( Num2LStr(t_global) )//' s. '//trim(SimStr) )
   CALL WrScr('')
   
   !.....................
   
   LinRootName = TRIM(p_FAST%OutFileRoot)//'.'//trim(num2lstr(m_FAST%Lin%NextLinTimeIndx))
   
   if (p_FAST%WrVTK == VTK_ModeShapes .and. .not. p_FAST%CalcSteady) then ! we already saved these for the CalcSteady case
      call SaveOP(m_FAST%Lin%NextLinTimeIndx, p_FAST, y_FAST, ED, BD, SrvD, AD, IfW, OpFM, HD, SD, ExtPtfm, MAPp, FEAM, MD, Orca, &
                            IceF, IceD, ErrStat, ErrMsg, m_FAST%Lin%CopyOP_CtrlCode )
      !m_FAST%Lin%CopyOP_CtrlCode = MESH_UPDATECOPY ! we need a new copy for each LinTime
   end if

   
      NumBl = size(ED%Input(1)%BlPitchCom) 
      y_FAST%Lin%RotSpeed = ED%y%RotSpeed
      y_FAST%Lin%Azimuth  = ED%y%LSSTipPxa
      !.....................
      ! ElastoDyn
      !.....................
         ! get the jacobians
      call ED_JacobianPInput( t_global, ED%Input(1), ED%p, ED%x(STATE_CURR), ED%xd(STATE_CURR), ED%z(STATE_CURR), ED%OtherSt(STATE_CURR), &
                                 ED%y, ED%m, ErrStat2, ErrMsg2, dYdu=y_FAST%Lin%Modules(Module_ED)%Instance(1)%D, dXdu=y_FAST%Lin%Modules(Module_ED)%Instance(1)%B )
         call SetErrStat(ErrStat2,ErrMsg2,ErrStat,ErrMsg,RoutineName)
      
      call ED_JacobianPContState( t_global, ED%Input(1), ED%p, ED%x(STATE_CURR), ED%xd(STATE_CURR), ED%z(STATE_CURR), ED%OtherSt(STATE_CURR), &
                                     ED%y, ED%m, ErrStat2, ErrMsg2, dYdx=y_FAST%Lin%Modules(Module_ED)%Instance(1)%C, dXdx=y_FAST%Lin%Modules(Module_ED)%Instance(1)%A )
         call SetErrStat(ErrStat2,ErrMsg2,ErrStat,ErrMsg,RoutineName)
   
         ! get the operating point
      call ED_GetOP( t_global, ED%Input(1), ED%p, ED%x(STATE_CURR), ED%xd(STATE_CURR), ED%z(STATE_CURR), ED%OtherSt(STATE_CURR), &
                        ED%y, ED%m, ErrStat2, ErrMsg2, u_op=y_FAST%Lin%Modules(Module_ED)%Instance(1)%op_u, &
                                                       y_op=y_FAST%Lin%Modules(Module_ED)%Instance(1)%op_y, &
                                                       x_op=y_FAST%Lin%Modules(Module_ED)%Instance(1)%op_x, &
                                                      dx_op=y_FAST%Lin%Modules(Module_ED)%Instance(1)%op_dx )
         call SetErrStat(ErrStat2,ErrMsg2,ErrStat,ErrMsg,RoutineName)
         if (ErrStat >=AbortErrLev) then
            call cleanup()
            return
         end if
      
      
         ! write the module matrices:
      if (p_FAST%LinOutMod) then
            
         OutFileName = trim(LinRootName)//'.'//TRIM(y_FAST%Module_Abrev(Module_ED))      
         call WrLinFile_txt_Head(t_global, p_FAST, y_FAST, y_FAST%Lin%Modules(Module_ED)%Instance(1), OutFileName, Un, ErrStat2, ErrMsg2 )
            call SetErrStat(ErrStat2,ErrMsg2,ErrStat,ErrMsg,RoutineName)
            if (ErrStat >=AbortErrLev) then
               call cleanup()
               return
            end if
         
         if (p_FAST%LinOutJac) then
            ! Jacobians
            !dXdx:
            call WrPartialMatrix( y_FAST%Lin%Modules(Module_ED)%Instance(1)%A, Un, p_FAST%OutFmt, 'dXdx' )
         
            !dXdu:
            call WrPartialMatrix( y_FAST%Lin%Modules(Module_ED)%Instance(1)%B, Un, p_FAST%OutFmt, 'dXdu', UseCol=y_FAST%Lin%Modules(Module_ED)%Instance(1)%use_u )
         
            ! dYdx:
            call WrPartialMatrix( y_FAST%Lin%Modules(Module_ED)%Instance(1)%C, Un, p_FAST%OutFmt, 'dYdx', UseRow=y_FAST%Lin%Modules(Module_ED)%Instance(1)%use_y )
         
            !dYdu:
            call WrPartialMatrix( y_FAST%Lin%Modules(Module_ED)%Instance(1)%D, Un, p_FAST%OutFmt, 'dYdu', UseRow=y_FAST%Lin%Modules(Module_ED)%Instance(1)%use_y, &
                                                                                                          UseCol=y_FAST%Lin%Modules(Module_ED)%Instance(1)%use_u )
         
         end if
      
            ! finish writing the file
         call WrLinFile_txt_End(Un, p_FAST, y_FAST%Lin%Modules(Module_ED)%Instance(1) )
               
      end if
   
      !.....................
      ! BeamDyn
      !.....................
      if ( p_FAST%CompElast  == Module_BD ) then
         do k=1,p_FAST%nBeams

            ! get the jacobians
            call BD_JacobianPInput( t_global, BD%Input(1,k), BD%p(k), BD%x(k,STATE_CURR), BD%xd(k,STATE_CURR), BD%z(k,STATE_CURR), BD%OtherSt(k,STATE_CURR), &
                                       BD%y(k), BD%m(k), ErrStat2, ErrMsg2, dYdu=y_FAST%Lin%Modules(Module_BD)%Instance(k)%D, &
                                       dXdu=y_FAST%Lin%Modules(Module_BD)%Instance(k)%B, &
                                       StateRel_x   =y_FAST%Lin%Modules(Module_BD)%Instance(k)%StateRel_x, &
                                       StateRel_xdot=y_FAST%Lin%Modules(Module_BD)%Instance(k)%StateRel_xdot )
               call SetErrStat(ErrStat2,ErrMsg2,ErrStat,ErrMsg,RoutineName)
      
            call BD_JacobianPContState( t_global, BD%Input(1,k), BD%p(k), BD%x(k,STATE_CURR), BD%xd(k,STATE_CURR), BD%z(k,STATE_CURR), BD%OtherSt(k,STATE_CURR), &
                                       BD%y(k), BD%m(k), ErrStat2, ErrMsg2, dYdx=y_FAST%Lin%Modules(Module_BD)%Instance(k)%C, dXdx=y_FAST%Lin%Modules(Module_BD)%Instance(k)%A, &
                                       StateRotation=y_FAST%Lin%Modules(Module_BD)%Instance(k)%StateRotation)
               call SetErrStat(ErrStat2,ErrMsg2,ErrStat,ErrMsg,RoutineName)
   
               ! get the operating point
            call BD_GetOP( t_global, BD%Input(1,k), BD%p(k), BD%x(k,STATE_CURR), BD%xd(k,STATE_CURR), BD%z(k,STATE_CURR), BD%OtherSt(k,STATE_CURR), &
                           BD%y(k), BD%m(k), ErrStat2, ErrMsg2, u_op=y_FAST%Lin%Modules(Module_BD)%Instance(k)%op_u,  y_op=y_FAST%Lin%Modules(Module_BD)%Instance(k)%op_y, &
                                                                x_op=y_FAST%Lin%Modules(Module_BD)%Instance(k)%op_x, dx_op=y_FAST%Lin%Modules(Module_BD)%Instance(k)%op_dx )
               call SetErrStat(ErrStat2,ErrMsg2,ErrStat,ErrMsg,RoutineName)
               if (ErrStat >=AbortErrLev) then
                  call cleanup()
                  return
               end if
      
      
               ! write the module matrices:
            if (p_FAST%LinOutMod) then
            
               OutFileName = trim(LinRootName)//'.'//TRIM(y_FAST%Module_Abrev(Module_BD))//TRIM(num2lstr(k))
               call WrLinFile_txt_Head(t_global, p_FAST, y_FAST, y_FAST%Lin%Modules(Module_BD)%Instance(k), OutFileName, Un, ErrStat2, ErrMsg2 )
                  call SetErrStat(ErrStat2,ErrMsg2,ErrStat,ErrMsg,RoutineName)
                  if (ErrStat >=AbortErrLev) then
                     call cleanup()
                     return
                  end if
         
               if (p_FAST%LinOutJac) then
                  ! Jacobians
                  !dXdx:
                  call WrPartialMatrix( y_FAST%Lin%Modules(Module_BD)%Instance(k)%A, Un, p_FAST%OutFmt, 'dXdx' )
         
                  !dXdu:
                  call WrPartialMatrix( y_FAST%Lin%Modules(Module_BD)%Instance(k)%B, Un, p_FAST%OutFmt, 'dXdu', UseCol=y_FAST%Lin%Modules(Module_BD)%Instance(k)%use_u )
         
                  !dYdx:
                  call WrPartialMatrix( y_FAST%Lin%Modules(Module_BD)%Instance(k)%C, Un, p_FAST%OutFmt, 'dYdx', UseRow=y_FAST%Lin%Modules(Module_BD)%Instance(k)%use_y )
         
                  !dYdu:
                  call WrPartialMatrix( y_FAST%Lin%Modules(Module_BD)%Instance(k)%D, Un, p_FAST%OutFmt, 'dYdu', UseRow=y_FAST%Lin%Modules(Module_BD)%Instance(k)%use_y, &
                                                                                                                UseCol=y_FAST%Lin%Modules(Module_BD)%Instance(k)%use_u )
               end if
      
                  ! finish writing the file
               call WrLinFile_txt_End(Un, p_FAST, y_FAST%Lin%Modules(Module_BD)%Instance(k) )
            end if

         end do
      end if !BeamDyn
      

   !.....................
   ! InflowWind
   !.....................      
   if ( p_FAST%CompInflow  == Module_IfW ) then 
      
         ! get the jacobians
      call InflowWind_JacobianPInput( t_global, IfW%Input(1), IfW%p, IfW%x(STATE_CURR), IfW%xd(STATE_CURR), IfW%z(STATE_CURR), &
                                   IfW%OtherSt(STATE_CURR), IfW%y, IfW%m, ErrStat2, ErrMsg2, dYdu=y_FAST%Lin%Modules(Module_IfW)%Instance(1)%D )
      call SetErrStat(ErrStat2,ErrMsg2,ErrStat,ErrMsg,RoutineName)
      
      ! get the operating point
      call InflowWind_GetOP( t_global, IfW%Input(1), IfW%p, IfW%x(STATE_CURR), IfW%xd(STATE_CURR), IfW%z(STATE_CURR), &
                             IfW%OtherSt(STATE_CURR), IfW%y, IfW%m, ErrStat2, ErrMsg2, u_op=y_FAST%Lin%Modules(Module_IfW)%Instance(1)%op_u, &
                       y_op=y_FAST%Lin%Modules(Module_IfW)%Instance(1)%op_y )
         call SetErrStat(ErrStat2,ErrMsg2,ErrStat,ErrMsg,RoutineName)
         if (ErrStat >=AbortErrLev) then
            call cleanup()
            return
         end if
                      
      
         ! write the module matrices:
      if (p_FAST%LinOutMod) then
               
         OutFileName = trim(LinRootName)//'.'//TRIM(y_FAST%Module_Abrev(Module_IfW))      
         call WrLinFile_txt_Head(t_global, p_FAST, y_FAST, y_FAST%Lin%Modules(Module_IfW)%Instance(1), OutFileName, Un, ErrStat2, ErrMsg2 )
            call SetErrStat(ErrStat2,ErrMsg2,ErrStat,ErrMsg,RoutineName)
            if (ErrStat >=AbortErrLev) then
               call cleanup()
               return
            end if
         
         if (p_FAST%LinOutJac) then
            ! Jacobians
            !dYdu:
            call WrPartialMatrix( y_FAST%Lin%Modules(Module_IfW)%Instance(1)%D, Un, p_FAST%OutFmt, 'dYdu', &
               UseRow=y_FAST%Lin%Modules(Module_IfW)%Instance(1)%use_y, UseCol=y_FAST%Lin%Modules(Module_IfW)%Instance(1)%use_u )
         end if
      
            ! finish writing the file
         call WrLinFile_txt_End(Un, p_FAST, y_FAST%Lin%Modules(Module_IfW)%Instance(1) )
               
      end if      
            
   end if
   
   !.....................
   ! ServoDyn
   !.....................   
   if ( p_FAST%CompServo  == Module_SrvD ) then 
         ! get the jacobians
      call SrvD_JacobianPInput( t_global, SrvD%Input(1), SrvD%p, SrvD%x(STATE_CURR), SrvD%xd(STATE_CURR), SrvD%z(STATE_CURR), &
                                   SrvD%OtherSt(STATE_CURR), SrvD%y, SrvD%m, ErrStat2, ErrMsg2, dYdu=y_FAST%Lin%Modules(Module_SrvD)%Instance(1)%D )
      call SetErrStat(ErrStat2,ErrMsg2,ErrStat,ErrMsg,RoutineName)
      
      ! get the operating point
      call SrvD_GetOP( t_global, SrvD%Input(1), SrvD%p, SrvD%x(STATE_CURR), SrvD%xd(STATE_CURR), SrvD%z(STATE_CURR), &
                       SrvD%OtherSt(STATE_CURR), SrvD%y, SrvD%m, ErrStat2, ErrMsg2, u_op=y_FAST%Lin%Modules(Module_SrvD)%Instance(1)%op_u, &
                       y_op=y_FAST%Lin%Modules(Module_SrvD)%Instance(1)%op_y )
         call SetErrStat(ErrStat2,ErrMsg2,ErrStat,ErrMsg,RoutineName)
         if (ErrStat >=AbortErrLev) then
            call cleanup()
            return
         end if
            
         ! write the module matrices:
      if (p_FAST%LinOutMod) then
      
         OutFileName = trim(LinRootName)//'.'//TRIM(y_FAST%Module_Abrev(Module_SrvD))      
         call WrLinFile_txt_Head(t_global, p_FAST, y_FAST, y_FAST%Lin%Modules(Module_SrvD)%Instance(1), OutFileName, Un, ErrStat2, ErrMsg2 )
            call SetErrStat(ErrStat2,ErrMsg2,ErrStat,ErrMsg,RoutineName)
            if (ErrStat >=AbortErrLev) then
               call cleanup()
               return
            end if
         
            ! Jacobians
         if (p_FAST%LinOutJac) then
            !dYdu:
            call WrPartialMatrix( y_FAST%Lin%Modules(Module_SrvD)%Instance(1)%D, Un, p_FAST%OutFmt, 'dYdu', &
               UseRow=y_FAST%Lin%Modules(Module_SrvD)%Instance(1)%use_y, UseCol=y_FAST%Lin%Modules(Module_SrvD)%Instance(1)%use_u )
         end if
      
            ! finish writing the file
         call WrLinFile_txt_End(Un, p_FAST, y_FAST%Lin%Modules(Module_SrvD)%Instance(1) )
               
      end if      
   end if

   !.....................
   ! AeroDyn
   !.....................
   if ( p_FAST%CompAero  == Module_AD ) then 
         ! get the jacobians
      call AD_JacobianPInput( t_global, AD%Input(1), AD%p, AD%x(STATE_CURR), AD%xd(STATE_CURR), AD%z(STATE_CURR), &
                                   AD%OtherSt(STATE_CURR), AD%y, AD%m, ErrStat2, ErrMsg2, &
                                   dXdu=y_FAST%Lin%Modules(Module_AD)%Instance(1)%B, &
                                   dYdu=y_FAST%Lin%Modules(Module_AD)%Instance(1)%D )
         call SetErrStat(ErrStat2,ErrMsg2,ErrStat,ErrMsg,RoutineName)

      call AD_JacobianPContState( t_global, AD%Input(1), AD%p, AD%x(STATE_CURR), AD%xd(STATE_CURR), AD%z(STATE_CURR), &
                                   AD%OtherSt(STATE_CURR), AD%y, AD%m, ErrStat2, ErrMsg2, &
                                   dXdx=y_FAST%Lin%Modules(Module_AD)%Instance(1)%A, &
                                   dYdx=y_FAST%Lin%Modules(Module_AD)%Instance(1)%C )
         call SetErrStat(ErrStat2,ErrMsg2,ErrStat,ErrMsg,RoutineName)
         
      ! get the operating point
      call AD_GetOP( t_global, AD%Input(1), AD%p, AD%x(STATE_CURR), AD%xd(STATE_CURR), AD%z(STATE_CURR), &
                       AD%OtherSt(STATE_CURR), AD%y, AD%m, ErrStat2, ErrMsg2, &
                       u_op=y_FAST%Lin%Modules(Module_AD)%Instance(1)%op_u, &
                       y_op=y_FAST%Lin%Modules(Module_AD)%Instance(1)%op_y, &
                       x_op=y_FAST%Lin%Modules(Module_AD)%Instance(1)%op_x, &
                      dx_op=y_FAST%Lin%Modules(Module_AD)%Instance(1)%op_dx )
         call SetErrStat(ErrStat2,ErrMsg2,ErrStat,ErrMsg,RoutineName)
         if (ErrStat >=AbortErrLev) then
            call cleanup()
            return
         end if
      
         ! write the module matrices:
      if (p_FAST%LinOutMod) then
      
         OutFileName = trim(LinRootName)//'.'//TRIM(y_FAST%Module_Abrev(Module_AD))
         call WrLinFile_txt_Head(t_global, p_FAST, y_FAST, y_FAST%Lin%Modules(Module_AD)%Instance(1), OutFileName, Un, ErrStat2, ErrMsg2 )
            call SetErrStat(ErrStat2,ErrMsg2,ErrStat,ErrMsg,RoutineName)
            if (ErrStat >=AbortErrLev) then
               call cleanup()
               return
            end if
         
         if (p_FAST%LinOutJac) then
            ! Jacobians
            call WrPartialMatrix( y_FAST%Lin%Modules(Module_AD)%Instance(1)%A, Un, p_FAST%OutFmt, 'dXdx' )
                           
            call WrPartialMatrix( y_FAST%Lin%Modules(Module_AD)%Instance(1)%B, Un, p_FAST%OutFmt, 'dXdu', &
                           UseCol=y_FAST%Lin%Modules(Module_AD)%Instance(1)%use_u )
                           
            call WrPartialMatrix( y_FAST%Lin%Modules(Module_AD)%Instance(1)%C, Un, p_FAST%OutFmt, 'dYdx', &
                           UseRow=y_FAST%Lin%Modules(Module_AD)%Instance(1)%use_y )
                           
            call WrPartialMatrix( y_FAST%Lin%Modules(Module_AD)%Instance(1)%D, Un, p_FAST%OutFmt, 'dYdu', &
                           UseRow=y_FAST%Lin%Modules(Module_AD)%Instance(1)%use_y, &
                           UseCol=y_FAST%Lin%Modules(Module_AD)%Instance(1)%use_u )
         end if

            ! finish writing the file
         call WrLinFile_txt_End(Un, p_FAST, y_FAST%Lin%Modules(Module_AD)%Instance(1) )
      end if

   end if
   
   
   !.....................
   ! HydroDyn
   !.....................
   if ( p_FAST%CompHydro  == Module_HD ) then 
         ! get the jacobians
      call HD_JacobianPInput( t_global, HD%Input(1), HD%p, HD%x(STATE_CURR), HD%xd(STATE_CURR), HD%z(STATE_CURR), HD%OtherSt(STATE_CURR), &
                                 HD%y, HD%m, ErrStat2, ErrMsg2, dYdu=y_FAST%Lin%Modules(Module_HD)%Instance(1)%D, dXdu=y_FAST%Lin%Modules(Module_HD)%Instance(1)%B )
         call SetErrStat(ErrStat2,ErrMsg2,ErrStat,ErrMsg,RoutineName)
      
      call HD_JacobianPContState( t_global, HD%Input(1), HD%p, HD%x(STATE_CURR), HD%xd(STATE_CURR), HD%z(STATE_CURR), HD%OtherSt(STATE_CURR), &
                                     HD%y, HD%m, ErrStat2, ErrMsg2, dYdx=y_FAST%Lin%Modules(Module_HD)%Instance(1)%C, dXdx=y_FAST%Lin%Modules(Module_HD)%Instance(1)%A )
         call SetErrStat(ErrStat2,ErrMsg2,ErrStat,ErrMsg,RoutineName)
   
         ! get the operating point
      call HD_GetOP( t_global, HD%Input(1), HD%p, HD%x(STATE_CURR), HD%xd(STATE_CURR), HD%z(STATE_CURR), HD%OtherSt(STATE_CURR), &
                        HD%y, HD%m, ErrStat2, ErrMsg2, u_op=y_FAST%Lin%Modules(Module_HD)%Instance(1)%op_u, y_op=y_FAST%Lin%Modules(Module_HD)%Instance(1)%op_y, &
                       x_op=y_FAST%Lin%Modules(Module_HD)%Instance(1)%op_x, dx_op=y_FAST%Lin%Modules(Module_HD)%Instance(1)%op_dx )
         call SetErrStat(ErrStat2,ErrMsg2,ErrStat,ErrMsg,RoutineName)
         if (ErrStat >=AbortErrLev) then
            call cleanup()
            return
         end if
         
      
      
         ! write the module matrices:
      if (p_FAST%LinOutMod) then
            
         OutFileName = trim(LinRootName)//'.'//TRIM(y_FAST%Module_Abrev(Module_HD))      
         call WrLinFile_txt_Head(t_global, p_FAST, y_FAST, y_FAST%Lin%Modules(Module_HD)%Instance(1), OutFileName, Un, ErrStat2, ErrMsg2 )
            call SetErrStat(ErrStat2,ErrMsg2,ErrStat,ErrMsg,RoutineName)
            if (ErrStat >=AbortErrLev) then
               call cleanup()
               return
            end if
         
         if (p_FAST%LinOutJac) then
            ! Jacobians
            !dXdx:
            call WrPartialMatrix( y_FAST%Lin%Modules(Module_HD)%Instance(1)%A, Un, p_FAST%OutFmt, 'dXdx' )
         
            !dXdu:
            call WrPartialMatrix( y_FAST%Lin%Modules(Module_HD)%Instance(1)%B, Un, p_FAST%OutFmt, 'dXdu', UseCol=y_FAST%Lin%Modules(Module_HD)%Instance(1)%use_u )
         
            !dYdx:
            call WrPartialMatrix( y_FAST%Lin%Modules(Module_HD)%Instance(1)%C, Un, p_FAST%OutFmt, 'dYdx', UseRow=y_FAST%Lin%Modules(Module_HD)%Instance(1)%use_y )
         
            !dYdu:
            call WrPartialMatrix( y_FAST%Lin%Modules(Module_HD)%Instance(1)%D, Un, p_FAST%OutFmt, 'dYdu', UseRow=y_FAST%Lin%Modules(Module_HD)%Instance(1)%use_y, &
                                                                                                          UseCol=y_FAST%Lin%Modules(Module_HD)%Instance(1)%use_u )
         
         end if 
      
             ! finish writing the file
         call WrLinFile_txt_End(Un, p_FAST, y_FAST%Lin%Modules(Module_HD)%Instance(1) )
               
      end if  
   end if
   
   !.....................
   ! SubDyn / ExtPtfm
   !.....................

   if ( p_FAST%CompSub == Module_SD ) then 
      ! get the jacobians
      call SD_JacobianPInput( t_global, SD%Input(1), SD%p, SD%x(STATE_CURR), SD%xd(STATE_CURR), &
              SD%z(STATE_CURR), SD%OtherSt(STATE_CURR),  SD%y, SD%m, ErrStat2, ErrMsg2, &
              dYdu=y_FAST%Lin%Modules(Module_SD)%Instance(1)%D, dXdu=y_FAST%Lin%Modules(Module_SD)%Instance(1)%B )
      if(Failed()) return;

      call SD_JacobianPContState( t_global, SD%Input(1), SD%p, SD%x(STATE_CURR), SD%xd(STATE_CURR), &
          SD%z(STATE_CURR), SD%OtherSt(STATE_CURR), SD%y, SD%m, ErrStat2, ErrMsg2,&
          dYdx=y_FAST%Lin%Modules(Module_SD)%Instance(1)%C, dXdx=y_FAST%Lin%Modules(Module_SD)%Instance(1)%A )
      if(Failed()) return;

      ! get the operating point
      call SD_GetOP(t_global, SD%Input(1), SD%p, SD%x(STATE_CURR), SD%xd(STATE_CURR), SD%z(STATE_CURR),&
          SD%OtherSt(STATE_CURR), SD%y, SD%m, ErrStat2, ErrMsg2, u_op=y_FAST%Lin%Modules(Module_SD)%Instance(1)%op_u,&
          y_op=y_FAST%Lin%Modules(Module_SD)%Instance(1)%op_y, &
          x_op=y_FAST%Lin%Modules(Module_SD)%Instance(1)%op_x, dx_op=y_FAST%Lin%Modules(Module_SD)%Instance(1)%op_dx)
      if(Failed()) return;

      ! write the module matrices:
      if (p_FAST%LinOutMod) then
         OutFileName = trim(LinRootName)//'.'//TRIM(y_FAST%Module_Abrev(Module_SD))      
         call WrLinFile_txt_Head(t_global, p_FAST, y_FAST, y_FAST%Lin%Modules(Module_SD)%Instance(1), OutFileName, Un, ErrStat2, ErrMsg2)
         if(Failed()) return;
            
         if (p_FAST%LinOutJac) then
            ! Jacobians
            call WrPartialMatrix(y_FAST%Lin%Modules(Module_SD)%Instance(1)%A, Un, p_FAST%OutFmt, 'dXdx')
            call WrPartialMatrix(y_FAST%Lin%Modules(Module_SD)%Instance(1)%B, Un, p_FAST%OutFmt, 'dXdu', UseCol=y_FAST%Lin%Modules(Module_SD)%Instance(1)%use_u)
            call WrPartialMatrix(y_FAST%Lin%Modules(Module_SD)%Instance(1)%C, Un, p_FAST%OutFmt, 'dYdx', UseRow=y_FAST%Lin%Modules(Module_SD)%Instance(1)%use_y)
            call WrPartialMatrix(y_FAST%Lin%Modules(Module_SD)%Instance(1)%D, Un, p_FAST%OutFmt, 'dYdu', UseRow=y_FAST%Lin%Modules(Module_SD)%Instance(1)%use_y, &
                                                                                                               UseCol=y_FAST%Lin%Modules(Module_SD)%Instance(1)%use_u)
         end if
         ! finish writing the file
         call WrLinFile_txt_End(Un, p_FAST, y_FAST%Lin%Modules(Module_SD)%Instance(1) )
      end if
   elseif ( p_FAST%CompSub == Module_ExtPtfm ) then 
      ! get the jacobians
      call ExtPtfm_JacobianPInput( t_global, ExtPtfm%Input(1), ExtPtfm%p, ExtPtfm%x(STATE_CURR), ExtPtfm%xd(STATE_CURR), &
              ExtPtfm%z(STATE_CURR), ExtPtfm%OtherSt(STATE_CURR),  ExtPtfm%y, ExtPtfm%m, ErrStat2, ErrMsg2, &
              dYdu=y_FAST%Lin%Modules(Module_ExtPtfm)%Instance(1)%D, dXdu=y_FAST%Lin%Modules(Module_ExtPtfm)%Instance(1)%B )
      if(Failed()) return;

      call ExtPtfm_JacobianPContState( t_global, ExtPtfm%Input(1), ExtPtfm%p, ExtPtfm%x(STATE_CURR), ExtPtfm%xd(STATE_CURR), &
          ExtPtfm%z(STATE_CURR), ExtPtfm%OtherSt(STATE_CURR), ExtPtfm%y, ExtPtfm%m, ErrStat2, ErrMsg2,&
          dYdx=y_FAST%Lin%Modules(Module_ExtPtfm)%Instance(1)%C, dXdx=y_FAST%Lin%Modules(Module_ExtPtfm)%Instance(1)%A )
      if(Failed()) return;

      ! get the operating point
      call ExtPtfm_GetOP(t_global, ExtPtfm%Input(1), ExtPtfm%p, ExtPtfm%x(STATE_CURR), ExtPtfm%xd(STATE_CURR), ExtPtfm%z(STATE_CURR),&
          ExtPtfm%OtherSt(STATE_CURR), ExtPtfm%y, ExtPtfm%m, ErrStat2, ErrMsg2, u_op=y_FAST%Lin%Modules(Module_ExtPtfm)%Instance(1)%op_u,&
          y_op=y_FAST%Lin%Modules(Module_ExtPtfm)%Instance(1)%op_y, &
          x_op=y_FAST%Lin%Modules(Module_ExtPtfm)%Instance(1)%op_x, dx_op=y_FAST%Lin%Modules(Module_ExtPtfm)%Instance(1)%op_dx)
      if(Failed()) return;

      ! write the module matrices:
      if (p_FAST%LinOutMod) then
         OutFileName = trim(LinRootName)//'.'//TRIM(y_FAST%Module_Abrev(Module_ExtPtfm))      
         call WrLinFile_txt_Head(t_global, p_FAST, y_FAST, y_FAST%Lin%Modules(Module_ExtPtfm)%Instance(1), OutFileName, Un, ErrStat2, ErrMsg2)
         if(Failed()) return;
            
         if (p_FAST%LinOutJac) then
            ! Jacobians
            call WrPartialMatrix(y_FAST%Lin%Modules(Module_ExtPtfm)%Instance(1)%A, Un, p_FAST%OutFmt, 'dXdx')
            call WrPartialMatrix(y_FAST%Lin%Modules(Module_ExtPtfm)%Instance(1)%B, Un, p_FAST%OutFmt, 'dXdu', UseCol=y_FAST%Lin%Modules(Module_ExtPtfm)%Instance(1)%use_u)
            call WrPartialMatrix(y_FAST%Lin%Modules(Module_ExtPtfm)%Instance(1)%C, Un, p_FAST%OutFmt, 'dYdx', UseRow=y_FAST%Lin%Modules(Module_ExtPtfm)%Instance(1)%use_y)
            call WrPartialMatrix(y_FAST%Lin%Modules(Module_ExtPtfm)%Instance(1)%D, Un, p_FAST%OutFmt, 'dYdu', UseRow=y_FAST%Lin%Modules(Module_ExtPtfm)%Instance(1)%use_y, &
                                                                                                               UseCol=y_FAST%Lin%Modules(Module_ExtPtfm)%Instance(1)%use_u)
         end if
         ! finish writing the file
         call WrLinFile_txt_End(Un, p_FAST, y_FAST%Lin%Modules(Module_ExtPtfm)%Instance(1) )
     end if
   end if ! SubDyn/ExtPtfm
   
   
   !.....................
   ! MAP
   !.....................
   if ( p_FAST%CompMooring  == Module_MAP ) then
      ! LIN-TODO: We need this to compute the dYdu total derivative which is D for MAP, and the template uses OtherSt(STATE_CURR), but the FAST MAP DATA has OtherSt as a scalar
      call MAP_JacobianPInput( t_global, MAPp%Input(1), MAPp%p, MAPp%x(STATE_CURR), MAPp%xd(STATE_CURR), MAPp%z(STATE_CURR), &
                                   MAPp%OtherSt, MAPp%y, ErrStat2, ErrMsg2, y_FAST%Lin%Modules(Module_MAP)%Instance(1)%D )
      call SetErrStat(ErrStat2,ErrMsg2,ErrStat,ErrMsg,RoutineName)
      
      ! get the operating point
      !LIN-TODO: template uses OtherSt(STATE_CURR), but the FAST MAP DATA has OtherSt as a scalar
      !          email bonnie for a discussion on this.
      call MAP_GetOP( t_global, MAPp%Input(1), MAPp%p, MAPp%x(STATE_CURR), MAPp%xd(STATE_CURR), MAPp%z(STATE_CURR), &
                             MAPp%OtherSt, MAPp%y, ErrStat2, ErrMsg2,  &
                       y_FAST%Lin%Modules(Module_MAP)%Instance(1)%op_u, y_FAST%Lin%Modules(Module_MAP)%Instance(1)%op_y )
      call SetErrStat(ErrStat2,ErrMsg2,ErrStat,ErrMsg,RoutineName)
      if (ErrStat >=AbortErrLev) then
         call cleanup()
         return
      end if
      
      ! write the module matrices:
      if (p_FAST%LinOutMod) then
            
         OutFileName = trim(LinRootName)//'.'//TRIM(y_FAST%Module_Abrev(Module_MAP))      
         call WrLinFile_txt_Head(t_global, p_FAST, y_FAST, y_FAST%Lin%Modules(Module_MAP)%Instance(1), OutFileName, Un, ErrStat2, ErrMsg2 )
            call SetErrStat(ErrStat2,ErrMsg2,ErrStat,ErrMsg,RoutineName)
            if (ErrStat >=AbortErrLev) then
               call cleanup()
               return
            end if
         
         if (p_FAST%LinOutJac) then
            ! Jacobians
            !dYdu:
            call WrPartialMatrix( y_FAST%Lin%Modules(Module_MAP)%Instance(1)%D, Un, p_FAST%OutFmt, 'dYdu', &
                                         UseRow=y_FAST%Lin%Modules(Module_MAP)%Instance(1)%use_y, &
                                         UseCol=y_FAST%Lin%Modules(Module_MAP)%Instance(1)%use_u )         
         end if 
      
             ! finish writing the file
         call WrLinFile_txt_End(Un, p_FAST, y_FAST%Lin%Modules(Module_MAP)%Instance(1) )
               
      end if  ! if ( p_FAST%LinOutMod )
   end if     ! if ( p_FAST%CompMooring  == Module_MAP )
   
   !.....................
   ! Linearization of glue code Input/Output solve:
   !.....................
   
   !.....................
   ! Glue code (currently a linearization of SolveOption2):
   ! Make sure we avoid any case where the operating point values change earlier in this routine (e.g., by calling the module Jacobian routines).
   !.....................

   call Glue_GetOP(p_FAST, y_FAST, ErrStat2, ErrMsg2)
      call SetErrStat(ErrStat2,ErrMsg2,ErrStat,ErrMsg,RoutineName)
      if (ErrStat >=AbortErrLev) then
         call cleanup()
         return
      end if
   
      ! get the dUdu and dUdy matrices, which linearize SolveOption2 for the modules we've included in linearization
   call Glue_Jacobians( p_FAST, y_FAST, m_FAST, ED, BD, SrvD, AD, IfW, OpFM, HD, SD, MAPp, FEAM, MD, Orca, &
                         IceF, IceD, MeshMapData, dUdu, dUdy, ErrStat2, ErrMsg2 )
      call SetErrStat(ErrStat2,ErrMsg2,ErrStat,ErrMsg,RoutineName)
      if (ErrStat >=AbortErrLev) then
         call cleanup()
         return
      end if
      
      
         
   call WrLinFile_txt_Head(t_global, p_FAST, y_FAST, y_FAST%Lin%Glue, LinRootName, Un, ErrStat2, ErrMsg2 )       
      call SetErrStat(ErrStat2,ErrMsg2,ErrStat,ErrMsg,RoutineName)
      if (ErrStat >=AbortErrLev) then
         call cleanup()
         return
      end if
      
   
   if (p_FAST%LinOutJac) then
      ! Jacobians
      call WrPartialMatrix( dUdu, Un, p_FAST%OutFmt, 'dUdu', UseRow=y_FAST%Lin%Glue%use_u, UseCol=y_FAST%Lin%Glue%use_u )
      call WrPartialMatrix( dUdy, Un, p_FAST%OutFmt, 'dUdy', UseRow=y_FAST%Lin%Glue%use_u, UseCol=y_FAST%Lin%Glue%use_y )
   end if
   
   
      ! calculate the glue-code state matrices
   call Glue_StateMatrices( p_FAST, y_FAST, dUdu, dUdy, ErrStat2, ErrMsg2 )
      call SetErrStat(ErrStat2,ErrMsg2,ErrStat,ErrMsg,RoutineName)
      if (ErrStat >=AbortErrLev) then
         call cleanup()
         return
      end if
      
      ! Write the results to the file:
   call WrLinFile_txt_End(Un, p_FAST, y_FAST%Lin%Glue )            

   m_FAST%Lin%NextLinTimeIndx = m_FAST%Lin%NextLinTimeIndx + 1

contains
    logical function Failed()
      call SetErrStat(ErrStat2,ErrMsg2,ErrStat,ErrMsg,RoutineName)
      Failed =  ErrStat >= AbortErrLev
      if(Failed) call cleanup()
   end function Failed
   subroutine cleanup()
      
      if (allocated(dUdu)) deallocate(dUdu)
      if (allocated(dUdy)) deallocate(dUdy)
      
      if (Un > 0) close(Un)
      
   end subroutine cleanup
END SUBROUTINE FAST_Linearize_OP   
!----------------------------------------------------------------------------------------------------------------------------------
!> Routine that writes the A,B,C,D matrices from linearization to a text file. 
SUBROUTINE WrLinFile_txt_Head(t_global, p_FAST, y_FAST, LinData, FileName, Un, ErrStat, ErrMsg)

   INTEGER(IntKi),           INTENT(  OUT) :: Un                  !< unit number
   REAL(DbKi),               INTENT(IN   ) :: t_global            !< current (global) simulation time
   TYPE(FAST_ParameterType), INTENT(IN   ) :: p_FAST              !< parameters
   TYPE(FAST_OutputFileType),INTENT(IN   ) :: y_FAST              !< Output variables for the glue code
   TYPE(FAST_LinType),       INTENT(IN   ) :: LinData             !< Linearization data for individual module or glue (coupled system)
   CHARACTER(*),             INTENT(IN   ) :: FileName            !< root name of the linearization file to open for writing
   INTEGER(IntKi),           INTENT(  OUT) :: ErrStat             !< Error status of the operation
   CHARACTER(*),             INTENT(  OUT) :: ErrMsg              !< Error message if ErrStat /= ErrID_None

      ! local variables
   INTEGER(IntKi)                          :: i                   ! loop counter
   
   INTEGER(IntKi)                          :: ErrStat2            ! local error status
   CHARACTER(ErrMsgLen)                    :: ErrMsg2             ! local error message
   CHARACTER(*),             PARAMETER     :: RoutineName = 'WrLinFile_txt_Head'    
   INTEGER(IntKi)                          :: n(5)                ! sizes of arrays to print
   CHARACTER(*),             PARAMETER     :: TypeNames(5) = (/ 'continuous states', &
                                                                'discrete states  ', &
                                                                'constraint states', &
                                                                'inputs           ', &
                                                                'outputs          '  /)
   CHARACTER(50)                           :: Fmt
   CHARACTER(32)                           :: Desc
   
   integer, parameter :: Indx_x      = 1
   integer, parameter :: Indx_xd     = 2
   integer, parameter :: Indx_z      = 3
   integer, parameter :: Indx_u      = 4
   integer, parameter :: Indx_y      = 5
   
                  
   ErrStat = ErrID_None
   ErrMsg = ""
         
   n = 0;
   if (allocated(LinData%names_x )) n(Indx_x) = size(LinData%names_x )
   if (allocated(LinData%names_xd)) n(Indx_xd) = size(LinData%names_xd)
   if (allocated(LinData%names_z )) n(Indx_z) = size(LinData%names_z )
   !if (allocated(LinData%names_u )) n(Indx_u) = size(LinData%names_u )
   !if (allocated(LinData%names_y )) n(Indx_y) = size(LinData%names_y )
   
   if (allocated(LinData%names_u )) then
      do i=1,size(LinData%use_u)
         if (LinData%use_u(i)) n(Indx_u) = n(Indx_u)+1
      end do
   end if
   
   if (allocated(LinData%names_y )) then
      do i=1,size(LinData%use_y)
         if (LinData%use_y(i)) n(Indx_y) = n(Indx_y)+1
      end do
   end if
   
   
   CALL GetNewUnit( Un, ErrStat2, ErrMsg2 )
      call SetErrStat(ErrStat2,ErrMsg2,ErrStat,ErrMsg,RoutineName)
      if (ErrStat >= AbortErrLev) then
         Un = -1
         return
      end if
      
   CALL OpenFOutFile ( Un, TRIM(FileName)//'.lin', ErrStat2, ErrMsg2 )
      call SetErrStat(ErrStat2,ErrMsg2,ErrStat,ErrMsg,RoutineName)
      if (ErrStat >= AbortErrLev) then
         close( Un ) 
         Un = -1
         return
      end if
      
   ! heading
      
      ! Add some file information:

   WRITE (Un,'(/,A)')  'Linearized model: '//TRIM( y_FAST%FileDescLines(1) )
   WRITE (Un,'(1X,A)') TRIM( y_FAST%FileDescLines(2) )
   WRITE (Un,'()' )    !print a blank line
   WRITE (Un,'(A)'   ) TRIM( y_FAST%FileDescLines(3) )
   WRITE (Un,'()' )    !print a blank line
   
   WRITE(Un, '(A)') 'Simulation information:'      
   fmt = '(3x,A,1x,'//trim(p_FAST%OutFmt_t)//',1x,A)' 
   Desc = 'Simulation time:'; WRITE (Un, fmt) Desc, t_global, 's'
   Desc = 'Rotor Speed:';     WRITE (Un, fmt) Desc, y_FAST%Lin%RotSpeed, 'rad/s'
   Desc = 'Azimuth:';         WRITE (Un, fmt) Desc, y_FAST%Lin%Azimuth,  'rad'
   Desc = 'Wind Speed:';      WRITE (Un, fmt) Desc, y_FAST%Lin%WindSpeed,  'm/s'
   
   fmt = '(3x,A,1x,I5)'
   do i=1,size(n)
      Desc = 'Number of '//trim(TypeNames(i))//':'
      WRITE(Un, fmt) Desc, n(i)
   end do
   
   Desc = 'Jacobians included in this file?'
   fmt  = '(3x,A,1x,A5)'
   if (p_FAST%LinOutJac) then
      write (Un, fmt) Desc, 'Yes'
   else
      write (Un, fmt) Desc, 'No'
   end if
      
   WRITE (Un,'()' )    !print a blank line

   
         !......................................................
         ! Write the names of the output parameters on one line:
         !......................................................
   if (n(Indx_x) > 0) then
      WRITE(Un, '(A)') 'Order of continuous states:'      
      call WrLinFile_txt_Table(p_FAST, Un, "Row/Column", LinData%op_x, LinData%names_x, rotFrame=LinData%RotFrame_x, derivOrder=LinData%DerivOrder_x  )      
      
      WRITE(Un, '(A)') 'Order of continuous state derivatives:'      
      call WrLinFile_txt_Table(p_FAST, Un, "Row/Column", LinData%op_dx, LinData%names_x, rotFrame=LinData%RotFrame_x, deriv=.true., derivOrder=LinData%DerivOrder_x  )      
   end if
   
   if (n(Indx_xd) > 0) then
      WRITE(Un, '(A)') 'Order of discrete states:'      
      call WrLinFile_txt_Table(p_FAST, Un, "Row/Column", LinData%op_xd, LinData%names_xd )      
   end if

   if (n(Indx_z) > 0) then
      WRITE(Un, '(A)') 'Order of constraint states:' 
      call WrLinFile_txt_Table(p_FAST, Un, "Row/Column", LinData%op_z, LinData%names_z, rotFrame=LinData%RotFrame_z )      
   end if
         
   if (n(Indx_u) > 0) then
      WRITE(Un, '(A)') 'Order of inputs:'   
      call WrLinFile_txt_Table(p_FAST, Un, "Column  ", LinData%op_u, LinData%names_u, rotFrame=LinData%RotFrame_u, UseCol=LinData%use_u )
   end if
   
   if (n(Indx_y) > 0) then
      WRITE(Un, '(A)') 'Order of outputs:'      
      call WrLinFile_txt_Table(p_FAST, Un, "Row  ", LinData%op_y, LinData%names_y, rotFrame=LinData%RotFrame_y, UseCol=LinData%use_y )      
   end if
      
   !.............
   if (p_FAST%LinOutJac) then
      WRITE (Un,'(/,A,/)' ) 'Jacobian matrices:'    !print a blank line
      ! we'll have the modules write their own Jacobians outside this routine
   end if

         
END SUBROUTINE WrLinFile_txt_Head   
!----------------------------------------------------------------------------------------------------------------------------------
!> Routine that writes the A,B,C,D matrices from linearization to a text file. 
SUBROUTINE WrLinFile_txt_End(Un, p_FAST, LinData)

   INTEGER(IntKi),           INTENT(INOUT) :: Un                  !< unit number
   TYPE(FAST_ParameterType), INTENT(IN   ) :: p_FAST              !< parameters
   TYPE(FAST_LinType),       INTENT(IN   ) :: LinData             !< Linearization data for individual module or glue (coupled system)
   
      ! local variables
   
   WRITE (Un,'(/,A,/)' ) 'Linearized state matrices:'    !print a blank line
   
   ! A matrix
   if (allocated(LinData%A)) call WrPartialMatrix( LinData%A, Un, p_FAST%OutFmt, 'A' )
   ! B matrix   
   if (allocated(LinData%B)) call WrPartialMatrix( LinData%B, Un, p_FAST%OutFmt, 'B', UseCol=LinData%use_u )
   
   ! C matrix
   if (allocated(LinData%C)) call WrPartialMatrix( LinData%C, Un, p_FAST%OutFmt, 'C', UseRow=LinData%use_y )
   ! D matrix
   if (allocated(LinData%D)) call WrPartialMatrix( LinData%D, Un, p_FAST%OutFmt, 'D', UseRow=LinData%use_y, UseCol=LinData%use_u )

   ! StateRotation matrix
   if (allocated(LinData%StateRotation)) call WrPartialMatrix( LinData%StateRotation, Un, p_FAST%OutFmt, 'StateRotation' )

   ! RelState matrices
   if (allocated(LinData%StateRel_x))    call WrPartialMatrix( LinData%StateRel_x,    Un, p_FAST%OutFmt, 'State_Rel_x' )
   if (allocated(LinData%StateRel_xdot)) call WrPartialMatrix( LinData%StateRel_xdot, Un, p_FAST%OutFmt, 'State_Rel_xdot' )

   close(Un)
   Un = -1
   
END SUBROUTINE WrLinFile_txt_End   
!----------------------------------------------------------------------------------------------------------------------------------
SUBROUTINE WrLinFile_txt_Table(p_FAST, Un, RowCol, op, names, rotFrame, deriv, derivOrder, UseCol,start_indx)

   TYPE(FAST_ParameterType), INTENT(IN   ) :: p_FAST              !< parameters
   INTEGER(IntKi),           INTENT(IN   ) :: Un                  !< unit number
   CHARACTER(*),             INTENT(IN   ) :: RowCol              !< Row/Column description
   REAL(ReKi),               INTENT(IN   ) :: op(:)               !< operating point values (possibly different size that Desc because of orientations)
   CHARACTER(LinChanLen),    INTENT(IN   ) :: names(:)            !< Descriptions of the channels (names and units)
   logical, optional,        INTENT(IN   ) :: rotFrame(:)         !< determines if this parameter is in the rotating frame
   logical, optional,        intent(in   ) :: deriv               !< flag that tells us if we need to modify the channel names for derivatives (xdot)
   integer(IntKi), optional, intent(in   ) :: derivOrder(:)       !< Order of the time derivatives associated with the channel
   logical, optional,        intent(in   ) :: UseCol(:)           !< flags that tell us if we should use each column or skip it
   INTEGER(IntKi),optional,  INTENT(IN   ) :: start_indx          !< starting index (so extended inputs can be numbered starting after the # of inputs)
   
      ! local variables
   INTEGER(IntKi)                          :: TS                  ! tab stop column
   INTEGER(IntKi)                          :: i, i_print          ! loop counter
   INTEGER(IntKi)                          :: i_op                ! loop counter
   
   logical                                 :: UseDerivNames       !< flag that tells us if we need to modify the channel names for derivatives (xdot)
   logical                                 :: UseThisCol          !< flag that tells us if we should use this particular column or skip it
   logical                                 :: RotatingCol         !< flag that tells us if this column is in the rotating frame
   integer(IntKi)                          :: DerivOrdCol         !< integer indicating the maximum time-derivative order of a channel (this will be 0 for anything that is not a continuous state)
   CHARACTER(*),             PARAMETER     :: RoutineName = 'WrLinFile_txt_Table'    
   CHARACTER(100)                          :: Fmt
   CHARACTER(100)                          :: Fmt_Str
   CHARACTER(100)                          :: FmtOrient
   

   
   if (present(deriv) ) then
      UseDerivNames = deriv
   else
      UseDerivNames = .false.
   end if
   
   
   TS = 14 + 3*p_FAST%FmtWidth+7 ! tab stop after operating point
   
   Fmt       = '(3x,I8,3x,'//trim(p_FAST%OutFmt)//',T'//trim(num2lstr(TS))//',L8,8x,I8,9x,A)'
   FmtOrient = '(3x,I8,3x,'//trim(p_FAST%OutFmt)//',2(", ",'//trim(p_FAST%OutFmt)//'),T'//trim(num2lstr(TS))//',L8,8x,I8,9x,A)'
   Fmt_Str   = '(3x,A10,1x,A,T'//trim(num2lstr(TS))//',A15,1x,A16,1x,A)'
   
   WRITE(Un, Fmt_Str) RowCol,      'Operating Point', 'Rotating Frame?', 'Derivative Order', 'Description'
   WRITE(Un, Fmt_Str) '----------','---------------', '---------------', '----------------', '-----------'
   
   i_op = 1
   if (present(start_indx)) then
      i_print = start_indx + 1
   else      
      i_print = 1
   end if
   
   do i=1,size(names)
      
      UseThisCol = .true.
      if (present(UseCol)) then
         UseThisCol = useCol(i)
      end if  
      
      DerivOrdCol = 0
      if (present(derivOrder)) DerivOrdCol = derivOrder(i)
      
      RotatingCol = .false.
      if (present(rotFrame)) RotatingCol = rotFrame(i)
                  
      if (index(names(i), ' orientation angle, node ') > 0 ) then  ! make sure this matches what is written in PackMotionMesh_Names()
         if (UseThisCol) then
            WRITE(Un, FmtOrient) i_print, op(i_op), op(i_op+1), op(i_op+2), RotatingCol, DerivOrdCol, trim(names(i))  !//' [OP is a row of the DCM]
            i_print = i_print + 1
         end if
         
         i_op = i_op + 3
      else
         if (UseThisCol) then
            if (UseDerivNames) then
               WRITE(Un, Fmt) i_print, op(i_op), RotatingCol, DerivOrdCol, 'First time derivative of '//trim(names(i))//'/s'
            else
               WRITE(Un, Fmt) i_print, op(i_op), RotatingCol, DerivOrdCol, trim(names(i))
            end if         
            i_print = i_print + 1
         end if         
         
         i_op = i_op + 1
      end if 
   end do
         
   WRITE (Un,'()' )    !print a blank line
   
   
   
END SUBROUTINE WrLinFile_txt_Table   
!----------------------------------------------------------------------------------------------------------------------------------


!> This routine returns the operating points for the entire glue code.
SUBROUTINE Glue_GetOP(p_FAST, y_FAST, ErrStat, ErrMsg)

   TYPE(FAST_ParameterType), INTENT(IN   ) :: p_FAST              !< parameters
   TYPE(FAST_OutputFileType),INTENT(INOUT) :: y_FAST              !< Output variables for the glue code
   INTEGER(IntKi),           INTENT(  OUT) :: ErrStat             !< Error status of the operation
   CHARACTER(*),             INTENT(  OUT) :: ErrMsg              !< Error message if ErrStat /= ErrID_None

   
   INTEGER(IntKi)                          :: i, j, k             ! loop/temp variables
   INTEGER(IntKi)                          :: ThisModule          ! Module ID # 
   INTEGER(IntKi)                          :: i_u                 ! loop/temp variables
   INTEGER(IntKi)                          :: i_y, i_x            ! loop/temp variables
   INTEGER(IntKi)                          :: ErrStat2            ! local error status
   CHARACTER(ErrMsgLen)                    :: ErrMsg2             ! local error message
   CHARACTER(*),             PARAMETER     :: RoutineName = 'Glue_GetOP'    
   
   
   ErrStat = ErrID_None
   ErrMsg  = ""
   
   if (.not. allocated(y_FAST%Lin%Glue%op_u)) then  ! assume none of them are allocated
       
         ! calculate the size of the input and output operating points
         ! this size isn't very straightforward since it may contain orientations
      i_u = 0
      i_y = 0
      do i = 1,p_FAST%Lin_NumMods
         ThisModule = p_FAST%Lin_ModOrder( i )
         
         do k=1,size(y_FAST%Lin%Modules(ThisModule)%Instance)
            if (allocated(y_FAST%Lin%Modules(ThisModule)%Instance(k)%op_u)) then
               i_u = i_u + size(y_FAST%Lin%Modules(ThisModule)%Instance(k)%op_u)
            end if
                  
            if (allocated(y_FAST%Lin%Modules(ThisModule)%Instance(k)%op_y)) then
               i_y = i_y + size(y_FAST%Lin%Modules(ThisModule)%Instance(k)%op_y)
            end if
         end do
      end do      
      
      call AllocAry( y_FAST%Lin%Glue%op_u, i_u, 'op_u', ErrStat2, ErrMsg2)
         call SetErrStat(errStat2,ErrMsg2,ErrStat,ErrMsg,RoutineName)
      call AllocAry( y_FAST%Lin%Glue%op_y, i_y, 'op_y', ErrStat2, ErrMsg2)
         call SetErrStat(errStat2,ErrMsg2,ErrStat,ErrMsg,RoutineName)
      call AllocAry( y_FAST%Lin%Glue%op_x, y_FAST%Lin%Glue%SizeLin(LIN_ContSTATE_COL), 'op_x', ErrStat2, ErrMsg2)
         call SetErrStat(errStat2,ErrMsg2,ErrStat,ErrMsg,RoutineName)
      call AllocAry( y_FAST%Lin%Glue%op_dx, y_FAST%Lin%Glue%SizeLin(LIN_ContSTATE_COL), 'op_dx', ErrStat2, ErrMsg2)
         call SetErrStat(errStat2,ErrMsg2,ErrStat,ErrMsg,RoutineName)
         
      if (ErrStat >=AbortErrLev) return
   end if
   
   
   i_u = 1
   i_y = 1      
   i_x = 1
   do i = 1,p_FAST%Lin_NumMods
      ThisModule = p_FAST%Lin_ModOrder( i )

      do k=1,size(y_FAST%Lin%Modules(ThisModule)%Instance)
         if (allocated(y_FAST%Lin%Modules(ThisModule)%Instance(k)%op_u)) then
            do j=1,size(y_FAST%Lin%Modules(ThisModule)%Instance(k)%op_u)
               y_FAST%Lin%Glue%op_u(i_u) = y_FAST%Lin%Modules(ThisModule)%Instance(k)%op_u(j)
               i_u = i_u + 1;
            end do
         end if
               
         if (allocated(y_FAST%Lin%Modules(ThisModule)%Instance(k)%op_y)) then
            do j=1,size(y_FAST%Lin%Modules(ThisModule)%Instance(k)%op_y)
               y_FAST%Lin%Glue%op_y(i_y) = y_FAST%Lin%Modules(ThisModule)%Instance(k)%op_y(j)
               i_y = i_y + 1;
            end do
         end if

         if (allocated(y_FAST%Lin%Modules(ThisModule)%Instance(k)%op_x)) then
            do j=1,size(y_FAST%Lin%Modules(ThisModule)%Instance(k)%op_x)
               y_FAST%Lin%Glue%op_x(i_x) = y_FAST%Lin%Modules(ThisModule)%Instance(k)%op_x(j)
            
               y_FAST%Lin%Glue%op_dx(i_x) = y_FAST%Lin%Modules(ThisModule)%Instance(k)%op_dx(j)
               i_x = i_x + 1;
            end do
         end if
         
      end do
   end do
         
END SUBROUTINE Glue_GetOP
!----------------------------------------------------------------------------------------------------------------------------------

!> This routine forms the Jacobian for the glue-code input-output solves.
SUBROUTINE Glue_Jacobians( p_FAST, y_FAST, m_FAST, ED, BD, SrvD, AD, IfW, OpFM, HD, SD, MAPp, FEAM, MD, Orca, &
                         IceF, IceD, MeshMapData, dUdu, dUdy, ErrStat, ErrMsg )

   TYPE(FAST_ParameterType), INTENT(IN   ) :: p_FAST              !< Parameters for the glue code
   TYPE(FAST_OutputFileType),INTENT(INOUT) :: y_FAST              !< Output variables for the glue code
   TYPE(FAST_MiscVarType),   INTENT(INOUT) :: m_FAST              !< Miscellaneous variables
     
   TYPE(ElastoDyn_Data),     INTENT(INOUT) :: ED                  !< ElastoDyn data
   TYPE(BeamDyn_Data),       INTENT(INOUT) :: BD                  !< BeamDyn data
   TYPE(ServoDyn_Data),      INTENT(INOUT) :: SrvD                !< ServoDyn data
   TYPE(AeroDyn_Data),       INTENT(INOUT) :: AD                  !< AeroDyn data
   TYPE(InflowWind_Data),    INTENT(INOUT) :: IfW                 !< InflowWind data
   TYPE(OpenFOAM_Data),      INTENT(INOUT) :: OpFM                !< OpenFOAM data
   TYPE(HydroDyn_Data),      INTENT(INOUT) :: HD                  !< HydroDyn data
   TYPE(SubDyn_Data),        INTENT(INOUT) :: SD                  !< SubDyn data
   TYPE(MAP_Data),           INTENT(INOUT) :: MAPp                !< MAP data
   TYPE(FEAMooring_Data),    INTENT(INOUT) :: FEAM                !< FEAMooring data
   TYPE(MoorDyn_Data),       INTENT(INOUT) :: MD                  !< Data for the MoorDyn module
   TYPE(OrcaFlex_Data),      INTENT(INOUT) :: Orca                !< OrcaFlex interface data
   TYPE(IceFloe_Data),       INTENT(INOUT) :: IceF                !< IceFloe data
   TYPE(IceDyn_Data),        INTENT(INOUT) :: IceD                !< All the IceDyn data used in time-step loop

   TYPE(FAST_ModuleMapType), INTENT(INOUT) :: MeshMapData         !< Data for mapping between modules
   REAL(R8Ki), ALLOCATABLE,  INTENT(INOUT) :: dUdu(:,:)           !< Partial derivatives of input-output equations (U(y,u)=0) with respect
                                                                  !!   to the inputs (u)
   REAL(R8Ki), ALLOCATABLE,  INTENT(INOUT) :: dUdy(:,:)           !< Partial derivatives of input-output equations (U(y,u)=0) with respect
                                                                  !!   to the outputs (y)
      
   INTEGER(IntKi),           INTENT(  OUT) :: ErrStat             !< Error status of the operation
   CHARACTER(*),             INTENT(  OUT) :: ErrMsg              !< Error message if ErrStat /= ErrID_None

   
   
      ! local variables
   INTEGER(IntKi)                          :: ThisModule          ! Module ID
   INTEGER(IntKi)                          :: i, j, k             ! loop counter
   INTEGER(IntKi)                          :: r_start, r_end      ! row start/end of glue matrix
   
   INTEGER(IntKi)                          :: ErrStat2            ! local error status
   CHARACTER(ErrMsgLen)                    :: ErrMsg2             ! local error message
   CHARACTER(*),             PARAMETER     :: RoutineName = 'Glue_Jacobians' 
   
   ErrStat = ErrID_None
   ErrMsg = ""
   
   
   ! Note: Where the same Linearize_*_to_*() routines for mesh mapping are used in both dUdu and dUdy, the dUdy routines assume dUdu 
   ! has already called the routine (and so avoids calling the routines a second time). This means the dUdu routines must be called first.
   
   !.....................................
   ! dUdu 
   !> \f$ \frac{\partial U_\Lambda}{\partial u} =  
   !!  \begin{bmatrix} \frac{\partial U_\Lambda^{IfW}}{\partial u^{IfW}} & \frac{\partial U_\Lambda^{IfW}}{\partial u^{SrvD}} & 
   !!                  \frac{\partial U_\Lambda^{IfW}}{\partial u^{ED}}  & \frac{\partial U_\Lambda^{IfW}}{\partial u^{BD}} & \frac{\partial U_\Lambda^{IfW}}{\partial u^{AD}} \\
   !!                  \frac{\partial U_\Lambda^{SrvD}}{\partial u^{IfW}} & \frac{\partial U_\Lambda^{SrvD}}{\partial u^{SrvD}} & 
   !!                  \frac{\partial U_\Lambda^{SrvD}}{\partial u^{ED}}  & \frac{\partial U_\Lambda^{SrvD}}{\partial u^{BD}} & \frac{\partial U_\Lambda^{SrvD}}{\partial u^{AD}} \\
   !!                  \frac{\partial U_\Lambda^{ED}}{\partial u^{IfW}} & \frac{\partial U_\Lambda^{ED}}{\partial u^{SrvD}} & 
   !!                  \frac{\partial U_\Lambda^{ED}}{\partial u^{ED}}  & \frac{\partial U_\Lambda^{ED}}{\partial u^{BD}} & \frac{\partial U_\Lambda^{ED}}{\partial u^{AD}} \\
   !!                  \frac{\partial U_\Lambda^{BD}}{\partial u^{IfW}} & \frac{\partial U_\Lambda^{BD}}{\partial u^{SrvD}} & 
   !!                  \frac{\partial U_\Lambda^{BD}}{\partial u^{ED}}  & \frac{\partial U_\Lambda^{BD}}{\partial u^{BD}} & \frac{\partial U_\Lambda^{BD}}{\partial u^{AD}} \\
   !!                  \frac{\partial U_\Lambda^{AD}}{\partial u^{IfW}} & \frac{\partial U_\Lambda^{AD}}{\partial u^{SrvD}} & 
   !!                  \frac{\partial U_\Lambda^{AD}}{\partial u^{ED}}  & \frac{\partial U_\Lambda^{AD}}{\partial u^{BD}} & \frac{\partial U_\Lambda^{AD}}{\partial u^{AD}} \\
   !!  \end{bmatrix} = 
   !!  \begin{bmatrix} I & 0 & 0 & 0                                               & \frac{\partial U_\Lambda^{IfW}}{\partial u^{AD}} \\
   !!                  0 & I & 0 & 0                                               & 0 \\
   !!                  0 & 0 & I & \frac{\partial U_\Lambda^{ED}}{\partial u^{BD}} & \frac{\partial U_\Lambda^{ED}}{\partial u^{AD}} \\
   !!                  0 & 0 & 0 & \frac{\partial U_\Lambda^{BD}}{\partial u^{BD}} & \frac{\partial U_\Lambda^{BD}}{\partial u^{AD}} \\
   !!                  0 & 0 & 0 & 0                                               & \frac{\partial U_\Lambda^{AD}}{\partial u^{AD}} \\
   !!  \end{bmatrix} \f$
   !.....................................
! LIN-TODO: Add doc strings for new modules: HD & MAP & SD
   
   if (.not. allocated(dUdu)) then
      call AllocAry(dUdu, y_FAST%Lin%Glue%SizeLin(LIN_INPUT_COL), y_FAST%Lin%Glue%SizeLin(LIN_INPUT_COL), 'dUdu', ErrStat2, ErrMsg2)
         call SetErrStat(ErrStat2,ErrMsg2,ErrStat,ErrMsg,RoutineName)
         if (ErrStat>=AbortErrLev) return
   end if
   
   dUdu = 0.0_R8Ki      ! most of this matrix is zero, so we'll just initialize everything and set only the non-zero parts below
   
   
      !............
      !  \f$ \frac{\partial U_\Lambda^{IfW}}{\partial u^{IfW}} = I \f$ \n
      !  \f$ \frac{\partial U_\Lambda^{SrvD}}{\partial u^{SrvD}} = I \f$ \n
      !  \f$ \frac{\partial U_\Lambda^{ED}}{\partial u^{ED}} = I \f$ \n
      !  Note that we're also doing \f$ \frac{\partial U_\Lambda^{BD}}{\partial u^{BD}} = I \f$ and 
      !  \f$ \frac{\partial U_\Lambda^{AD}}{\partial u^{AD}} = I \f$ here; We will add values to the off=diagonal terms of those block matrices later.
      !............
   do j = 1,p_FAST%Lin_NumMods
      ThisModule = p_FAST%Lin_ModOrder(j)
      do k=1,size(y_FAST%Lin%Modules(ThisModule)%Instance)
         r_start =           y_FAST%Lin%Modules(ThisModule)%Instance(k)%LinStartIndx(LIN_INPUT_COL)
         r_end   = r_start + y_FAST%Lin%Modules(ThisModule)%Instance(k)%SizeLin(     LIN_INPUT_COL) - 1
         do i = r_start,r_end
            dUdu(i,i) = 1.0_R8Ki
         end do
      end do
   end do
   
   
      !............
      ! \f$ \frac{\partial U_\Lambda^{IfW}}{\partial u^{AD}} \end{bmatrix} = \f$   (dUdu block row 1=IfW)
      !............
   IF (p_FAST%CompInflow == MODULE_IfW .and. p_FAST%CompAero == MODULE_AD) THEN  
      call Linear_IfW_InputSolve_du_AD( p_FAST, y_FAST, AD%Input(1), dUdu )
   end if ! we're using the InflowWind module
   
<<<<<<< HEAD
      !............ 
      ! \f$ \frac{\partial U_\Lambda^{ED}}{\partial u^{BD}} \end{bmatrix} = \f$ and 
      ! \f$ \frac{\partial U_\Lambda^{ED}}{\partial u^{AD}} \end{bmatrix} = \f$ and 
      ! \f$ \frac{\partial U_\Lambda^{ED}}{\partial u^{HD}} \end{bmatrix} = \f$ and 
      ! \f$ \frac{\partial U_\Lambda^{ED}}{\partial u^{SD}} \end{bmatrix} = \f$ and 
      ! \f$ \frac{\partial U_\Lambda^{ED}}{\partial u^{MAP}} \end{bmatrix} = \f$ (dUdu block row 3=ED)
      !............   
   ! we need to do this for CompElast=ED and CompElast=BD

   call Linear_ED_InputSolve_du( p_FAST, y_FAST, ED%Input(1), ED%y, AD%y, AD%Input(1), BD, HD, SD, MAPp, MeshMapData, dUdu, ErrStat2, ErrMsg2 )
      call SetErrStat(ErrStat2,ErrMsg2,ErrStat,ErrMsg,RoutineName)
   
      !............
      ! \f$ \frac{\partial U_\Lambda^{BD}}{\partial u^{BD}} \end{bmatrix} = \f$ and 
      ! \f$ \frac{\partial U_\Lambda^{BD}}{\partial u^{AD}} \end{bmatrix} = \f$ (dUdu block row 4=BD)
      !............   
   IF (p_FAST%CompElast == Module_BD) THEN
      call Linear_BD_InputSolve_du( p_FAST, y_FAST, ED%y, AD%y, AD%Input(1), BD, MeshMapData, dUdu, ErrStat2, ErrMsg2 )
=======

         !............ 
         ! \f$ \frac{\partial U_\Lambda^{ED}}{\partial u^{AD}} \end{bmatrix} = \f$ and 
         ! \f$ \frac{\partial U_\Lambda^{ED}}{\partial u^{BD}} \end{bmatrix} = \f$ (dUdu block row 3=ED)
         !............   
      ! we need to do this for CompElast=ED and CompElast=BD

      call Linear_ED_InputSolve_du( p_FAST, y_FAST, ED%Input(1), ED%y, AD%y, AD%Input(1), BD, HD, MAPp, MeshMapData, dUdu, ErrStat2, ErrMsg2 )
>>>>>>> c39277e5
         call SetErrStat(ErrStat2,ErrMsg2,ErrStat,ErrMsg,RoutineName)
   
         !............
         ! \f$ \frac{\partial U_\Lambda^{BD}}{\partial u^{AD}} \end{bmatrix} = \f$ and 
         ! \f$ \frac{\partial U_\Lambda^{BD}}{\partial u^{BD}} \end{bmatrix} = \f$ (dUdu block row 4=BD)
         !............   
      IF (p_FAST%CompElast == Module_BD) THEN
         call Linear_BD_InputSolve_du( p_FAST, y_FAST, ED%y, AD%y, AD%Input(1), BD, MeshMapData, dUdu, ErrStat2, ErrMsg2 )
            call SetErrStat(ErrStat2,ErrMsg2,ErrStat,ErrMsg,RoutineName)
      END IF
      
      !............
      ! \f$ \frac{\partial U_\Lambda^{AD}}{\partial u^{AD}} \end{bmatrix} = \f$ (dUdu block row 5=AD)
      !............
   IF (p_FAST%CompAero == MODULE_AD) THEN 
      call Linear_AD_InputSolve_du( p_FAST, y_FAST, AD%Input(1), ED%y, BD, MeshMapData, dUdu, ErrStat2, ErrMsg2 )
         call SetErrStat(ErrStat2,ErrMsg2,ErrStat,ErrMsg,RoutineName)
   end if 

  

      !............
      ! \f$ \frac{\partial U_\Lambda^{HD}}{\partial u^{HD}} \end{bmatrix} = \f$ (dUdu block row 6=HD)
      !............
   IF (p_FAST%CompHydro == MODULE_HD) THEN 
      call Linear_HD_InputSolve_du( p_FAST, y_FAST, HD%Input(1), ED%y, SD%y, MeshMapData, dUdu, ErrStat2, ErrMsg2 )
         call SetErrStat(ErrStat2,ErrMsg2,ErrStat,ErrMsg,RoutineName)
   end if 

      !............
      ! \f$ \frac{\partial U_\Lambda^{SD}}{\partial u^{HD}} \end{bmatrix} = \f$ and  
      ! \f$ \frac{\partial U_\Lambda^{SD}}{\partial u^{SD}} \end{bmatrix} = \f$ and  
      ! \f$ \frac{\partial U_\Lambda^{SD}}{\partial u^{MAP}} \end{bmatrix} = \f$ (dUdu block row 7=SD)
      !............
   IF (p_FAST%CompSub == MODULE_SD) THEN 
      call Linear_SD_InputSolve_du( p_FAST, y_FAST, SD%Input(1), SD%y, ED%y, HD, MAPp, MeshMapData, dUdu, ErrStat2, ErrMsg2 )
         call SetErrStat(ErrStat2,ErrMsg2,ErrStat,ErrMsg,RoutineName)
   ELSE IF (p_FAST%CompSub == Module_ExtPtfm) THEN
       CALL WrScr('>>> FAST_LIN: Linear_ExtPtfm_InputSolve_du, TODO')
   ENDIF 
   
   ! LIN-TODO: Update the doc lines below to include HD, SD, and MAP
   !.....................................
   ! dUdy
   !> \f$ \frac{\partial U_\Lambda}{\partial y} =  
   !!  \begin{bmatrix} \frac{\partial U_\Lambda^{IfW} }{\partial y^{IfW}} & \frac{\partial U_\Lambda^{IfW} }{\partial y^{SrvD}} & 
   !!                  \frac{\partial U_\Lambda^{IfW} }{\partial y^{ED} } & \frac{\partial U_\Lambda^{IfW} }{\partial y^{BD}  } & \frac{\partial U_\Lambda^{IfW} }{\partial y^{AD}} \\
   !!                  \frac{\partial U_\Lambda^{SrvD}}{\partial y^{IfW}} & \frac{\partial U_\Lambda^{SrvD}}{\partial y^{SrvD}} & 
   !!                  \frac{\partial U_\Lambda^{SrvD}}{\partial y^{ED} } & \frac{\partial U_\Lambda^{SrvD}}{\partial y^{BD}  } & \frac{\partial U_\Lambda^{SrvD}}{\partial y^{AD}} \\
   !!                  \frac{\partial U_\Lambda^{ED}  }{\partial y^{IfW}} & \frac{\partial U_\Lambda^{ED}  }{\partial y^{SrvD}} & 
   !!                  \frac{\partial U_\Lambda^{ED}  }{\partial y^{ED} } & \frac{\partial U_\Lambda^{ED}  }{\partial y^{BD}  } & \frac{\partial U_\Lambda^{ED}  }{\partial y^{AD}} \\
   !!                  \frac{\partial U_\Lambda^{BD}  }{\partial y^{IfW}} & \frac{\partial U_\Lambda^{BD}  }{\partial y^{SrvD}} & 
   !!                  \frac{\partial U_\Lambda^{BD}  }{\partial y^{ED} } & \frac{\partial U_\Lambda^{BD}  }{\partial y^{BD}  } & \frac{\partial U_\Lambda^{BD}  }{\partial y^{AD}} \\
   !!                  \frac{\partial U_\Lambda^{AD}  }{\partial y^{IfW}} & \frac{\partial U_\Lambda^{AD}  }{\partial y^{SrvD}} & 
   !!                  \frac{\partial U_\Lambda^{AD}  }{\partial y^{ED} } & \frac{\partial U_\Lambda^{AD}  }{\partial y^{BD}  } & \frac{\partial U_\Lambda^{AD}  }{\partial y^{AD}} \\
   !!  \end{bmatrix} =
   !!  \begin{bmatrix} 0                                                & 0                                                 & 0                                                 & 0                                               & 0 \\
   !!                  0                                                & 0                                                 & \frac{\partial U_\Lambda^{SrvD}}{\partial y^{ED}} & 0                                               & 0 \\
   !!                  0                                                & \frac{\partial U_\Lambda^{ED}}{\partial y^{SrvD}} & \frac{\partial U_\Lambda^{ED}}{\partial y^{ED}}   & \frac{\partial U_\Lambda^{ED}}{\partial y^{BD}} & \frac{\partial U_\Lambda^{ED}}{\partial y^{AD}} \\
   !!                  0                                                & 0                                                 & \frac{\partial U_\Lambda^{BD}}{\partial y^{ED}}   & \frac{\partial U_\Lambda^{BD}}{\partial y^{BD}} & \frac{\partial U_\Lambda^{BD}}{\partial y^{AD}} \\
   !!                  \frac{\partial U_\Lambda^{AD}}{\partial y^{IfW}} & 0                                                 & \frac{\partial U_\Lambda^{AD}}{\partial y^{ED}}   & \frac{\partial U_\Lambda^{AD}}{\partial y^{BD}} & 0 \\
   !!  \end{bmatrix} \f$
   !.....................................
   if (.not. allocated(dUdy)) then
      call AllocAry(dUdy, y_FAST%Lin%Glue%SizeLin(LIN_INPUT_COL), y_FAST%Lin%Glue%SizeLin(LIN_OUTPUT_COL), 'dUdy', ErrStat2, ErrMsg2)
         call SetErrStat(ErrStat2,ErrMsg2,ErrStat,ErrMsg,RoutineName)
         if (ErrStat>=AbortErrLev) return
   end if
         
   dUdy = 0.0_R8Ki      ! most of this matrix is zero, so we'll just initialize everything and set only the non-zero parts below
   
      !............
      ! \f$ \frac{\partial U_\Lambda^{SrvD}}{\partial y^{ED}} \end{bmatrix} = \f$ (dUdy block row 2=SrvD)
      !............
   if (p_FAST%CompServo == MODULE_SrvD) then   ! need to do this regardless of CompElast
      call Linear_SrvD_InputSolve_dy( p_FAST, y_FAST, dUdy )
   end if
   

<<<<<<< HEAD
      !............
      ! \f$ \frac{\partial U_\Lambda^{ED}}{\partial y^{SrvD}} \end{bmatrix} = \f$
      ! \f$ \frac{\partial U_\Lambda^{ED}}{\partial y^{ED}} \end{bmatrix} = \f$
      ! \f$ \frac{\partial U_\Lambda^{ED}}{\partial y^{BD}} \end{bmatrix} = \f$
      ! \f$ \frac{\partial U_\Lambda^{ED}}{\partial y^{AD}} \end{bmatrix} = \f$
      ! \f$ \frac{\partial U_\Lambda^{ED}}{\partial y^{HD}} \end{bmatrix} = \f$
      ! \f$ \frac{\partial U_\Lambda^{ED}}{\partial y^{SD}} \end{bmatrix} = \f$
      ! \f$ \frac{\partial U_\Lambda^{ED}}{\partial y^{MAP}} \end{bmatrix} = \f$ (dUdy block row 3=ED)
      !............

   call Linear_ED_InputSolve_dy( p_FAST, y_FAST, ED%Input(1), ED%y, AD%y, AD%Input(1), BD, HD, SD, MAPp, MeshMapData, dUdy, ErrStat2, ErrMsg2 )
      call SetErrStat(ErrStat2,ErrMsg2,ErrStat,ErrMsg,RoutineName)
   
      !............
      ! \f$ \frac{\partial U_\Lambda^{BD}}{\partial y^{ED}} \end{bmatrix} = \f$
      ! \f$ \frac{\partial U_\Lambda^{BD}}{\partial y^{BD}} \end{bmatrix} = \f$
      ! \f$ \frac{\partial U_\Lambda^{BD}}{\partial y^{AD}} \end{bmatrix} = \f$ (dUdy block row 4=BD)
      !............
   if (p_FAST%CompElast == MODULE_BD) then
      call Linear_BD_InputSolve_dy( p_FAST, y_FAST, ED%Input(1), ED%y, AD%y, AD%Input(1), BD, MeshMapData, dUdy, ErrStat2, ErrMsg2 )
=======
         !............
         ! \f$ \frac{\partial U_\Lambda^{ED}}{\partial y^{SrvD}} \end{bmatrix} = \f$
         ! \f$ \frac{\partial U_\Lambda^{ED}}{\partial y^{ED}} \end{bmatrix} = \f$
         ! \f$ \frac{\partial U_\Lambda^{ED}}{\partial y^{BD}} \end{bmatrix} = \f$
         ! \f$ \frac{\partial U_\Lambda^{ED}}{\partial y^{AD}} \end{bmatrix} = \f$ (dUdy block row 3=ED)
         !............

      call Linear_ED_InputSolve_dy( p_FAST, y_FAST, ED%Input(1), ED%y, AD%y, AD%Input(1), BD, HD, MAPp, MeshMapData, dUdy, ErrStat2, ErrMsg2 )
>>>>>>> c39277e5
         call SetErrStat(ErrStat2,ErrMsg2,ErrStat,ErrMsg,RoutineName)
   
         !............
         ! \f$ \frac{\partial U_\Lambda^{BD}}{\partial y^{ED}} \end{bmatrix} = \f$
         ! \f$ \frac{\partial U_\Lambda^{BD}}{\partial y^{BD}} \end{bmatrix} = \f$
         ! \f$ \frac{\partial U_\Lambda^{BD}}{\partial y^{AD}} \end{bmatrix} = \f$ (dUdy block row 4=BD)
         !............
      if (p_FAST%CompElast == MODULE_BD) then
         call Linear_BD_InputSolve_dy( p_FAST, y_FAST, ED%Input(1), ED%y, AD%y, AD%Input(1), BD, MeshMapData, dUdy, ErrStat2, ErrMsg2 )
            call SetErrStat(ErrStat2,ErrMsg2,ErrStat,ErrMsg,RoutineName)
      end if
   
      !............
      ! \f$ \frac{\partial U_\Lambda^{AD}}{\partial y^{IfW}} \end{bmatrix} = \f$
      ! \f$ \frac{\partial U_\Lambda^{AD}}{\partial y^{ED}} \end{bmatrix} = \f$
      ! \f$ \frac{\partial U_\Lambda^{AD}}{\partial y^{BD}} \end{bmatrix} = \f$ (dUdy block row 5=AD)
      !............
   if (p_FAST%CompAero == MODULE_AD) then   ! need to do this regardless of CompElast
   
      if (p_FAST%CompInflow == MODULE_IfW) then
         call Linear_AD_InputSolve_IfW_dy( p_FAST, y_FAST, AD%Input(1), dUdy )
      end if

      call Linear_AD_InputSolve_NoIfW_dy( p_FAST, y_FAST, AD%Input(1), ED%y, BD, MeshMapData, dUdy, ErrStat2, ErrMsg2 )
         call SetErrStat(ErrStat2,ErrMsg2,ErrStat,ErrMsg,RoutineName)

   end if


      !............
      ! \f$ \frac{\partial U_\Lambda^{HD}}{\partial y^{ED}} \end{bmatrix} = \f$
      ! \f$ \frac{\partial U_\Lambda^{HD}}{\partial y^{SD}} \end{bmatrix} = \f$ (dUdy block row 6=HD)
      !............
   if (p_FAST%CompHydro == MODULE_HD) then
      call Linear_HD_InputSolve_dy( p_FAST, y_FAST, HD%Input(1), ED%y, SD%y, MeshMapData, dUdy, ErrStat2, ErrMsg2 )
         call SetErrStat(ErrStat2,ErrMsg2,ErrStat,ErrMsg,RoutineName)
   end if

      !............
      ! \f$ \frac{\partial U_\Lambda^{SD}}{\partial y^{ED}} \end{bmatrix} = \f$
      ! \f$ \frac{\partial U_\Lambda^{SD}}{\partial y^{HD}} \end{bmatrix} = \f$
      ! \f$ \frac{\partial U_\Lambda^{SD}}{\partial y^{SD}} \end{bmatrix} = \f$
      ! \f$ \frac{\partial U_\Lambda^{SD}}{\partial y^{MAP}} \end{bmatrix} = \f$ (dUdy block row 7=AD)
      !............
   if (p_FAST%CompHydro == MODULE_HD) then
      call Linear_HD_InputSolve_dy( p_FAST, y_FAST, HD%Input(1), ED%y, SD%y, MeshMapData, dUdy, ErrStat2, ErrMsg2 )
         call SetErrStat(ErrStat2,ErrMsg2,ErrStat,ErrMsg,RoutineName)
   end if
   
   !LIN-TODO: Add doc strings and look at above doc string
   IF (p_FAST%CompSub == Module_SD) THEN
       call Linear_SD_InputSolve_dy( p_FAST, y_FAST, SD%Input(1), SD%y, ED%y, HD, MAPp, MeshMapData, dUdu, ErrStat2, ErrMsg2 )
         call SetErrStat(ErrStat2,ErrMsg2,ErrStat,ErrMsg,RoutineName)
   ELSE IF (p_FAST%CompSub == Module_ExtPtfm) THEN
       write(*,*)'>>> FAST_LIN: Linear_ExtPtfm_InputSolve_dy, TODO'
   ENDIF
   
      !............
      ! \f$ \frac{\partial U_\Lambda^{MAP}}{\partial y^{ED}} \end{bmatrix} = \f$
      ! \f$ \frac{\partial U_\Lambda^{MAP}}{\partial y^{SD}} \end{bmatrix} = \f$ (dUdy block row 8=MAP)
      !............
   if (p_FAST%CompMooring == MODULE_MAP) then
      call Linear_MAP_InputSolve_dy( p_FAST, y_FAST, MAPp%Input(1), ED%y, SD%y, MeshMapData, dUdy, ErrStat2, ErrMsg2 )
         call SetErrStat(ErrStat2,ErrMsg2,ErrStat,ErrMsg,RoutineName)
   end if

   
   
END SUBROUTINE Glue_Jacobians
!----------------------------------------------------------------------------------------------------------------------------------
!> This routine forms the dU^{IfW}/du^{AD} block of dUdu. (i.e., how do changes in the AD inputs affect IfW inputs?)
SUBROUTINE Linear_IfW_InputSolve_du_AD( p_FAST, y_FAST, u_AD, dUdu )

   TYPE(FAST_ParameterType),       INTENT(IN   )   :: p_FAST      !< FAST parameter data
   TYPE(FAST_OutputFileType),      INTENT(IN   )   :: y_FAST      !< FAST output data (for linearization)
   TYPE(AD_InputType),             INTENT(IN)      :: u_AD        !< The input meshes (already calculated) from AeroDyn
   REAL(R8Ki),                     INTENT(INOUT)   :: dUdu(:,:)   !< Jacobian matrix of which we are computing the dU^(IfW)/du^(AD) block
   
   
   INTEGER(IntKi)                          :: i, j, k             ! loop counters
   INTEGER(IntKi)                          :: i2, j2              ! loop counters
   INTEGER(IntKi)                          :: AD_Start_Bl         ! starting index of dUdu (column) where AD blade motion inputs are located
   INTEGER(IntKi)                          :: Node                ! InflowWind node number
   
            
         ! compare with IfW_InputSolve():
   
      Node = 0 !InflowWind node
      if (p_FAST%CompServo == MODULE_SrvD) Node = Node + 1
            
      IF (p_FAST%CompAero == MODULE_AD) THEN 
         
            ! blades:
         AD_Start_Bl = y_FAST%Lin%Modules(MODULE_AD)%Instance(1)%LinStartIndx(LIN_INPUT_COL) &
                     + u_AD%TowerMotion%NNodes * 9  & ! 3 fields (MASKID_TRANSLATIONDISP,MASKID_Orientation,MASKID_TRANSLATIONVel) with 3 components
                     + u_AD%HubMotion%NNodes   * 9    ! 3 fields (MASKID_TRANSLATIONDISP,MASKID_Orientation,MASKID_RotationVel) with 3 components
   
         do k = 1,size(u_AD%BladeRootMotion)         
            AD_Start_Bl = AD_Start_Bl + u_AD%BladeRootMotion(k)%NNodes * 3 ! 1 field (MASKID_Orientation) with 3 components
         end do
         ! next is u_AD%BladeMotion(k):
                  
         DO K = 1,SIZE(u_AD%BladeMotion)
            DO J = 1,u_AD%BladeMotion(k)%Nnodes
               Node = Node + 1 ! InflowWind node
               do i=1,3 !XYZ components of this node
                  i2 = y_FAST%Lin%Modules(MODULE_IfW)%Instance(1)%LinStartIndx(LIN_INPUT_COL) + (Node-1)*3 + i - 1
                  j2 = AD_Start_Bl + (j-1)*3 + i - 1
                  dUdu( i2, j2 ) = -1.0_R8Ki
               end do            
            END DO !J = 1,p%BldNodes ! Loop through the blade nodes / elements
                     
               ! get starting AD index of BladeMotion for next blade
            AD_Start_Bl = AD_Start_Bl + u_AD%BladeMotion(k)%Nnodes * 9  ! 3 fields (MASKID_TRANSLATIONDISP,MASKID_Orientation,MASKID_TRANSLATIONVel) with 3 components
         END DO !K = 1,p%NumBl     
         
            ! tower:
         DO J=1,u_AD%TowerMotion%nnodes
            Node = Node + 1   
            do i=1,3 !XYZ components of this node
               i2 = y_FAST%Lin%Modules(MODULE_IfW)%Instance(1)%LinStartIndx(LIN_INPUT_COL) + (Node-1)*3 + i - 1
               j2 = y_FAST%Lin%Modules(MODULE_AD )%Instance(1)%LinStartIndx(LIN_INPUT_COL) +    (j-1)*3 + i - 1
               dUdu( i2, j2 ) = -1.0_R8Ki
            end do            
         END DO              
         
      END IF     
   
END SUBROUTINE Linear_IfW_InputSolve_du_AD
!----------------------------------------------------------------------------------------------------------------------------------
!> This routine forms the dU^{ED}/du^{BD} and dU^{ED}/du^{AD} blocks (ED row) of dUdu. (i.e., how do changes in the AD and BD inputs affect the ED inputs?)
SUBROUTINE Linear_ED_InputSolve_du( p_FAST, y_FAST, u_ED, y_ED, y_AD, u_AD, BD, HD, SD, MAPp, MeshMapData, dUdu, ErrStat, ErrMsg )

   TYPE(FAST_ParameterType),       INTENT(IN   )  :: p_FAST         !< Glue-code simulation parameters
   TYPE(FAST_OutputFileType),      INTENT(IN   )  :: y_FAST         !< Glue-code output parameters (for linearization)
   TYPE(ED_InputType),             INTENT(INOUT)  :: u_ED           !< ED Inputs at t
   TYPE(ED_OutputType),            INTENT(IN   )  :: y_ED           !< ElastoDyn outputs (need translation displacement on meshes for loads mapping)
   TYPE(AD_OutputType),            INTENT(IN   )  :: y_AD           !< AeroDyn outputs
   TYPE(AD_InputType),             INTENT(INOUT)  :: u_AD           !< AD inputs (for AD-ED load linerization)
   TYPE(BeamDyn_Data),             INTENT(INOUT)  :: BD             !< BD data at t
   TYPE(HydroDyn_Data),            INTENT(INOUT)  :: HD             !< HD data at t
   TYPE(SubDyn_Data),              INTENT(INOUT)  :: SD             !< SD data at t
   TYPE(MAP_Data),                 INTENT(INOUT)  :: MAPp           !< MAP data at t
   TYPE(FAST_ModuleMapType),       INTENT(INOUT)  :: MeshMapData    !< Data for mapping between modules
   REAL(R8Ki),                     INTENT(INOUT)  :: dUdu(:,:)      !< Jacobian matrix of which we are computing the dU^(ED)/du^(AD) block
   INTEGER(IntKi),                 INTENT(  OUT)  :: ErrStat        !< Error status
   CHARACTER(*),                   INTENT(  OUT)  :: ErrMsg         !< Error message
   
      ! local variables
   INTEGER(IntKi)                                 :: K              ! Loops through blades
   INTEGER(IntKi)                                 :: BD_Start       ! starting index of dUdu (column) where BD root motion inputs are located
   INTEGER(IntKi)                                 :: AD_Start_Bl    ! starting index of dUdu (column) where AD blade motion inputs are located
   INTEGER(IntKi)                                 :: ED_Start_mt    ! starting index of dUdu (row) where ED blade/tower or hub moment inputs are located
   INTEGER(IntKi)                                 :: HD_Start       ! starting index of dUdu (column) where HD motion inputs are located
   INTEGER(IntKi)                                 :: SD_Start       ! starting index of dUdu (column) where SD TP motion inputs are located
   INTEGER(IntKi)                                 :: MAP_Start      ! starting index of dUdu (column) where MAP fairlead motion inputs are located
   INTEGER(IntKi)                                 :: ErrStat2       ! temporary Error status of the operation
   CHARACTER(ErrMsgLen)                           :: ErrMsg2        ! temporary Error message if ErrStat /= ErrID_None
   
   CHARACTER(*), PARAMETER                        :: RoutineName = 'Linear_ED_InputSolve_du'
   
   
      ! Initialize error status
      
   ErrStat = ErrID_None
   ErrMsg = ""

   !..........
   ! dU^{ED}/du^{AD}
   !..........
   IF ( p_FAST%CompAero == Module_AD ) THEN
   
         ! ED inputs on blade from AeroDyn
      IF (p_FAST%CompElast == Module_ED) THEN
         
         ED_Start_mt = y_FAST%Lin%Modules(MODULE_ED)%Instance(1)%LinStartIndx(LIN_INPUT_COL)
         
         DO K = 1,SIZE(u_ED%BladePtLoads,1) ! Loop through all blades (p_ED%NumBl)
            ED_Start_mt = ED_Start_mt + u_ED%BladePtLoads(k)%NNodes*3 ! skip the forces on this blade
            AD_Start_Bl = Indx_u_AD_Blade_Start(u_AD, y_FAST, k) 
            
            CALL Linearize_Line2_to_Point( y_AD%BladeLoad(k), u_ED%BladePtLoads(k), MeshMapData%AD_L_2_BDED_B(k), ErrStat2, ErrMsg2, u_AD%BladeMotion(k), y_ED%BladeLn2Mesh(k) )
               CALL SetErrStat(ErrStat2, ErrMsg2, ErrStat, ErrMsg, RoutineName)
            
               ! AD is source in the mapping, so we want M_{uSm}               
            if (allocated(MeshMapData%AD_L_2_BDED_B(k)%dM%m_us )) then
               call SetBlockMatrix( dUdu, MeshMapData%AD_L_2_BDED_B(k)%dM%m_us, ED_Start_mt, AD_Start_Bl )
            end if
            
               ! get starting index of next blade
            ED_Start_mt = ED_Start_mt + u_ED%BladePtLoads(k)%NNodes* 3  ! skip the moments on this blade
               
         END DO

      END IF
      
      ! ED inputs on tower from AD:
      
      IF ( y_AD%TowerLoad%Committed ) THEN
         ED_Start_mt = Indx_u_ED_Tower_Start(u_ED, y_FAST) &
                       + u_ED%TowerPtLoads%NNodes   * 3             ! 3 forces at each node (we're going to start at the moments)
         
         CALL Linearize_Line2_to_Point( y_AD%TowerLoad, u_ED%TowerPtLoads, MeshMapData%AD_L_2_ED_P_T, ErrStat2, ErrMsg2, u_AD%TowerMotion, y_ED%TowerLn2Mesh )
            CALL SetErrStat(ErrStat2, ErrMsg2, ErrStat, ErrMsg, RoutineName)  
            
            ! AD is source in the mapping, so we want M_{uSm}
         if (allocated(MeshMapData%AD_L_2_ED_P_T%dM%m_us )) then
            call SetBlockMatrix( dUdu, MeshMapData%AD_L_2_ED_P_T%dM%m_us, ED_Start_mt, y_FAST%Lin%Modules(MODULE_AD)%Instance(1)%LinStartIndx(LIN_INPUT_COL) )
         end if
      END IF
      
   END IF
   
   
   !..........
   ! dU^{ED}/du^{BD}
   !..........
   
   IF ( p_FAST%CompElast == Module_BD ) THEN ! see routine U_ED_SD_HD_BD_Orca_Residual() in SolveOption1
         ED_Start_mt = Indx_u_ED_Hub_Start(u_ED, y_FAST) &
                       + u_ED%HubPtLoad%NNodes      * 3             ! 3 forces at the hub (so we start at the moments)
   
         ! Transfer BD loads to ED hub input:
         ! we're mapping loads, so we also need the sibling meshes' displacements:
         do k=1,p_FAST%nBeams
            BD_Start = y_FAST%Lin%Modules(MODULE_BD)%Instance(k)%LinStartIndx(LIN_INPUT_COL)
            
            CALL Linearize_Point_to_Point( BD%y(k)%ReactionForce, u_ED%HubPtLoad, MeshMapData%BD_P_2_ED_P(k), ErrStat2, ErrMsg2, BD%Input(1,k)%RootMotion, y_ED%HubPtMotion) !u_BD%RootMotion and y_ED%HubPtMotion contain the displaced positions for load calculations
               CALL SetErrStat(ErrStat2,ErrMsg2, ErrStat, ErrMsg, RoutineName)
               
               ! BD is source in the mapping, so we want M_{uSm}
            if (allocated(MeshMapData%BD_P_2_ED_P(k)%dM%m_us )) then
               call SetBlockMatrix( dUdu, MeshMapData%BD_P_2_ED_P(k)%dM%m_us, ED_Start_mt, BD_Start )
            end if
               
         end do ! k
   
   END IF
   
   ED_Start_mt = Indx_u_ED_Platform_Start(u_ED, y_FAST) &
                       + u_ED%PlatformPtMesh%NNodes * 3         ! 3 forces at each node (we're going to start at the moments)
   
   if ( p_FAST%CompSub == Module_SD ) then
      !..........
      ! dU^{ED}/du^{SD}
      !..........
      ! Transfer SD load outputs to ED PlatformPtMesh input:
         ! we're mapping loads, so we also need the sibling meshes' displacements:
      SD_Start = Indx_u_SD_TPMesh_Start(SD%Input(1), y_FAST)
            
      call Linearize_Point_to_Point( SD%y%Y1Mesh, u_ED%PlatformPtMesh, MeshMapData%SD_TP_2_ED_P, ErrStat2, ErrMsg2, SD%Input(1)%TPMesh, y_ED%PlatformPtMesh) !SD%Input(1)%TPMesh and y_ED%PlatformPtMesh contain the displaced positions for load calculations
         call SetErrStat(ErrStat2,ErrMsg2, ErrStat, ErrMsg, RoutineName)
               
         ! SD is source in the mapping, so we want M_{uSm}
      if (allocated(MeshMapData%SD_TP_2_ED_P%dM%m_us )) then
         call SetBlockMatrix( dUdu, MeshMapData%SD_TP_2_ED_P%dM%m_us, ED_Start_mt, SD_Start )
      end if
      
   else if ( p_FAST%CompSub == Module_None ) then
      !..........
      ! dU^{ED}/du^{HD}
      !..........
   
      if ( p_FAST%CompHydro == Module_HD ) then ! HydroDyn-{ElastoDyn} 
         
            ! we're just going to assume u_ED%PlatformPtMesh is committed
         if ( HD%y%Morison%Mesh%Committed  ) then ! meshes for floating
               
            
               ! Transfer HD load outputs to ED PlatformPtMesh input:
               ! we're mapping loads, so we also need the sibling meshes' displacements:
            HD_Start = Indx_u_HD_Morison_Start(HD%Input(1), y_FAST)
            
            call Linearize_Point_to_Point( HD%y%Morison%Mesh, u_ED%PlatformPtMesh, MeshMapData%HD_M_P_2_ED_P, ErrStat2, ErrMsg2, HD%Input(1)%Morison%Mesh, y_ED%PlatformPtMesh) !HD%Input(1)%Morison and y_ED%PlatformPtMesh contain the displaced positions for load calculations
               call SetErrStat(ErrStat2,ErrMsg2, ErrStat, ErrMsg, RoutineName)
               
               ! HD is source in the mapping, so we want M_{uSm}
            if (allocated(MeshMapData%HD_M_P_2_ED_P%dM%m_us )) then
               call SetBlockMatrix( dUdu, MeshMapData%HD_M_P_2_ED_P%dM%m_us, ED_Start_mt, HD_Start )
            end if
            
         end if   
         if ( HD%y%WAMITMesh%Committed  ) then ! meshes for floating
            
               ! Transfer HD load outputs to ED PlatformPtMesh input:
               ! we're mapping loads, so we also need the sibling meshes' displacements:
            HD_Start = Indx_u_HD_WAMIT_Start(HD%Input(1), y_FAST)
            
            call Linearize_Point_to_Point( HD%y%WAMITMesh, u_ED%PlatformPtMesh, MeshMapData%HD_W_P_2_ED_P, ErrStat2, ErrMsg2, HD%Input(1)%WAMITMesh, y_ED%PlatformPtMesh) !HD%Input(1)%WAMITMesh and y_ED%PlatformPtMesh contain the displaced positions for load calculations
               call SetErrStat(ErrStat2,ErrMsg2, ErrStat, ErrMsg, RoutineName)
               
               ! HD is source in the mapping, so we want M_{uSm}
            if (allocated(MeshMapData%HD_W_P_2_ED_P%dM%m_us )) then
               call SetBlockMatrix( dUdu, MeshMapData%HD_W_P_2_ED_P%dM%m_us, ED_Start_mt, HD_Start )
            end if
            
         end if
      end if
   
      !..........
      ! dU^{ED}/du^{MAP}
      !..........
      
      if ( p_FAST%CompMooring == Module_MAP ) then 

         ED_Start_mt = Indx_u_ED_Platform_Start(u_ED, y_FAST) &
                        + u_ED%PlatformPtMesh%NNodes * 3         ! 3 forces at each node (we're going to start at the moments)
      
            ! Transfer MAP loads to ED PlatformPtmesh input:
            ! we're mapping loads, so we also need the sibling meshes' displacements:

         MAP_Start = y_FAST%Lin%Modules(MODULE_MAP)%Instance(1)%LinStartIndx(LIN_INPUT_COL)
      
         ! NOTE: Assumes at least one MAP Fairlead point    
      
         CALL Linearize_Point_to_Point( MAPp%y%ptFairleadLoad, u_ED%PlatformPtMesh, MeshMapData%Mooring_P_2_ED_P, ErrStat2, ErrMsg2, MAPp%Input(1)%PtFairDisplacement, y_ED%PlatformPtMesh) !MAPp%Input(1)%ptFairleadLoad and y_ED%PlatformPtMesh contain the displaced positions for load calculations
            CALL SetErrStat(ErrStat2,ErrMsg2, ErrStat, ErrMsg, RoutineName)
               
            ! HD is source in the mapping, so we want M_{uSm}
         if (allocated(MeshMapData%Mooring_P_2_ED_P%dM%m_us )) then
            call SetBlockMatrix( dUdu, MeshMapData%Mooring_P_2_ED_P%dM%m_us, ED_Start_mt, MAP_Start )
         end if
   
      end if
      
   end if    
END SUBROUTINE Linear_ED_InputSolve_du

!----------------------------------------------------------------------------------------------------------------------------------
!> This routine forms the dU^{SD}/du^{HD} and dU^{SD}/du^{SD} and dU^{SD}/du^{MAP} blocks (SD row) of dUdu. (i.e., how do changes in the HD and SD inputs affect the SD inputs?)
SUBROUTINE Linear_SD_InputSolve_du( p_FAST, y_FAST, u_SD, y_SD, y_ED, HD, MAPp, MeshMapData, dUdu, ErrStat, ErrMsg )

   TYPE(FAST_ParameterType),       INTENT(IN   )  :: p_FAST         !< Glue-code simulation parameters
   TYPE(FAST_OutputFileType),      INTENT(IN   )  :: y_FAST         !< Glue-code output parameters (for linearization)
   TYPE(SD_InputType),             INTENT(INOUT)  :: u_SD           !< SD Inputs at t
   TYPE(SD_OutputType),            INTENT(IN   )  :: y_SD           !< SubDyn outputs (need translation displacement on meshes for loads mapping)
   TYPE(ED_OutputType),            INTENT(IN   )  :: y_ED           !< ElastoDyn outputs
   TYPE(HydroDyn_Data),            INTENT(INOUT)  :: HD             !< HD data at t
   TYPE(MAP_Data),                 INTENT(INOUT)  :: MAPp           !< MAP data at t
   TYPE(FAST_ModuleMapType),       INTENT(INOUT)  :: MeshMapData    !< Data for mapping between modules
   REAL(R8Ki),                     INTENT(INOUT)  :: dUdu(:,:)      !< Jacobian matrix of which we are computing the dU^(SD)/du^(AD) block
   INTEGER(IntKi),                 INTENT(  OUT)  :: ErrStat        !< Error status
   CHARACTER(*),                   INTENT(  OUT)  :: ErrMsg         !< Error message
   
      ! local variables
   INTEGER(IntKi)                                 :: HD_Start
   INTEGER(IntKi)                                 :: MAP_Start
   INTEGER(IntKi)                                 :: SD_Start, SD_Start_td, SD_Start_tr
   INTEGER(IntKi)                                 :: ErrStat2       ! temporary Error status of the operation
   CHARACTER(ErrMsgLen)                           :: ErrMsg2        ! temporary Error message if ErrStat /= ErrID_None
   
   CHARACTER(*), PARAMETER                        :: RoutineName = 'Linear_SD_InputSolve_du'
   
   
      ! Initialize error status
      
   ErrStat = ErrID_None
   ErrMsg = ""

   IF ( p_FAST%CompSub == Module_SD ) THEN ! see routine U_ED_SD_HD_BD_Orca_Residual() in SolveOption1
   
   !..........
   ! dU^{SD}/du^{SD}
   !..........
   
   call Linearize_Point_to_Point( y_ED%PlatformPtMesh, u_SD%TPMesh, MeshMapData%ED_P_2_SD_TP, ErrStat2, ErrMsg2 )
      call SetErrStat(ErrStat2,ErrMsg2,ErrStat,ErrMsg,RoutineName)
         
   ! SD is destination in the mapping, so we want M_{tv_uD} and M_{ta_uD}
            
   SD_Start_td = y_FAST%Lin%Modules(MODULE_SD)%Instance(1)%LinStartIndx(LIN_INPUT_COL)  
   SD_Start_tr = SD_Start_td + u_SD%TPMesh%NNodes * 6 ! skip 2 fields (TranslationDisp and Orientation) with 3 components before translational velocity field      
         
      ! translational velocity:
   if (allocated(MeshMapData%ED_P_2_SD_TP%dM%tv_uD )) then             
      call SetBlockMatrix( dUdu, MeshMapData%ED_P_2_SD_TP%dM%tv_ud, SD_Start_tr, SD_Start_td )
   end if
         
      ! translational acceleration:
   SD_Start_tr = SD_Start_tr + u_SD%TPMesh%NNodes * 6 ! skip 2 fields ( TranslationVel and RotationVel)
   if (allocated(MeshMapData%ED_P_2_SD_TP%dM%ta_uD )) then            
      call SetBlockMatrix( dUdu, MeshMapData%ED_P_2_SD_TP%dM%ta_ud, SD_Start_tr, SD_Start_td )
   end if

   
  
   !..........
   ! dU^{SD}/du^{HD}
   !..........
   
    ! we're just going to assume u_SD%LMesh is committed
   SD_Start = Indx_u_SD_LMesh_Start(u_SD, y_FAST) &
                        + u_SD%LMesh%NNodes * 3         ! 3 forces at each node (we're going to start at the moments)
   
   if ( p_FAST%CompHydro == Module_HD ) then ! HydroDyn-{ElastoDyn or SubDyn}
           
         
         ! Transfer HD load outputs to SD LMesh input:
         if ( HD%y%Morison%Mesh%Committed  ) then ! meshes for floating
             
            ! dU^{SD}/du^{HD}  
            
               ! we're mapping loads, so we also need the sibling meshes' displacements:
            HD_Start = Indx_u_HD_Morison_Start(HD%Input(1), y_FAST)
            
            call Linearize_Point_to_Point( HD%y%Morison%Mesh, u_SD%LMesh, MeshMapData%HD_M_P_2_SD_P, ErrStat2, ErrMsg2, HD%Input(1)%Morison%Mesh, y_SD%Y2Mesh) !HD%Input(1)%Mesh and y_ED%PlatformPtMesh contain the displaced positions for load calculations
               call SetErrStat(ErrStat2,ErrMsg2, ErrStat, ErrMsg, RoutineName)
               
               ! HD is source in the mapping, so we want M_{uSm}
            if (allocated(MeshMapData%HD_M_P_2_SD_P%dM%m_us )) then
               call SetBlockMatrix( dUdu, MeshMapData%HD_M_P_2_SD_P%dM%m_us, SD_Start, HD_Start )
            end if
            
        
            
            
         end if      
         if ( HD%y%WAMITMesh%Committed  ) then ! meshes for floating
             
               ! Transfer HD load outputs to ED PlatformPtMesh input:
               ! we're mapping loads, so we also need the sibling meshes' displacements:
            HD_Start = Indx_u_HD_WAMIT_Start(HD%Input(1), y_FAST)
            
            call Linearize_Point_to_Point( HD%y%WAMITMesh, u_SD%LMesh, MeshMapData%HD_W_P_2_SD_P, ErrStat2, ErrMsg2, HD%Input(1)%WAMITMesh, y_SD%Y2Mesh) !HD%Input(1)%Mesh and y_ED%PlatformPtMesh contain the displaced positions for load calculations
               call SetErrStat(ErrStat2,ErrMsg2, ErrStat, ErrMsg, RoutineName)
               
               ! HD is source in the mapping, so we want M_{uSm}
            if (allocated(MeshMapData%HD_W_P_2_SD_P%dM%m_us )) then
               call SetBlockMatrix( dUdu, MeshMapData%HD_W_P_2_SD_P%dM%m_us, SD_Start, HD_Start )
            end if
            
           
         end if
   end if
   
   !..........
   ! dU^{SD}/du^{MAP}
   !..........

      if ( p_FAST%CompMooring == Module_MAP ) then 

            ! Transfer MAP loads to ED PlatformPtmesh input:
            ! we're mapping loads, so we also need the sibling meshes' displacements:
   
         MAP_Start = y_FAST%Lin%Modules(MODULE_MAP)%Instance(1)%LinStartIndx(LIN_INPUT_COL)
      
         ! NOTE: Assumes at least one MAP Fairlead point    
     
         CALL Linearize_Point_to_Point( MAPp%y%ptFairleadLoad, u_SD%LMesh, MeshMapData%Mooring_P_2_SD_P, ErrStat2, ErrMsg2, MAPp%Input(1)%PtFairDisplacement, y_SD%Y2Mesh) !MAPp%Input(1)%ptFairleadLoad and y_SD%Y2Mesh contain the displaced positions for load calculations
            CALL SetErrStat(ErrStat2,ErrMsg2, ErrStat, ErrMsg, RoutineName)
               
            ! SD is source in the mapping, so we want M_{uSm}
         if (allocated(MeshMapData%Mooring_P_2_SD_P%dM%m_us )) then
            call SetBlockMatrix( dUdu, MeshMapData%Mooring_P_2_SD_P%dM%m_us, SD_Start, MAP_Start )
         end if
   
      end if
   END IF   
END SUBROUTINE Linear_SD_InputSolve_du

!----------------------------------------------------------------------------------------------------------------------------------
!> This routine forms the dU^{SD}/du^{HD} and dU^{SD}/du^{SD} blocks (SD row) of dUdu. (i.e., how do changes in the HD and SD inputs affect the SD inputs?)
SUBROUTINE Linear_SD_InputSolve_dy( p_FAST, y_FAST, u_SD, y_SD, y_ED, HD, MAPp, MeshMapData, dUdy, ErrStat, ErrMsg )

   TYPE(FAST_ParameterType),       INTENT(IN   )  :: p_FAST         !< Glue-code simulation parameters
   TYPE(FAST_OutputFileType),      INTENT(IN   )  :: y_FAST         !< Glue-code output parameters (for linearization)
   TYPE(SD_InputType),             INTENT(INOUT)  :: u_SD           !< SD Inputs at t
   TYPE(SD_OutputType),            INTENT(IN   )  :: y_SD           !< SubDyn outputs (need translation displacement on meshes for loads mapping)
   TYPE(ED_OutputType),            INTENT(IN   )  :: y_ED           !< ElastoDyn outputs
   TYPE(HydroDyn_Data),            INTENT(INOUT)  :: HD             !< HD data at t
   TYPE(MAP_Data),                 INTENT(INOUT)  :: MAPp           !< MAP data at t
   TYPE(FAST_ModuleMapType),       INTENT(INOUT)  :: MeshMapData    !< Data for mapping between modules
   REAL(R8Ki),                     INTENT(INOUT)  :: dUdy(:,:)      !< Jacobian matrix of which we are computing the dU^(SD)/dy^(SD) block
   INTEGER(IntKi),                 INTENT(  OUT)  :: ErrStat        !< Error status
   CHARACTER(*),                   INTENT(  OUT)  :: ErrMsg         !< Error message
   
      ! local variables
   INTEGER(IntKi)                                 :: SD_Start, SD_Out_Start, HD_Start, HD_Out_Start, ED_Out_Start, MAP_Out_Start
   INTEGER(IntKi)                                 :: MAP_Start
   INTEGER(IntKi)                                 :: ErrStat2       ! temporary Error status of the operation
   CHARACTER(ErrMsgLen)                           :: ErrMsg2        ! temporary Error message if ErrStat /= ErrID_None
   
   CHARACTER(*), PARAMETER                        :: RoutineName = 'Linear_SD_InputSolve_du'
   
   
      ! Initialize error status
      
   ErrStat = ErrID_None
   ErrMsg = ""
   if ( p_FAST%CompSub /= Module_SD ) return
   
   !..........
   ! dU^{SD}/dy^{ED}
   !..........
  
   !!! ! This linearization was done in forming dUdu (see Linear_SD_InputSolve_du()), so we don't need to re-calculate these matrices 
   !!! ! while forming dUdy, too.
   !!!call Linearize_Point_to_Line2( y_ED%PlatformPtMesh, u_SD%TPMesh, MeshMapData%ED_P_2_SD_TP, ErrStat2, ErrMsg2 )
      
   SD_Start     = Indx_u_SD_TPMesh_Start(u_SD, y_FAST)  ! start of u_SD%MTPMesh%TranslationDisp field     
   ED_Out_Start = Indx_y_ED_Platform_Start(y_ED, y_FAST) ! start of y_ED%PlatformPtMesh%TranslationDisp field
   call Assemble_dUdy_Motions(y_ED%PlatformPtMesh, u_SD%TPMesh, MeshMapData%ED_P_2_SD_TP, SD_Start, ED_Out_Start, dUdy, .false.)
   
   !..........
   ! dU^{SD}/dy^{HD}
   !..........
   ! HD
   ! parts of dU^{SD}/dy^{HD} and dU^{SD}/dy^{SD}:
   if ( p_FAST%CompHydro == Module_HD ) then ! HydroDyn-SubDyn
      SD_Out_Start = Indx_y_SD_Y2Mesh_Start(y_SD, y_FAST) ! start of y_SD%Y2Mesh%TranslationDisp field
         ! we're just going to assume u_SD%LMesh is committed
      if ( HD%y%Morison%Mesh%Committed  ) then ! meshes for floating
         !!! ! This linearization was done in forming dUdu (see Linear_ED_InputSolve_du()), so we don't need to re-calculate these matrices 
         !!! ! while forming dUdy, too.
         ! call Linearize_Point_to_Point( HD%y%Morison, u_ED%PlatformPtMesh, MeshMapData%HD_M_P_2_ED_P, ErrStat2, ErrMsg2, HD%Input(1)%Morison, y_ED%PlatformPtMesh) !HD%Input(1)%Morison and y_ED%PlatformPtMesh contain the displaced positions for load calculations
         HD_Out_Start = Indx_y_HD_Morison_Start(HD%y, y_FAST)
         SD_Start     = Indx_u_SD_LMesh_Start(u_SD, y_FAST) ! start of u_SD%LMesh%Force field
         call Assemble_dUdy_Loads(HD%y%Morison%Mesh, u_SD%LMesh, MeshMapData%HD_M_P_2_SD_P, SD_Start, HD_Out_Start, dUdy)
         
            ! SD translation displacement-to-SD moment transfer (dU^{SD}/dy^{SD}):
         SD_Start = Indx_u_SD_LMesh_Start(u_SD, y_FAST) + u_SD%LMesh%NNodes*3   ! start of u_SD%LMesh%Moment field (skip the SD forces) 
         call SetBlockMatrix( dUdy, MeshMapData%HD_M_P_2_SD_P%dM%m_uD, SD_Start, SD_Out_Start )
! maybe this should be SumBlockMatrix with future changes to linearized modules???            
      end if      
      if ( HD%y%WAMITMesh%Committed  ) then ! meshes for floating
         !!! ! This linearization was done in forming dUdu (see Linear_ED_InputSolve_du()), so we don't need to re-calculate these matrices 
         !!! ! while forming dUdy, too.
         ! call Linearize_Point_to_Point( HD%y%WAMITMesh, u_ED%PlatformPtMesh, MeshMapData%HD_W_P_2_ED_P, ErrStat2, ErrMsg2, HD%Input(1)%WAMITMesh, y_ED%PlatformPtMesh) !HD%Input(1)%WAMITMesh and y_ED%PlatformPtMesh contain the displaced positions for load calculations
         HD_Out_Start = Indx_y_HD_WAMIT_Start(HD%y, y_FAST)
         SD_Start     = Indx_u_SD_LMesh_Start(u_SD, y_FAST) ! start of u_SD%LMesh%Force field
         call Assemble_dUdy_Loads(HD%y%WAMITMesh, u_SD%LMesh, MeshMapData%HD_W_P_2_SD_P, SD_Start, HD_Out_Start, dUdy)
         
            ! SD translation displacement-to-SD moment transfer (dU^{SD}/dy^{SD}):
         SD_Start = Indx_u_SD_LMesh_Start(u_SD, y_FAST) + u_SD%LMesh%NNodes*3   ! start of u_SD%LMesh%Moment field (skip the SD forces)  
         call SumBlockMatrix( dUdy, MeshMapData%HD_W_P_2_SD_P%dM%m_uD, SD_Start, SD_Out_Start )
! maybe this should be SumBlockMatrix with future changes to linearized modules???            
      end if
   end if
   
   !..........
   ! dU^{SD}/dy^{MAP}
   !..........
   if ( p_FAST%CompMooring == Module_MAP ) then
      if ( MAPp%y%ptFairleadLoad%Committed  ) then ! meshes for floating
         !!! ! This linearization was done in forming dUdu (see Linear_SD_InputSolve_du()), so we don't need to re-calculate these matrices 
         !!! ! while forming dUdy, too.
         !       CALL Linearize_Point_to_Point( MAPp%y%ptFairleadLoad, u_SD%LMesh, MeshMapData%Mooring_P_2_SD_P, ErrStat2, ErrMsg2, MAPp%Input(1)%PtFairDisplacement, y_SD%Y2Mesh) !MAPp%Input(1)%ptFairleadLoad and y_ED%Y2Mesh contain the displaced positions for load calculations
         MAP_Out_Start = y_FAST%Lin%Modules(MODULE_MAP)%Instance(1)%LinStartIndx(LIN_OUTPUT_COL)
         SD_Start      = Indx_u_SD_LMesh_Start(u_SD, y_FAST) ! start of u_SD%LMesh%TranslationDisp field
         call Assemble_dUdy_Loads(MAPp%y%ptFairLeadLoad, u_SD%LMesh, MeshMapData%Mooring_P_2_SD_P, SD_Start, MAP_Out_Start, dUdy)
      
         ! SD translation displacement-to-SD moment transfer (dU^{SD}/dy^{SD}):
         SD_Start = Indx_u_SD_LMesh_Start(u_SD, y_FAST) + u_SD%LMesh%NNodes*3   ! start of u_ED%LMesh%Moment field (skip the SD forces)
         SD_Out_Start = Indx_y_SD_Y2Mesh_Start(y_SD, y_FAST) ! start of y_SD%Y2Mesh%TranslationDisp field
         call SumBlockMatrix( dUdy, MeshMapData%Mooring_P_2_SD_P%dM%m_uD, SD_Start, SD_Out_Start )
      end if     
   end if
END SUBROUTINE Linear_SD_InputSolve_dy  
   

!----------------------------------------------------------------------------------------------------------------------------------
!> This routine forms the dU^{BD}/du^{BD} and dU^{BD}/du^{AD} blocks (BD row) of dUdu. (i.e., how do changes in the AD and BD inputs 
!! affect the BD inputs?) This should be called only when p_FAST%CompElast == Module_BD.
SUBROUTINE Linear_BD_InputSolve_du( p_FAST, y_FAST, y_ED, y_AD, u_AD, BD, MeshMapData, dUdu, ErrStat, ErrMsg )

   TYPE(FAST_ParameterType),       INTENT(IN   )  :: p_FAST         !< Glue-code simulation parameters
   TYPE(FAST_OutputFileType),      INTENT(IN   )  :: y_FAST         !< Glue-code output parameters (for linearization)
   TYPE(ED_OutputType),            INTENT(IN   )  :: y_ED           !< ElastoDyn outputs (need translation displacement on meshes for loads mapping)
   TYPE(AD_OutputType),            INTENT(IN   )  :: y_AD           !< AeroDyn outputs
   TYPE(AD_InputType),             INTENT(INOUT)  :: u_AD           !< AD inputs (for AD-ED load linerization)
   TYPE(BeamDyn_Data),             INTENT(INOUT)  :: BD             !< BD data at t

   TYPE(FAST_ModuleMapType),       INTENT(INOUT)  :: MeshMapData    !< Data for mapping between modules
   REAL(R8Ki),                     INTENT(INOUT)  :: dUdu(:,:)      !< Jacobian matrix of which we are computing the dU^(ED)/du^(AD) block
   INTEGER(IntKi),                 INTENT(  OUT)  :: ErrStat        !< Error status
   CHARACTER(*),                   INTENT(  OUT)  :: ErrMsg         !< Error message
   
      ! local variables
   INTEGER(IntKi)                                 :: k              ! Loops through blades
   INTEGER(IntKi)                                 :: BD_Start       ! starting index of dUdu (row) where BD inputs are located
   INTEGER(IntKi)                                 :: AD_Start       ! starting index of dUdu (column) where AD inputs are located
   INTEGER(IntKi)                                 :: ErrStat2       ! temporary Error status of the operation
   CHARACTER(ErrMsgLen)                           :: ErrMsg2        ! temporary Error message if ErrStat /= ErrID_None
   
   CHARACTER(*), PARAMETER                        :: RoutineName = 'Linear_BD_InputSolve_du'
   
   
      ! Initialize error status
      
   ErrStat = ErrID_None
   ErrMsg = ""

   !..........
   ! dU^{BD}/du^{AD}
   !..........
   IF ( p_FAST%CompAero == Module_AD ) THEN
   
      ! BD inputs on blade from AeroDyn
   
         
      if (p_FAST%BD_OutputSibling) then
            
         DO K = 1,p_FAST%nBeams ! Loop through all blades
            CALL Linearize_Line2_to_Line2( y_AD%BladeLoad(k), BD%Input(1,k)%DistrLoad, MeshMapData%AD_L_2_BDED_B(k), ErrStat2, ErrMsg2, u_AD%BladeMotion(k), BD%y(k)%BldMotion )
               CALL SetErrStat(ErrStat2, ErrMsg2, ErrStat, ErrMsg, RoutineName)
         END DO
         
      else
      
         DO K = 1,p_FAST%nBeams ! Loop through all blades
            !linearization for dUdy will need some matrix multiplies because of the transfer (chain rule!), but we will perform individual linearization calculations here
            !!! need to transfer the BD output blade motions to nodes on a sibling of the BD blade motion mesh:
            CALL Linearize_Line2_to_Line2( BD%y(k)%BldMotion, MeshMapData%y_BD_BldMotion_4Loads(k), MeshMapData%BD_L_2_BD_L(k), ErrStat2, ErrMsg2 )
               CALL SetErrStat(ErrStat2, ErrMsg2, ErrStat, ErrMsg, RoutineName)

            CALL Linearize_Line2_to_Line2( y_AD%BladeLoad(k), BD%Input(1,k)%DistrLoad, MeshMapData%AD_L_2_BDED_B(k), ErrStat2, ErrMsg2, u_AD%BladeMotion(k), MeshMapData%y_BD_BldMotion_4Loads(k) )
               CALL SetErrStat(ErrStat2, ErrMsg2, ErrStat, ErrMsg, RoutineName)
         END DO
         
      end if

      
      DO K = 1,p_FAST%nBeams ! Loop through all blades
         
            ! AD is source in the mapping, so we want M_{uSm}
         if (allocated(MeshMapData%AD_L_2_BDED_B(k)%dM%m_us )) then
            AD_Start = Indx_u_AD_Blade_Start(u_AD, y_FAST, k) ! index for the start of u_AD%BladeMotion(k)%translationDisp field
         
            BD_Start = y_FAST%Lin%Modules(MODULE_BD)%Instance(k)%LinStartIndx(LIN_INPUT_COL) &
                     + BD%Input(1,k)%RootMotion%NNodes *18  & ! displacement, rotation, & acceleration fields for each node
                     + BD%Input(1,k)%PointLoad%NNodes  * 6  & ! force + moment fields for each node
                     + BD%Input(1,k)%DistrLoad%NNodes  * 3    ! force field for each node (start with moment field)
                        
            call SetBlockMatrix( dUdu, MeshMapData%AD_L_2_BDED_B(k)%dM%m_us, BD_Start, AD_Start )
         end if
               
      END DO

   END IF
   
   !..........
   ! dU^{BD}/du^{BD}
   ! note that the 1s on the diagonal have already been set, so we will fill in the off diagonal terms.
   !..........
   
   !IF ( p_FAST%CompElast == Module_BD ) THEN ! see routine U_ED_SD_HD_BD_Orca_Residual() in SolveOption1

      ! Transfer ED motions to BD motion input (BD inputs depend on previously calculated BD inputs from ED):
      do k=1,p_FAST%nBeams
            
         call Linearize_Point_to_Point( y_ED%BladeRootMotion(k), BD%Input(1,k)%RootMotion, MeshMapData%ED_P_2_BD_P(k), ErrStat2, ErrMsg2 )
            call SetErrStat(ErrStat2,ErrMsg2,ErrStat,ErrMsg,RoutineName)

            ! BD is destination in the mapping, so we want M_{tv_uD} and M_{ta_uD}
            ! translational velocity:
         if (allocated(MeshMapData%ED_P_2_BD_P(k)%dM%tv_uD )) then
            BD_Start = y_FAST%Lin%Modules(MODULE_BD)%Instance(k)%LinStartIndx(LIN_INPUT_COL) + BD%Input(1,k)%RootMotion%NNodes * 6 ! skip root translational displacement and orientation fields
            call SetBlockMatrix( dUdu, MeshMapData%ED_P_2_BD_P(k)%dM%tv_uD, BD_Start, y_FAST%Lin%Modules(MODULE_BD)%Instance(k)%LinStartIndx(LIN_INPUT_COL) )
         end if

            ! translational acceleration:
         if (allocated(MeshMapData%ED_P_2_BD_P(k)%dM%ta_uD )) then
            BD_Start = y_FAST%Lin%Modules(MODULE_BD)%Instance(k)%LinStartIndx(LIN_INPUT_COL) + BD%Input(1,k)%RootMotion%NNodes * 12 ! skip root translational displacement, orientation, and velocity (translation and rotation) fields

            call SetBlockMatrix( dUdu, MeshMapData%ED_P_2_BD_P(k)%dM%ta_uD, BD_Start, y_FAST%Lin%Modules(MODULE_BD)%Instance(k)%LinStartIndx(LIN_INPUT_COL) )
         end if

      end do ! k
   
   !END IF
      
END SUBROUTINE Linear_BD_InputSolve_du
!----------------------------------------------------------------------------------------------------------------------------------
!> This routine forms the dU^{AD}/du^{AD} block of dUdu. (i.e., how do changes in the AD inputs affect the AD inputs?)
SUBROUTINE Linear_AD_InputSolve_du( p_FAST, y_FAST, u_AD, y_ED, BD, MeshMapData, dUdu, ErrStat, ErrMsg )

      ! Passed variables
   TYPE(FAST_ParameterType),    INTENT(IN   )   :: p_FAST      !< FAST parameter data    
   TYPE(FAST_OutputFileType),   INTENT(IN   )   :: y_FAST      !< FAST output file data (for linearization)
   TYPE(AD_InputType),          INTENT(INOUT)   :: u_AD        !< The inputs to AeroDyn14
   TYPE(ED_OutputType),         INTENT(IN)      :: y_ED        !< The outputs from the structural dynamics module
   TYPE(BeamDyn_Data),          INTENT(INOUT)   :: BD          !< BD data at t
   TYPE(FAST_ModuleMapType),    INTENT(INOUT)   :: MeshMapData !< Data for mapping between modules
   REAL(R8Ki),                  INTENT(INOUT)   :: dUdu(:,:)   !< Jacobian matrix of which we are computing the dU^(ED)/du^(AD) block
   
   INTEGER(IntKi)                               :: ErrStat     !< Error status of the operation
   CHARACTER(*)                                 :: ErrMsg      !< Error message if ErrStat /= ErrID_None

      ! Local variables:

   INTEGER(IntKi)                               :: K              ! Loops through blades
   INTEGER(IntKi)                               :: AD_Start_td    ! starting index of dUdu (column) where AD translation displacements are located
   INTEGER(IntKi)                               :: AD_Start_tv    ! starting index of dUdu (column) where AD translation velocities are located
   INTEGER(IntKi)                               :: AD_Start_ta    ! starting index of dUdu (column) where AD translation accelerations are located
   INTEGER(IntKi)                               :: ErrStat2
   CHARACTER(ErrMsgLen)                         :: ErrMsg2
   CHARACTER(*), PARAMETER                      :: RoutineName = 'Linear_AD_InputSolve_du'

   
   ErrStat = ErrID_None
   ErrMsg  = ""
   
   ! note that we assume this block matrix has been initialized to the identity matrix before calling this routine
   
   ! look at how the translational displacement gets transfered to the translational velocity:
   !-------------------------------------------------------------------------------------------------
   ! Set the inputs from ElastoDyn and/or BeamDyn:
   !-------------------------------------------------------------------------------------------------
      
      ! tower
   IF (u_AD%TowerMotion%Committed) THEN

         CALL Linearize_Line2_to_Line2( y_ED%TowerLn2Mesh, u_AD%TowerMotion, MeshMapData%ED_L_2_AD_L_T, ErrStat2, ErrMsg2 )
            CALL SetErrStat(ErrStat2,ErrMsg2,ErrStat,ErrMsg,RoutineName//':u_AD%TowerMotion' )     

      
      !AD is the destination here, so we need tv_ud
      if (allocated( MeshMapData%ED_L_2_AD_L_T%dM%tv_ud)) then
         AD_Start_td = y_FAST%Lin%Modules(MODULE_AD)%Instance(1)%LinStartIndx(LIN_INPUT_COL)
         AD_Start_tv = AD_Start_td + u_AD%TowerMotion%NNodes * 6 ! 2 fields (TranslationDisp and Orientation) with 3 components before translational velocity field      

         call SetBlockMatrix( dUdu, MeshMapData%ED_L_2_AD_L_T%dM%tv_ud, AD_Start_tv, AD_Start_td )
      end if
               
            
   END IF
   
      
      ! blades
   IF (p_FAST%CompElast == Module_ED ) THEN
      
      DO k=1,size(u_AD%BladeMotion)
         CALL Linearize_Line2_to_Line2( y_ED%BladeLn2Mesh(k), u_AD%BladeMotion(k), MeshMapData%BDED_L_2_AD_L_B(k), ErrStat2, ErrMsg2 )
            CALL SetErrStat(ErrStat2,ErrMsg2,ErrStat,ErrMsg,RoutineName//':u_AD%BladeMotion('//trim(num2lstr(k))//')' )
      END DO
      
   ELSEIF (p_FAST%CompElast == Module_BD ) THEN
   
      DO k=1,size(u_AD%BladeMotion)
         CALL Linearize_Line2_to_Line2( BD%y(k)%BldMotion, u_AD%BladeMotion(k), MeshMapData%BDED_L_2_AD_L_B(k), ErrStat2, ErrMsg2 )
            CALL SetErrStat(ErrStat2,ErrMsg2,ErrStat,ErrMsg,RoutineName//':u_AD%BladeMotion('//trim(num2lstr(k))//')' )
      END DO
         
   END IF
   
   
   
   DO k=1,size(u_AD%BladeMotion)
      AD_Start_td = Indx_u_AD_Blade_Start(u_AD, y_FAST, k) ! index for u_AD%BladeMotion(k)%translationDisp field

         !AD is the destination here, so we need tv_ud
      if (allocated( MeshMapData%BDED_L_2_AD_L_B(k)%dM%tv_ud)) then
            ! index for u_AD%BladeMotion(k+1)%translationVel field
         AD_Start_tv = AD_Start_td + u_AD%BladeMotion(k)%NNodes * 6 ! 2 fields (TranslationDisp and Orientation) with 3 components before translational velocity field

         call SetBlockMatrix( dUdu, MeshMapData%BDED_L_2_AD_L_B(k)%dM%tv_ud, AD_Start_tv, AD_Start_td )
      end if
         
      if (allocated( MeshMapData%BDED_L_2_AD_L_B(k)%dM%tv_ud)) then
         AD_Start_ta = AD_Start_td + u_AD%BladeMotion(k)%NNodes * 12 ! 4 fields (TranslationDisp, Orientation, TranslationVel, and RotationVel) with 3 components before translational velocity field
         
         call SetBlockMatrix( dUdu, MeshMapData%BDED_L_2_AD_L_B(k)%dM%ta_ud, AD_Start_ta, AD_Start_td )
      end if

   END DO
      
   
   
END SUBROUTINE Linear_AD_InputSolve_du
!----------------------------------------------------------------------------------------------------------------------------------
!> This routine forms the dU^{SrvD}/dy^{ED} block of dUdy. (i.e., how do changes in the ED outputs affect the SrvD inputs?)
SUBROUTINE Linear_SrvD_InputSolve_dy( p_FAST, y_FAST, dUdy  )
!..................................................................................................................................

   TYPE(FAST_ParameterType),       INTENT(IN)     :: p_FAST         !< Glue-code simulation parameters
   TYPE(FAST_OutputFileType),      INTENT(IN)     :: y_FAST         !< Output variables for the glue code
   REAL(R8Ki),                     INTENT(INOUT)  :: dUdy(:,:)      !< Jacobian matrix of which we are computing the dU^{SrvD}/dy^{ED} block
   
   integer(intKi)                                 :: ED_Start_Yaw   !< starting index of dUdy (column) where ED Yaw/YawRate/HSS_Spd outputs are located (just before WriteOutput)
   integer(intKi)                                 :: thisModule
   
   
   INTEGER(IntKi)                                   :: i            ! loop counter
   
   CHARACTER(*), PARAMETER                          :: RoutineName = 'Linear_SrvD_InputSolve_dy'
   
      thisModule = Module_ED
   ED_Start_Yaw = Indx_y_Yaw_Start(y_FAST, ThisModule) ! start of ED where Yaw, YawRate, HSS_Spd occur (right before WriteOutputs)
   
   do i=1,size(SrvD_Indx_Y_BlPitchCom)
      dUdy(y_FAST%Lin%Modules(MODULE_SrvD)%Instance(1)%LinStartIndx(LIN_INPUT_COL) + SrvD_Indx_Y_BlPitchCom(i) - 1, ED_Start_Yaw + i - 1) = -1.0_ReKi
   end do
      
   !IF (u_SrvD%NTMD%Mesh%Committed) THEN
   !   
   !   CALL Linearize_Point_to_Point( y_ED%NacelleMotion, u_SrvD%NTMD%Mesh, MeshMapData%ED_P_2_SrvD_P_N, ErrStat2, ErrMsg2 )
   !      call SetErrStat(ErrStat2,ErrMsg2,ErrStat,ErrMsg,RoutineName)
   !         
   !END IF
   !
   !IF (u_SrvD%TTMD%Mesh%Committed) THEN
   !   
   !   CALL Linearize_Line2_to_Point( y_ED%TowerLn2Mesh, u_SrvD%TTMD%Mesh, MeshMapData%ED_L_2_SrvD_P_T, ErrStat2, ErrMsg2 )
   !      call SetErrStat(ErrStat2,ErrMsg2,ErrStat,ErrMsg,RoutineName)
   !         
   !END IF
                                    
END SUBROUTINE Linear_SrvD_InputSolve_dy
!----------------------------------------------------------------------------------------------------------------------------------
!> This routine forms the dU^{ED}/dy^{SrvD}, dU^{ED}/dy^{ED}, dU^{ED}/dy^{BD},  dU^{ED}/dy^{AD}, dU^{ED}/dy^{HD}, and dU^{ED}/dy^{MAP}
!! blocks of dUdy. (i.e., how do changes in the SrvD, ED, BD, AD, HD, and MAP outputs effect the ED inputs?)
SUBROUTINE Linear_ED_InputSolve_dy( p_FAST, y_FAST, u_ED, y_ED, y_AD, u_AD, BD, HD, SD, MAPp, MeshMapData, dUdy, ErrStat, ErrMsg )

   TYPE(FAST_ParameterType),       INTENT(IN   )  :: p_FAST           !< Glue-code simulation parameters
   TYPE(FAST_OutputFileType),      INTENT(IN   )  :: y_FAST           !< FAST output file data (for linearization)
   TYPE(ED_InputType),             INTENT(INOUT)  :: u_ED             !< ED Inputs at t
   TYPE(ED_OutputType),            INTENT(IN   )  :: y_ED             !< ElastoDyn outputs (need translation displacement on meshes for loads mapping)
   TYPE(AD_OutputType),            INTENT(IN   )  :: y_AD             !< AeroDyn outputs
   TYPE(AD_InputType),             INTENT(INOUT)  :: u_AD             !< AD inputs (for AD-ED load linerization)
   TYPE(BeamDyn_Data),             INTENT(INOUT)  :: BD               !< BD data at t
   TYPE(HydroDyn_Data),            INTENT(INOUT)  :: HD               !< HD data at t
   TYPE(SubDyn_Data),              INTENT(INOUT)  :: SD               !< SD data at t
   TYPE(MAP_Data),                 INTENT(INOUT)  :: MAPp             !< MAP data at t
                                                                      
   TYPE(FAST_ModuleMapType),       INTENT(INOUT)  :: MeshMapData      !< Data for mapping between modules
   REAL(R8Ki),                     INTENT(INOUT)  :: dUdy(:,:)        !< Jacobian matrix of which we are computing the dU^(ED)/du^(AD) block
   INTEGER(IntKi),                 INTENT(  OUT)  :: ErrStat          !< Error status
   CHARACTER(*),                   INTENT(  OUT)  :: ErrMsg           !< Error message
   
      ! local variables
   INTEGER(IntKi)                                 :: i                ! rows/columns
   INTEGER(IntKi)                                 :: K                ! Loops through blades
   INTEGER(IntKi)                                 :: AD_Out_Start     ! starting index of dUdy (column) where particular AD fields are located
   INTEGER(IntKi)                                 :: BD_Out_Start     ! starting index of dUdy (column) where particular BD fields are located
   INTEGER(IntKi)                                 :: ED_Start         ! starting index of dUdy (row) where ED input fields are located
   INTEGER(IntKi)                                 :: ED_Out_Start     ! starting index of dUdy (column) where ED output fields are located
   INTEGER(IntKi)                                 :: HD_Out_Start     ! starting index of dUdy (column) where HD output fields are located
   INTEGER(IntKi)                                 :: SD_Out_Start     ! starting index of dUdy (column) where SD output fields are located
   INTEGER(IntKi)                                 :: MAP_Out_Start    ! starting index of dUdy (column) where MAP output fields are located
   CHARACTER(*), PARAMETER                        :: RoutineName = 'Linear_ED_InputSolve_dy' 
   
   
      ! Initialize error status
      
   ErrStat = ErrID_None
   ErrMsg = ""
   
      ! ED inputs from ServoDyn outputs
   IF ( p_FAST%CompServo == Module_SrvD ) THEN

         ! BlPitchCom, YawMom, GenTrq
      ED_Start = Indx_u_ED_BlPitchCom_Start(u_ED, y_FAST)
      do i=1,size(u_ED%BlPitchCom)+2 ! BlPitchCom, YawMom, GenTrq (NOT collective pitch)
         dUdy(ED_Start + i - 1, y_FAST%Lin%Modules(Module_SrvD)%Instance(1)%LinStartIndx(LIN_OUTPUT_COL) + i - 1) = -1.0_ReKi !SrvD_Indx_Y_BlPitchCom
      end do
      
      !IF (y_SrvD%NTMD%Mesh%Committed) THEN      
      !   CALL Linearize_Point_to_Point( y_SrvD%NTMD%Mesh, u_ED%NacelleLoads, MeshMapData%SrvD_P_2_ED_P_N, ErrStat2, ErrMsg2, u_SrvD%NTMD%Mesh, y_ED%NacelleMotion )
      !      CALL SetErrStat(ErrStat2,ErrMsg2,ErrStat, ErrMsg,RoutineName//':u_ED%NacelleLoads' )                  
      !END IF
      !
      !IF (y_SrvD%TTMD%Mesh%Committed) THEN      
      !   CALL Linearize_Point_to_Point( y_SrvD%TTMD%Mesh, u_ED%TowerPtLoads, MeshMapData%SrvD_P_2_ED_P_T, ErrStat2, ErrMsg2, u_SrvD%TTMD%Mesh, y_ED%TowerLn2Mesh )
      !      CALL SetErrStat(ErrStat2,ErrMsg2,ErrStat, ErrMsg,RoutineName//':u_ED%TowerPtLoads' )                  
      !END IF
            
   END IF

   ! parts of dU^{ED}/dy^{AD} and dU^{ED}/dy^{ED}:
   
      ! ElastoDyn inputs on blade from AeroDyn and ElastoDyn
   IF ( p_FAST%CompAero == Module_AD ) THEN

      IF (p_FAST%CompElast == Module_ED) THEN 
         AD_Out_Start = y_FAST%Lin%Modules(MODULE_AD)%Instance(1)%LinStartIndx(LIN_OUTPUT_COL) + y_AD%TowerLoad%NNodes * 6    ! start of y_AD%BladeLoad(1)%Force field [2 fields (force, moment) with 3 components]
         
         DO K = 1,SIZE(u_ED%BladePtLoads,1) ! Loop through all blades (p_ED%NumBl)
            !!! ! This linearization was done in forming dUdu (see Linear_ED_InputSolve_du()), so we don't need to re-calculate these matrices 
            !!! ! while forming dUdy, too.
            !CALL Linearize_Line2_to_Point( y_AD%BladeLoad(k), u_ED%BladePtLoads(k), MeshMapData%AD_L_2_BDED_B(k), ErrStat2, ErrMsg2, u_AD%BladeMotion(k), y_ED%BladeLn2Mesh(k) )
               
               ! AD loads-to-ED loads transfer (dU^{ED}/dy^{AD}):
            ED_Start = Indx_u_ED_Blade_Start(u_ED, y_FAST, k) ! start of u_ED%BladePtLoads(k)%Force field
            call Assemble_dUdy_Loads(y_AD%BladeLoad(k), u_ED%BladePtLoads(k), MeshMapData%AD_L_2_BDED_B(k), ED_Start, AD_Out_Start, dUdy)

               ! ED translation displacement-to-ED moment transfer (dU^{ED}/dy^{ED}):
            ED_Start = Indx_u_ED_Blade_Start(u_ED, y_FAST, k) + u_ED%BladePtLoads(k)%NNodes*3   ! start of u_ED%BladePtLoads(k)%Moment field (skip the ED forces)
            ED_Out_Start = Indx_y_ED_Blade_Start(y_ED, y_FAST, k) ! start of y_ED%BladeLn2Mesh(1)%TranslationDisp field
            call SetBlockMatrix( dUdy, MeshMapData%AD_L_2_BDED_B(k)%dM%m_uD, ED_Start, ED_Out_Start )

            AD_Out_Start = AD_Out_Start + y_AD%BladeLoad(k)%NNodes*6        ! start of y_AD%BladeLoad(k+1)%Force field [skip 2 fields to forces on next blade]
         END DO
      END IF ! ED
      
      
      IF ( y_AD%TowerLoad%Committed ) THEN
         !!! ! This linearization was done in forming dUdu (see Linear_ED_InputSolve_du()), so we don't need to re-calculate these matrices 
         !!! ! while forming dUdy, too.
         !CALL Linearize_Line2_to_Point( y_AD%TowerLoad, u_ED%TowerPtLoads, MeshMapData%AD_L_2_ED_P_T, ErrStat2, ErrMsg2, u_AD%TowerMotion, y_ED%TowerLn2Mesh )
            
            ! AD loads-to-ED loads transfer (dU^{ED}/dy^{AD}):
         ED_Start = Indx_u_ED_Tower_Start(u_ED, y_FAST) ! u_ED%TowerPtLoads%Force field
         AD_Out_Start = y_FAST%Lin%Modules(MODULE_AD)%Instance(1)%LinStartIndx(LIN_OUTPUT_COL) ! start of y_AD%Tower%Force
         call Assemble_dUdy_Loads(y_AD%TowerLoad, u_ED%TowerPtLoads, MeshMapData%AD_L_2_ED_P_T, ED_Start, AD_Out_Start, dUdy)

            ! ED translation displacement-to-ED moment transfer (dU^{ED}/dy^{ED}):
         ED_Start = ED_Start + u_ED%TowerPtLoads%NNodes*3 ! start of u_ED%TowerPtLoads%Moment field  [skip the ED forces to get to the moments]
         ED_Out_Start  = Indx_y_ED_Tower_Start(y_ED, y_FAST) ! start of y_ED%TowerLn2Mesh%TranslationDisp field
         call SetBlockMatrix( dUdy, MeshMapData%AD_L_2_ED_P_T%dM%m_uD, ED_Start, ED_Out_Start )
            
      END IF ! tower
      
   END IF ! aero loads
      
      ! U_ED_SD_HD_BD_Orca_Residual() in InputSolve Option 1
   IF (p_FAST%CompElast == Module_BD) THEN
   
      !!! ! This linearization was done in forming dUdu (see Linear_ED_InputSolve_du()), so we don't need to re-calculate these matrices 
      !!! ! while forming dUdy, too.
      !!!DO k=1,p_FAST%nBeams
      !!!   CALL Linearize_Point_to_Point( BD%y(k)%ReactionForce, u_ED%HubPtLoad, MeshMapData%BD_P_2_ED_P(k), ErrStat2, ErrMsg2, BD%Input(1,k)%RootMotion, y_ED%HubPtMotion)
      !!!END DO

         ! BD Reaction force-to-ED force transfer (dU^{ED}/dy^{BD}) from BD root-to-ED hub load transfer:
      ED_Start = Indx_u_ED_Hub_Start(u_ED, y_FAST) ! start of u_ED%HubPtLoad%Force field
      DO k=1,p_FAST%nBeams
         BD_Out_Start = y_FAST%Lin%Modules(MODULE_BD)%Instance(k)%LinStartIndx(LIN_OUTPUT_COL) ! BD%y(k)%ReactionForce%Force field
         call Assemble_dUdy_Loads(BD%y(k)%ReactionForce, u_ED%HubPtLoad, MeshMapData%BD_P_2_ED_P(k), ED_Start, BD_Out_Start, dUdy)
      END DO

         ! ED translation displacement-to-ED moment transfer (dU^{ED}/dy^{ED}) from BD root-to-ED hub load transfer:
      ED_Start = Indx_u_ED_Hub_Start(u_ED, y_FAST) + u_ED%HubPtLoad%NNodes*3 ! start of u_ED%HubPtLoad%Moment field (skip forces)
      DO k=1,p_FAST%nBeams
         ED_Out_Start = Indx_y_ED_BladeRoot_Start(y_ED, y_FAST, k) ! start of y_ED%BladeRootMotion(k)%TranslationDisp field
         call SumBlockMatrix( dUdy, MeshMapData%BD_P_2_ED_P(k)%dM%m_ud, ED_Start, ED_Out_Start)
      END DO

   END IF

   if ( p_FAST%CompSub == Module_None ) then
      ! HD
      ! parts of dU^{ED}/dy^{HD} and dU^{ED}/dy^{ED}:
      if ( p_FAST%CompHydro == Module_HD ) then ! HydroDyn-{ElastoDyn or SubDyn}
            ED_Out_Start = Indx_y_ED_Platform_Start(y_ED, y_FAST) ! start of y_ED%PlatformPtMesh%TranslationDisp field
               ! we're just going to assume u_ED%PlatformPtMesh is committed
            if ( HD%y%Morison%Mesh%Committed  ) then ! meshes for floating
               !!! ! This linearization was done in forming dUdu (see Linear_ED_InputSolve_du()), so we don't need to re-calculate these matrices 
               !!! ! while forming dUdy, too.
               ! call Linearize_Point_to_Point( HD%y%Morison, u_ED%PlatformPtMesh, MeshMapData%HD_M_P_2_ED_P, ErrStat2, ErrMsg2, HD%Input(1)%Morison, y_ED%PlatformPtMesh) !HD%Input(1)%Morison and y_ED%PlatformPtMesh contain the displaced positions for load calculations
               HD_Out_Start = Indx_y_HD_Morison_Start(HD%y, y_FAST)
               ED_Start     = Indx_u_ED_Platform_Start(u_ED, y_FAST) ! start of u_ED%PlatformPtMesh%Force field
               call Assemble_dUdy_Loads(HD%y%Morison%Mesh, u_ED%PlatformPtMesh, MeshMapData%HD_M_P_2_ED_P, ED_Start, HD_Out_Start, dUdy)
         
                  ! ED translation displacement-to-ED moment transfer (dU^{ED}/dy^{ED}):
               ED_Start = Indx_u_ED_Platform_Start(u_ED, y_FAST) + u_ED%PlatformPtMesh%NNodes*3   ! start of u_ED%PlatformPtMesh%Moment field (skip the ED forces) 
               call SumBlockMatrix( dUdy, MeshMapData%HD_M_P_2_ED_P%dM%m_uD, ED_Start, ED_Out_Start )
              
            end if      
            if ( HD%y%WAMITMesh%Committed  ) then ! meshes for floating
               !!! ! This linearization was done in forming dUdu (see Linear_ED_InputSolve_du()), so we don't need to re-calculate these matrices 
               !!! ! while forming dUdy, too.
               ! call Linearize_Point_to_Point( HD%y%WAMITMesh, u_ED%PlatformPtMesh, MeshMapData%HD_W_P_2_ED_P, ErrStat2, ErrMsg2, HD%Input(1)%WAMITMesh, y_ED%PlatformPtMesh) !HD%Input(1)%WAMITMesh and y_ED%PlatformPtMesh contain the displaced positions for load calculations
               HD_Out_Start = Indx_y_HD_WAMIT_Start(HD%y, y_FAST)
               ED_Start     = Indx_u_ED_Platform_Start(u_ED, y_FAST) ! start of u_ED%PlatformPtMesh%Force field
               call Assemble_dUdy_Loads(HD%y%WAMITMesh, u_ED%PlatformPtMesh, MeshMapData%HD_W_P_2_ED_P, ED_Start, HD_Out_Start, dUdy)
         
                  ! ED translation displacement-to-ED moment transfer (dU^{ED}/dy^{ED}):
               ED_Start = Indx_u_ED_Platform_Start(u_ED, y_FAST) + u_ED%PlatformPtMesh%NNodes*3   ! start of u_ED%PlatformPtMesh%Moment field (skip the ED forces)
               call SumBlockMatrix( dUdy, MeshMapData%HD_W_P_2_ED_P%dM%m_uD, ED_Start, ED_Out_Start )
       
            end if

            
      end if
   
      ! MAP
      ! parts of dU^{ED}/dy^{MAP} and dU^{ED}/dy^{ED}:
      if ( p_FAST%CompMooring == Module_MAP ) then
         if ( MAPp%y%ptFairleadLoad%Committed  ) then ! meshes for floating
            !!! ! This linearization was done in forming dUdu (see Linear_ED_InputSolve_du()), so we don't need to re-calculate these matrices 
            !!! ! while forming dUdy, too.
            !       CALL Linearize_Point_to_Point( MAPp%y%ptFairleadLoad, u_ED%PlatformPtMesh, MeshMapData%Mooring_P_2_ED_P, ErrStat2, ErrMsg2, MAPp%Input(1)%PtFairDisplacement, y_ED%PlatformPtMesh) !MAPp%Input(1)%ptFairleadLoad and y_ED%PlatformPtMesh contain the displaced positions for load calculations
            MAP_Out_Start = y_FAST%Lin%Modules(MODULE_MAP)%Instance(1)%LinStartIndx(LIN_OUTPUT_COL)
            ED_Start      = Indx_u_ED_Platform_Start(u_ED, y_FAST) ! start of u_ED%PlatformPtMesh%TranslationDisp field
            call Assemble_dUdy_Loads(MAPp%y%ptFairLeadLoad, u_ED%PlatformPtMesh, MeshMapData%Mooring_P_2_ED_P, ED_Start, MAP_Out_Start, dUdy)
      
            ! ED translation displacement-to-ED moment transfer (dU^{ED}/dy^{ED}):
            ED_Start = Indx_u_ED_Platform_Start(u_ED, y_FAST) + u_ED%PlatformPtMesh%NNodes*3   ! start of u_ED%PlatformPtMesh%Moment field (skip the ED forces)
            ED_Out_Start = Indx_y_ED_Platform_Start(y_ED, y_FAST) ! start of y_ED%PlatformPtMesh%TranslationDisp field
            call SumBlockMatrix( dUdy, MeshMapData%Mooring_P_2_ED_P%dM%m_uD, ED_Start, ED_Out_Start )
         end if
         
      end if
   else if ( p_FAST%CompSub == Module_SD ) then
      ! SubDyn
      ! parts of dU^{ED}/dy^{SD} and dU^{ED}/dy^{ED}:
      !!! ! This linearization was done in forming dUdu (see Linear_ED_InputSolve_du()), so we don't need to re-calculate these matrices 
      !!! ! while forming dUdy, too.
      !       CALL Linearize_Point_to_Point( SD%y%Y1Mesh, u_ED%PlatformPtMesh, MeshMapData%SD_TP_2_ED_P, ErrStat2, ErrMsg2, SD%Input(1)%TPMesh, y_ED%PlatformPtMesh) !SD%Input(1)%TPMesh and y_ED%PlatformPtMesh contain the displaced positions for load calculations
      SD_Out_Start = y_FAST%Lin%Modules(MODULE_SD)%Instance(1)%LinStartIndx(LIN_OUTPUT_COL)
      ED_Start      = Indx_u_ED_Platform_Start(u_ED, y_FAST) ! start of u_ED%PlatformPtMesh%TranslationDisp field
      call Assemble_dUdy_Loads(SD%y%Y1Mesh, u_ED%PlatformPtMesh, MeshMapData%SD_TP_2_ED_P, ED_Start, SD_Out_Start, dUdy)
           
      ! ED translation displacement-to-ED moment transfer (dU^{ED}/dy^{ED}):
      ED_Start = Indx_u_ED_Platform_Start(u_ED, y_FAST) + u_ED%PlatformPtMesh%NNodes*3   ! start of u_ED%PlatformPtMesh%Moment field (skip the ED forces)
      ED_Out_Start = Indx_y_ED_Platform_Start(y_ED, y_FAST) ! start of y_ED%PlatformPtMesh%TranslationDisp field
      call SetBlockMatrix( dUdy, MeshMapData%SD_TP_2_ED_P%dM%m_uD, ED_Start, ED_Out_Start )
   end if
END SUBROUTINE Linear_ED_InputSolve_dy
!----------------------------------------------------------------------------------------------------------------------------------
!> This routine forms the dU^{BD}/dy^{ED}, dU^{BD}/dy^{BD}, and dU^{BD}/dy^{AD} blocks of dUdy. (i.e., how do 
!! changes in the ED, BD, and AD outputs effect the BD inputs?)
SUBROUTINE Linear_BD_InputSolve_dy( p_FAST, y_FAST, u_ED, y_ED, y_AD, u_AD, BD, MeshMapData, dUdy, ErrStat, ErrMsg )

   TYPE(FAST_ParameterType),       INTENT(IN   )  :: p_FAST           !< Glue-code simulation parameters
   TYPE(FAST_OutputFileType),      INTENT(IN   )  :: y_FAST           !< FAST output file data (for linearization)
   TYPE(ED_InputType),             INTENT(INOUT)  :: u_ED             !< ED Inputs at t
   TYPE(ED_OutputType),            INTENT(IN   )  :: y_ED             !< ElastoDyn outputs (need translation displacement on meshes for loads mapping)
   TYPE(AD_OutputType),            INTENT(IN   )  :: y_AD             !< AeroDyn outputs
   TYPE(AD_InputType),             INTENT(INOUT)  :: u_AD             !< AD inputs (for AD-ED load linearization)
   TYPE(BeamDyn_Data),             INTENT(IN   )  :: BD               !< BD data at t
                                                                      
   TYPE(FAST_ModuleMapType),       INTENT(INOUT)  :: MeshMapData      !< Data for mapping between modules
   REAL(R8Ki),                     INTENT(INOUT)  :: dUdy(:,:)        !< Jacobian matrix of which we are computing the dU^(ED)/du^(AD) block
   INTEGER(IntKi),                 INTENT(  OUT)  :: ErrStat          !< Error status
   CHARACTER(*),                   INTENT(  OUT)  :: ErrMsg           !< Error message
   
      ! local variables
   INTEGER(IntKi)                                 :: K                ! Loops through blades
   INTEGER(IntKi)                                 :: AD_Out_Start     ! starting index of dUdy (column) where particular AD fields are located
   INTEGER(IntKi)                                 :: BD_Start         ! starting index of dUdy (column) where particular BD fields are located
   INTEGER(IntKi)                                 :: BD_Out_Start     ! starting index of dUdy (column) where BD output fields are located
   INTEGER(IntKi)                                 :: ED_Out_Start     ! starting index of dUdy (column) where particular AD fields are located
   INTEGER(IntKi)                                 :: ErrStat2
   CHARACTER(ErrMsgLen)                           :: ErrMsg2
   REAL(R8Ki), ALLOCATABLE                        :: TempMat(:,:)     ! temporary matrix for getting linearization matrices when BD input and output meshes are not siblings
   CHARACTER(*), PARAMETER                        :: RoutineName = 'Linear_BD_InputSolve_dy' 
   
   
      ! Initialize error status
      
   ErrStat = ErrID_None
   ErrMsg = ""

   ! parts of dU^{BD}/dy^{AD} and dU^{BD}/dy^{BD}:
   
      ! BeamDyn inputs on blade from AeroDyn and BeamDyn
   IF ( p_FAST%CompAero == Module_AD ) THEN

      !!! ! This linearization was done in forming dUdu (see Linear_BD_InputSolve_du()), so we don't need to re-calculate these matrices 
      !!! ! while forming dUdy, too.
      !!!if (p_FAST%BD_OutputSibling) then
      !!!   CALL Linearize_Line2_to_Line2( y_AD%BladeLoad(k), BD%Input(1,k)%DistrLoad, MeshMapData%AD_L_2_BDED_B(k), ErrStat2, ErrMsg2, u_AD%BladeMotion(k), BD%y(k)%BldMotion )
      !!!else
      !!!   CALL Linearize_Line2_to_Line2( BD%y(k)%BldMotion, MeshMapData%y_BD_BldMotion_4Loads(k), MeshMapData%BD_L_2_BD_L(k), ErrStat2, ErrMsg2 )
      !!!   CALL Linearize_Line2_to_Line2( y_AD%BladeLoad(k), BD%Input(1,k)%DistrLoad, MeshMapData%AD_L_2_BDED_B(k), ErrStat2, ErrMsg2, u_AD%BladeMotion(k), MeshMapData%y_BD_BldMotion_4Loads(k) )
      !!!end if

      AD_Out_Start = y_FAST%Lin%Modules(MODULE_AD)%Instance(1)%LinStartIndx(LIN_OUTPUT_COL) + y_AD%TowerLoad%NNodes * 6    ! start of y_AD%BladeLoad(1)%Force field [2 fields (force, moment) with 3 components]
      DO K = 1,p_FAST%nBeams ! Loop through all blades

         BD_Start = y_FAST%Lin%Modules(MODULE_BD)%Instance(k)%LinStartIndx(LIN_INPUT_COL) & ! start of BD%Input(1,k)%DistrLoad%Force field
                  + BD%Input(1,k)%RootMotion%NNodes *18  & ! displacement, rotation, & acceleration fields for each node
                  + BD%Input(1,k)%PointLoad%NNodes  * 6    ! force + moment fields for each node
            
            ! AD loads-to-BD loads transfer (dU^{BD}/dy^{AD}):
         call Assemble_dUdy_Loads(y_AD%BladeLoad(k), BD%Input(1,k)%DistrLoad, MeshMapData%AD_L_2_BDED_B(k), BD_Start, AD_Out_Start, dUdy)
         AD_Out_Start = AD_Out_Start + y_AD%BladeLoad(k)%NNodes*6  ! start of y_AD%BladeLoad(k+1)%Force field [skip the moments to get to forces on next blade]
         
         
            ! BD translation displacement-to-BD moment transfer (dU^{BD}/dy^{BD}):
         BD_Start = BD_Start + BD%Input(1,k)%DistrLoad%NNodes  * 3    ! start of BD%Input(1,k)%DistrLoad%Moment field (start with moment field)
         BD_Out_Start  = y_FAST%Lin%Modules(MODULE_BD)%Instance(k)%LinStartIndx(LIN_OUTPUT_COL) & ! start of BD%y(k)%BldMotion%TranslationDisp field
                       + BD%y(k)%ReactionForce%NNodes * 6 ! 2 fields with 3 components

         if (p_FAST%BD_OutputSibling) then
            call SetBlockMatrix( dUdy, MeshMapData%AD_L_2_BDED_B(k)%dM%m_uD, BD_Start, BD_Out_Start )
         else
            call AllocAry(TempMat, size(MeshMapData%AD_L_2_BDED_B(k)%dM%m_uD,1), size(MeshMapData%BD_L_2_BD_L(k)%dM%mi,2), 'TempMat', ErrStat2, ErrMsg2 )
               CALL SetErrStat( ErrStat2, ErrMsg2, ErrStat, ErrMsg, RoutineName)
               if (ErrStat>=AbortErrLev) return
            
                  ! these blocks should be small enough that we can use matmul instead of calling a LAPACK routine to do it.
            TempMat = matmul(MeshMapData%AD_L_2_BDED_B(k)%dM%m_uD,MeshMapData%BD_L_2_BD_L(k)%dM%mi)
            call SetBlockMatrix( dUdy, TempMat, BD_Start, BD_Out_Start )
            
            BD_Out_Start = BD_Out_Start + BD%y(k)%BldMotion%NNodes*3 ! start of BD%y(k)%BldMotion%Orientation field
            TempMat = matmul(MeshMapData%AD_L_2_BDED_B(k)%dM%m_uD,MeshMapData%BD_L_2_BD_L(k)%dM%fx_p)
            call SetBlockMatrix( dUdy, TempMat, BD_Start, BD_Out_Start )

            deallocate(TempMat) ! the next blade may have a different number of nodes
         end if

      END DO
            
   END IF ! aero loads
      
   ! U_ED_SD_HD_BD_Orca_Residual() in InputSolve Option 1; call to Transfer_ED_to_BD_tmp()
   !IF ( p_FAST%CompElast == Module_BD .and. BD_Solve_Option1) THEN
         
   ! Transfer ED motions to BD inputs (dU^{BD}/dy^{ED}):
   do k = 1,size(y_ED%BladeRootMotion)
      !!! ! This linearization was done in forming dUdu (see Linear_BD_InputSolve_du()), so we don't need to re-calculate these matrices 
      !!! ! while forming dUdy, too.
      !!!CALL Linearize_Point_to_Point( y_ED%BladeRootMotion(k), BD%Input(1,k)%RootMotion, MeshMapData%ED_P_2_BD_P(k), ErrStat2, ErrMsg2 )
   
      BD_Start = y_FAST%Lin%Modules(MODULE_BD)%Instance(k)%LinStartIndx(LIN_INPUT_COL) ! ! start of BD%Input(1,k)%RootMotion%TranslationDisp field
      ED_Out_Start = Indx_y_ED_BladeRoot_Start(y_ED, y_FAST, k) ! start of y_ED%BladeRootMotion(k)%TranslationDisp field
      
      call Assemble_dUdy_Motions(y_ED%BladeRootMotion(k), BD%Input(1,k)%RootMotion, MeshMapData%ED_P_2_BD_P(k), BD_Start, ED_Out_Start, dUdy)
   end do

END SUBROUTINE Linear_BD_InputSolve_dy
!----------------------------------------------------------------------------------------------------------------------------------
!> This routine forms the dU^{AD}/dy^{IfW} block of dUdy. (i.e., how do changes in the IfW outputs affect the AD inputs?)
SUBROUTINE Linear_AD_InputSolve_IfW_dy( p_FAST, y_FAST, u_AD, dUdy )

      ! Passed variables
   TYPE(FAST_ParameterType),       INTENT(IN   )  :: p_FAST         !< FAST parameter data    
   TYPE(FAST_OutputFileType),      INTENT(IN   )  :: y_FAST         !< FAST output file data (for linearization)
   TYPE(AD_InputType),             INTENT(INOUT)  :: u_AD           !< The inputs to AeroDyn
   REAL(R8Ki),                     INTENT(INOUT)  :: dUdy(:,:)      !< Jacobian matrix of which we are computing the dU^{AD}/dy^{IfW} block

      ! Local variables:

   INTEGER(IntKi)                               :: I           ! Loops through components
   INTEGER(IntKi)                               :: J           ! Loops through nodes / elements
   INTEGER(IntKi)                               :: K           ! Loops through blades
   INTEGER(IntKi)                               :: node
   INTEGER(IntKi)                               :: AD_Start   ! starting index of dUdy (row) where AD input equations (for specific fields) are located   

                  
   !-------------------------------------------------------------------------------------------------
   ! Set the inputs from inflow wind:
   !-------------------------------------------------------------------------------------------------
   !IF (p_FAST%CompInflow == MODULE_IfW) THEN !already checked in calling routine

      if (p_FAST%CompServo == MODULE_SrvD) then
         node = 2
      else
         node = 1
      end if
      
      
      AD_Start = Indx_u_AD_BladeInflow_Start(u_AD, y_FAST) ! start of u_AD%InflowOnBlade array
      
      do k=1,size(u_AD%InflowOnBlade,3) ! blades
         do j=1,size(u_AD%InflowOnBlade,2) ! nodes
            do i=1,3 !velocity component
               dUdy( AD_Start + i - 1, y_FAST%Lin%Modules(MODULE_IfW)%Instance(1)%LinStartIndx(LIN_OUTPUT_COL) + (node-1)*3 + i - 1 ) = -1.0_R8Ki
            end do
            node = node + 1
            AD_Start = AD_Start + 3
         end do         
      end do
                  
      if ( allocated(u_AD%InflowOnTower) ) then         
         do j=1,size(u_AD%InflowOnTower,2) !nodes
            do i=1,3 !velocity component
               dUdy( AD_Start + i - 1, y_FAST%Lin%Modules(MODULE_IfW)%Instance(1)%LinStartIndx(LIN_OUTPUT_COL) + (node-1)*3 + i - 1 ) = -1.0_R8Ki
            end do
            node = node + 1
            AD_Start = AD_Start + 3
         end do      
      end if
                     
   !END IF
   
   
END SUBROUTINE Linear_AD_InputSolve_IfW_dy
!----------------------------------------------------------------------------------------------------------------------------------
!> This routine forms the dU^{AD}/dy^{ED} and dU^{AD}/dy^{BD} blocks of dUdy. (i.e., how do changes in the ED and BD outputs affect 
!! the AD inputs?)
SUBROUTINE Linear_AD_InputSolve_NoIfW_dy( p_FAST, y_FAST, u_AD, y_ED, BD, MeshMapData, dUdy, ErrStat, ErrMsg )

      ! Passed variables
   TYPE(FAST_ParameterType),    INTENT(IN   )   :: p_FAST      !< FAST parameter data    
   TYPE(FAST_OutputFileType),   INTENT(IN   )   :: y_FAST      !< FAST output file data (for linearization)
   TYPE(AD_InputType),          INTENT(INOUT)   :: u_AD        !< The inputs to AeroDyn14
   TYPE(ED_OutputType),         INTENT(IN)      :: y_ED        !< The outputs from the structural dynamics module
   TYPE(BeamDyn_Data),          INTENT(IN   )   :: BD          !< BD data at t
   TYPE(FAST_ModuleMapType),    INTENT(INOUT)   :: MeshMapData !< Data for mapping between modules
   REAL(R8Ki),                  INTENT(INOUT)   :: dUdy(:,:)   !< Jacobian matrix of which we are computing the dU^{AD}/dy^{ED} block
   
   INTEGER(IntKi)                               :: ErrStat     !< Error status of the operation
   CHARACTER(*)                                 :: ErrMsg      !< Error message if ErrStat /= ErrID_None

      ! Local variables:

   INTEGER(IntKi)                               :: K           ! Loops through blades
   INTEGER(IntKi)                               :: AD_Start    ! starting index of dUdy (column) where particular AD fields are located
   INTEGER(IntKi)                               :: ED_Out_Start! starting index of dUdy (row) where particular ED fields are located
   INTEGER(IntKi)                               :: BD_Out_Start! starting index of dUdy (row) where particular BD fields are located
   INTEGER(IntKi)                               :: ErrStat2
   CHARACTER(ErrMsgLen)                         :: ErrMsg2 
   CHARACTER(*), PARAMETER                      :: RoutineName = 'Linear_AD_InputSolve_NoIfW_dy'

   
   ErrStat = ErrID_None
   ErrMsg  = ""
               
   !-------------------------------------------------------------------------------------------------
   ! Set the inputs from ElastoDyn and/or BeamDyn:
   !-------------------------------------------------------------------------------------------------
      !...................................
      ! tower
      !...................................
   IF (u_AD%TowerMotion%Committed) THEN
            
      !!! ! This linearization was done in forming dUdu (see Linear_AD_InputSolve_du()), so we don't need to re-calculate these matrices 
      !!! ! while forming dUdy, too.
      !!!CALL Linearize_Line2_to_Line2( y_ED%TowerLn2Mesh, u_AD%TowerMotion, MeshMapData%ED_L_2_AD_L_T, ErrStat2, ErrMsg2 )
      
      AD_Start = Indx_u_AD_Tower_Start(u_AD, y_FAST) ! start of u_AD%TowerMotion%TranslationDisp field
      
         ED_Out_Start = Indx_y_ED_Tower_Start(y_ED, y_FAST) ! start of y_ED%TowerLn2Mesh%TranslationDisp field
         call Assemble_dUdy_Motions(y_ED%TowerLn2Mesh, u_AD%TowerMotion, MeshMapData%ED_L_2_AD_L_T, AD_Start, ED_Out_Start, dUdy, skipRotVel=.true.)
      
   END IF
      
      !...................................
      ! hub
      !...................................
      CALL Linearize_Point_to_Point( y_ED%HubPtMotion, u_AD%HubMotion, MeshMapData%ED_P_2_AD_P_H, ErrStat2, ErrMsg2 )
         CALL SetErrStat(ErrStat2,ErrMsg2,ErrStat,ErrMsg,RoutineName//':u_AD%HubMotion' )
         if (errStat>=AbortErrLev) return
         
      ! *** AD translational displacement: from ED translational displacement (MeshMapData%ED_P_2_AD_P_H%dM%mi) and orientation (MeshMapData%ED_P_2_AD_P_H%dM%fx_p)
      AD_Start = Indx_u_AD_Hub_Start(u_AD, y_FAST) ! start of u_AD%HubMotion%TranslationDisp field   
      ED_Out_Start = Indx_y_ED_Hub_Start(y_ED, y_FAST) ! start of y_ED%HubPtMotion%TranslationDisp field
      call SetBlockMatrix( dUdy, MeshMapData%ED_P_2_AD_P_H%dM%mi, AD_Start, ED_Out_Start )
   
      ED_Out_Start = Indx_y_ED_Hub_Start(y_ED, y_FAST) + y_ED%HubPtMotion%NNodes * 3 ! start of y_ED%HubPtMotion%Orientation field
      call SetBlockMatrix( dUdy, MeshMapData%ED_P_2_AD_P_H%dM%fx_p, AD_Start, ED_Out_Start )
         
      ! *** AD orientation: from ED orientation
      AD_Start = AD_Start + u_AD%HubMotion%NNodes * 3 ! move past the AD translation disp field to orientation field         
      call SetBlockMatrix( dUdy, MeshMapData%ED_P_2_AD_P_H%dM%mi, AD_Start, ED_Out_Start )
      
      ! *** AD rotational velocity: from ED rotational velocity
      AD_Start = AD_Start + u_AD%HubMotion%NNodes * 3 ! move past the AD orientation field to rotational velocity field          
      ED_Out_Start = Indx_y_ED_Hub_Start(y_ED, y_FAST) + y_ED%HubPtMotion%NNodes * 6 ! ! start of y_ED%HubPtMotion%RotationVel field
      call SetBlockMatrix( dUdy, MeshMapData%ED_P_2_AD_P_H%dM%mi, AD_Start, ED_Out_Start )
         

   
      !...................................
      ! blade root   
      !...................................
      DO k=1,size(y_ED%BladeRootMotion)
         CALL Linearize_Point_to_Point( y_ED%BladeRootMotion(k), u_AD%BladeRootMotion(k), MeshMapData%ED_P_2_AD_P_R(k), ErrStat2, ErrMsg2 )
            CALL SetErrStat(ErrStat2,ErrMsg2,ErrStat,ErrMsg,RoutineName//':u_AD%BladeRootMotion('//trim(num2lstr(k))//')' )      
            if (errStat>=AbortErrLev) return
               
         ! *** AD orientation: from ED orientation
         AD_Start = Indx_u_AD_BladeRoot_Start(u_AD, y_FAST, k)       ! start of u_AD%BladeRootMotion(k)%Orientation field
      
         ED_Out_Start = Indx_y_ED_BladeRoot_Start(y_ED, y_FAST, k) & ! start of y_ED%BladeRootMotion(k)%TranslationDisp field
                      + y_ED%BladeRootMotion(k)%NNodes * 3           ! start of y_ED%BladeRootMotion(k)%Orientation field
         call SetBlockMatrix( dUdy, MeshMapData%ED_P_2_AD_P_R(k)%dM%mi, AD_Start, ED_Out_Start )
                  
      END DO
   
   
      !...................................
      ! blades
      !...................................
   IF (p_FAST%CompElast == Module_ED ) THEN
      
      
      DO k=1,size(y_ED%BladeLn2Mesh)
         !!! ! This linearization was done in forming dUdu (see Linear_AD_InputSolve_du()), so we don't need to re-calculate these matrices 
         !!! ! while forming dUdy, too.
         !!!CALL Linearize_Line2_to_Line2( y_ED%BladeLn2Mesh(k), u_AD%BladeMotion(k), MeshMapData%BDED_L_2_AD_L_B(k), ErrStat2, ErrMsg2 )
         
         AD_Start = Indx_u_AD_Blade_Start(u_AD, y_FAST, k)     ! start of u_AD%BladeMotion(k)%TranslationDisp field
         ED_Out_Start = Indx_y_ED_Blade_Start(y_ED, y_FAST, k) ! start of y_ED%BladeLn2Mesh(k)%TranslationDisp field
         CALL Assemble_dUdy_Motions(y_ED%BladeLn2Mesh(k), u_AD%BladeMotion(k), MeshMapData%BDED_L_2_AD_L_B(k), AD_Start, ED_Out_Start, dUdy, skipRotAcc=.true.)
         
      END DO
      
   ELSEIF (p_FAST%CompElast == Module_BD ) THEN
      !!! ! This linearization was done in forming dUdu (see Linear_AD_InputSolve_du()), so we don't need to re-calculate these matrices 
      !!! ! while forming dUdy, too.
      !!!CALL Linearize_Line2_to_Line2( BD%y(k)%BldMotion, u_AD%BladeMotion(k), MeshMapData%BDED_L_2_AD_L_B(k), ErrStat2, ErrMsg2 )
      
      DO k=1,p_FAST%nBeams
         AD_Start     = Indx_u_AD_Blade_Start(u_AD, y_FAST, k)     ! start of u_AD%BladeMotion(k)%TranslationDisp field
         BD_Out_Start = y_FAST%Lin%Modules(Module_BD)%Instance(k)%LinStartIndx(LIN_OUTPUT_COL)
         
         CALL Assemble_dUdy_Motions(BD%y(k)%BldMotion, u_AD%BladeMotion(k), MeshMapData%BDED_L_2_AD_L_B(k), AD_Start, BD_Out_Start, dUdy, skipRotAcc=.true.)
      END DO
   
   END IF
   
   
END SUBROUTINE Linear_AD_InputSolve_NoIfW_dy
!----------------------------------------------------------------------------------------------------------------------------------

!----------------------------------------------------------------------------------------------------------------------------------
!> This routine forms the dU^{HD}/du^{HD} blocks of dUdu.
SUBROUTINE Linear_HD_InputSolve_du( p_FAST, y_FAST, u_HD, y_ED, y_SD, MeshMapData, dUdu, ErrStat, ErrMsg )

      ! Passed variables
   TYPE(FAST_ParameterType),    INTENT(IN   )   :: p_FAST      !< FAST parameter data    
   TYPE(FAST_OutputFileType),   INTENT(IN   )   :: y_FAST      !< FAST output file data (for linearization)
   TYPE(HydroDyn_InputType),    INTENT(INOUT)   :: u_HD        !< The inputs to HydroDyn
   TYPE(ED_OutputType),         INTENT(IN)      :: y_ED        !< The outputs from the ElastoDyn structural dynamics module
   TYPE(SD_OutputType),         INTENT(IN)      :: y_SD        !< The outputs from the SubDyn structural dynamics module
   TYPE(FAST_ModuleMapType),    INTENT(INOUT)   :: MeshMapData !< Data for mapping between modules
   REAL(R8Ki),                  INTENT(INOUT)   :: dUdu(:,:)   !< Jacobian matrix of which we are computing the dU^{HD}/du^{HD} block
   
   INTEGER(IntKi)                               :: ErrStat     !< Error status of the operation
   CHARACTER(*)                                 :: ErrMsg      !< Error message if ErrStat /= ErrID_None

      ! Local variables:

   INTEGER(IntKi)                               :: HD_Start_td ! starting index of dUdu (column) where particular HD fields are located
   INTEGER(IntKi)                               :: HD_Start_tr ! starting index of dUdu (row) where particular HD fields are located
   INTEGER(IntKi)                               :: ErrStat2
   CHARACTER(ErrMsgLen)                         :: ErrMsg2 
   CHARACTER(*), PARAMETER                      :: RoutineName = 'Linear_HD_InputSolve_du'

   
   ErrStat = ErrID_None
   ErrMsg  = ""
               
   
   ! look at how the translational displacement gets transfered to the translational velocity and translational acceleration:
   !-------------------------------------------------------------------------------------------------
   ! Set the inputs from ElastoDyn:
   !-------------------------------------------------------------------------------------------------
      
   !..........
   ! dU^{HD}/du^{HD}
   ! note that the 1s on the diagonal have already been set, so we will fill in the off diagonal terms.
   !..........
   
   if ( p_FAST%CompHydro == Module_HD ) then ! HydroDyn-{ElastoDyn or SubDyn}
   
      !===================================================   
<<<<<<< HEAD
      !  y_ED%PlatformPtMesh and u_HD%PRPMesh ! this is always done with ED, even if using SD
      !=================================================== 
      
      ! Transfer ED motions to HD motion input (HD inputs depend on previously calculated HD inputs from ED):
      if ( u_HD%PRPMesh%Committed ) then
         call Linearize_Point_to_Point( y_ED%PlatformPtMesh, u_HD%PRPMesh, MeshMapData%ED_P_2_HD_PRP_P, ErrStat2, ErrMsg2 )
=======
      !  y_ED%PlatformPtMesh and u_HD%Morison%DistribMesh
      !===================================================    
         
               ! Transfer ED motions to HD motion input (HD inputs depend on previously calculated HD inputs from ED):
  
         call Linearize_Point_to_Line2( y_ED%PlatformPtMesh, u_HD%Morison%DistribMesh, MeshMapData%ED_P_2_HD_M_L, ErrStat2, ErrMsg2 )
>>>>>>> c39277e5
            call SetErrStat(ErrStat2,ErrMsg2,ErrStat,ErrMsg,RoutineName)
         
         ! HD is destination in the mapping, so we want M_{tv_uD} and M_{ta_uD}
            
         HD_Start_td = Indx_u_HD_PRP_Start(u_HD, y_FAST)  
         HD_Start_tr = HD_Start_td + u_HD%PRPMesh%NNodes * 6 ! skip 2 fields (TranslationDisp and Orientation) with 3 components before translational velocity field      
         
            ! translational velocity:
         if (allocated(MeshMapData%ED_P_2_HD_PRP_P%dM%tv_uD )) then             
            call SetBlockMatrix( dUdu, MeshMapData%ED_P_2_HD_PRP_P%dM%tv_ud, HD_Start_tr, HD_Start_td )
         end if
         
            ! translational acceleration:
         HD_Start_tr = HD_Start_tr + u_HD%PRPMesh%NNodes * 6 ! skip 2 fields ( TranslationVel and RotationVel)
         if (allocated(MeshMapData%ED_P_2_HD_PRP_P%dM%ta_uD )) then            
            call SetBlockMatrix( dUdu, MeshMapData%ED_P_2_HD_PRP_P%dM%ta_ud, HD_Start_tr, HD_Start_td )
         end if
      end if
      
      if ( p_FAST%CompSub == Module_None ) then 
         
         !===================================================   
         !  y_ED%PlatformPtMesh and u_HD%Morison%Mesh
         !===================================================    
      
            ! Transfer ED motions to HD motion input (HD inputs depend on previously calculated HD inputs from ED):
         if ( u_HD%Morison%Mesh%Committed ) then
            call Linearize_Point_to_Point( y_ED%PlatformPtMesh, u_HD%Morison%Mesh, MeshMapData%ED_P_2_HD_M_P, ErrStat2, ErrMsg2 )
               call SetErrStat(ErrStat2,ErrMsg2,ErrStat,ErrMsg,RoutineName)
         
            ! HD is destination in the mapping, so we want M_{tv_uD} and M_{ta_uD}
            
            HD_Start_td = Indx_u_HD_Morison_Start(u_HD, y_FAST)
            HD_Start_tr = HD_Start_td + u_HD%Morison%Mesh%NNodes * 6 ! skip 2 fields (TranslationDisp and Orientation) with 3 components before translational velocity field      
         
               ! translational velocity:
            if (allocated(MeshMapData%ED_P_2_HD_M_P%dM%tv_uD )) then             
               call SetBlockMatrix( dUdu, MeshMapData%ED_P_2_HD_M_P%dM%tv_ud, HD_Start_tr, HD_Start_td )
            end if
         
               ! translational acceleration:
            HD_Start_tr = HD_Start_tr + u_HD%Morison%Mesh%NNodes * 6 ! skip 2 fields ( TranslationVel and RotationVel)
            if (allocated(MeshMapData%ED_P_2_HD_M_P%dM%ta_uD )) then            
               call SetBlockMatrix( dUdu, MeshMapData%ED_P_2_HD_M_P%dM%ta_ud, HD_Start_tr, HD_Start_td )
            end if
         end if
      
      !===================================================   
      !  y_ED%PlatformPtMesh and u_HD%WAMITMesh
      !=================================================== 
         if ( u_HD%WAMITMesh%Committed ) then

            call Linearize_Point_to_Point( y_ED%PlatformPtMesh, u_HD%WAMITMesh, MeshMapData%ED_P_2_HD_W_P, ErrStat2, ErrMsg2 )
               call SetErrStat(ErrStat2,ErrMsg2,ErrStat,ErrMsg,RoutineName)
            HD_Start_td = Indx_u_HD_WAMIT_Start(u_HD, y_FAST)   
            HD_Start_tr = HD_Start_td + u_HD%WAMITMesh%NNodes  * 6 ! skip 2 fields (TranslationDisp and Orientation) with 3 components before translational velocity field       
               ! translational velocity:
            if (allocated(MeshMapData%ED_P_2_HD_W_P%dM%tv_uD )) then             
               call SetBlockMatrix( dUdu, MeshMapData%ED_P_2_HD_W_P%dM%tv_ud, HD_Start_tr, HD_Start_td )
            end if

               ! translational acceleration:
            HD_Start_tr = HD_Start_tr + u_HD%WAMITMesh%NNodes * 6 ! skip 2 fields ( TranslationVel and RotationVel)

            if (allocated(MeshMapData%ED_P_2_HD_W_P%dM%ta_uD )) then
               call SetBlockMatrix( dUdu, MeshMapData%ED_P_2_HD_W_P%dM%ta_ud, HD_Start_tr, HD_Start_td )
            end if
         end if 
         
         
      else if ( p_FAST%CompSub == Module_SD ) then
         
         
         !===================================================   
         !  y_SD%Y2Mesh and u_HD%Morison%Mesh
         !===================================================    
         if ( u_HD%Morison%Mesh%Committed ) then
            ! Transfer ED motions to HD motion input (HD inputs depend on previously calculated HD inputs from ED):
         
            call Linearize_Point_to_Point( y_SD%Y2Mesh, u_HD%Morison%Mesh, MeshMapData%SD_P_2_HD_M_P, ErrStat2, ErrMsg2 )
               call SetErrStat(ErrStat2,ErrMsg2,ErrStat,ErrMsg,RoutineName)
         
            ! HD is destination in the mapping, so we want M_{tv_uD} and M_{ta_uD}
            
            HD_Start_td = Indx_u_HD_Morison_Start(u_HD, y_FAST)  
            HD_Start_tr = HD_Start_td + u_HD%Morison%Mesh%NNodes * 6 ! skip 2 fields (TranslationDisp and Orientation) with 3 components before translational velocity field      
         
               ! translational velocity:
            if (allocated(MeshMapData%SD_P_2_HD_M_P%dM%tv_uD )) then             
               call SetBlockMatrix( dUdu, MeshMapData%SD_P_2_HD_M_P%dM%tv_ud, HD_Start_tr, HD_Start_td )
            end if
         
               ! translational acceleration:
            HD_Start_tr = HD_Start_tr + u_HD%Morison%Mesh%NNodes * 6 ! skip 2 fields ( TranslationVel and RotationVel)
            if (allocated(MeshMapData%SD_P_2_HD_M_P%dM%ta_uD )) then            
               call SetBlockMatrix( dUdu, MeshMapData%SD_P_2_HD_M_P%dM%ta_ud, HD_Start_tr, HD_Start_td )
            end if
         end if
      
      !===================================================   
      !  y_SD%Y2Mesh and u_HD%WAMITMesh
      !===================================================    
         if ( u_HD%WAMITMesh%Committed ) then
            call Linearize_Point_to_Point( y_SD%Y2Mesh, u_HD%WAMITMesh, MeshMapData%SD_P_2_HD_W_P, ErrStat2, ErrMsg2 )
               call SetErrStat(ErrStat2,ErrMsg2,ErrStat,ErrMsg,RoutineName)

            HD_Start_td = Indx_u_HD_WAMIT_Start(u_HD, y_FAST)  
            HD_Start_tr = HD_Start_td + u_HD%WAMITMesh%NNodes  * 6 ! skip 2 fields (TranslationDisp and Orientation) with 3 components before translational velocity field       
               ! translational velocity:
            if (allocated(MeshMapData%SD_P_2_HD_W_P%dM%tv_uD )) then             
               call SetBlockMatrix( dUdu, MeshMapData%SD_P_2_HD_W_P%dM%tv_ud, HD_Start_tr, HD_Start_td )
            end if

               ! translational acceleration:
            HD_Start_tr = HD_Start_tr + u_HD%WAMITMesh%NNodes * 6 ! skip 2 fields ( TranslationVel and RotationVel)

            if (allocated(MeshMapData%SD_P_2_HD_W_P%dM%ta_uD )) then
               call SetBlockMatrix( dUdu, MeshMapData%ED_P_2_HD_W_P%dM%ta_ud, HD_Start_tr, HD_Start_td )
            end if 
         end if
      
      end if
      
   end if
   
   
END SUBROUTINE Linear_HD_InputSolve_du
!----------------------------------------------------------------------------------------------------------------------------------
!> This routine forms the dU^{HD}/dy^{ED} block of dUdy. (i.e., how do changes in the ED outputs affect 
!! the HD inputs?)
SUBROUTINE Linear_HD_InputSolve_dy( p_FAST, y_FAST, u_HD, y_ED, y_SD, MeshMapData, dUdy, ErrStat, ErrMsg )

      ! Passed variables
   TYPE(FAST_ParameterType),    INTENT(IN   )   :: p_FAST      !< FAST parameter data    
   TYPE(FAST_OutputFileType),   INTENT(IN   )   :: y_FAST      !< FAST output file data (for linearization)
   TYPE(HydroDyn_InputType),    INTENT(INOUT)   :: u_HD        !< The inputs to HydroDyn
   TYPE(ED_OutputType),         INTENT(IN)      :: y_ED        !< The outputs from the ElastoDyn structural dynamics module
   TYPE(SD_OutputType),         INTENT(IN)      :: y_SD        !< The outputs from the SubDyn structural dynamics module
   TYPE(FAST_ModuleMapType),    INTENT(INOUT)   :: MeshMapData !< Data for mapping between modules
   REAL(R8Ki),                  INTENT(INOUT)   :: dUdy(:,:)   !< Jacobian matrix of which we are computing the dU^{HD}/dy^{ED} block
   
   INTEGER(IntKi)                               :: ErrStat     !< Error status of the operation
   CHARACTER(*)                                 :: ErrMsg      !< Error message if ErrStat /= ErrID_None

      ! Local variables:

   INTEGER(IntKi)                               :: HD_Start    ! starting index of dUdy (column) where particular HD fields are located
   INTEGER(IntKi)                               :: ED_Out_Start! starting index of dUdy (row) where particular ED fields are located
   INTEGER(IntKi)                               :: SD_Out_Start! starting index of dUdy (row) where particular SD fields are located
   CHARACTER(*), PARAMETER                      :: RoutineName = 'Linear_HD_InputSolve_dy'

   
   ErrStat = ErrID_None
   ErrMsg  = ""
               
   if ( p_FAST%CompSub == Module_None ) then 
      ! dU^{HD}/dy^{ED}
         !...................................
         ! Morison Mesh
         !...................................
      IF (u_HD%Morison%Mesh%Committed) THEN
            
         !!! ! This linearization was done in forming dUdu (see Linear_HD_InputSolve_du()), so we don't need to re-calculate these matrices 
         !!! ! while forming dUdy, too.
         !!!call Linearize_Point_to_Line2( y_ED%PlatformPtMesh, u_HD%Morison%Mesh, MeshMapData%ED_P_2_HD_M_P, ErrStat2, ErrMsg2 )
      
<<<<<<< HEAD
         HD_Start     = Indx_u_HD_Morison_Start(u_HD, y_FAST)  ! start of u_HD%Morison%Mesh%TranslationDisp field     
         ED_Out_Start = Indx_y_ED_Platform_Start(y_ED, y_FAST) ! start of y_ED%PlatformPtMesh%TranslationDisp field
         call Assemble_dUdy_Motions(y_ED%PlatformPtMesh, u_HD%Morison%Mesh, MeshMapData%ED_P_2_HD_M_P, HD_Start, ED_Out_Start, dUdy, .false.)
      END IF

         !...................................
         ! Lumped Platform Reference Pt Mesh
         !...................................
      IF (u_HD%WAMITMesh%Committed) THEN
=======
      HD_Start     = Indx_u_HD_Distrib_Start(u_HD, y_FAST)  ! start of u_HD%Morison%DistribMesh%TranslationDisp field     
         ED_Out_Start = Indx_y_ED_Platform_Start(y_ED, y_FAST) ! start of y_ED%PlatformPtMesh%TranslationDisp field
         call Assemble_dUdy_Motions(y_ED%PlatformPtMesh, u_HD%Morison%DistribMesh, MeshMapData%ED_P_2_HD_M_L, HD_Start, ED_Out_Start, dUdy)
   END IF
 
      !...................................
      ! Lumped Morison Mesh
      !...................................
   IF (u_HD%Morison%LumpedMesh%Committed) THEN
>>>>>>> c39277e5
            
         !!! ! This linearization was done in forming dUdu (see Linear_HD_InputSolve_du()), so we don't need to re-calculate these matrices 
         !!! ! while forming dUdy, too.
         !!!call Linearize_Point_to_Point( y_ED%PlatformPtMesh, u_HD%Mesh, MeshMapData%ED_P_2_HD_W_P, ErrStat2, ErrMsg2 )
      
         HD_Start     = Indx_u_HD_WAMIT_Start(u_HD, y_FAST)  ! start of u_HD%Mesh%TranslationDisp field
      
         ED_Out_Start = Indx_y_ED_Platform_Start(y_ED, y_FAST) ! start of y_ED%PlatformPtMesh%TranslationDisp field
<<<<<<< HEAD
         call Assemble_dUdy_Motions(y_ED%PlatformPtMesh, u_HD%WAMITMesh, MeshMapData%ED_P_2_HD_W_P, HD_Start, ED_Out_Start, dUdy, .false.)
      END IF
=======
         call Assemble_dUdy_Motions(y_ED%PlatformPtMesh, u_HD%Morison%LumpedMesh, MeshMapData%ED_P_2_HD_M_P, HD_Start, ED_Out_Start, dUdy)
   END IF

      !...................................
      ! Lumped Platform Reference Pt Mesh
      !...................................
   IF (u_HD%Mesh%Committed) THEN
            
      !!! ! This linearization was done in forming dUdu (see Linear_HD_InputSolve_du()), so we don't need to re-calculate these matrices 
      !!! ! while forming dUdy, too.
      !!!call Linearize_Point_to_Point( y_ED%PlatformPtMesh, u_HD%Mesh, MeshMapData%ED_P_2_HD_W_P, ErrStat2, ErrMsg2 )
>>>>>>> c39277e5
      
   else if ( p_FAST%CompSub == Module_SD ) then
      ! dU^{HD}/dy^{SD}
      SD_Out_Start = Indx_y_SD_Y2Mesh_Start(y_SD, y_FAST)   ! start of y_SD%Y2Mesh%TranslationDisp field
         !...................................
         ! Morison Mesh
         !...................................
      IF (u_HD%Morison%Mesh%Committed) THEN
            
         !!! ! This linearization was done in forming dUdu (see Linear_HD_InputSolve_du()), so we don't need to re-calculate these matrices 
         !!! ! while forming dUdy, too.
         !!!call Linearize_Point_to_Line2( y_SD%Y2Mesh, u_HD%Morison%Mesh, MeshMapData%SD_P_2_HD_M_P, ErrStat2, ErrMsg2 )
      
<<<<<<< HEAD
         HD_Start     = Indx_u_HD_Morison_Start(u_HD, y_FAST)  ! start of u_HD%Morison%Mesh%TranslationDisp field              
         call Assemble_dUdy_Motions(y_SD%Y2Mesh, u_HD%Morison%Mesh, MeshMapData%SD_P_2_HD_M_P, HD_Start, SD_Out_Start, dUdy, .false.)
      END IF
=======
         ED_Out_Start = Indx_y_ED_Platform_Start(y_ED, y_FAST) ! start of y_ED%PlatformPtMesh%TranslationDisp field
         call Assemble_dUdy_Motions(y_ED%PlatformPtMesh, u_HD%Mesh, MeshMapData%ED_P_2_HD_W_P, HD_Start, ED_Out_Start, dUdy)


   END IF
>>>>>>> c39277e5

         !...................................
         ! Lumped Platform Reference Pt Mesh
         !...................................
      IF (u_HD%WAMITMesh%Committed) THEN
            
         !!! ! This linearization was done in forming dUdu (see Linear_HD_InputSolve_du()), so we don't need to re-calculate these matrices 
         !!! ! while forming dUdy, too.
         !!!call Linearize_Point_to_Point( y_SD%Y2Mesh, u_HD%Mesh, MeshMapData%SD_P_2_HD_W_P, ErrStat2, ErrMsg2 )
      
         HD_Start     = Indx_u_HD_WAMIT_Start(u_HD, y_FAST)  ! start of u_HD%Mesh%TranslationDisp field
         call Assemble_dUdy_Motions(y_SD%Y2Mesh, u_HD%WAMITMesh, MeshMapData%SD_P_2_HD_W_P, HD_Start, SD_Out_Start, dUdy, .false.)
      END IF
   
   end if
   
   
END SUBROUTINE Linear_HD_InputSolve_dy

!----------------------------------------------------------------------------------------------------------------------------------
!> This routine forms the dU^{MAP}/dy^{ED} block of dUdy. (i.e., how do changes in the ED outputs affect 
!! the MAP inputs?)
SUBROUTINE Linear_MAP_InputSolve_dy( p_FAST, y_FAST, u_MAP, y_ED, y_SD, MeshMapData, dUdy, ErrStat, ErrMsg )

      ! Passed variables
   TYPE(FAST_ParameterType),    INTENT(IN   )   :: p_FAST      !< FAST parameter data    
   TYPE(FAST_OutputFileType),   INTENT(IN   )   :: y_FAST      !< FAST output file data (for linearization)
   TYPE(MAP_InputType),         INTENT(INOUT)   :: u_MAP       !< The inputs to MAP
   TYPE(ED_OutputType),         INTENT(IN)      :: y_ED        !< The outputs from the ElastoDyn structural dynamics module
   TYPE(SD_OutputType),         INTENT(IN)      :: y_SD        !< The outputs from the SubDyn structural dynamics module
   TYPE(FAST_ModuleMapType),    INTENT(INOUT)   :: MeshMapData !< Data for mapping between modules
   REAL(R8Ki),                  INTENT(INOUT)   :: dUdy(:,:)   !< Jacobian matrix of which we are computing the dU^{MAP}/dy^{ED} block
   
   INTEGER(IntKi)                               :: ErrStat     !< Error status of the operation
   CHARACTER(*)                                 :: ErrMsg      !< Error message if ErrStat /= ErrID_None

      ! Local variables:

   INTEGER(IntKi)                               :: MAP_Start   ! starting index of dUdy (column) where particular MAP fields are located
   INTEGER(IntKi)                               :: ED_Out_Start! starting index of dUdy (row) where particular ED fields are located
   INTEGER(IntKi)                               :: SD_Out_Start! starting index of dUdy (row) where particular SD fields are located
   INTEGER(IntKi)                               :: ErrStat2
   CHARACTER(ErrMsgLen)                         :: ErrMsg2 
   CHARACTER(*), PARAMETER                      :: RoutineName = 'Linear_MAP_InputSolve_dy'

   
   ErrStat = ErrID_None
   ErrMsg  = ""
   IF (u_MAP%PtFairDisplacement%Committed) THEN 
         !...................................
         ! FairLead Mesh
         !...................................

      MAP_Start    = y_FAST%Lin%Modules(MODULE_MAP)%Instance(1)%LinStartIndx(LIN_INPUT_COL)
      
      if ( p_FAST%CompSub == Module_SD ) THEN
         ! dU^{MAP}/dy^{SD}
         SD_Out_Start = Indx_y_SD_Y2Mesh_Start(y_SD, y_FAST) ! start of y_SD%Y2Mesh%TranslationDisp field
         call Linearize_Point_to_Point( y_SD%Y2Mesh, u_MAP%PtFairDisplacement, MeshMapData%SD_P_2_Mooring_P, ErrStat2, ErrMsg2 )
         call Assemble_dUdy_Motions(y_SD%Y2Mesh    , u_MAP%PtFairDisplacement, MeshMapData%SD_P_2_Mooring_P, MAP_Start, SD_Out_Start, dUdy, OnlyTranslationDisp=.true.)

      else if ( p_FAST%CompSub == Module_None ) THEN
         ! dU^{MAP}/dy^{ED}
         ED_Out_Start = Indx_y_ED_Platform_Start(y_ED, y_FAST) ! start of y_ED%PlatformPtMesh%TranslationDisp field
         call Linearize_Point_to_Point( y_ED%PlatformPtMesh, u_MAP%PtFairDisplacement, MeshMapData%ED_P_2_Mooring_P, ErrStat2, ErrMsg2 )
         call Assemble_dUdy_Motions(y_ED%PlatformPtMesh, u_MAP%PtFairDisplacement, MeshMapData%ED_P_2_Mooring_P, MAP_Start, ED_Out_Start, dUdy, OnlyTranslationDisp=.true.)

       end if  
      
   END IF
END SUBROUTINE Linear_MAP_InputSolve_dy

!----------------------------------------------------------------------------------------------------------------------------------

!> This routine allocates the state matrices for the glue code and concatenates the module-level state matrices into
!! the first step of computing the full system state matrices. This routine returns
!! \f$ A = A^{ED} \f$, \f$ B = \begin{bmatrix} 0 & 0 & B^{ED} & 0 \end{bmatrix} \f$,
!! \f$ C = \begin{bmatrix} 0 \\ 0 \\ C^{ED} \\ 0 \end{bmatrix} \f$, and 
!! \f$ D = \begin{bmatrix} D^{IfW} & 0 & 0 & 0 \\ 0 &  D^{SrvD} & 0 & 0 \\ 0 & 0 &  D^{ED} & 0 \\ 0 & 0 & 0 &  D^{AD}\end{bmatrix}\f$.
SUBROUTINE Glue_FormDiag( p_FAST, y_FAST, ErrStat, ErrMsg )

   TYPE(FAST_ParameterType), INTENT(IN   ) :: p_FAST              !< Parameters for the glue code
   TYPE(FAST_OutputFileType),INTENT(INOUT) :: y_FAST              !< Output variables for the glue code
           
   INTEGER(IntKi),           INTENT(  OUT) :: ErrStat             !< Error status of the operation
   CHARACTER(*),             INTENT(  OUT) :: ErrMsg              !< Error message if ErrStat /= ErrID_None

   
   
      ! local variables
   INTEGER(IntKi)                          :: ThisModule          ! Module ID # 
   
   INTEGER(IntKi)                          :: i                   ! module loop counter
   INTEGER(IntKi)                          :: k                   ! module instance loop counter
   INTEGER(IntKi)                          :: r                   ! row loop counter
   INTEGER(IntKi)                          :: c                   ! column loop counter
   INTEGER(IntKi)                          :: r_start             ! row in glue matrix where module block matrix starts
   INTEGER(IntKi)                          :: c_start             ! column in glue matrix where module block matrix starts
   
   INTEGER(IntKi)                          :: ErrStat2            ! local error status
   CHARACTER(ErrMsgLen)                    :: ErrMsg2             ! local error message
   CHARACTER(*),             PARAMETER     :: RoutineName = 'Glue_FormDiag' 
   
   ErrStat = ErrID_None
   ErrMsg = ""
   
   
   
   !.....................................
   ! Allocate the state matrices if necessary:
   !.....................................

   if (.not. allocated(y_FAST%Lin%Glue%A)) then ! assume none of them are allocated
      ! A: rows = x; columns = x
      call AllocAry(y_FAST%Lin%Glue%A, y_FAST%Lin%Glue%SizeLin(LIN_ContSTATE_COL), &
                                       y_FAST%Lin%Glue%SizeLin(LIN_ContSTATE_COL), 'A', ErrStat2, ErrMsg2)
         call SetErrStat(ErrStat2,ErrMsg2,ErrStat,ErrMsg,RoutineName)
         
      !B: rows = x; columns = u
      call AllocAry(y_FAST%Lin%Glue%B, y_FAST%Lin%Glue%SizeLin(LIN_ContSTATE_COL), &
                                       y_FAST%Lin%Glue%SizeLin(LIN_INPUT_COL), 'B', ErrStat2, ErrMsg2)
         call SetErrStat(ErrStat2,ErrMsg2,ErrStat,ErrMsg,RoutineName)
         
      !C: rows = y; columns = x
      call AllocAry(y_FAST%Lin%Glue%C, y_FAST%Lin%Glue%SizeLin(LIN_OUTPUT_COL), &
                                       y_FAST%Lin%Glue%SizeLin(LIN_ContSTATE_COL), 'C', ErrStat2, ErrMsg2)
         call SetErrStat(ErrStat2,ErrMsg2,ErrStat,ErrMsg,RoutineName)
         
      !D: rows = y; columns = u
      call AllocAry(y_FAST%Lin%Glue%D, y_FAST%Lin%Glue%SizeLin(LIN_OUTPUT_COL), &
                                       y_FAST%Lin%Glue%SizeLin(LIN_INPUT_COL), 'D', ErrStat2, ErrMsg2)
         call SetErrStat(ErrStat2,ErrMsg2,ErrStat,ErrMsg,RoutineName)
                  
      if (ErrStat>=AbortErrLev) return
   end if
   
   
   ! The equations of the matrices returned from this routine are really just a general form with the null matrices removed:      
   
   ! A
   y_FAST%Lin%Glue%A = 0.0_R8Ki
   r_start = 1
   c_start = 1
   do i = 1,p_FAST%Lin_NumMods
      ThisModule = p_FAST%Lin_ModOrder( i )
      
      do k=1,size(y_FAST%Lin%Modules(ThisModule)%Instance)
         if (allocated( y_FAST%Lin%Modules(ThisModule)%Instance(k)%A) ) then
            do c=1,size( y_FAST%Lin%Modules(ThisModule)%Instance(k)%A, 2)
               do r=1,size( y_FAST%Lin%Modules(ThisModule)%Instance(k)%A, 1)
                  y_FAST%Lin%Glue%A(r_start + r - 1, c_start + c - 1) = y_FAST%Lin%Modules(ThisModule)%Instance(k)%A(r,c)
               end do
            end do
         end if
      
         r_start = r_start + y_FAST%Lin%Modules(ThisModule)%Instance(k)%SizeLin(LIN_ContSTATE_COL)
         c_start = c_start + y_FAST%Lin%Modules(ThisModule)%Instance(k)%SizeLin(LIN_ContSTATE_COL)
      end do
   end do
   
    
   ! B
   y_FAST%Lin%Glue%B = 0.0_R8Ki
   r_start = 1
   c_start = 1
   do i = 1,p_FAST%Lin_NumMods
      ThisModule = p_FAST%Lin_ModOrder( i )
      
      do k=1,size(y_FAST%Lin%Modules(ThisModule)%Instance)
         if (allocated( y_FAST%Lin%Modules(ThisModule)%Instance(k)%B) ) then
            do c=1,size( y_FAST%Lin%Modules(ThisModule)%Instance(k)%B, 2)
               do r=1,size( y_FAST%Lin%Modules(ThisModule)%Instance(k)%B, 1)
                  y_FAST%Lin%Glue%B(r_start + r - 1, c_start + c - 1) = y_FAST%Lin%Modules(ThisModule)%Instance(k)%B(r,c)
               end do
            end do
         end if
      
         r_start = r_start + y_FAST%Lin%Modules(ThisModule)%Instance(k)%SizeLin(LIN_ContSTATE_COL)
         c_start = c_start + y_FAST%Lin%Modules(ThisModule)%Instance(k)%SizeLin(LIN_INPUT_COL)
      end do
   end do
   
   ! C
   y_FAST%Lin%Glue%C = 0.0_R8Ki
   r_start = 1
   c_start = 1
   do i = 1,p_FAST%Lin_NumMods
      ThisModule = p_FAST%Lin_ModOrder( i )
      
      do k=1,size(y_FAST%Lin%Modules(ThisModule)%Instance)
         if (allocated( y_FAST%Lin%Modules(ThisModule)%Instance(k)%C) ) then
            do c=1,size( y_FAST%Lin%Modules(ThisModule)%Instance(k)%C, 2)
               do r=1,size( y_FAST%Lin%Modules(ThisModule)%Instance(k)%C, 1)
                  y_FAST%Lin%Glue%C(r_start + r - 1, c_start + c - 1) = y_FAST%Lin%Modules(ThisModule)%Instance(k)%C(r,c)
               end do
            end do
         end if
      
         r_start = r_start + y_FAST%Lin%Modules(ThisModule)%Instance(k)%SizeLin(LIN_OUTPUT_COL)
         c_start = c_start + y_FAST%Lin%Modules(ThisModule)%Instance(k)%SizeLin(LIN_ContSTATE_COL)
      end do
   end do   
   
   ! D
   y_FAST%Lin%Glue%D = 0.0_R8Ki
   r_start = 1
   c_start = 1
   do i = 1,p_FAST%Lin_NumMods
      ThisModule = p_FAST%Lin_ModOrder( i )
      
      do k=1,size(y_FAST%Lin%Modules(ThisModule)%Instance)
         if (allocated( y_FAST%Lin%Modules(ThisModule)%Instance(k)%D) ) then
            do c=1,size( y_FAST%Lin%Modules(ThisModule)%Instance(k)%D, 2)
               do r=1,size( y_FAST%Lin%Modules(ThisModule)%Instance(k)%D, 1)
                  y_FAST%Lin%Glue%D(r_start + r - 1, c_start + c - 1) = y_FAST%Lin%Modules(ThisModule)%Instance(k)%D(r,c)
               end do
            end do
         end if
      
         r_start = r_start + y_FAST%Lin%Modules(ThisModule)%Instance(k)%SizeLin(LIN_OUTPUT_COL)
         c_start = c_start + y_FAST%Lin%Modules(ThisModule)%Instance(k)%SizeLin(LIN_INPUT_COL)
      end do
   end do      
   
   
END SUBROUTINE Glue_FormDiag      
!----------------------------------------------------------------------------------------------------------------------------------
!> This routine forms the full-system state matrices for linearization: A, B, C, and D.
!! Note that it uses LAPACK_GEMM instead of MATMUL for matrix multiplications because of stack-space issues (these
!! matrices get large quickly).
SUBROUTINE Glue_StateMatrices( p_FAST, y_FAST, dUdu, dUdy, ErrStat, ErrMsg )

   TYPE(FAST_ParameterType), INTENT(IN   ) :: p_FAST              !< Parameters for the glue code
   TYPE(FAST_OutputFileType),INTENT(INOUT) :: y_FAST              !< Output variables for the glue code
   REAL(R8Ki),               INTENT(INOUT) :: dUdu(:,:)           !< glue-code Jacobian: \f$ \frac{\partial U}{\partial u} \f$; on exit will hold G^{-1}*dUdu
   REAL(R8Ki),               INTENT(INOUT) :: dUdy(:,:)           !< glue-code Jacobian: \f$ \frac{\partial U}{\partial y} \f$; on exit will hold G^{-1}*dUdy
           
   INTEGER(IntKi),           INTENT(  OUT) :: ErrStat             !< Error status of the operation
   CHARACTER(*),             INTENT(  OUT) :: ErrMsg              !< Error message if ErrStat /= ErrID_None

   
   
      ! local variables
   REAL(R8Ki), ALLOCATABLE                 :: G(:,:), tmp(:,:) ! variables for glue-code linearization
   INTEGER(IntKi), ALLOCATABLE             :: ipiv(:)
            
   INTEGER(IntKi)                          :: ErrStat2            ! local error status
   CHARACTER(ErrMsgLen)                    :: ErrMsg2             ! local error message
   CHARACTER(*),             PARAMETER     :: RoutineName = 'Glue_StateMatrices' 
   
   ErrStat = ErrID_None
   ErrMsg = ""
   
   !LIN-TODO: Update doc string comments below for HD, MAP, SD
   
   !.....................................   
   ! allocate the glue-code state matrices; after this call they will contain the state matrices from the 
   ! modules (without glue-code influence) on their diagonals
   !.....................................   
   call Glue_FormDiag( p_FAST, y_FAST, ErrStat2, ErrMsg2 )
      call SetErrStat(ErrStat2,ErrMsg2,ErrStat,ErrMsg,RoutineName)
      if (ErrStat >=AbortErrLev) then
         call cleanup()
         return
      end if
   
      
   !if (p_FAST%LinInputs == LIN_NONE .or. p_FAST%LinOutputs == LIN_NONE) then
   !       the glue-code input-output solve doesn't affect the rest of the equations, so we'll just return early
   !   call cleanup()
   !   return
   !end if
      
   
   !..................................... 
   ! solve for state matrices:
   !..................................... 
   
   ! *** get G matrix ****
   !----------------------
   if (.not. allocated(G)) then
      call AllocAry(G, size(dUdu,1), size(dUdu,2), 'G', ErrStat2, ErrMsg2)
      call SetErrStat(ErrStat2,ErrMsg2,ErrStat,ErrMsg,RoutineName)
      
      call AllocAry( ipiv, size(dUdu,1), 'ipiv', ErrStat2, ErrMsg2 ) ! size(G,1)
      call SetErrStat(ErrStat2,ErrMsg2,ErrStat,ErrMsg,RoutineName)
            
      if (ErrStat >=AbortErrLev) then
         call cleanup()
         return
      end if            
   end if      
   
   !G = dUdu + matmul( dUdy, y_FAST%Lin%Glue%D )            
   G = dUdu
   call LAPACK_GEMM( 'N', 'N', 1.0_R8Ki, dUdy, y_FAST%Lin%Glue%D, 1.0_R8Ki, G, ErrStat2, ErrMsg2 )
      call SetErrStat(ErrStat2,ErrMsg2,ErrStat,ErrMsg,RoutineName)
      
   ! because G can be ill-conditioned, we are going to precondition with G_hat = S^(-1) * G * S
   ! we will also multiply the right-hand-side of the equations that need G inverse so that 
   ! dUdy_hat = S^(-1)*dUdy and dUdu_hat = S^(-1)*dUdu
   call Precondition(p_FAST, y_FAST, G, dUdu, dUdy)

   
   ! now we need to form G_hat^(-1) * (S^-1*dUdy) and G^(-1) * (S^-1*dUdu)   
      ! factor G for the two solves:
   CALL LAPACK_getrf( M=size(G,1), N=size(G,2), A=G, IPIV=ipiv, ErrStat=ErrStat2, ErrMsg=ErrMsg2 )
      call SetErrStat(ErrStat2,ErrMsg2,ErrStat,ErrMsg,RoutineName)
      if (ErrStat >= AbortErrLev) then
         call cleanup() 
         return
      end if
      
    ! after the this solve, dUdy holds G_hat^(-1) * dUdy_hat:
   CALL LAPACK_getrs( trans='N', N=size(G,2), A=G, IPIV=ipiv, B=dUdy, ErrStat=ErrStat2, ErrMsg=ErrMsg2 )
      call SetErrStat(ErrStat2,ErrMsg2,ErrStat,ErrMsg,RoutineName)

    ! after the this solve, dUdu holds G_hat^(-1) * dUdu_hat:
   CALL LAPACK_getrs( trans='N', N=size(G,2), A=G, IPIV=ipiv, B=dUdu, ErrStat=ErrStat2, ErrMsg=ErrMsg2 )
      call SetErrStat(ErrStat2,ErrMsg2,ErrStat,ErrMsg,RoutineName)   
         
   deallocate(G)    ! we're finished with the solves, so let's get rid of them
   deallocate(ipiv) ! we're finished with the solves, so let's get rid of them

   ! after this call, dUdu holds G^(-1)*dUdu and dUdy holds G^(-1)*dUdy:
   call Postcondition(p_FAST, y_FAST, dUdu, dUdy)

                    
   ! *** get tmp matrix  for A and C calculations ****
   !----------------------         
   call AllocAry(tmp, y_FAST%Lin%Glue%SizeLin(LIN_INPUT_COL), y_FAST%Lin%Glue%SizeLin(LIN_ContSTATE_COL), 'G^-1*dUdy*C', ErrStat2, ErrMsg2)
      call SetErrStat(ErrStat2,ErrMsg2,ErrStat,ErrMsg,RoutineName)
      if (errStat>=AbortErrLev) then
         call cleanup()
         return
      end if
      
   !tmp = G^(-1) * dUdy * diag(C)
   call LAPACK_GEMM( 'N', 'N', 1.0_R8Ki, dUdy, y_FAST%Lin%Glue%C, 0.0_R8Ki, tmp, ErrStat2, ErrMsg2 )
      call SetErrStat(ErrStat2,ErrMsg2,ErrStat,ErrMsg,RoutineName)
      
                        
   !  A
   !----------------------         
   !> \f{equation}{ A = 
   !! \begin{bmatrix} A^{ED} & 0 & 0 \\ 0 & A^{BD} & 0 \\ 0 & 0 & A^{HD}\end{bmatrix} - 
   !! \begin{bmatrix} 0 & 0 & B^{ED} & 0 & 0 & 0 & 0 \\ 0 & 0 & 0 & B^{BD} & 0 & 0 & 0 \\ 0 & 0 & 0 & 0 & 0 & B^{HD}\end{bmatrix} \,
   !! \begin{bmatrix} G \end{bmatrix}^{-1} \, \frac{\partial U}{\partial y} \, \begin{bmatrix} 0 & 0 & 0 \\ 0 & 0 & 0 \\ C^{ED} & 0 & 0 \\ 0 & C^{BD} & 0 \\ 0 & 0 & 0 \\ 0 & 0 & C^{HD} \\ 0 & 0 & 0\end{bmatrix}
   !! \f}
   !y_FAST%Lin%Glue%A = y_FAST%Lin%Glue%A - matmul( y_FAST%Lin%Glue%B, tmp )  
   call LAPACK_GEMM( 'N', 'N', -1.0_R8Ki, y_FAST%Lin%Glue%B, tmp, 1.0_R8Ki, y_FAST%Lin%Glue%A, ErrStat2, ErrMsg2 )
      call SetErrStat(ErrStat2,ErrMsg2,ErrStat,ErrMsg,RoutineName)

   !  C
   !----------------------         
   !> \f{equation}{ C = \begin{bmatrix} 0 & 0 \\ 0 & 0 \\ C^{ED} & 0 \\ 0 & C^{BD} \\ 0 & 0 \end{bmatrix} - 
   !! \begin{bmatrix} D^{IfW} & 0 & 0 & 0 & 0 \\ 0 &  D^{SrvD} & 0 & 0 & 0 \\ 0 & 0 &  D^{ED} & 0 & 0 \\ 0 & 0 & 0 & D^{BD} & 0\\ 0 & 0 & 0 & 0 & D^{AD}\end{bmatrix} \,
   !! \begin{bmatrix} G \end{bmatrix}^{-1} \, \frac{\partial U}{\partial y} \, \begin{bmatrix} 0 & 0 \\ 0 & 0 \\ C^{ED} & 0 \\ 0 & C^{BD} \\ 0 & 0 \end{bmatrix}
   !! \f}
   !y_FAST%Lin%Glue%C = y_FAST%Lin%Glue%C - matmul( y_FAST%Lin%Glue%D, tmp ) 
   call LAPACK_GEMM( 'N', 'N', -1.0_R8Ki, y_FAST%Lin%Glue%D, tmp, 1.0_R8Ki, y_FAST%Lin%Glue%C, ErrStat2, ErrMsg2 )
      call SetErrStat(ErrStat2,ErrMsg2,ErrStat,ErrMsg,RoutineName)
      
   deallocate(tmp)
   
         
   !  B
   !----------------------         
   !> \f{equation}{ B = \begin{bmatrix} 0 & 0 \\ 0 & 0 \\ B^{ED} & 0 \\ 0 & B^{BD} \\ 0 & 0 \end{bmatrix} \,
   !! \begin{bmatrix} G \end{bmatrix}^{-1} \, \frac{\partial U}{\partial u}
   !! \f}
   call AllocAry(tmp,size(y_FAST%Lin%Glue%B,1),size(y_FAST%Lin%Glue%B,2),'tmp',ErrStat2,ErrMsg2)
      call SetErrStat(ErrStat2,ErrMsg2,ErrStat,ErrMsg,RoutineName)
      if (errStat>=AbortErrLev) then
         call cleanup()
         return
      end if
   tmp = y_FAST%Lin%Glue%B   
         
   !y_FAST%Lin%Glue%B = matmul( y_FAST%Lin%Glue%B, dUdu ) 
   call LAPACK_GEMM( 'N', 'N', 1.0_R8Ki, tmp, dUdu, 0.0_R8Ki, y_FAST%Lin%Glue%B, ErrStat2, ErrMsg2 )
      call SetErrStat(ErrStat2,ErrMsg2,ErrStat,ErrMsg,RoutineName)
   deallocate(tmp)      
      
   !  D
   !----------------------         
   !> \f{equation}{ D = \begin{bmatrix} D^{IfW} & 0 & 0 & 0 & 0 \\ 0 &  D^{SrvD} & 0 & 0 & 0 \\ 0 & 0 &  D^{ED} & 0 & 0 \\ 0 & 0 & 0 & D^{BD} & 0\\ 0 & 0 & 0 & 0 & D^{AD}\end{bmatrix} \,
   !! \begin{bmatrix} G \end{bmatrix}^{-1} \, \frac{\partial U}{\partial u}
   !! \f}
   call AllocAry(tmp,size(y_FAST%Lin%Glue%D,1),size(y_FAST%Lin%Glue%D,2),'tmp',ErrStat2,ErrMsg2)
      call SetErrStat(ErrStat2,ErrMsg2,ErrStat,ErrMsg,RoutineName)
      if (errStat>=AbortErrLev) then
         call cleanup()
         return
      end if
   tmp = y_FAST%Lin%Glue%D
         
   !y_FAST%Lin%Glue%D = matmul( y_FAST%Lin%Glue%D, dUdu )
   call LAPACK_GEMM( 'N', 'N', 1.0_R8Ki, tmp, dUdu, 0.0_R8Ki, y_FAST%Lin%Glue%D, ErrStat2, ErrMsg2 )
      call SetErrStat(ErrStat2,ErrMsg2,ErrStat,ErrMsg,RoutineName)   
   deallocate(tmp)    
   
   call cleanup()
      
contains
   subroutine cleanup()
      if (allocated(ipiv)) deallocate(ipiv)     
      if (allocated(G)) deallocate(G)
      if (allocated(tmp)) deallocate(tmp)
   end subroutine cleanup   
END SUBROUTINE Glue_StateMatrices
!----------------------------------------------------------------------------------------------------------------------------------
!> This routine returns the preconditioned matrix, \f$ \hat{G} \f$, such that \f$ \hat{G} = S^(-1) G S \f$ with \f$S^(-1)\f$ defined
!! such that loads are scaled by p_FAST\%UJacSclFact. It also returns the preconditioned matrices \f$ \hat{dUdu} \f$ and 
!! \f$ \hat{dUdy} \f$ such that \f$ \hat{dUdu} = S^(-1) dUdu \f$ and
!! \f$ \hat{dUdy} = S^(-1) dUdy \f$ for the right-hand sides of the equations to be solved.
SUBROUTINE Precondition(p_FAST, y_FAST, G, dUdu, dUdy)


   TYPE(FAST_ParameterType), INTENT(IN   ) :: p_FAST              !< Parameters for the glue code
   TYPE(FAST_OutputFileType),INTENT(INOUT) :: y_FAST              !< Output variables for the glue code
   REAL(R8Ki),               INTENT(INOUT) :: G(:,:)              !< variable for glue-code linearization (in is G; out is G_hat)
   REAL(R8Ki),               INTENT(INOUT) :: dUdu(:,:)           !< jacobian in FAST linearization from right-hand-side of equation
   REAL(R8Ki),               INTENT(INOUT) :: dUdy(:,:)           !< jacobian in FAST linearization from right-hand-side of equation

   integer :: r, c
   
   !! Change G to G_hat:
   do c = 1,size(y_FAST%Lin%Glue%IsLoad_u)
   
      if ( y_FAST%Lin%Glue%IsLoad_u(c) ) then

         do r = 1,size(y_FAST%Lin%Glue%IsLoad_u)
            if ( .not. y_FAST%Lin%Glue%IsLoad_u(r) ) then
               ! column is load, but row is a motion:
               G(r,c) = G(r,c) * p_FAST%UJacSclFact
            end if
         end do
         
      else
      
         do r = 1,size(y_FAST%Lin%Glue%IsLoad_u)
            if ( y_FAST%Lin%Glue%IsLoad_u(r) ) then
               ! column is motion, but row is a load:
               G(r,c) = G(r,c) / p_FAST%UJacSclFact
            end if
         end do
         
      end if
         
   end do
   
   
   !! Change dUdu to dUdu_hat (note that multiplying on the left multiplies the entire row):
   do r = 1,size(y_FAST%Lin%Glue%IsLoad_u)
   
      if ( y_FAST%Lin%Glue%IsLoad_u(r) ) then
         dUdu(r,:) = dUdu(r,:) / p_FAST%UJacSclFact
      end if
   
   end do

   !! Change dUdy to dUdy_hat:
   do r = 1,size(y_FAST%Lin%Glue%IsLoad_u)
   
      if ( y_FAST%Lin%Glue%IsLoad_u(r) ) then
         dUdy(r,:) = dUdy(r,:) / p_FAST%UJacSclFact
      end if
   
   end do
   
   
END SUBROUTINE Precondition
!----------------------------------------------------------------------------------------------------------------------------------
!> This routine returns the matrices \f$ \tilde{dUdu} \f$ and \f$ \tilde{dUdy} \f$ such that 
!! \f$ \tilde{dUdu} = G^(-1) dUdu \f$ and
!! \f$ \tilde{dUdy} = G^(-1) dUdy \f$, which have been solved using the preconditioned system defined in fast_lin::precondition.
SUBROUTINE Postcondition(p_FAST, y_FAST, dUdu, dUdy)


   TYPE(FAST_ParameterType), INTENT(IN   ) :: p_FAST              !< Parameters for the glue code
   TYPE(FAST_OutputFileType),INTENT(INOUT) :: y_FAST              !< Output variables for the glue code
   REAL(R8Ki),               INTENT(INOUT) :: dUdu(:,:)           !< jacobian in FAST linearization from right-hand-side of equation
   REAL(R8Ki),               INTENT(INOUT) :: dUdy(:,:)           !< jacobian in FAST linearization from right-hand-side of equation

   integer :: r
   
   !! Change S^(-1) * G_hat^(-1) * dUdu_hat to G^(-1) * dUdu (note that multiplying on the left multiplies the entire row):
   do r = 1,size(y_FAST%Lin%Glue%IsLoad_u)
   
      if ( y_FAST%Lin%Glue%IsLoad_u(r) ) then
         dUdu(r,:) = dUdu(r,:) * p_FAST%UJacSclFact
      end if
   
   end do

   !! Change S^(-1) * G_hat^(-1) * dUdy_hat to G^(-1) * dUdy (note that multiplying on the left multiplies the entire row):
   do r = 1,size(y_FAST%Lin%Glue%IsLoad_u)
   
      if ( y_FAST%Lin%Glue%IsLoad_u(r) ) then
         dUdy(r,:) = dUdy(r,:) * p_FAST%UJacSclFact
      end if
   
   end do
   
   
END SUBROUTINE Postcondition
!----------------------------------------------------------------------------------------------------------------------------------
SUBROUTINE SetBlockMatrix( matrix, submatrix, RowStart, ColStart )
   REAL(R8Ki),     INTENT(INOUT)  :: matrix(:,:)      !< matrix that will have the negative of the submatrix block added to it
   REAL(R8Ki),     INTENT(IN )    :: submatrix(:,:)   !< block matrix that needs to be added to matrix
   INTEGER(IntKi), INTENT(IN )    :: RowStart         !< first row in matrix where submatrix should start
   INTEGER(IntKi), INTENT(IN )    :: ColStart         !< first column in matrix where submatrix should start

   INTEGER(IntKi)                 :: col
   INTEGER(IntKi)                 :: row

   
   do col=1,size( submatrix, 2)
      do row=1,size( submatrix, 1)
         matrix(RowStart + row - 1, ColStart + col - 1) = - submatrix(row,col) ! note the negative sign here!!!!
      end do
   end do
   
   
END SUBROUTINE SetBlockMatrix
!----------------------------------------------------------------------------------------------------------------------------------
SUBROUTINE SumBlockMatrix( matrix, submatrix, RowStart, ColStart )
   REAL(R8Ki),     INTENT(INOUT)  :: matrix(:,:)      !< matrix that will have the negative of the submatrix block added to it
   REAL(R8Ki),     INTENT(IN )    :: submatrix(:,:)   !< block matrix that needs to be added to matrix
   INTEGER(IntKi), INTENT(IN )    :: RowStart         !< first row in matrix where submatrix should start
   INTEGER(IntKi), INTENT(IN )    :: ColStart         !< first column in matrix where submatrix should start

   INTEGER(IntKi)                 :: col
   INTEGER(IntKi)                 :: row

   
   do col=1,size( submatrix, 2)
      do row=1,size( submatrix, 1)
         matrix(RowStart + row - 1, ColStart + col - 1) = matrix(RowStart + row - 1, ColStart + col - 1) &
                                                        - submatrix(row,col) ! note the negative sign here!!!!
      end do
   end do
   
   
END SUBROUTINE SumBlockMatrix
!----------------------------------------------------------------------------------------------------------------------------------
!> This routine assembles the linearization matrices for transfer of motion fields between two meshes.
!> It set the following block matrix, which is the dUdy block for transfering output (source) mesh \f$y\f$ to the
!! input (destination) mesh \f$u\f$:\n
!! \f$ M = - \begin{bmatrix} M_{mi}      & M_{f_{\times p}} & 0      & 0                & 0      & 0                \\
!!                           0           & M_{mi}           & 0      & 0                & 0      & 0                \\
!!                           M_{tv\_uS}  & 0                & M_{mi} & M_{f_{\times p}} & 0      & 0                \\
!!                           0           & 0                & 0      & M_{mi}           & 0      & 0                \\
!!                           M_{ta\_uS}  & 0                & 0      & M_{ta\_rv}       & M_{mi} & M_{f_{\times p}} \\
!!                           0           & 0                & 0      & 0                & 0      & M_{mi}           \\
!! \end{bmatrix} \f$
!! where the matrices correspond to 
!! \f$ \left\{ \begin{matrix}
!!      \vec{u}^S \\
!!      \vec{\theta}^S \\
!!      \vec{v}^S \\
!!      \vec{\omega}^S \\
!!      \vec{a}^S \\
!!      \vec{\alpha}^S \\
!! \end{matrix} \right\} \f$
SUBROUTINE Assemble_dUdy_Motions(y, u, MeshMap, BlockRowStart, BlockColStart, dUdy, skipRotVel, skipRotAcc, onlyTranslationDisp)
   TYPE(MeshType),    INTENT(IN)     :: y                      !< the output (source) mesh that is transfering motions
   TYPE(MeshType),    INTENT(IN)     :: u                      !< the input (destination) mesh that is receiving motions
   TYPE(MeshMapType), INTENT(IN)     :: MeshMap                !< the mesh mapping from y to u
   INTEGER(IntKi),    INTENT(IN)     :: BlockRowStart          !< the index of the row defining the block of dUdy to be set
   INTEGER(IntKi),    INTENT(IN)     :: BlockColStart          !< the index of the column defining the block of dUdy to be set
   REAL(R8Ki),        INTENT(INOUT)  :: dUdy(:,:)              !< full Jacobian matrix
   LOGICAL, OPTIONAL, INTENT(IN)     :: skipRotVel             !< if present and true, we skip the rotational velocity and both acceleration fields and return early
   LOGICAL, OPTIONAL, INTENT(IN)     :: onlyTranslationDisp    !< if present and true, we set only the destination translationDisp fields and return early
   LOGICAL, OPTIONAL, INTENT(IN)     :: skipRotAcc             !< if present and true, we skip the rotational acceleration field
   
   INTEGER(IntKi)                    :: row
   INTEGER(IntKi)                    :: col
   
!! \f$M_{mi}\f$ is modmesh_mapping::meshmaplinearizationtype::mi (motion identity)\n
!! \f$M_{f_{\times p}}\f$ is modmesh_mapping::meshmaplinearizationtype::fx_p \n
!! \f$M_{tv\_uD}\f$ is modmesh_mapping::meshmaplinearizationtype::tv_uD \n
!! \f$M_{tv\_uS}\f$ is modmesh_mapping::meshmaplinearizationtype::tv_uS \n
!! \f$M_{ta\_uD}\f$ is modmesh_mapping::meshmaplinearizationtype::ta_uD \n
!! \f$M_{ta\_uS}\f$ is modmesh_mapping::meshmaplinearizationtype::ta_uS \n
!! \f$M_{ta\_rv}\f$ is modmesh_mapping::meshmaplinearizationtype::ta_rv \n

      !*** row for translational displacement ***
         ! source translational displacement to destination translational displacement:
      row = BlockRowStart                    ! start of u%TranslationDisp field
      col = BlockColStart                    ! start of y%TranslationDisp field
      call SetBlockMatrix( dUdy, MeshMap%dM%mi, row, col )

         ! source orientation to destination translational displacement:
      row = BlockRowStart                    ! start of u%TranslationDisp field
      col = BlockColStart + y%NNodes*3       ! start of y%Orientation field [skip 1 field with 3 components]
      call SetBlockMatrix( dUdy, MeshMap%dM%fx_p, row, col )


      if (PRESENT(onlyTranslationDisp)) then
         if (onlyTranslationDisp) return ! destination includes only the translational displacement field, so we'll just return
      end if


      !*** row for orientation ***
         ! source orientation to destination orientation:
      row = BlockRowStart + u%NNodes*3       ! start of u%Orientation field [skip 1 field with 3 components]
      col = BlockColStart + y%NNodes*3       ! start of y%Orientation field [skip 1 field with 3 components]
      call SetBlockMatrix( dUdy, MeshMap%dM%mi, row, col )


      !*** row for translational velocity ***
         ! source translational displacement to destination translational velocity:
      row = BlockRowStart + u%NNodes*6       ! start of u%TranslationVel field [skip 2 fields with 3 components]
      col = BlockColStart                    ! start of y%TranslationDisp field
      call SetBlockMatrix( dUdy, MeshMap%dM%tv_us, row, col )

         ! source translational velocity to destination translational velocity:
      row = BlockRowStart + u%NNodes*6       ! start of u%TranslationVel field [skip 2 fields with 3 components]
      col = BlockColStart + y%NNodes*6       ! start of y%TranslationVel field [skip 2 fields with 3 components]
      call SetBlockMatrix( dUdy, MeshMap%dM%mi, row, col )

         ! source rotational velocity to destination translational velocity:
      row = BlockRowStart + u%NNodes*6       ! start of u%TranslationVel field [skip 2 fields with 3 components]
      col = BlockColStart + y%NNodes*9       ! start of y%RotationVel field [skip 3 fields with 3 components]
      call SetBlockMatrix( dUdy, MeshMap%dM%fx_p, row, col )


      if (PRESENT(skipRotVel)) then
         if (skipRotVel) return ! destination does not include rotational velocities or accelerations, so we'll just return
      end if


      !*** row for rotational velocity ***
         ! source rotational velocity to destination rotational velocity:
      row = BlockRowStart + u%NNodes*9       ! start of u%RotationVel field [skip 3 fields with 3 components]
      col = BlockColStart + y%NNodes*9       ! start of y%RotationVel field [skip 3 fields with 3 components]
      call SetBlockMatrix( dUdy, MeshMap%dM%mi, row, col )


      !*** row for translational acceleration ***
         ! source translational displacement to destination translational acceleration:
      row = BlockRowStart + u%NNodes*12      ! start of u%TranslationAcc field [skip 4 fields with 3 components]
      col = BlockColStart                    ! start of y%TranslationDisp field
      call SetBlockMatrix( dUdy, MeshMap%dM%ta_us, row, col )

         ! source rotational velocity to destination translational acceleration:
      row = BlockRowStart + u%NNodes*12      ! start of u%TranslationAcc field [skip 4 fields with 3 components]
      col = BlockColStart + y%NNodes*9       ! start of y%RotationVel field [skip 3 fields with 3 components]
      call SetBlockMatrix( dUdy, MeshMap%dM%ta_rv, row, col )

         ! source translational acceleration to destination translational acceleration:
      row = BlockRowStart + u%NNodes*12      ! start of u%TranslationAcc field [skip 4 fields with 3 components]
      col = BlockColStart + y%NNodes*12      ! start of y%TranslationAcc field [skip 4 fields with 3 components]
      call SetBlockMatrix( dUdy, MeshMap%dM%mi, row, col )

         ! source rotational acceleration to destination translational acceleration:
      row = BlockRowStart + u%NNodes*12      ! start of u%TranslationAcc field [skip 4 fields with 3 components]
      col = BlockColStart + y%NNodes*15      ! start of y%RotationAcc field [skip 5 fields with 3 components]
      call SetBlockMatrix( dUdy, MeshMap%dM%fx_p, row, col )


      if (PRESENT(skipRotAcc)) then
         if (skipRotAcc) return ! destination does not include rotational accelerations, so we'll just return
      end if


      !*** row for rotational acceleration ***
         ! source rotational acceleration to destination rotational acceleration
      row = BlockRowStart + u%NNodes*15      ! start of u%RotationAcc field [skip 5 fields with 3 components]
      col = BlockColStart + y%NNodes*15      ! start of y%RotationAcc field [skip 5 fields with 3 components]
      call SetBlockMatrix( dUdy, MeshMap%dM%mi, row, col )


END SUBROUTINE Assemble_dUdy_Motions
!----------------------------------------------------------------------------------------------------------------------------------
!> This routine assembles the linearization matrices for transfer of load fields between two meshes.
!> It set the following block matrix, which is the dUdy block for transfering output (source) mesh \f$y\f$ to the
!! input (destination) mesh \f$u\f$:\n
!! \f$ M = - \begin{bmatrix} M_{li}      & 0       \\
!!                           M_{fm}      & M_{li}  \\
!! \end{bmatrix} \f$
!! & M_{mi} & } 
!! \f$ \left\{ \begin{matrix}
!!      \vec{F}^S \\
!!      \vec{M}^S
!! \end{matrix} \right\} \f$
SUBROUTINE Assemble_dUdy_Loads(y, u, MeshMap, BlockRowStart, BlockColStart, dUdy)
   TYPE(MeshType),    INTENT(IN)     :: y             !< the output (source) mesh that is transfering loads
   TYPE(MeshType),    INTENT(IN)     :: u             !< the input (destination) mesh that is receiving loads
   TYPE(MeshMapType), INTENT(IN)     :: MeshMap       !< the mesh mapping from y to u
   INTEGER(IntKi),    INTENT(IN)     :: BlockRowStart !< the index of the row defining the block of dUdy to be set
   INTEGER(IntKi),    INTENT(IN)     :: BlockColStart !< the index of the column defining the block of dUdy to be set
   REAL(R8Ki),        INTENT(INOUT)  :: dUdy(:,:)     !< full Jacobian matrix
   
   INTEGER(IntKi)                    :: row
   INTEGER(IntKi)                    :: col
   
      !*** row for force ***
         ! source force to destination force:
      row = BlockRowStart                    ! start of u%Force field
      col = BlockColStart                    ! start of y%Force field
      call SetBlockMatrix( dUdy, MeshMap%dM%li, row, col )

      !*** row for moment ***
         ! source force to destination moment:
      row = BlockRowStart + u%NNodes*3       ! start of u%Moment field [skip 1 field with 3 components]
      col = BlockColStart                    ! start of y%Force field
      call SetBlockMatrix( dUdy, MeshMap%dM%m_f, row, col )
      
      if (allocated(y%Moment)) then
         ! source moment to destination moment:
         row = BlockRowStart + u%NNodes*3       ! start of u%Moment field [skip 1 field with 3 components]
         col = BlockColStart + y%NNodes*3       ! start of y%Moment field [skip 1 field with 3 components]
         call SetBlockMatrix( dUdy, MeshMap%dM%li, row, col )
      end if
      
END SUBROUTINE Assemble_dUdy_Loads


!----------------------------------------------------------------------------------------------------------------------------------
!> This routine returns the starting index for the u_ED%BladePtLoads(BladeNum) mesh in the FAST linearization inputs.
FUNCTION Indx_u_ED_Blade_Start(u_ED, y_FAST, BladeNum) RESULT(ED_Start)
   TYPE(FAST_OutputFileType),      INTENT(IN )  :: y_FAST           !< FAST output file data (for linearization)
   TYPE(ED_InputType),             INTENT(IN )  :: u_ED             !< ED Inputs at t
   INTEGER,                        INTENT(IN )  :: BladeNum         !< blade number to find index for
   INTEGER                                      :: k                !< blade number loop

   INTEGER                                      :: ED_Start         !< starting index of this blade mesh in ElastoDyn inputs

   ED_Start = y_FAST%Lin%Modules(Module_ED)%Instance(1)%LinStartIndx(LIN_INPUT_COL) 
   if (allocated(u_ED%BladePtLoads)) then
      do k = 1,min(BladeNum-1, size(u_ED%BladePtLoads))
         ED_Start = ED_Start + u_ED%BladePtLoads(k)%NNodes * 6  ! 3 forces + 3 moments at each node on each blade
      end do
   end if

END FUNCTION Indx_u_ED_Blade_Start
!----------------------------------------------------------------------------------------------------------------------------------
!> This routine returns the starting index for the u_ED%PlatformPtMesh mesh in the FAST linearization inputs.
FUNCTION Indx_u_ED_Platform_Start(u_ED, y_FAST) RESULT(ED_Start)
   TYPE(FAST_OutputFileType),      INTENT(IN )  :: y_FAST           !< FAST output file data (for linearization)
   TYPE(ED_InputType),             INTENT(IN )  :: u_ED             !< ED Inputs at t
   INTEGER                                      :: ED_Start         !< starting index of this mesh

   ED_Start = Indx_u_ED_Blade_Start(u_ED, y_FAST, MaxNBlades+1) ! skip all of the blades to get to start of platform
END FUNCTION Indx_u_ED_Platform_Start
!----------------------------------------------------------------------------------------------------------------------------------
!> This routine returns the starting index for the u_ED%TowerPtLoads mesh in the FAST linearization inputs.
FUNCTION Indx_u_ED_Tower_Start(u_ED, y_FAST) RESULT(ED_Start)
   TYPE(FAST_OutputFileType),      INTENT(IN )  :: y_FAST           !< FAST output file data (for linearization)
   TYPE(ED_InputType),             INTENT(IN )  :: u_ED             !< ED Inputs at t

   INTEGER                                      :: ED_Start         !< starting index of this mesh

   ED_Start = Indx_u_ED_Platform_Start(u_ED, y_FAST)
   ED_Start = ED_Start + u_ED%PlatformPtMesh%NNodes * 6            ! 3 forces + 3 moments at each node
END FUNCTION Indx_u_ED_Tower_Start
!----------------------------------------------------------------------------------------------------------------------------------
!> This routine returns the starting index for the u_ED%HubPtLoad mesh in the FAST linearization inputs.
FUNCTION Indx_u_ED_Hub_Start(u_ED, y_FAST) RESULT(ED_Start)
   TYPE(FAST_OutputFileType),      INTENT(IN )  :: y_FAST           !< FAST output file data (for linearization)
   TYPE(ED_InputType),             INTENT(IN )  :: u_ED             !< ED Inputs at t

   INTEGER                                      :: ED_Start         !< starting index of this mesh

   ED_Start = Indx_u_ED_Tower_Start(u_ED, y_FAST)
   ED_Start = ED_Start + u_ED%TowerPtLoads%NNodes * 6            ! 3 forces + 3 moments at each node
END FUNCTION Indx_u_ED_Hub_Start
!----------------------------------------------------------------------------------------------------------------------------------
!> This routine returns the starting index for the u_ED%NacelleLoads mesh in the FAST linearization inputs.
FUNCTION Indx_u_ED_Nacelle_Start(u_ED, y_FAST) RESULT(ED_Start)
   TYPE(FAST_OutputFileType),      INTENT(IN )  :: y_FAST           !< FAST output file data (for linearization)
   TYPE(ED_InputType),             INTENT(IN )  :: u_ED             !< ED Inputs at t

   INTEGER                                      :: ED_Start         !< starting index of this mesh

   ED_Start = Indx_u_ED_Hub_Start(u_ED, y_FAST)
   ED_Start = ED_Start + u_ED%HubPtLoad%NNodes * 6            ! 3 forces + 3 moments at each node
END FUNCTION Indx_u_ED_Nacelle_Start
!----------------------------------------------------------------------------------------------------------------------------------
!> This routine returns the starting index for the u_ED%BladePitchCom array in the FAST linearization inputs.
FUNCTION Indx_u_ED_BlPitchCom_Start(u_ED, y_FAST) RESULT(ED_Start)
   TYPE(FAST_OutputFileType),      INTENT(IN )  :: y_FAST           !< FAST output file data (for linearization)
   TYPE(ED_InputType),             INTENT(IN )  :: u_ED             !< ED Inputs at t

   INTEGER                                      :: ED_Start         !< starting index of this mesh

   ED_Start = Indx_u_ED_Nacelle_Start(u_ED, y_FAST)
   ED_Start = ED_Start + u_ED%NacelleLoads%NNodes * 6            ! 3 forces + 3 moments at each node
END FUNCTION Indx_u_ED_BlPitchCom_Start
!----------------------------------------------------------------------------------------------------------------------------------

!----------------------------------------------------------------------------------------------------------------------------------
!> This routine returns the starting index for the y_ED%BladeLn2Mesh(BladeNum) mesh in the FAST linearization outputs.
FUNCTION Indx_y_ED_Blade_Start(y_ED, y_FAST, BladeNum) RESULT(ED_Out_Start)
   TYPE(FAST_OutputFileType),      INTENT(IN )  :: y_FAST           !< FAST output file data (for linearization)
   TYPE(ED_OutputType),            INTENT(IN )  :: y_ED             !< ED outputs at t
   INTEGER,                        INTENT(IN )  :: BladeNum         !< blade number to find index for
   INTEGER                                      :: k                !< blade number loop

   INTEGER                                      :: ED_Out_Start     !< starting index of this blade mesh in ElastoDyn outputs

   ED_Out_Start = y_FAST%Lin%Modules(MODULE_ED)%Instance(1)%LinStartIndx(LIN_OUTPUT_COL) ! start of y_ED%BladeLn2Mesh(1)%TranslationDisp field (blade motions in y_ED)
   if (allocated(y_ED%BladeLn2Mesh)) then
      do k = 1,min(BladeNum-1,SIZE(y_ED%BladeLn2Mesh,1)) ! Loop through all blades (p_ED%NumBl)
         ED_Out_Start = ED_Out_Start + y_ED%BladeLn2Mesh(k)%NNodes*18 ! 6 fields with 3 components on each blade
      end do
   end if

END FUNCTION Indx_y_ED_Blade_Start
!----------------------------------------------------------------------------------------------------------------------------------
!> This routine returns the starting index for the y_ED%PlatformPtMesh mesh in the FAST linearization outputs.
FUNCTION Indx_y_ED_Platform_Start(y_ED, y_FAST) RESULT(ED_Out_Start)
   TYPE(FAST_OutputFileType),      INTENT(IN )  :: y_FAST           !< FAST output file data (for linearization)
   TYPE(ED_OutputType),            INTENT(IN )  :: y_ED             !< ED outputs at t

   INTEGER                                      :: ED_Out_Start     !< starting index of this mesh in ElastoDyn outputs

   ED_Out_Start = Indx_y_ED_Blade_Start(y_ED, y_FAST, MaxNBlades+1) ! skip all of the blades to get to start of platform
END FUNCTION Indx_y_ED_Platform_Start
!----------------------------------------------------------------------------------------------------------------------------------
!> This routine returns the starting index for the y_ED%TowerLn2Mesh mesh in the FAST linearization outputs.
FUNCTION Indx_y_ED_Tower_Start(y_ED, y_FAST) RESULT(ED_Out_Start)
   TYPE(FAST_OutputFileType),      INTENT(IN )  :: y_FAST           !< FAST output file data (for linearization)
   TYPE(ED_OutputType),            INTENT(IN )  :: y_ED             !< ED outputs at t

   INTEGER                                      :: ED_Out_Start     !< starting index of this mesh in ElastoDyn outputs

   ED_Out_Start = Indx_y_ED_Platform_Start(y_ED, y_FAST)
   ED_Out_Start = ED_Out_Start + y_ED%PlatformPtMesh%NNodes*18 ! 6 fields with 3 components
END FUNCTION Indx_y_ED_Tower_Start
!----------------------------------------------------------------------------------------------------------------------------------
!> This routine returns the starting index for the y_ED%HubPtMesh mesh in the FAST linearization outputs.
FUNCTION Indx_y_ED_Hub_Start(y_ED, y_FAST) RESULT(ED_Out_Start)
   TYPE(FAST_OutputFileType),      INTENT(IN )  :: y_FAST           !< FAST output file data (for linearization)
   TYPE(ED_OutputType),            INTENT(IN )  :: y_ED             !< ED outputs at t

   INTEGER                                      :: ED_Out_Start     !< starting index of this mesh in ElastoDyn outputs

   ED_Out_Start = Indx_y_ED_Tower_Start(y_ED, y_FAST)
   ED_Out_Start = ED_Out_Start + y_ED%TowerLn2Mesh%NNodes*18 ! 6 fields with 3 components
END FUNCTION Indx_y_ED_Hub_Start
!----------------------------------------------------------------------------------------------------------------------------------
!> This routine returns the starting index for the y_ED%BladeRootMotion(BladeNum) mesh in the FAST linearization outputs.
FUNCTION Indx_y_ED_BladeRoot_Start(y_ED, y_FAST, BladeNum) RESULT(ED_Out_Start)
   TYPE(FAST_OutputFileType),      INTENT(IN )  :: y_FAST           !< FAST output file data (for linearization)
   TYPE(ED_OutputType),            INTENT(IN )  :: y_ED             !< ED outputs at t
   INTEGER,                        INTENT(IN )  :: BladeNum         !< blade number to find index for
   INTEGER                                      :: k                !< blade number loop

   INTEGER                                      :: ED_Out_Start     !< starting index of this blade mesh in ElastoDyn outputs

   ED_Out_Start = Indx_y_ED_Hub_Start(y_ED, y_FAST)
   ED_Out_Start = ED_Out_Start + y_ED%HubPtMotion%NNodes*9 ! 3 fields with 3 components
   
   do k = 1,min(BladeNum-1,size(y_ED%BladeRootMotion))
      ED_Out_Start = ED_Out_Start + y_ED%BladeRootMotion(k)%NNodes*18
   end do
END FUNCTION Indx_y_ED_BladeRoot_Start
!----------------------------------------------------------------------------------------------------------------------------------
!> This routine returns the starting index for y_ED%Yaw in the FAST linearization outputs.
FUNCTION Indx_y_Yaw_Start(y_FAST, ThisModule) RESULT(ED_Out_Start)
   TYPE(FAST_OutputFileType),      INTENT(IN )  :: y_FAST           !< FAST output file data (for linearization)
   INTEGER,                        INTENT(IN )  :: ThisModule       !< which structural module this is for

   INTEGER                                      :: ED_Out_Start     !< starting index of this blade mesh in ElastoDyn outputs

   
   ED_Out_Start = y_FAST%Lin%Modules(thisModule)%Instance(1)%LinStartIndx(LIN_OUTPUT_COL) + y_FAST%Lin%Modules(thisModule)%Instance(1)%SizeLin(LIN_OUTPUT_COL) & !end of ED outputs (+1)
                - y_FAST%Lin%Modules(thisModule)%Instance(1)%NumOutputs - 3 ! start of ED where Yaw, YawRate, HSS_Spd occur (right before WriteOutputs)
                
END FUNCTION Indx_y_Yaw_Start
!----------------------------------------------------------------------------------------------------------------------------------

!----------------------------------------------------------------------------------------------------------------------------------
!> This routine returns the starting index for the u_AD%TowerMotion mesh in the FAST linearization inputs.
FUNCTION Indx_u_AD_Tower_Start(u_AD, y_FAST) RESULT(AD_Start)
   TYPE(FAST_OutputFileType),      INTENT(IN )  :: y_FAST           !< FAST output file data (for linearization)
   TYPE(AD_InputType),             INTENT(IN )  :: u_AD             !< AD Inputs at t

   INTEGER                                      :: AD_Start         !< starting index of this mesh in AeroDyn inputs

   AD_Start = y_FAST%Lin%Modules(Module_AD)%Instance(1)%LinStartIndx(LIN_INPUT_COL) 

END FUNCTION Indx_u_AD_Tower_Start
!----------------------------------------------------------------------------------------------------------------------------------
!> This routine returns the starting index for the u_AD%HubMotion mesh in the FAST linearization inputs.
FUNCTION Indx_u_AD_Hub_Start(u_AD, y_FAST) RESULT(AD_Start)
   TYPE(FAST_OutputFileType),      INTENT(IN )  :: y_FAST           !< FAST output file data (for linearization)
   TYPE(AD_InputType),             INTENT(IN )  :: u_AD             !< AD Inputs at t

   INTEGER                                      :: AD_Start         !< starting index of this mesh in AeroDyn inputs

   AD_Start = Indx_u_AD_Tower_Start(u_AD, y_FAST) + u_AD%TowerMotion%NNodes * 9  ! 3 fields (MASKID_TRANSLATIONDISP,MASKID_Orientation,MASKID_TRANSLATIONVel) with 3 components

END FUNCTION Indx_u_AD_Hub_Start
!----------------------------------------------------------------------------------------------------------------------------------
!> This routine returns the starting index for the u_AD%BladeRootMotion(k) mesh in the FAST linearization inputs.
FUNCTION Indx_u_AD_BladeRoot_Start(u_AD, y_FAST, BladeNum) RESULT(AD_Start)
   TYPE(FAST_OutputFileType),      INTENT(IN )  :: y_FAST           !< FAST output file data (for linearization)
   TYPE(AD_InputType),             INTENT(IN )  :: u_AD             !< AD Inputs at t
   INTEGER,                        INTENT(IN )  :: BladeNum         !< blade number to find index for
   INTEGER                                      :: k                !< blade number loop

   INTEGER                                      :: AD_Start         !< starting index of this mesh in AeroDyn inputs

   AD_Start = Indx_u_AD_Hub_Start(u_AD, y_FAST) + u_AD%HubMotion%NNodes * 9  ! 3 fields (MASKID_TRANSLATIONDISP,MASKID_Orientation,MASKID_RotationVel) with 3 components
   
   do k = 1,min(BladeNum-1,size(u_AD%BladeRootMotion))
      AD_Start = AD_Start + u_AD%BladeRootMotion(k)%NNodes * 3 ! 1 field (MASKID_Orientation) with 3 components
   end do
END FUNCTION Indx_u_AD_BladeRoot_Start
!----------------------------------------------------------------------------------------------------------------------------------
!> This routine returns the starting index for the u_AD%BladeMotion(k) mesh in the FAST linearization inputs.
FUNCTION Indx_u_AD_Blade_Start(u_AD, y_FAST, BladeNum) RESULT(AD_Start)
   TYPE(FAST_OutputFileType),      INTENT(IN )  :: y_FAST           !< FAST output file data (for linearization)
   TYPE(AD_InputType),             INTENT(IN )  :: u_AD             !< AD Inputs at t
   INTEGER,                        INTENT(IN )  :: BladeNum         !< blade number to find index for
   INTEGER                                      :: k                !< blade number loop

   INTEGER                                      :: AD_Start         !< starting index of this mesh in AeroDyn inputs

   AD_Start = Indx_u_AD_BladeRoot_Start(u_AD, y_FAST, MaxNBlades+1)
   
   do k = 1,min(BladeNum-1,size(u_AD%BladeMotion))
      AD_Start = AD_Start + u_AD%BladeMotion(k)%NNodes * 15 ! 5 fields (TranslationDisp, MASKID_Orientation, TranslationVel, RotationVel, TranslationAcc) with 3 components
   end do
END FUNCTION Indx_u_AD_Blade_Start
!----------------------------------------------------------------------------------------------------------------------------------
!> This routine returns the starting index for the u_AD%InflowOnBlade array in the FAST linearization inputs.
FUNCTION Indx_u_AD_BladeInflow_Start(u_AD, y_FAST) RESULT(AD_Start)
   TYPE(FAST_OutputFileType),      INTENT(IN )  :: y_FAST           !< FAST output file data (for linearization)
   TYPE(AD_InputType),             INTENT(IN )  :: u_AD             !< AD Inputs at t

   INTEGER                                      :: AD_Start         !< starting index of this array in AeroDyn inputs

   AD_Start = Indx_u_AD_Blade_Start(u_AD, y_FAST, MaxNBlades+1)

END FUNCTION Indx_u_AD_BladeInflow_Start
!----------------------------------------------------------------------------------------------------------------------------------

!----------------------------------------------------------------------------------------------------------------------------------
!> This routine returns the starting index for the u_SD%TPMesh mesh in the FAST linearization inputs.
FUNCTION Indx_u_SD_TPMesh_Start(u_SD, y_FAST) RESULT(SD_Start)
   TYPE(FAST_OutputFileType),      INTENT(IN )  :: y_FAST           !< FAST output file data (for linearization)
   TYPE(SD_InputType),         INTENT(IN )  :: u_SD             !< SD Inputs at t

   INTEGER                                      :: SD_Start         !< starting index of this mesh in SubDyn inputs

   SD_Start = y_FAST%Lin%Modules(Module_SD)%Instance(1)%LinStartIndx(LIN_INPUT_COL) 

END FUNCTION Indx_u_SD_TPMesh_Start
!----------------------------------------------------------------------------------------------------------------------------------
!> This routine returns the starting index for the u_SD%TPMesh mesh in the FAST linearization inputs.
FUNCTION Indx_u_SD_LMesh_Start(u_SD, y_FAST) RESULT(SD_Start)
   TYPE(FAST_OutputFileType),      INTENT(IN )  :: y_FAST           !< FAST output file data (for linearization)
   TYPE(SD_InputType),         INTENT(IN )  :: u_SD             !< SD Inputs at t

   INTEGER                                      :: SD_Start         !< starting index of this mesh in SubDyn inputs

   SD_Start = Indx_u_SD_TPMesh_Start(u_SD, y_FAST) + u_SD%TPMesh%NNodes**18 ! 6 fields with 3 components 

END FUNCTION Indx_u_SD_LMesh_Start
!----------------------------------------------------------------------------------------------------------------------------------
!> This routine returns the starting index for the u_HD%Morison%Mesh mesh in the FAST linearization inputs.
FUNCTION Indx_u_HD_Morison_Start(u_HD, y_FAST) RESULT(HD_Start)
   TYPE(FAST_OutputFileType),      INTENT(IN )  :: y_FAST           !< FAST output file data (for linearization)
   TYPE(HydroDyn_InputType),       INTENT(IN )  :: u_HD             !< HD Inputs at t

   INTEGER                                      :: HD_Start         !< starting index of this mesh in HydroDyn inputs

   HD_Start = y_FAST%Lin%Modules(Module_HD)%Instance(1)%LinStartIndx(LIN_INPUT_COL) 

END FUNCTION Indx_u_HD_Morison_Start
!----------------------------------------------------------------------------------------------------------------------------------
!> This routine returns the starting index for the u_HD%WAMITMesh mesh in the FAST linearization inputs.
FUNCTION Indx_u_HD_WAMIT_Start(u_HD, y_FAST) RESULT(HD_Start)
   TYPE(FAST_OutputFileType),      INTENT(IN )  :: y_FAST           !< FAST output file data (for linearization)
   TYPE(HydroDyn_InputType),       INTENT(IN )  :: u_HD             !< HD Inputs at t

   INTEGER                                      :: HD_Start         !< starting index of this mesh in HydroDyn inputs

   HD_Start = Indx_u_HD_Morison_Start(u_HD, y_FAST) 
   if (u_HD%Morison%Mesh%committed)  HD_Start =  HD_Start + u_HD%Morison%Mesh%NNodes * 18  ! 6 fields (MASKID_TRANSLATIONDISP,MASKID_Orientation,MASKID_TRANSLATIONVel,MASKID_ROTATIONVel,MASKID_TRANSLATIONAcc,MASKID_ROTATIONAcc) with 3 components

END FUNCTION Indx_u_HD_WAMIT_Start
!----------------------------------------------------------------------------------------------------------------------------------
!> This routine returns the starting index for the u_HD%PRPMesh mesh in the FAST linearization inputs.
FUNCTION Indx_u_HD_PRP_Start(u_HD, y_FAST) RESULT(HD_Start)
   TYPE(FAST_OutputFileType),      INTENT(IN )  :: y_FAST           !< FAST output file data (for linearization)
   TYPE(HydroDyn_InputType),       INTENT(IN )  :: u_HD             !< HD Inputs at t

   INTEGER                                      :: HD_Start         !< starting index of this mesh in HydroDyn inputs

   HD_Start = Indx_u_HD_WAMIT_Start(u_HD, y_FAST) 
   if (u_HD%WAMITMesh%committed)  HD_Start =  HD_Start + u_HD%WAMITMesh%NNodes * 18  ! 6 fields (MASKID_TRANSLATIONDISP,MASKID_Orientation,MASKID_TRANSLATIONVel,MASKID_ROTATIONVel,MASKID_TRANSLATIONAcc,MASKID_ROTATIONAcc) with 3 components

   END FUNCTION Indx_u_HD_PRP_Start
!----------------------------------------------------------------------------------------------------------------------------------
!> This routine returns the starting index for the y_HD%Morison%DistribMesh mesh in the FAST linearization outputs.
FUNCTION Indx_y_HD_Morison_Start(y_HD, y_FAST) RESULT(HD_Start)
   TYPE(FAST_OutputFileType),      INTENT(IN )  :: y_FAST           !< FAST output file data (for linearization)
   TYPE(HydroDyn_OutputType),      INTENT(IN )  :: y_HD             !< HD Outputs at t

   INTEGER                                      :: HD_Start         !< starting index of this mesh in HydroDyn Outputs

   HD_Start = y_FAST%Lin%Modules(Module_HD)%Instance(1)%LinStartIndx(LIN_OUTPUT_COL) 

END FUNCTION Indx_y_HD_Morison_Start
!----------------------------------------------------------------------------------------------------------------------------------
!> This routine returns the starting index for the y_HD%Mesh mesh in the FAST linearization outputs.
FUNCTION Indx_y_HD_WAMIT_Start(y_HD, y_FAST) RESULT(HD_Start)
   TYPE(FAST_OutputFileType),      INTENT(IN )  :: y_FAST           !< FAST output file data (for linearization)
   TYPE(HydroDyn_OutputType),      INTENT(IN )  :: y_HD             !< HD Outputs at t

   INTEGER                                      :: HD_Start
   
      !< starting index of this mesh in HydroDyn Outputs

   HD_Start = Indx_y_HD_Morison_Start(y_HD, y_FAST) 
   if (y_HD%Morison%Mesh%committed)  HD_Start =  HD_Start + y_HD%Morison%Mesh%NNodes * 6  ! 2 fields (MASKID_FORCE,MASKID_MOMENT) with 3 components

   END FUNCTION Indx_y_HD_WAMIT_Start
!----------------------------------------------------------------------------------------------------------------------------------
!> This routine returns the starting index for the y_SD%Y1Mesh mesh in the FAST linearization outputs.
FUNCTION Indx_y_SD_Y1Mesh_Start(y_SD, y_FAST) RESULT(SD_Out_Start)
   TYPE(FAST_OutputFileType),      INTENT(IN )  :: y_FAST           !< FAST output file data (for linearization)
   TYPE(SD_OutputType),            INTENT(IN )  :: y_SD             !< SD outputs at t

   INTEGER                                      :: SD_Out_Start     !< starting index of this mesh in ElastoDyn outputs

   SD_Out_Start = y_FAST%Lin%Modules(MODULE_SD)%Instance(1)%LinStartIndx(LIN_OUTPUT_COL)
END FUNCTION Indx_y_SD_Y1Mesh_Start!----------------------------------------------------------------------------------------------------------------------------------
!> This routine returns the starting index for the y_SD%Y2Mesh mesh in the FAST linearization outputs.
FUNCTION Indx_y_SD_Y2Mesh_Start(y_SD, y_FAST) RESULT(SD_Out_Start)
   TYPE(FAST_OutputFileType),      INTENT(IN )  :: y_FAST           !< FAST output file data (for linearization)
   TYPE(SD_OutputType),            INTENT(IN )  :: y_SD             !< SD outputs at t

   INTEGER                                      :: SD_Out_Start     !< starting index of this mesh in ElastoDyn outputs

   SD_Out_Start = Indx_y_SD_Y1Mesh_Start(y_SD, y_FAST) + y_SD%Y1Mesh%NNodes * 6            ! 3 forces + 3 moments at each node! skip all of the Y1Mesh data and get to the beginning of 
END FUNCTION Indx_y_SD_Y2Mesh_Start

!----------------------------------------------------------------------------------------------------------------------------------
!> This subroutine allocates the arrays that store the operating point at each linearization time for later producing VTK
!! files of the mode shapes.
SUBROUTINE AllocateOP(p_FAST, y_FAST, ErrStat, ErrMsg )

   TYPE(FAST_ParameterType), INTENT(IN   ) :: p_FAST              !< Parameters for the glue code
   TYPE(FAST_OutputFileType),INTENT(INOUT) :: y_FAST              !< Output variables for the glue code
     
   INTEGER(IntKi),           INTENT(  OUT) :: ErrStat             !< Error status of the operation
   CHARACTER(*),             INTENT(  OUT) :: ErrMsg              !< Error message if ErrStat /= ErrID_None

   ! local variables
   INTEGER(IntKi)                          :: ErrStat2
   CHARACTER(*), PARAMETER                 :: RoutineName = 'AllocateOP'


   ErrStat = ErrID_None
   ErrMsg  = ""
   
   !----------------------------------------------------------------------------------------
   !! copy the operating point of the states and inputs at LinTimes(i)
   !----------------------------------------------------------------------------------------
   

      ALLOCATE(       y_FAST%op%x_ED(p_FAST%NLinTimes), STAT=ErrStat2 )
         if (ErrStat2 /= 0) call SetErrStat( ErrID_Fatal, 'Error allocating arrays for VTK operating points.', ErrStat, ErrMsg, RoutineName)
      ALLOCATE(      y_FAST%op%xd_ED(p_FAST%NLinTimes), STAT=ErrStat2 )
         if (ErrStat2 /= 0) call SetErrStat( ErrID_Fatal, 'Error allocating arrays for VTK operating points.', ErrStat, ErrMsg, RoutineName)
      ALLOCATE(       y_FAST%op%z_ED(p_FAST%NLinTimes), STAT=ErrStat2 )
         if (ErrStat2 /= 0) call SetErrStat( ErrID_Fatal, 'Error allocating arrays for VTK operating points.', ErrStat, ErrMsg, RoutineName)
      ALLOCATE( y_FAST%op%OtherSt_ED(p_FAST%NLinTimes), STAT=ErrStat2 )
         if (ErrStat2 /= 0) call SetErrStat( ErrID_Fatal, 'Error allocating arrays for VTK operating points.', ErrStat, ErrMsg, RoutineName)
      ALLOCATE(       y_FAST%op%u_ED(p_FAST%NLinTimes), STAT=ErrStat2 )
         if (ErrStat2 /= 0) call SetErrStat( ErrID_Fatal, 'Error allocating arrays for VTK operating points.', ErrStat, ErrMsg, RoutineName)
      
      IF ( p_FAST%CompElast == Module_BD ) THEN
         ALLOCATE(       y_FAST%op%x_BD(p_FAST%nBeams, p_FAST%NLinTimes), STAT=ErrStat2 )
            if (ErrStat2 /= 0) call SetErrStat( ErrID_Fatal, 'Error allocating arrays for VTK operating points.', ErrStat, ErrMsg, RoutineName)
         ALLOCATE(      y_FAST%op%xd_BD(p_FAST%nBeams, p_FAST%NLinTimes), STAT=ErrStat2 )
            if (ErrStat2 /= 0) call SetErrStat( ErrID_Fatal, 'Error allocating arrays for VTK operating points.', ErrStat, ErrMsg, RoutineName)
         ALLOCATE(       y_FAST%op%z_BD(p_FAST%nBeams, p_FAST%NLinTimes), STAT=ErrStat2 )
            if (ErrStat2 /= 0) call SetErrStat( ErrID_Fatal, 'Error allocating arrays for VTK operating points.', ErrStat, ErrMsg, RoutineName)
         ALLOCATE( y_FAST%op%OtherSt_BD(p_FAST%nBeams, p_FAST%NLinTimes), STAT=ErrStat2 )
            if (ErrStat2 /= 0) call SetErrStat( ErrID_Fatal, 'Error allocating arrays for VTK operating points.', ErrStat, ErrMsg, RoutineName)
         ALLOCATE(       y_FAST%op%u_BD(p_FAST%nBeams, p_FAST%NLinTimes), STAT=ErrStat2 )
            if (ErrStat2 /= 0) call SetErrStat( ErrID_Fatal, 'Error allocating arrays for VTK operating points.', ErrStat, ErrMsg, RoutineName)
      END IF

   
      
   !IF ( p_FAST%CompAero == Module_AD14 ) THEN
   !ELSE
   IF ( p_FAST%CompAero == Module_AD ) THEN
      ALLOCATE(       y_FAST%op%x_AD(p_FAST%NLinTimes), STAT=ErrStat2 )
         if (ErrStat2 /= 0) call SetErrStat( ErrID_Fatal, 'Error allocating arrays for VTK operating points.', ErrStat, ErrMsg, RoutineName)
      ALLOCATE(      y_FAST%op%xd_AD(p_FAST%NLinTimes), STAT=ErrStat2 )
         if (ErrStat2 /= 0) call SetErrStat( ErrID_Fatal, 'Error allocating arrays for VTK operating points.', ErrStat, ErrMsg, RoutineName)
      ALLOCATE(       y_FAST%op%z_AD(p_FAST%NLinTimes), STAT=ErrStat2 )
         if (ErrStat2 /= 0) call SetErrStat( ErrID_Fatal, 'Error allocating arrays for VTK operating points.', ErrStat, ErrMsg, RoutineName)
      ALLOCATE( y_FAST%op%OtherSt_AD(p_FAST%NLinTimes), STAT=ErrStat2 )
         if (ErrStat2 /= 0) call SetErrStat( ErrID_Fatal, 'Error allocating arrays for VTK operating points.', ErrStat, ErrMsg, RoutineName)
      ALLOCATE(       y_FAST%op%u_AD(p_FAST%NLinTimes), STAT=ErrStat2 )
         if (ErrStat2 /= 0) call SetErrStat( ErrID_Fatal, 'Error allocating arrays for VTK operating points.', ErrStat, ErrMsg, RoutineName)
   END IF
         
   IF ( p_FAST%CompInflow == Module_IfW ) THEN
      ALLOCATE(       y_FAST%op%x_IfW(p_FAST%NLinTimes), STAT=ErrStat2 )
         if (ErrStat2 /= 0) call SetErrStat( ErrID_Fatal, 'Error allocating arrays for VTK operating points.', ErrStat, ErrMsg, RoutineName)
      ALLOCATE(      y_FAST%op%xd_IfW(p_FAST%NLinTimes), STAT=ErrStat2 )
         if (ErrStat2 /= 0) call SetErrStat( ErrID_Fatal, 'Error allocating arrays for VTK operating points.', ErrStat, ErrMsg, RoutineName)
      ALLOCATE(       y_FAST%op%z_IfW(p_FAST%NLinTimes), STAT=ErrStat2 )
         if (ErrStat2 /= 0) call SetErrStat( ErrID_Fatal, 'Error allocating arrays for VTK operating points.', ErrStat, ErrMsg, RoutineName)
      ALLOCATE( y_FAST%op%OtherSt_IfW(p_FAST%NLinTimes), STAT=ErrStat2 )
         if (ErrStat2 /= 0) call SetErrStat( ErrID_Fatal, 'Error allocating arrays for VTK operating points.', ErrStat, ErrMsg, RoutineName)
      ALLOCATE(       y_FAST%op%u_IfW(p_FAST%NLinTimes), STAT=ErrStat2 )
         if (ErrStat2 /= 0) call SetErrStat( ErrID_Fatal, 'Error allocating arrays for VTK operating points.', ErrStat, ErrMsg, RoutineName)
   END IF
            
      
   IF ( p_FAST%CompServo == Module_SrvD ) THEN
      ALLOCATE(       y_FAST%op%x_SrvD(p_FAST%NLinTimes), STAT=ErrStat2 )
         if (ErrStat2 /= 0) call SetErrStat( ErrID_Fatal, 'Error allocating arrays for VTK operating points.', ErrStat, ErrMsg, RoutineName)
      ALLOCATE(      y_FAST%op%xd_SrvD(p_FAST%NLinTimes), STAT=ErrStat2 )
         if (ErrStat2 /= 0) call SetErrStat( ErrID_Fatal, 'Error allocating arrays for VTK operating points.', ErrStat, ErrMsg, RoutineName)
      ALLOCATE(       y_FAST%op%z_SrvD(p_FAST%NLinTimes), STAT=ErrStat2 )
         if (ErrStat2 /= 0) call SetErrStat( ErrID_Fatal, 'Error allocating arrays for VTK operating points.', ErrStat, ErrMsg, RoutineName)
      ALLOCATE( y_FAST%op%OtherSt_SrvD(p_FAST%NLinTimes), STAT=ErrStat2 )
         if (ErrStat2 /= 0) call SetErrStat( ErrID_Fatal, 'Error allocating arrays for VTK operating points.', ErrStat, ErrMsg, RoutineName)
      ALLOCATE(       y_FAST%op%u_SrvD(p_FAST%NLinTimes), STAT=ErrStat2 )
         if (ErrStat2 /= 0) call SetErrStat( ErrID_Fatal, 'Error allocating arrays for VTK operating points.', ErrStat, ErrMsg, RoutineName)
   END IF
      
      
   IF ( p_FAST%CompHydro == Module_HD ) THEN
      ALLOCATE(       y_FAST%op%x_HD(p_FAST%NLinTimes), STAT=ErrStat2 )
         if (ErrStat2 /= 0) call SetErrStat( ErrID_Fatal, 'Error allocating arrays for VTK operating points.', ErrStat, ErrMsg, RoutineName)
      ALLOCATE(      y_FAST%op%xd_HD(p_FAST%NLinTimes), STAT=ErrStat2 )
         if (ErrStat2 /= 0) call SetErrStat( ErrID_Fatal, 'Error allocating arrays for VTK operating points.', ErrStat, ErrMsg, RoutineName)
      ALLOCATE(       y_FAST%op%z_HD(p_FAST%NLinTimes), STAT=ErrStat2 )
         if (ErrStat2 /= 0) call SetErrStat( ErrID_Fatal, 'Error allocating arrays for VTK operating points.', ErrStat, ErrMsg, RoutineName)
      ALLOCATE( y_FAST%op%OtherSt_HD(p_FAST%NLinTimes), STAT=ErrStat2 )
         if (ErrStat2 /= 0) call SetErrStat( ErrID_Fatal, 'Error allocating arrays for VTK operating points.', ErrStat, ErrMsg, RoutineName)
      ALLOCATE(       y_FAST%op%u_HD(p_FAST%NLinTimes), STAT=ErrStat2 )
         if (ErrStat2 /= 0) call SetErrStat( ErrID_Fatal, 'Error allocating arrays for VTK operating points.', ErrStat, ErrMsg, RoutineName)
   END IF
            
            
   ! SubDyn: copy final predictions to actual states
   IF ( p_FAST%CompSub == Module_SD ) THEN
      ALLOCATE(       y_FAST%op%x_SD(p_FAST%NLinTimes), STAT=ErrStat2 )
         if (ErrStat2 /= 0) call SetErrStat( ErrID_Fatal, 'Error allocating arrays for VTK operating points.', ErrStat, ErrMsg, RoutineName)
      ALLOCATE(      y_FAST%op%xd_SD(p_FAST%NLinTimes), STAT=ErrStat2 )
         if (ErrStat2 /= 0) call SetErrStat( ErrID_Fatal, 'Error allocating arrays for VTK operating points.', ErrStat, ErrMsg, RoutineName)
      ALLOCATE(       y_FAST%op%z_SD(p_FAST%NLinTimes), STAT=ErrStat2 )
         if (ErrStat2 /= 0) call SetErrStat( ErrID_Fatal, 'Error allocating arrays for VTK operating points.', ErrStat, ErrMsg, RoutineName)
      ALLOCATE( y_FAST%op%OtherSt_SD(p_FAST%NLinTimes), STAT=ErrStat2 )
         if (ErrStat2 /= 0) call SetErrStat( ErrID_Fatal, 'Error allocating arrays for VTK operating points.', ErrStat, ErrMsg, RoutineName)
      ALLOCATE(       y_FAST%op%u_SD(p_FAST%NLinTimes), STAT=ErrStat2 )
         if (ErrStat2 /= 0) call SetErrStat( ErrID_Fatal, 'Error allocating arrays for VTK operating points.', ErrStat, ErrMsg, RoutineName)
   ELSE IF ( p_FAST%CompSub == Module_ExtPtfm ) THEN
      ALLOCATE(       y_FAST%op%x_ExtPtfm(p_FAST%NLinTimes), STAT=ErrStat2 )
         if (ErrStat2 /= 0) call SetErrStat( ErrID_Fatal, 'Error allocating arrays for VTK operating points.', ErrStat, ErrMsg, RoutineName)
      ALLOCATE(      y_FAST%op%xd_ExtPtfm(p_FAST%NLinTimes), STAT=ErrStat2 )
         if (ErrStat2 /= 0) call SetErrStat( ErrID_Fatal, 'Error allocating arrays for VTK operating points.', ErrStat, ErrMsg, RoutineName)
      ALLOCATE(       y_FAST%op%z_ExtPtfm(p_FAST%NLinTimes), STAT=ErrStat2 )
         if (ErrStat2 /= 0) call SetErrStat( ErrID_Fatal, 'Error allocating arrays for VTK operating points.', ErrStat, ErrMsg, RoutineName)
      ALLOCATE( y_FAST%op%OtherSt_ExtPtfm(p_FAST%NLinTimes), STAT=ErrStat2 )
         if (ErrStat2 /= 0) call SetErrStat( ErrID_Fatal, 'Error allocating arrays for VTK operating points.', ErrStat, ErrMsg, RoutineName)
      ALLOCATE(       y_FAST%op%u_ExtPtfm(p_FAST%NLinTimes), STAT=ErrStat2 )
         if (ErrStat2 /= 0) call SetErrStat( ErrID_Fatal, 'Error allocating arrays for VTK operating points.', ErrStat, ErrMsg, RoutineName)
   END IF
         
      
   ! MAP/MoorDyn/FEAM: copy states and inputs to OP array
   IF (p_FAST%CompMooring == Module_MAP) THEN
      ALLOCATE(       y_FAST%op%x_MAP(p_FAST%NLinTimes), STAT=ErrStat2 )
         if (ErrStat2 /= 0) call SetErrStat( ErrID_Fatal, 'Error allocating arrays for VTK operating points.', ErrStat, ErrMsg, RoutineName)
      ALLOCATE(      y_FAST%op%xd_MAP(p_FAST%NLinTimes), STAT=ErrStat2 )
         if (ErrStat2 /= 0) call SetErrStat( ErrID_Fatal, 'Error allocating arrays for VTK operating points.', ErrStat, ErrMsg, RoutineName)
      ALLOCATE(       y_FAST%op%z_MAP(p_FAST%NLinTimes), STAT=ErrStat2 )
         if (ErrStat2 /= 0) call SetErrStat( ErrID_Fatal, 'Error allocating arrays for VTK operating points.', ErrStat, ErrMsg, RoutineName)
      !ALLOCATE( y_FAST%op%OtherSt_MAP(p_FAST%NLinTimes), STAT=ErrStat2 )
      !   if (ErrStat2 /= 0) call SetErrStat( ErrID_Fatal, 'Error allocating arrays for VTK operating points.', ErrStat, ErrMsg, RoutineName)
      ALLOCATE(       y_FAST%op%u_MAP(p_FAST%NLinTimes), STAT=ErrStat2 )
         if (ErrStat2 /= 0) call SetErrStat( ErrID_Fatal, 'Error allocating arrays for VTK operating points.', ErrStat, ErrMsg, RoutineName)
   ELSEIF (p_FAST%CompMooring == Module_MD) THEN
      ALLOCATE(       y_FAST%op%x_MD(p_FAST%NLinTimes), STAT=ErrStat2 )
         if (ErrStat2 /= 0) call SetErrStat( ErrID_Fatal, 'Error allocating arrays for VTK operating points.', ErrStat, ErrMsg, RoutineName)
      ALLOCATE(      y_FAST%op%xd_MD(p_FAST%NLinTimes), STAT=ErrStat2 )
         if (ErrStat2 /= 0) call SetErrStat( ErrID_Fatal, 'Error allocating arrays for VTK operating points.', ErrStat, ErrMsg, RoutineName)
      ALLOCATE(       y_FAST%op%z_MD(p_FAST%NLinTimes), STAT=ErrStat2 )
         if (ErrStat2 /= 0) call SetErrStat( ErrID_Fatal, 'Error allocating arrays for VTK operating points.', ErrStat, ErrMsg, RoutineName)
      ALLOCATE( y_FAST%op%OtherSt_MD(p_FAST%NLinTimes), STAT=ErrStat2 )
         if (ErrStat2 /= 0) call SetErrStat( ErrID_Fatal, 'Error allocating arrays for VTK operating points.', ErrStat, ErrMsg, RoutineName)
      ALLOCATE(       y_FAST%op%u_MD(p_FAST%NLinTimes), STAT=ErrStat2 )
         if (ErrStat2 /= 0) call SetErrStat( ErrID_Fatal, 'Error allocating arrays for VTK operating points.', ErrStat, ErrMsg, RoutineName)
   ELSEIF (p_FAST%CompMooring == Module_FEAM) THEN
      ALLOCATE(       y_FAST%op%x_FEAM(p_FAST%NLinTimes), STAT=ErrStat2 )
         if (ErrStat2 /= 0) call SetErrStat( ErrID_Fatal, 'Error allocating arrays for VTK operating points.', ErrStat, ErrMsg, RoutineName)
      ALLOCATE(      y_FAST%op%xd_FEAM(p_FAST%NLinTimes), STAT=ErrStat2 )
         if (ErrStat2 /= 0) call SetErrStat( ErrID_Fatal, 'Error allocating arrays for VTK operating points.', ErrStat, ErrMsg, RoutineName)
      ALLOCATE(       y_FAST%op%z_FEAM(p_FAST%NLinTimes), STAT=ErrStat2 )
         if (ErrStat2 /= 0) call SetErrStat( ErrID_Fatal, 'Error allocating arrays for VTK operating points.', ErrStat, ErrMsg, RoutineName)
      ALLOCATE( y_FAST%op%OtherSt_FEAM(p_FAST%NLinTimes), STAT=ErrStat2 )
         if (ErrStat2 /= 0) call SetErrStat( ErrID_Fatal, 'Error allocating arrays for VTK operating points.', ErrStat, ErrMsg, RoutineName)
      ALLOCATE(       y_FAST%op%u_FEAM(p_FAST%NLinTimes), STAT=ErrStat2 )
         if (ErrStat2 /= 0) call SetErrStat( ErrID_Fatal, 'Error allocating arrays for VTK operating points.', ErrStat, ErrMsg, RoutineName)
   !ELSEIF (p_FAST%CompMooring == Module_Orca) THEN
   END IF
             
         ! IceFloe/IceDyn: copy states and inputs to OP array
   IF ( p_FAST%CompIce == Module_IceF ) THEN
      ALLOCATE(       y_FAST%op%x_IceF(p_FAST%NLinTimes), STAT=ErrStat2 )
         if (ErrStat2 /= 0) call SetErrStat( ErrID_Fatal, 'Error allocating arrays for VTK operating points.', ErrStat, ErrMsg, RoutineName)
      ALLOCATE(      y_FAST%op%xd_IceF(p_FAST%NLinTimes), STAT=ErrStat2 )
         if (ErrStat2 /= 0) call SetErrStat( ErrID_Fatal, 'Error allocating arrays for VTK operating points.', ErrStat, ErrMsg, RoutineName)
      ALLOCATE(       y_FAST%op%z_IceF(p_FAST%NLinTimes), STAT=ErrStat2 )
         if (ErrStat2 /= 0) call SetErrStat( ErrID_Fatal, 'Error allocating arrays for VTK operating points.', ErrStat, ErrMsg, RoutineName)
      ALLOCATE( y_FAST%op%OtherSt_IceF(p_FAST%NLinTimes), STAT=ErrStat2 )
         if (ErrStat2 /= 0) call SetErrStat( ErrID_Fatal, 'Error allocating arrays for VTK operating points.', ErrStat, ErrMsg, RoutineName)
      ALLOCATE(       y_FAST%op%u_IceF(p_FAST%NLinTimes), STAT=ErrStat2 )
         if (ErrStat2 /= 0) call SetErrStat( ErrID_Fatal, 'Error allocating arrays for VTK operating points.', ErrStat, ErrMsg, RoutineName)
   ELSEIF ( p_FAST%CompIce == Module_IceD ) THEN
      ALLOCATE(       y_FAST%op%x_IceD(p_FAST%numIceLegs, p_FAST%NLinTimes), STAT=ErrStat2 )
         if (ErrStat2 /= 0) call SetErrStat( ErrID_Fatal, 'Error allocating arrays for VTK operating points.', ErrStat, ErrMsg, RoutineName)
      ALLOCATE(      y_FAST%op%xd_IceD(p_FAST%numIceLegs, p_FAST%NLinTimes), STAT=ErrStat2 )
         if (ErrStat2 /= 0) call SetErrStat( ErrID_Fatal, 'Error allocating arrays for VTK operating points.', ErrStat, ErrMsg, RoutineName)
      ALLOCATE(       y_FAST%op%z_IceD(p_FAST%numIceLegs, p_FAST%NLinTimes), STAT=ErrStat2 )
         if (ErrStat2 /= 0) call SetErrStat( ErrID_Fatal, 'Error allocating arrays for VTK operating points.', ErrStat, ErrMsg, RoutineName)
      ALLOCATE( y_FAST%op%OtherSt_IceD(p_FAST%numIceLegs, p_FAST%NLinTimes), STAT=ErrStat2 )
         if (ErrStat2 /= 0) call SetErrStat( ErrID_Fatal, 'Error allocating arrays for VTK operating points.', ErrStat, ErrMsg, RoutineName)
      ALLOCATE(       y_FAST%op%u_IceD(p_FAST%numIceLegs, p_FAST%NLinTimes), STAT=ErrStat2 )
         if (ErrStat2 /= 0) call SetErrStat( ErrID_Fatal, 'Error allocating arrays for VTK operating points.', ErrStat, ErrMsg, RoutineName)
   END IF
   
END SUBROUTINE AllocateOP
!----------------------------------------------------------------------------------------------------------------------------------
!> This subroutine is the inverse of SetOperatingPoint(). It saves the current operating points so they can be retrieved 
!> when visualizing mode shapes.
SUBROUTINE SaveOP(i, p_FAST, y_FAST, ED, BD, SrvD, AD, IfW, OpFM, HD, SD, ExtPtfm, MAPp, FEAM, MD, Orca, &
                         IceF, IceD, ErrStat, ErrMsg, CtrlCode )

   INTEGER(IntKi)          , INTENT(IN   ) :: i                   !< current index into LinTimes
   TYPE(FAST_ParameterType), INTENT(IN   ) :: p_FAST              !< Parameters for the glue code
   TYPE(FAST_OutputFileType),INTENT(INOUT) :: y_FAST              !< Output variables for the glue code
     
   TYPE(ElastoDyn_Data),     INTENT(INOUT) :: ED                  !< ElastoDyn data
   TYPE(BeamDyn_Data),       INTENT(INOUT) :: BD                  !< BeamDyn data
   TYPE(ServoDyn_Data),      INTENT(INOUT) :: SrvD                !< ServoDyn data
   TYPE(AeroDyn_Data),       INTENT(INOUT) :: AD                  !< AeroDyn data
   TYPE(InflowWind_Data),    INTENT(INOUT) :: IfW                 !< InflowWind data
   TYPE(OpenFOAM_Data),      INTENT(INOUT) :: OpFM                !< OpenFOAM data
   TYPE(HydroDyn_Data),      INTENT(INOUT) :: HD                  !< HydroDyn data
   TYPE(SubDyn_Data),        INTENT(INOUT) :: SD                  !< SubDyn data
   TYPE(ExtPtfm_Data),       INTENT(INOUT) :: ExtPtfm             !< ExtPtfm_MCKF data
   TYPE(MAP_Data),           INTENT(INOUT) :: MAPp                !< MAP data
   TYPE(FEAMooring_Data),    INTENT(INOUT) :: FEAM                !< FEAMooring data
   TYPE(MoorDyn_Data),       INTENT(INOUT) :: MD                  !< Data for the MoorDyn module
   TYPE(OrcaFlex_Data),      INTENT(INOUT) :: Orca                !< OrcaFlex interface data
   TYPE(IceFloe_Data),       INTENT(INOUT) :: IceF                !< IceFloe data
   TYPE(IceDyn_Data),        INTENT(INOUT) :: IceD                !< All the IceDyn data used in time-step loop

   INTEGER(IntKi),           INTENT(  OUT) :: ErrStat             !< Error status of the operation
   CHARACTER(*),             INTENT(  OUT) :: ErrMsg              !< Error message if ErrStat /= ErrID_None
   INTEGER(IntKi),           INTENT(IN   ) :: CtrlCode            !< mesh copy control code (new, vs update)

   ! local variables
   INTEGER(IntKi)                          :: k                   ! generic loop counters
   
   INTEGER(IntKi)                          :: ErrStat2
   CHARACTER(ErrMsgLen)                    :: ErrMsg2
   CHARACTER(*), PARAMETER                 :: RoutineName = 'SaveOP'


   ErrStat = ErrID_None
   ErrMsg  = ""
   
   
   !----------------------------------------------------------------------------------------
   !! copy the operating point of the states and inputs at LinTimes(i)
   !----------------------------------------------------------------------------------------
      
         ! ElastoDyn: copy states and inputs to OP array
      CALL ED_CopyContState   (ED%x( STATE_CURR), y_FAST%op%x_ED( i), CtrlCode, Errstat2, ErrMsg2)
         CALL SetErrStat(ErrStat2, ErrMsg2, ErrStat, ErrMsg, RoutineName )
      CALL ED_CopyDiscState   (ED%xd(STATE_CURR), y_FAST%op%xd_ED( i), CtrlCode, Errstat2, ErrMsg2)
         CALL SetErrStat(ErrStat2, ErrMsg2, ErrStat, ErrMsg, RoutineName )
      CALL ED_CopyConstrState (ED%z( STATE_CURR), y_FAST%op%z_ED( i), CtrlCode, Errstat2, ErrMsg2)
         CALL SetErrStat(ErrStat2, ErrMsg2, ErrStat, ErrMsg, RoutineName )
      CALL ED_CopyOtherState (ED%OtherSt( STATE_CURR), y_FAST%op%OtherSt_ED( i), CtrlCode, Errstat2, ErrMsg2)
         CALL SetErrStat(ErrStat2, ErrMsg2, ErrStat, ErrMsg, RoutineName )
      
      CALL ED_CopyInput (ED%Input(1), y_FAST%op%u_ED( i), CtrlCode, Errstat2, ErrMsg2)
         CALL SetErrStat(ErrStat2, ErrMsg2, ErrStat, ErrMsg, RoutineName )
      
         ! BeamDyn: copy states and inputs to OP array
      IF ( p_FAST%CompElast == Module_BD ) THEN
         DO k=1,p_FAST%nBeams
            CALL BD_CopyContState   (BD%x( k,STATE_CURR), y_FAST%op%x_BD(k, i), CtrlCode, Errstat2, ErrMsg2)
               CALL SetErrStat(ErrStat2, ErrMsg2, ErrStat, ErrMsg, RoutineName )
            CALL BD_CopyDiscState   (BD%xd(k,STATE_CURR), y_FAST%op%xd_BD(k, i), CtrlCode, Errstat2, ErrMsg2)
               CALL SetErrStat(ErrStat2, ErrMsg2, ErrStat, ErrMsg, RoutineName )
            CALL BD_CopyConstrState (BD%z( k,STATE_CURR), y_FAST%op%z_BD(k, i), CtrlCode, Errstat2, ErrMsg2)
               CALL SetErrStat(ErrStat2, ErrMsg2, ErrStat, ErrMsg, RoutineName )
            CALL BD_CopyOtherState (BD%OtherSt( k,STATE_CURR), y_FAST%op%OtherSt_BD(k, i), CtrlCode, Errstat2, ErrMsg2)
               CALL SetErrStat(ErrStat2, ErrMsg2, ErrStat, ErrMsg, RoutineName )
                     
            CALL BD_CopyInput (BD%Input(1,k), y_FAST%op%u_BD(k, i), CtrlCode, Errstat2, ErrMsg2)
               CALL SetErrStat(ErrStat2, ErrMsg2, ErrStat, ErrMsg, RoutineName )
                     
         END DO
      END IF

   
      
      ! AeroDyn: copy states and inputs to OP array
   !IF ( p_FAST%CompAero == Module_AD14 ) THEN
   !ELSE
   IF ( p_FAST%CompAero == Module_AD ) THEN
      CALL AD_CopyContState   (AD%x( STATE_CURR), y_FAST%op%x_AD( i), CtrlCode, Errstat2, ErrMsg2)
         CALL SetErrStat(ErrStat2, ErrMsg2, ErrStat, ErrMsg, RoutineName )
      CALL AD_CopyDiscState   (AD%xd(STATE_CURR), y_FAST%op%xd_AD( i), CtrlCode, Errstat2, ErrMsg2)
         CALL SetErrStat(ErrStat2, ErrMsg2, ErrStat, ErrMsg, RoutineName )
      CALL AD_CopyConstrState (AD%z( STATE_CURR), y_FAST%op%z_AD( i), CtrlCode, Errstat2, ErrMsg2)
         CALL SetErrStat(ErrStat2, ErrMsg2, ErrStat, ErrMsg, RoutineName )
      CALL AD_CopyOtherState (AD%OtherSt(STATE_CURR), y_FAST%op%OtherSt_AD( i), CtrlCode, Errstat2, ErrMsg2)
         CALL SetErrStat(ErrStat2, ErrMsg2, ErrStat, ErrMsg, RoutineName )

      CALL AD_CopyInput (AD%Input(1), y_FAST%op%u_AD(i), CtrlCode, Errstat2, ErrMsg2)
         CALL SetErrStat(ErrStat2, ErrMsg2, ErrStat, ErrMsg, RoutineName )
   END IF
         
   ! InflowWind: copy states and inputs to OP array
   IF ( p_FAST%CompInflow == Module_IfW ) THEN
      CALL InflowWind_CopyContState   (IfW%x( STATE_CURR), y_FAST%op%x_IfW( i), CtrlCode, Errstat2, ErrMsg2)
         CALL SetErrStat(ErrStat2, ErrMsg2, ErrStat, ErrMsg, RoutineName )
      CALL InflowWind_CopyDiscState   (IfW%xd(STATE_CURR), y_FAST%op%xd_IfW( i), CtrlCode, Errstat2, ErrMsg2)
         CALL SetErrStat(ErrStat2, ErrMsg2, ErrStat, ErrMsg, RoutineName )
      CALL InflowWind_CopyConstrState (IfW%z( STATE_CURR), y_FAST%op%z_IfW( i), CtrlCode, Errstat2, ErrMsg2)
         CALL SetErrStat(ErrStat2, ErrMsg2, ErrStat, ErrMsg, RoutineName )
      CALL InflowWind_CopyOtherState( IfW%OtherSt( STATE_CURR), y_FAST%op%OtherSt_IfW( i), CtrlCode, Errstat2, ErrMsg2)
         CALL SetErrStat(ErrStat2, ErrMsg2, ErrStat, ErrMsg, RoutineName )
               
      CALL InflowWind_CopyInput (IfW%Input(1), y_FAST%op%u_IfW(i), CtrlCode, Errstat2, ErrMsg2)
         CALL SetErrStat(ErrStat2, ErrMsg2, ErrStat, ErrMsg, RoutineName )
               
   END IF
            
      
   ! ServoDyn: copy states and inputs to OP array
   IF ( p_FAST%CompServo == Module_SrvD ) THEN
      CALL SrvD_CopyContState   (SrvD%x( STATE_CURR), y_FAST%op%x_SrvD( i), CtrlCode, Errstat2, ErrMsg2)
         CALL SetErrStat(ErrStat2, ErrMsg2, ErrStat, ErrMsg, RoutineName )
      CALL SrvD_CopyDiscState   (SrvD%xd(STATE_CURR), y_FAST%op%xd_SrvD( i), CtrlCode, Errstat2, ErrMsg2)
         CALL SetErrStat(ErrStat2, ErrMsg2, ErrStat, ErrMsg, RoutineName )
      CALL SrvD_CopyConstrState (SrvD%z( STATE_CURR), y_FAST%op%z_SrvD( i), CtrlCode, Errstat2, ErrMsg2)
         CALL SetErrStat(ErrStat2, ErrMsg2, ErrStat, ErrMsg, RoutineName )
      CALL SrvD_CopyOtherState (SrvD%OtherSt( STATE_CURR), y_FAST%op%OtherSt_SrvD( i), CtrlCode, Errstat2, ErrMsg2)
         CALL SetErrStat(ErrStat2, ErrMsg2, ErrStat, ErrMsg, RoutineName )
               
      CALL SrvD_CopyInput (SrvD%Input(1), y_FAST%op%u_SrvD(i), CtrlCode, Errstat2, ErrMsg2)
         CALL SetErrStat(ErrStat2, ErrMsg2, ErrStat, ErrMsg, RoutineName )
   END IF
      
      
   ! HydroDyn: copy states and inputs to OP array
   IF ( p_FAST%CompHydro == Module_HD ) THEN
      CALL HydroDyn_CopyContState   (HD%x( STATE_CURR), y_FAST%op%x_HD( i), CtrlCode, Errstat2, ErrMsg2)
         CALL SetErrStat(ErrStat2, ErrMsg2, ErrStat, ErrMsg, RoutineName )
      CALL HydroDyn_CopyDiscState   (HD%xd(STATE_CURR), y_FAST%op%xd_HD( i), CtrlCode, Errstat2, ErrMsg2)
         CALL SetErrStat(ErrStat2, ErrMsg2, ErrStat, ErrMsg, RoutineName )
      CALL HydroDyn_CopyConstrState (HD%z( STATE_CURR), y_FAST%op%z_HD( i), CtrlCode, Errstat2, ErrMsg2)
         CALL SetErrStat(ErrStat2, ErrMsg2, ErrStat, ErrMsg, RoutineName )
      CALL HydroDyn_CopyOtherState (HD%OtherSt(STATE_CURR), y_FAST%op%OtherSt_HD( i), CtrlCode, Errstat2, ErrMsg2)
         CALL SetErrStat(ErrStat2, ErrMsg2, ErrStat, ErrMsg, RoutineName )
               
      CALL HydroDyn_CopyInput (HD%Input(1), y_FAST%op%u_HD(i), CtrlCode, Errstat2, ErrMsg2)
         CALL SetErrStat(ErrStat2, ErrMsg2, ErrStat, ErrMsg, RoutineName )
   END IF
            
            
   ! SubDyn: copy final predictions to actual states
   IF ( p_FAST%CompSub == Module_SD ) THEN
      CALL SD_CopyContState   (y_FAST%op%x_SD(i), SD%x( STATE_CURR), CtrlCode, Errstat2, ErrMsg2)
         CALL SetErrStat(ErrStat2, ErrMsg2, ErrStat, ErrMsg, RoutineName )
      CALL SD_CopyDiscState   (y_FAST%op%xd_SD(i), SD%xd(STATE_CURR), CtrlCode, Errstat2, ErrMsg2)
         CALL SetErrStat(ErrStat2, ErrMsg2, ErrStat, ErrMsg, RoutineName )
      CALL SD_CopyConstrState( y_FAST%op%z_SD(i), SD%z( STATE_CURR), CtrlCode, Errstat2, ErrMsg2)
         CALL SetErrStat(ErrStat2, ErrMsg2, ErrStat, ErrMsg, RoutineName )
      CALL SD_CopyOtherState (y_FAST%op%OtherSt_SD(i), SD%OtherSt(STATE_CURR), CtrlCode, Errstat2, ErrMsg2)
         CALL SetErrStat(ErrStat2, ErrMsg2, ErrStat, ErrMsg, RoutineName )

      CALL SD_CopyInput (y_FAST%op%u_SD(i), SD%Input(1), CtrlCode, Errstat2, ErrMsg2)
         CALL SetErrStat(ErrStat2, ErrMsg2, ErrStat, ErrMsg, RoutineName )

   ELSE IF ( p_FAST%CompSub == Module_ExtPtfm ) THEN
      CALL ExtPtfm_CopyContState   (ExtPtfm%x( STATE_CURR), y_FAST%op%x_ExtPtfm(i), CtrlCode, Errstat2, ErrMsg2)
         CALL SetErrStat(ErrStat2, ErrMsg2, ErrStat, ErrMsg, RoutineName )
      CALL ExtPtfm_CopyDiscState   (ExtPtfm%xd(STATE_CURR), y_FAST%op%xd_ExtPtfm(i), CtrlCode, Errstat2, ErrMsg2)
         CALL SetErrStat(ErrStat2, ErrMsg2, ErrStat, ErrMsg, RoutineName )
      CALL ExtPtfm_CopyConstrState (ExtPtfm%z( STATE_CURR), y_FAST%op%z_ExtPtfm(i), CtrlCode, Errstat2, ErrMsg2)
         CALL SetErrStat(ErrStat2, ErrMsg2, ErrStat, ErrMsg, RoutineName )
      CALL ExtPtfm_CopyOtherState (ExtPtfm%OtherSt(STATE_CURR), y_FAST%op%OtherSt_ExtPtfm(i), CtrlCode, Errstat2, ErrMsg2)
         CALL SetErrStat(ErrStat2, ErrMsg2, ErrStat, ErrMsg, RoutineName )

      CALL ExtPtfm_CopyInput (ExtPtfm%Input(1), y_FAST%op%u_ExtPtfm(i), CtrlCode, Errstat2, ErrMsg2)
         CALL SetErrStat(ErrStat2, ErrMsg2, ErrStat, ErrMsg, RoutineName )
   END IF
         
      
   ! MAP/MoorDyn/FEAM: copy states and inputs to OP array
   IF (p_FAST%CompMooring == Module_MAP) THEN
      CALL MAP_CopyContState   (MAPp%x( STATE_CURR), y_FAST%op%x_MAP(i), CtrlCode, Errstat2, ErrMsg2)
         CALL SetErrStat(ErrStat2, ErrMsg2, ErrStat, ErrMsg, RoutineName )
      CALL MAP_CopyDiscState   (MAPp%xd(STATE_CURR), y_FAST%op%xd_MAP(i), CtrlCode, Errstat2, ErrMsg2)
         CALL SetErrStat(ErrStat2, ErrMsg2, ErrStat, ErrMsg, RoutineName )
      CALL MAP_CopyConstrState (MAPp%z( STATE_CURR), y_FAST%op%z_MAP(i), CtrlCode, Errstat2, ErrMsg2)
         CALL SetErrStat(ErrStat2, ErrMsg2, ErrStat, ErrMsg, RoutineName )
      !CALL MAP_CopyOtherState (MAPp%OtherSt(STATE_CURR), y_FAST%op%OtherSt_MAP(i), CtrlCode, Errstat2, ErrMsg2)
      !   CALL SetErrStat(ErrStat2, ErrMsg2, ErrStat, ErrMsg, RoutineName )

      CALL MAP_CopyInput (MAPp%Input(1), y_FAST%op%u_MAP(i), CtrlCode, Errstat2, ErrMsg2)
         CALL SetErrStat(ErrStat2, ErrMsg2, ErrStat, ErrMsg, RoutineName )
   ELSEIF (p_FAST%CompMooring == Module_MD) THEN
      CALL MD_CopyContState   (MD%x( STATE_CURR), y_FAST%op%x_MD(i), CtrlCode, Errstat2, ErrMsg2)
         CALL SetErrStat(ErrStat2, ErrMsg2, ErrStat, ErrMsg, RoutineName )
      CALL MD_CopyDiscState   (MD%xd(STATE_CURR), y_FAST%op%xd_MD(i), CtrlCode, Errstat2, ErrMsg2)
         CALL SetErrStat(ErrStat2, ErrMsg2, ErrStat, ErrMsg, RoutineName )
      CALL MD_CopyConstrState (MD%z( STATE_CURR), y_FAST%op%z_MD(i), CtrlCode, Errstat2, ErrMsg2)
         CALL SetErrStat(ErrStat2, ErrMsg2, ErrStat, ErrMsg, RoutineName )
      CALL MD_CopyOtherState (MD%OtherSt(STATE_CURR), y_FAST%op%OtherSt_MD(i), CtrlCode, Errstat2, ErrMsg2)
         CALL SetErrStat(ErrStat2, ErrMsg2, ErrStat, ErrMsg, RoutineName )
               
      CALL MD_CopyInput (MD%Input(1), y_FAST%op%u_MD(i), CtrlCode, Errstat2, ErrMsg2)
         CALL SetErrStat(ErrStat2, ErrMsg2, ErrStat, ErrMsg, RoutineName )
   ELSEIF (p_FAST%CompMooring == Module_FEAM) THEN
      CALL FEAM_CopyContState   (FEAM%x( STATE_CURR), y_FAST%op%x_FEAM(i), CtrlCode, Errstat2, ErrMsg2)
         CALL SetErrStat(ErrStat2, ErrMsg2, ErrStat, ErrMsg, RoutineName )
      CALL FEAM_CopyDiscState   (FEAM%xd(STATE_CURR), y_FAST%op%xd_FEAM(i), CtrlCode, Errstat2, ErrMsg2)
         CALL SetErrStat(ErrStat2, ErrMsg2, ErrStat, ErrMsg, RoutineName )
      CALL FEAM_CopyConstrState (FEAM%z( STATE_CURR), y_FAST%op%z_FEAM(i), CtrlCode, Errstat2, ErrMsg2)
         CALL SetErrStat(ErrStat2, ErrMsg2, ErrStat, ErrMsg, RoutineName )
      CALL FEAM_CopyOtherState (FEAM%OtherSt( STATE_CURR), y_FAST%op%OtherSt_FEAM(i), CtrlCode, Errstat2, ErrMsg2)
         CALL SetErrStat(ErrStat2, ErrMsg2, ErrStat, ErrMsg, RoutineName )
               
      CALL FEAM_CopyInput (FEAM%Input(1), y_FAST%op%u_FEAM(i), CtrlCode, Errstat2, ErrMsg2)
         CALL SetErrStat(ErrStat2, ErrMsg2, ErrStat, ErrMsg, RoutineName )
   !ELSEIF (p_FAST%CompMooring == Module_Orca) THEN
   END IF
             
         ! IceFloe/IceDyn: copy states and inputs to OP array
   IF ( p_FAST%CompIce == Module_IceF ) THEN
      CALL IceFloe_CopyContState   (IceF%x( STATE_CURR), y_FAST%op%x_IceF(i), CtrlCode, Errstat2, ErrMsg2)
         CALL SetErrStat(ErrStat2, ErrMsg2, ErrStat, ErrMsg, RoutineName )
      CALL IceFloe_CopyDiscState   (IceF%xd(STATE_CURR), y_FAST%op%xd_IceF(i), CtrlCode, Errstat2, ErrMsg2)
         CALL SetErrStat(ErrStat2, ErrMsg2, ErrStat, ErrMsg, RoutineName )
      CALL IceFloe_CopyConstrState (IceF%z( STATE_CURR), y_FAST%op%z_IceF(i), CtrlCode, Errstat2, ErrMsg2)
         CALL SetErrStat(ErrStat2, ErrMsg2, ErrStat, ErrMsg, RoutineName )
      CALL IceFloe_CopyOtherState (IceF%OtherSt(STATE_CURR), y_FAST%op%OtherSt_IceF(i), CtrlCode, Errstat2, ErrMsg2)
         CALL SetErrStat(ErrStat2, ErrMsg2, ErrStat, ErrMsg, RoutineName )
               
      CALL IceFloe_CopyInput (IceF%Input(1), y_FAST%op%u_IceF(i), CtrlCode, Errstat2, ErrMsg2)
         CALL SetErrStat(ErrStat2, ErrMsg2, ErrStat, ErrMsg, RoutineName )
   ELSEIF ( p_FAST%CompIce == Module_IceD ) THEN
      DO k=1,p_FAST%numIceLegs
         CALL IceD_CopyContState   (IceD%x( k,STATE_CURR), y_FAST%op%x_IceD(k, i), CtrlCode, Errstat2, ErrMsg2)
            CALL SetErrStat(ErrStat2, ErrMsg2, ErrStat, ErrMsg, RoutineName )
         CALL IceD_CopyDiscState   (IceD%xd(k,STATE_CURR), y_FAST%op%xd_IceD(k, i), CtrlCode, Errstat2, ErrMsg2)
            CALL SetErrStat(ErrStat2, ErrMsg2, ErrStat, ErrMsg, RoutineName )
         CALL IceD_CopyConstrState (IceD%z( k,STATE_CURR), y_FAST%op%z_IceD(k, i), CtrlCode, Errstat2, ErrMsg2)
            CALL SetErrStat(ErrStat2, ErrMsg2, ErrStat, ErrMsg, RoutineName )
         CALL IceD_CopyOtherState (IceD%OtherSt( k,STATE_CURR), y_FAST%op%OtherSt_IceD(k, i), CtrlCode, Errstat2, ErrMsg2)
            CALL SetErrStat(ErrStat2, ErrMsg2, ErrStat, ErrMsg, RoutineName )
                  
         CALL IceD_CopyInput (IceD%Input(1,k), y_FAST%op%u_IceD(k, i), CtrlCode, Errstat2, ErrMsg2)
            CALL SetErrStat(ErrStat2, ErrMsg2, ErrStat, ErrMsg, RoutineName )
      END DO
   END IF   
   
   
END SUBROUTINE SaveOP
!----------------------------------------------------------------------------------------------------------------------------------
!> This subroutine takes arrays representing the eigenvector of the states and uses it to modify the operating points for 
!! continuous states. It is highly tied to the module organizaton.
SUBROUTINE PerturbOP(t, iLinTime, iMode, p_FAST, y_FAST, ED, BD, SrvD, AD, IfW, OpFM, HD, SD, ExtPtfm, MAPp, FEAM, MD, Orca, &
                         IceF, IceD, ErrStat, ErrMsg )

   REAL(DbKi),               INTENT(IN   ) :: t
   INTEGER(IntKi),           INTENT(IN   ) :: iLinTime            !< index into LinTimes dimension of arrays (azimuth)
   INTEGER(IntKi),           INTENT(IN   ) :: iMode               !< index into Mode dimension of arrays

   TYPE(FAST_ParameterType), INTENT(IN   ) :: p_FAST              !< Parameters for the glue code
   TYPE(FAST_OutputFileType),INTENT(INOUT) :: y_FAST              !< Output variables for the glue code
     
   TYPE(ElastoDyn_Data),     INTENT(INOUT) :: ED                  !< ElastoDyn data
   TYPE(BeamDyn_Data),       INTENT(INOUT) :: BD                  !< BeamDyn data
   TYPE(ServoDyn_Data),      INTENT(INOUT) :: SrvD                !< ServoDyn data
   TYPE(AeroDyn_Data),       INTENT(INOUT) :: AD                  !< AeroDyn data
   TYPE(InflowWind_Data),    INTENT(INOUT) :: IfW                 !< InflowWind data
   TYPE(OpenFOAM_Data),      INTENT(INOUT) :: OpFM                !< OpenFOAM data
   TYPE(HydroDyn_Data),      INTENT(INOUT) :: HD                  !< HydroDyn data
   TYPE(SubDyn_Data),        INTENT(INOUT) :: SD                  !< SubDyn data
   TYPE(ExtPtfm_Data),       INTENT(INOUT) :: ExtPtfm             !< ExtPtfm_MCKF data
   TYPE(MAP_Data),           INTENT(INOUT) :: MAPp                !< MAP data
   TYPE(FEAMooring_Data),    INTENT(INOUT) :: FEAM                !< FEAMooring data
   TYPE(MoorDyn_Data),       INTENT(INOUT) :: MD                  !< Data for the MoorDyn module
   TYPE(OrcaFlex_Data),      INTENT(INOUT) :: Orca                !< OrcaFlex interface data
   TYPE(IceFloe_Data),       INTENT(INOUT) :: IceF                !< IceFloe data
   TYPE(IceDyn_Data),        INTENT(INOUT) :: IceD                !< All the IceDyn data used in time-step loop

     
   INTEGER(IntKi),           INTENT(  OUT) :: ErrStat             !< Error status of the operation
   CHARACTER(*),             INTENT(  OUT) :: ErrMsg              !< Error message if ErrStat /= ErrID_None

   ! local variables
   INTEGER(IntKi)                          :: k                   ! generic loop counters
   INTEGER(IntKi)                          :: i, iStart           ! generic loop counters
   INTEGER(IntKi)                          :: iBody               ! WAMIT body loop counter
   INTEGER(IntKi)                          :: j                   ! generic loop counters
   INTEGER(IntKi)                          :: indx                ! generic loop counters
   INTEGER(IntKi)                          :: indx_last           ! generic loop counters
   INTEGER(IntKi)                          :: i_x                 ! index into packed array
   INTEGER(IntKi)                          :: nStates             ! number of second-order states
   INTEGER(IntKi)                          :: ThisModule          ! identifier of current module
   
   CHARACTER(*), PARAMETER                 :: RoutineName = 'PerturbOP'


   ErrStat = ErrID_None
   ErrMsg  = ""


   i_x = 1

   do i = 1,p_FAST%Lin_NumMods
      ThisModule = p_FAST%Lin_ModOrder( i )

      do k=1,size(y_FAST%Lin%Modules(ThisModule)%Instance)

         if (allocated(y_FAST%Lin%Modules(ThisModule)%Instance(k)%op_x_eig_mag)) then
            do j=1,size(y_FAST%Lin%Modules(ThisModule)%Instance(k)%op_x)  ! use this for the loop because ED may have a larger op_x_eig_mag array than op_x
         
            ! this is a hack because not all modules pack the continuous states in the same way:
               if (ThisModule == Module_ED) then
                  if (j<= ED%p%DOFs%NActvDOF) then
                     indx = ED%p%DOFs%PS(j)
                  else
                     indx = ED%p%DOFs%PS(j-ED%p%DOFs%NActvDOF) + ED%p%NDOF
                  end if
               else
                  indx = j
               end if
               y_FAST%Lin%Modules(ThisModule)%Instance(k)%op_x_eig_mag(  indx) = p_FAST%VTK_modes%x_eig_magnitude(i_x, iLinTime, iMode)  ! this is going to hold the magnitude of the eigenvector
               y_FAST%Lin%Modules(ThisModule)%Instance(k)%op_x_eig_phase(indx) = p_FAST%VTK_modes%x_eig_phase(    i_x, iLinTime, iMode) ! this is going to hold the phase of the eigenvector
               i_x = i_x + 1;
            end do
         end if
         
      end do
   end do
   
   
   
         ! ElastoDyn:
      ThisModule = Module_ED
      if (allocated(y_FAST%Lin%Modules(ThisModule)%Instance(1)%op_x_eig_mag)) then
         nStates = size(y_FAST%Lin%Modules(ThisModule)%Instance(1)%op_x_eig_mag)/2
         
         call GetStateAry(p_FAST, iMode, t, ED%x( STATE_CURR)%QT,  y_FAST%Lin%Modules(ThisModule)%Instance(1)%op_x_eig_mag(         :nStates), y_FAST%Lin%Modules(ThisModule)%Instance(1)%op_x_eig_phase(         :nStates))
         call GetStateAry(p_FAST, iMode, t, ED%x( STATE_CURR)%QDT, y_FAST%Lin%Modules(ThisModule)%Instance(1)%op_x_eig_mag(1+nStates:       ), y_FAST%Lin%Modules(ThisModule)%Instance(1)%op_x_eig_phase(1+nStates:       ))
      end if

         ! BeamDyn:
      IF ( p_FAST%CompElast == Module_BD ) THEN
         ThisModule = Module_BD
         DO k=1,p_FAST%nBeams
            if (allocated(y_FAST%Lin%Modules(ThisModule)%Instance(k)%op_x_eig_mag)) then
               nStates = size(y_FAST%Lin%Modules(ThisModule)%Instance(k)%op_x_eig_mag)/2

               indx = 1
               do i=2,BD%p(k)%node_total
                  indx_last = indx + BD%p(k)%dof_node - 1
                  call GetStateAry(p_FAST, iMode, t, BD%x(k, STATE_CURR)%q(   :,i), y_FAST%Lin%Modules(ThisModule)%Instance(k)%op_x_eig_mag(        indx:indx_last        ), y_FAST%Lin%Modules(ThisModule)%Instance(k)%op_x_eig_phase(        indx:indx_last        ))
                  call GetStateAry(p_FAST, iMode, t, BD%x(k, STATE_CURR)%dqdt(:,i), y_FAST%Lin%Modules(ThisModule)%Instance(k)%op_x_eig_mag(nStates+indx:indx_last+nStates), y_FAST%Lin%Modules(ThisModule)%Instance(k)%op_x_eig_phase(nStates+indx:indx_last+nStates))
                  indx = indx_last+1
               end do
               
            end if

         END DO
      END IF
   
      
   !!!   ! AeroDyn: copy final predictions to actual states; copy current outputs to next 
   !!!!IF ( p_FAST%CompAero == Module_AD14 ) THEN
   !!!!ELSE
   IF ( p_FAST%CompAero == Module_AD ) THEN
      ThisModule = Module_AD
      if (allocated(y_FAST%Lin%Modules(ThisModule)%Instance(1)%op_x_eig_mag)) then
      
         indx = 1
            ! set linearization operating points:
         if (AD%p%BEMT%DBEMT%lin_nx>0) then
            do j=1,size(AD%x(STATE_CURR)%BEMT%DBEMT%element,2)
               do i=1,size(AD%x(STATE_CURR)%BEMT%DBEMT%element,1)
                  indx_last = indx + size(AD%x(STATE_CURR)%BEMT%DBEMT%element(i,j)%vind) - 1
                  call GetStateAry(p_FAST, iMode, t, AD%x(STATE_CURR)%BEMT%DBEMT%element(i,j)%vind, y_FAST%Lin%Modules(ThisModule)%Instance(1)%op_x_eig_mag(  indx : indx_last), &
                                                                                                    y_FAST%Lin%Modules(ThisModule)%Instance(1)%op_x_eig_phase(indx : indx_last) )
                  indx = indx_last + 1
               end do
            end do
   
            do j=1,size(AD%x(STATE_CURR)%BEMT%DBEMT%element,2)
               do i=1,size(AD%x(STATE_CURR)%BEMT%DBEMT%element,1)
                  indx_last = indx + size(AD%x(STATE_CURR)%BEMT%DBEMT%element(i,j)%vind_dot) - 1
                  call GetStateAry(p_FAST, iMode, t, AD%x(STATE_CURR)%BEMT%DBEMT%element(i,j)%vind_dot, y_FAST%Lin%Modules(ThisModule)%Instance(1)%op_x_eig_mag(  indx : indx_last), &
                                                                                                        y_FAST%Lin%Modules(ThisModule)%Instance(1)%op_x_eig_phase(indx : indx_last) )
                  indx = indx_last + 1
               end do
            end do
      
         end if
   
         if (AD%p%BEMT%UA%lin_nx>0) then
            do j=1,size(AD%x(STATE_CURR)%BEMT%UA%element,2)
               do i=1,size(AD%x(STATE_CURR)%BEMT%UA%element,1)
                  indx_last = indx + size(AD%x(STATE_CURR)%BEMT%UA%element(i,j)%x) - 1
                  call GetStateAry(p_FAST, iMode, t, AD%x(STATE_CURR)%BEMT%UA%element(i,j)%x,  y_FAST%Lin%Modules(ThisModule)%Instance(1)%op_x_eig_mag(  indx : indx_last), &
                                                                                               y_FAST%Lin%Modules(ThisModule)%Instance(1)%op_x_eig_phase(indx : indx_last) )
                  indx = indx_last + 1
               end do
            end do
         end if
      
      end if
   END IF
   !!!      
   !!!! InflowWind: copy op to actual states and inputs
   !!!IF ( p_FAST%CompInflow == Module_IfW ) THEN
   !!!END IF
   !!!         
   !!!   
   !!!! ServoDyn: copy op to actual states and inputs
   !!!IF ( p_FAST%CompServo == Module_SrvD ) THEN
   !!!END IF
      
   ! HydroDyn: copy op to actual states and inputs
   IF ( p_FAST%CompHydro == Module_HD ) THEN
      ThisModule = Module_HD
      if (allocated(y_FAST%Lin%Modules(ThisModule)%Instance(1)%op_x_eig_mag)) then
         ! WAMIT parameter and continuous states are now an arrays of length NBody
         ! All Excitation states are stored first and then Radiation states.
         ! We will try to loop over each of the NBody(s) and add each body's states to the overall state array
         iStart = 1
         do iBody = 1, HD%p%NBody
            nStates = HD%p%WAMIT(iBody)%SS_Exctn%numStates
            if (nStates > 0) then
               call GetStateAry(p_FAST, iMode, t, HD%x( STATE_CURR)%WAMIT(iBody)%SS_Exctn%x, y_FAST%Lin%Modules(ThisModule)%Instance(1)%op_x_eig_mag(iStart:iStart+nStates-1), y_FAST%Lin%Modules(ThisModule)%Instance(1)%op_x_eig_phase(iStart:iStart+nStates-1))
               iStart = iStart + nStates
            end if
         end do
         do iBody = 1, HD%p%NBody
            nStates = HD%p%WAMIT(iBody)%SS_Rdtn%numStates
            if (nStates > 0) then
               call GetStateAry(p_FAST, iMode, t, HD%x( STATE_CURR)%WAMIT(iBody)%SS_Rdtn%x,  y_FAST%Lin%Modules(ThisModule)%Instance(1)%op_x_eig_mag(iStart:iStart+nStates-1), y_FAST%Lin%Modules(ThisModule)%Instance(1)%op_x_eig_phase(iStart:iStart+nStates-1))
               iStart = iStart + nStates
            end if
         end do
      end if
   END IF
                 
   
   ! SubDyn: copy final predictions to actual states
   IF ( p_FAST%CompSub == Module_SD ) THEN
      ThisModule = Module_SD
      if (allocated(y_FAST%Lin%Modules(ThisModule)%Instance(1)%op_x_eig_mag)) then
         nStates = size(y_FAST%Lin%Modules(ThisModule)%Instance(1)%op_x_eig_mag)/2
         call GetStateAry(p_FAST, iMode, t, SD%x( STATE_CURR)%qm,    y_FAST%Lin%Modules(ThisModule)%Instance(1)%op_x_eig_mag(         :nStates), y_FAST%Lin%Modules(ThisModule)%Instance(1)%op_x_eig_phase(         :nStates))
         call GetStateAry(p_FAST, iMode, t, SD%x( STATE_CURR)%qmdot, y_FAST%Lin%Modules(ThisModule)%Instance(1)%op_x_eig_mag(1+nStates:       ), y_FAST%Lin%Modules(ThisModule)%Instance(1)%op_x_eig_phase(1+nStates:       ))
      end if
   ELSE IF ( p_FAST%CompSub == Module_ExtPtfm ) THEN
   END IF   

END SUBROUTINE PerturbOP
!----------------------------------------------------------------------------------------------------------------------------------
SUBROUTINE SetOperatingPoint(i, p_FAST, y_FAST, m_FAST, ED, BD, SrvD, AD, IfW, OpFM, HD, SD, ExtPtfm, &
                         MAPp, FEAM, MD, Orca, IceF, IceD, ErrStat, ErrMsg )

   INTEGER(IntKi),           INTENT(IN   ) :: i                   !< Index into LinTimes (to determine which operating point to copy)
   TYPE(FAST_ParameterType), INTENT(IN   ) :: p_FAST              !< Parameters for the glue code
   TYPE(FAST_OutputFileType),INTENT(INOUT) :: y_FAST              !< Output variables for the glue code
   TYPE(FAST_MiscVarType),   INTENT(INOUT) :: m_FAST              !< Miscellaneous variables
     
   TYPE(ElastoDyn_Data),     INTENT(INOUT) :: ED                  !< ElastoDyn data
   TYPE(BeamDyn_Data),       INTENT(INOUT) :: BD                  !< BeamDyn data
   TYPE(ServoDyn_Data),      INTENT(INOUT) :: SrvD                !< ServoDyn data
   TYPE(AeroDyn_Data),       INTENT(INOUT) :: AD                  !< AeroDyn data
   TYPE(InflowWind_Data),    INTENT(INOUT) :: IfW                 !< InflowWind data
   TYPE(OpenFOAM_Data),      INTENT(INOUT) :: OpFM                !< OpenFOAM data
   TYPE(HydroDyn_Data),      INTENT(INOUT) :: HD                  !< HydroDyn data
   TYPE(SubDyn_Data),        INTENT(INOUT) :: SD                  !< SubDyn data
   TYPE(ExtPtfm_Data),       INTENT(INOUT) :: ExtPtfm             !< ExtPtfm_MCKF data
   TYPE(MAP_Data),           INTENT(INOUT) :: MAPp                !< MAP data
   TYPE(FEAMooring_Data),    INTENT(INOUT) :: FEAM                !< FEAMooring data
   TYPE(MoorDyn_Data),       INTENT(INOUT) :: MD                  !< Data for the MoorDyn module
   TYPE(OrcaFlex_Data),      INTENT(INOUT) :: Orca                !< OrcaFlex interface data
   TYPE(IceFloe_Data),       INTENT(INOUT) :: IceF                !< IceFloe data
   TYPE(IceDyn_Data),        INTENT(INOUT) :: IceD                !< All the IceDyn data used in time-step loop

   INTEGER(IntKi),           INTENT(  OUT) :: ErrStat             !< Error status of the operation
   CHARACTER(*),             INTENT(  OUT) :: ErrMsg              !< Error message if ErrStat /= ErrID_None
   
   ! local variables
   INTEGER(IntKi)                          :: k                   ! generic loop counters
   
   
   INTEGER(IntKi)                          :: ErrStat2
   CHARACTER(ErrMsgLen)                    :: ErrMsg2
   CHARACTER(*), PARAMETER                 :: RoutineName = 'SetOperatingPoint'


   ErrStat = ErrID_None
   ErrMsg  = ""
   
   
   !----------------------------------------------------------------------------------------
   !! copy the operating point of the states and inputs at LinTimes(i)
   !----------------------------------------------------------------------------------------
         ! ElastoDyn: copy op to actual states and inputs
      CALL ED_CopyContState   (y_FAST%op%x_ED( i), ED%x( STATE_CURR), MESH_UPDATECOPY, Errstat2, ErrMsg2)
         CALL SetErrStat(ErrStat2, ErrMsg2, ErrStat, ErrMsg, RoutineName )
      CALL ED_CopyDiscState   (y_FAST%op%xd_ED( i), ED%xd(STATE_CURR), MESH_UPDATECOPY, Errstat2, ErrMsg2)
         CALL SetErrStat(ErrStat2, ErrMsg2, ErrStat, ErrMsg, RoutineName )
      CALL ED_CopyConstrState (y_FAST%op%z_ED( i), ED%z( STATE_CURR), MESH_UPDATECOPY, Errstat2, ErrMsg2)
         CALL SetErrStat(ErrStat2, ErrMsg2, ErrStat, ErrMsg, RoutineName )
      CALL ED_CopyOtherState (y_FAST%op%OtherSt_ED( i), ED%OtherSt( STATE_CURR), MESH_UPDATECOPY, Errstat2, ErrMsg2)
         CALL SetErrStat(ErrStat2, ErrMsg2, ErrStat, ErrMsg, RoutineName )
      
      CALL ED_CopyInput (y_FAST%op%u_ED( i), ED%Input(1), MESH_UPDATECOPY, Errstat2, ErrMsg2)
         CALL SetErrStat(ErrStat2, ErrMsg2, ErrStat, ErrMsg, RoutineName )
      
         ! BeamDyn: copy op to actual states and inputs
      IF ( p_FAST%CompElast == Module_BD ) THEN
         DO k=1,p_FAST%nBeams
            CALL BD_CopyContState   (y_FAST%op%x_BD(k, i), BD%x( k,STATE_CURR), MESH_UPDATECOPY, Errstat2, ErrMsg2)
               CALL SetErrStat(ErrStat2, ErrMsg2, ErrStat, ErrMsg, RoutineName )
            CALL BD_CopyDiscState   (y_FAST%op%xd_BD(k, i), BD%xd(k,STATE_CURR), MESH_UPDATECOPY, Errstat2, ErrMsg2)
               CALL SetErrStat(ErrStat2, ErrMsg2, ErrStat, ErrMsg, RoutineName )
            CALL BD_CopyConstrState (y_FAST%op%z_BD(k, i), BD%z( k,STATE_CURR), MESH_UPDATECOPY, Errstat2, ErrMsg2)
               CALL SetErrStat(ErrStat2, ErrMsg2, ErrStat, ErrMsg, RoutineName )
            CALL BD_CopyOtherState (y_FAST%op%OtherSt_BD(k, i), BD%OtherSt( k,STATE_CURR), MESH_UPDATECOPY, Errstat2, ErrMsg2)
               CALL SetErrStat(ErrStat2, ErrMsg2, ErrStat, ErrMsg, RoutineName )
                     
            CALL BD_CopyInput (y_FAST%op%u_BD(k, i), BD%Input(1,k), MESH_UPDATECOPY, Errstat2, ErrMsg2)
               CALL SetErrStat(ErrStat2, ErrMsg2, ErrStat, ErrMsg, RoutineName )
                     
         END DO
      END IF
      
      ! AeroDyn: copy final predictions to actual states; copy current outputs to next 
   !IF ( p_FAST%CompAero == Module_AD14 ) THEN
   !ELSE
   IF ( p_FAST%CompAero == Module_AD ) THEN
      CALL AD_CopyContState   (y_FAST%op%x_AD( i), AD%x( STATE_CURR), MESH_UPDATECOPY, Errstat2, ErrMsg2)
         CALL SetErrStat(ErrStat2, ErrMsg2, ErrStat, ErrMsg, RoutineName )
      CALL AD_CopyDiscState   (y_FAST%op%xd_AD( i), AD%xd(STATE_CURR), MESH_UPDATECOPY, Errstat2, ErrMsg2)
         CALL SetErrStat(ErrStat2, ErrMsg2, ErrStat, ErrMsg, RoutineName )
      CALL AD_CopyConstrState (y_FAST%op%z_AD( i), AD%z( STATE_CURR), MESH_UPDATECOPY, Errstat2, ErrMsg2)
         CALL SetErrStat(ErrStat2, ErrMsg2, ErrStat, ErrMsg, RoutineName )
      CALL AD_CopyOtherState (y_FAST%op%OtherSt_AD( i), AD%OtherSt(STATE_CURR), MESH_UPDATECOPY, Errstat2, ErrMsg2)
         CALL SetErrStat(ErrStat2, ErrMsg2, ErrStat, ErrMsg, RoutineName )

      CALL AD_CopyInput (y_FAST%op%u_AD(i), AD%Input(1), MESH_UPDATECOPY, Errstat2, ErrMsg2)
         CALL SetErrStat(ErrStat2, ErrMsg2, ErrStat, ErrMsg, RoutineName )
   END IF
         
   ! InflowWind: copy op to actual states and inputs
   IF ( p_FAST%CompInflow == Module_IfW ) THEN
      CALL InflowWind_CopyContState   (y_FAST%op%x_IfW( i), IfW%x( STATE_CURR), MESH_UPDATECOPY, Errstat2, ErrMsg2)
         CALL SetErrStat(ErrStat2, ErrMsg2, ErrStat, ErrMsg, RoutineName )
      CALL InflowWind_CopyDiscState   (y_FAST%op%xd_IfW( i), IfW%xd(STATE_CURR), MESH_UPDATECOPY, Errstat2, ErrMsg2)
         CALL SetErrStat(ErrStat2, ErrMsg2, ErrStat, ErrMsg, RoutineName )
      CALL InflowWind_CopyConstrState (y_FAST%op%z_IfW( i), IfW%z( STATE_CURR), MESH_UPDATECOPY, Errstat2, ErrMsg2)
         CALL SetErrStat(ErrStat2, ErrMsg2, ErrStat, ErrMsg, RoutineName )
      CALL InflowWind_CopyOtherState (y_FAST%op%OtherSt_IfW( i), IfW%OtherSt( STATE_CURR), MESH_UPDATECOPY, Errstat2, ErrMsg2)
         CALL SetErrStat(ErrStat2, ErrMsg2, ErrStat, ErrMsg, RoutineName )
               
      CALL InflowWind_CopyInput (y_FAST%op%u_IfW(i), IfW%Input(1), MESH_UPDATECOPY, Errstat2, ErrMsg2)
         CALL SetErrStat(ErrStat2, ErrMsg2, ErrStat, ErrMsg, RoutineName )
               
   END IF
            
      
   ! ServoDyn: copy op to actual states and inputs
   IF ( p_FAST%CompServo == Module_SrvD ) THEN
      CALL SrvD_CopyContState   (y_FAST%op%x_SrvD( i), SrvD%x( STATE_CURR), MESH_UPDATECOPY, Errstat2, ErrMsg2)
         CALL SetErrStat(ErrStat2, ErrMsg2, ErrStat, ErrMsg, RoutineName )
      CALL SrvD_CopyDiscState   (y_FAST%op%xd_SrvD( i), SrvD%xd(STATE_CURR), MESH_UPDATECOPY, Errstat2, ErrMsg2)
         CALL SetErrStat(ErrStat2, ErrMsg2, ErrStat, ErrMsg, RoutineName )
      CALL SrvD_CopyConstrState (y_FAST%op%z_SrvD( i), SrvD%z( STATE_CURR), MESH_UPDATECOPY, Errstat2, ErrMsg2)
         CALL SetErrStat(ErrStat2, ErrMsg2, ErrStat, ErrMsg, RoutineName )
      CALL SrvD_CopyOtherState (y_FAST%op%OtherSt_SrvD( i), SrvD%OtherSt( STATE_CURR), MESH_UPDATECOPY, Errstat2, ErrMsg2)
         CALL SetErrStat(ErrStat2, ErrMsg2, ErrStat, ErrMsg, RoutineName )
               
      CALL SrvD_CopyInput (y_FAST%op%u_SrvD(i), SrvD%Input(1), MESH_UPDATECOPY, Errstat2, ErrMsg2)
         CALL SetErrStat(ErrStat2, ErrMsg2, ErrStat, ErrMsg, RoutineName )
   END IF
      
      
   ! HydroDyn: copy op to actual states and inputs
   IF ( p_FAST%CompHydro == Module_HD ) THEN         
      CALL HydroDyn_CopyContState   (y_FAST%op%x_HD( i), HD%x( STATE_CURR), MESH_UPDATECOPY, Errstat2, ErrMsg2)
         CALL SetErrStat(ErrStat2, ErrMsg2, ErrStat, ErrMsg, RoutineName )
      CALL HydroDyn_CopyDiscState   (y_FAST%op%xd_HD( i), HD%xd(STATE_CURR), MESH_UPDATECOPY, Errstat2, ErrMsg2)
         CALL SetErrStat(ErrStat2, ErrMsg2, ErrStat, ErrMsg, RoutineName )
      CALL HydroDyn_CopyConstrState (y_FAST%op%z_HD( i), HD%z( STATE_CURR), MESH_UPDATECOPY, Errstat2, ErrMsg2)
         CALL SetErrStat(ErrStat2, ErrMsg2, ErrStat, ErrMsg, RoutineName )
      CALL HydroDyn_CopyOtherState (y_FAST%op%OtherSt_HD( i), HD%OtherSt(STATE_CURR), MESH_UPDATECOPY, Errstat2, ErrMsg2)
         CALL SetErrStat(ErrStat2, ErrMsg2, ErrStat, ErrMsg, RoutineName )
               
      CALL HydroDyn_CopyInput (y_FAST%op%u_HD(i), HD%Input(1), MESH_UPDATECOPY, Errstat2, ErrMsg2)
         CALL SetErrStat(ErrStat2, ErrMsg2, ErrStat, ErrMsg, RoutineName )
   END IF
            
            
   ! SubDyn: copy final predictions to actual states
   IF ( p_FAST%CompSub == Module_SD ) THEN
      CALL SD_CopyContState   (y_FAST%op%x_SD(i), SD%x( STATE_CURR), MESH_UPDATECOPY, Errstat2, ErrMsg2)
         CALL SetErrStat(ErrStat2, ErrMsg2, ErrStat, ErrMsg, RoutineName )
      CALL SD_CopyDiscState   (y_FAST%op%xd_SD(i), SD%xd(STATE_CURR), MESH_UPDATECOPY, Errstat2, ErrMsg2)
         CALL SetErrStat(ErrStat2, ErrMsg2, ErrStat, ErrMsg, RoutineName )
      CALL SD_CopyConstrState( y_FAST%op%z_SD(i), SD%z( STATE_CURR), MESH_UPDATECOPY, Errstat2, ErrMsg2)
         CALL SetErrStat(ErrStat2, ErrMsg2, ErrStat, ErrMsg, RoutineName )
      CALL SD_CopyOtherState (y_FAST%op%OtherSt_SD(i), SD%OtherSt(STATE_CURR), MESH_UPDATECOPY, Errstat2, ErrMsg2)
         CALL SetErrStat(ErrStat2, ErrMsg2, ErrStat, ErrMsg, RoutineName )

      CALL SD_CopyInput (y_FAST%op%u_SD(i), SD%Input(1), MESH_UPDATECOPY, Errstat2, ErrMsg2)
         CALL SetErrStat(ErrStat2, ErrMsg2, ErrStat, ErrMsg, RoutineName )

   ELSE IF ( p_FAST%CompSub == Module_ExtPtfm ) THEN
      CALL ExtPtfm_CopyContState   (y_FAST%op%x_ExtPtfm(i), ExtPtfm%x( STATE_CURR), MESH_UPDATECOPY, Errstat2, ErrMsg2)
         CALL SetErrStat(ErrStat2, ErrMsg2, ErrStat, ErrMsg, RoutineName )
      CALL ExtPtfm_CopyDiscState   (y_FAST%op%xd_ExtPtfm(i), ExtPtfm%xd(STATE_CURR), MESH_UPDATECOPY, Errstat2, ErrMsg2)
         CALL SetErrStat(ErrStat2, ErrMsg2, ErrStat, ErrMsg, RoutineName )
      CALL ExtPtfm_CopyConstrState (y_FAST%op%z_ExtPtfm(i), ExtPtfm%z( STATE_CURR), MESH_UPDATECOPY, Errstat2, ErrMsg2)
         CALL SetErrStat(ErrStat2, ErrMsg2, ErrStat, ErrMsg, RoutineName )
      CALL ExtPtfm_CopyOtherState (y_FAST%op%OtherSt_ExtPtfm(i), ExtPtfm%OtherSt(STATE_CURR), MESH_UPDATECOPY, Errstat2, ErrMsg2)
         CALL SetErrStat(ErrStat2, ErrMsg2, ErrStat, ErrMsg, RoutineName )

      CALL ExtPtfm_CopyInput (y_FAST%op%u_ExtPtfm(i), ExtPtfm%Input(1), MESH_UPDATECOPY, Errstat2, ErrMsg2)
         CALL SetErrStat(ErrStat2, ErrMsg2, ErrStat, ErrMsg, RoutineName )
   END IF
         
      
   ! MAP/MoorDyn/FEAM: copy op to actual states and inputs
   IF (p_FAST%CompMooring == Module_MAP) THEN
      CALL MAP_CopyContState   (y_FAST%op%x_MAP(i), MAPp%x( STATE_CURR), MESH_UPDATECOPY, Errstat2, ErrMsg2)
         CALL SetErrStat(ErrStat2, ErrMsg2, ErrStat, ErrMsg, RoutineName )
      CALL MAP_CopyDiscState   (y_FAST%op%xd_MAP(i), MAPp%xd(STATE_CURR), MESH_UPDATECOPY, Errstat2, ErrMsg2)
         CALL SetErrStat(ErrStat2, ErrMsg2, ErrStat, ErrMsg, RoutineName )
      CALL MAP_CopyConstrState (y_FAST%op%z_MAP(i), MAPp%z( STATE_CURR), MESH_UPDATECOPY, Errstat2, ErrMsg2)
         CALL SetErrStat(ErrStat2, ErrMsg2, ErrStat, ErrMsg, RoutineName )
      !CALL MAP_CopyOtherState (y_FAST%op%OtherSt_MAP(i), MAPp%OtherSt(STATE_CURR), MESH_UPDATECOPY, Errstat2, ErrMsg2)
      !   CALL SetErrStat(ErrStat2, ErrMsg2, ErrStat, ErrMsg, RoutineName )

      CALL MAP_CopyInput (y_FAST%op%u_MAP(i), MAPp%Input(1), MESH_UPDATECOPY, Errstat2, ErrMsg2)
         CALL SetErrStat(ErrStat2, ErrMsg2, ErrStat, ErrMsg, RoutineName )
   ELSEIF (p_FAST%CompMooring == Module_MD) THEN
      CALL MD_CopyContState   (y_FAST%op%x_MD(i), MD%x( STATE_CURR), MESH_UPDATECOPY, Errstat2, ErrMsg2)
         CALL SetErrStat(ErrStat2, ErrMsg2, ErrStat, ErrMsg, RoutineName )
      CALL MD_CopyDiscState   (y_FAST%op%xd_MD(i), MD%xd(STATE_CURR), MESH_UPDATECOPY, Errstat2, ErrMsg2)
         CALL SetErrStat(ErrStat2, ErrMsg2, ErrStat, ErrMsg, RoutineName )
      CALL MD_CopyConstrState (y_FAST%op%z_MD(i), MD%z( STATE_CURR), MESH_UPDATECOPY, Errstat2, ErrMsg2)
         CALL SetErrStat(ErrStat2, ErrMsg2, ErrStat, ErrMsg, RoutineName )
      CALL MD_CopyOtherState (y_FAST%op%OtherSt_MD(i), MD%OtherSt(STATE_CURR), MESH_UPDATECOPY, Errstat2, ErrMsg2)
         CALL SetErrStat(ErrStat2, ErrMsg2, ErrStat, ErrMsg, RoutineName )
               
      CALL MD_CopyInput (y_FAST%op%u_MD(i), MD%Input(1), MESH_UPDATECOPY, Errstat2, ErrMsg2)
         CALL SetErrStat(ErrStat2, ErrMsg2, ErrStat, ErrMsg, RoutineName )
   ELSEIF (p_FAST%CompMooring == Module_FEAM) THEN
      CALL FEAM_CopyContState   (y_FAST%op%x_FEAM(i), FEAM%x( STATE_CURR), MESH_UPDATECOPY, Errstat2, ErrMsg2)
         CALL SetErrStat(ErrStat2, ErrMsg2, ErrStat, ErrMsg, RoutineName )
      CALL FEAM_CopyDiscState   (y_FAST%op%xd_FEAM(i), FEAM%xd(STATE_CURR), MESH_UPDATECOPY, Errstat2, ErrMsg2)
         CALL SetErrStat(ErrStat2, ErrMsg2, ErrStat, ErrMsg, RoutineName )
      CALL FEAM_CopyConstrState (y_FAST%op%z_FEAM(i), FEAM%z( STATE_CURR), MESH_UPDATECOPY, Errstat2, ErrMsg2)
         CALL SetErrStat(ErrStat2, ErrMsg2, ErrStat, ErrMsg, RoutineName )
      CALL FEAM_CopyOtherState (y_FAST%op%OtherSt_FEAM(i), FEAM%OtherSt( STATE_CURR), MESH_UPDATECOPY, Errstat2, ErrMsg2)
         CALL SetErrStat(ErrStat2, ErrMsg2, ErrStat, ErrMsg, RoutineName )
               
      CALL FEAM_CopyInput (y_FAST%op%u_FEAM(i), FEAM%Input(1), MESH_UPDATECOPY, Errstat2, ErrMsg2)
         CALL SetErrStat(ErrStat2, ErrMsg2, ErrStat, ErrMsg, RoutineName )
   !ELSEIF (p_FAST%CompMooring == Module_Orca) THEN
   END IF
             
         ! IceFloe/IceDyn: copy op to actual states and inputs
   IF ( p_FAST%CompIce == Module_IceF ) THEN
      CALL IceFloe_CopyContState   (y_FAST%op%x_IceF(i), IceF%x( STATE_CURR), MESH_UPDATECOPY, Errstat2, ErrMsg2)
         CALL SetErrStat(ErrStat2, ErrMsg2, ErrStat, ErrMsg, RoutineName )
      CALL IceFloe_CopyDiscState   (y_FAST%op%xd_IceF(i), IceF%xd(STATE_CURR), MESH_UPDATECOPY, Errstat2, ErrMsg2)
         CALL SetErrStat(ErrStat2, ErrMsg2, ErrStat, ErrMsg, RoutineName )
      CALL IceFloe_CopyConstrState (y_FAST%op%z_IceF(i), IceF%z( STATE_CURR), MESH_UPDATECOPY, Errstat2, ErrMsg2)
         CALL SetErrStat(ErrStat2, ErrMsg2, ErrStat, ErrMsg, RoutineName )
      CALL IceFloe_CopyOtherState (y_FAST%op%OtherSt_IceF(i), IceF%OtherSt(STATE_CURR), MESH_UPDATECOPY, Errstat2, ErrMsg2)
         CALL SetErrStat(ErrStat2, ErrMsg2, ErrStat, ErrMsg, RoutineName )
               
      CALL IceFloe_CopyInput (y_FAST%op%u_IceF(i), IceF%Input(1), MESH_UPDATECOPY, Errstat2, ErrMsg2)
         CALL SetErrStat(ErrStat2, ErrMsg2, ErrStat, ErrMsg, RoutineName )
   ELSEIF ( p_FAST%CompIce == Module_IceD ) THEN
      DO k=1,p_FAST%numIceLegs
         CALL IceD_CopyContState   (y_FAST%op%x_IceD(k, i), IceD%x( k,STATE_CURR), MESH_UPDATECOPY, Errstat2, ErrMsg2)
            CALL SetErrStat(ErrStat2, ErrMsg2, ErrStat, ErrMsg, RoutineName )
         CALL IceD_CopyDiscState   (y_FAST%op%xd_IceD(k, i), IceD%xd(k,STATE_CURR), MESH_UPDATECOPY, Errstat2, ErrMsg2)
            CALL SetErrStat(ErrStat2, ErrMsg2, ErrStat, ErrMsg, RoutineName )
         CALL IceD_CopyConstrState (y_FAST%op%z_IceD(k, i), IceD%z( k,STATE_CURR), MESH_UPDATECOPY, Errstat2, ErrMsg2)
            CALL SetErrStat(ErrStat2, ErrMsg2, ErrStat, ErrMsg, RoutineName )
         CALL IceD_CopyOtherState (y_FAST%op%OtherSt_IceD(k, i), IceD%OtherSt( k,STATE_CURR), MESH_UPDATECOPY, Errstat2, ErrMsg2)
            CALL SetErrStat(ErrStat2, ErrMsg2, ErrStat, ErrMsg, RoutineName )
                  
         CALL IceD_CopyInput (y_FAST%op%u_IceD(k, i), IceD%Input(1,k), MESH_UPDATECOPY, Errstat2, ErrMsg2)
            CALL SetErrStat(ErrStat2, ErrMsg2, ErrStat, ErrMsg, RoutineName )
      END DO
   END IF

END SUBROUTINE SetOperatingPoint
!----------------------------------------------------------------------------------------------------------------------------------
subroutine GetStateAry(p_FAST, iMode, t, x, x_eig_magnitude, x_eig_phase)
   INTEGER(IntKi),           INTENT(IN   ) :: iMode               !< index into Mode dimension of arrays
   TYPE(FAST_ParameterType), INTENT(IN   ) :: p_FAST              !< Parameters for the glue code
   REAL(DbKi)              , INTENT(IN   ) :: t                   !< time
   REAL(R8Ki),               INTENT(INOUT) :: x(:)                !< in: state at its operating point; out: added perturbation
   REAL(R8Ki),               INTENT(IN)    :: x_eig_magnitude(:)  !< magnitude of the eigenvector
   REAL(R8Ki),               INTENT(IN)    :: x_eig_phase(:)      !< phase of the eigenvector
      
   ! note that this assumes p_FAST%VTK_modes%VTKLinPhase is zero for VTKLinTim=2
   x = x + x_eig_magnitude * p_FAST%VTK_modes%VTKLinScale * cos( TwoPi_D * p_FAST%VTK_modes%DampedFreq_Hz(iMode)*t + x_eig_phase + p_FAST%VTK_modes%VTKLinPhase )
end subroutine GetStateAry



!----------------------------------------------------------------------------------------------------------------------------------
!----------------------------------------------------------------------------------------------------------------------------------
!> This routine performs the algorithm for computing a periodic steady-state solution.
SUBROUTINE FAST_CalcSteady( n_t_global, t_global, p_FAST, y_FAST, m_FAST, ED, BD, SrvD, AD, IfW, OpFM, HD, SD, ExtPtfm, MAPp, FEAM, MD, Orca, &
                   IceF, IceD, ErrStat, ErrMsg )

   INTEGER(IntKi),           INTENT(IN   ) :: n_t_global          !< integer time step
   REAL(DbKi),               INTENT(IN   ) :: t_global            ! current simulation time
   TYPE(FAST_ParameterType), INTENT(IN   ) :: p_FAST              !< Parameters for the glue code
   TYPE(FAST_OutputFileType),INTENT(INOUT) :: y_FAST              !< Output variables for the glue code
   TYPE(FAST_MiscVarType),   INTENT(INOUT) :: m_FAST              !< Miscellaneous variables
     
   TYPE(ElastoDyn_Data),     INTENT(INOUT) :: ED                  !< ElastoDyn data
   TYPE(BeamDyn_Data),       INTENT(INOUT) :: BD                  !< BeamDyn data
   TYPE(ServoDyn_Data),      INTENT(INOUT) :: SrvD                !< ServoDyn data
   TYPE(AeroDyn_Data),       INTENT(INOUT) :: AD                  !< AeroDyn data
   TYPE(InflowWind_Data),    INTENT(INOUT) :: IfW                 !< InflowWind data
   TYPE(OpenFOAM_Data),      INTENT(INOUT) :: OpFM                !< OpenFOAM data
   TYPE(HydroDyn_Data),      INTENT(INOUT) :: HD                  !< HydroDyn data
   TYPE(SubDyn_Data),        INTENT(INOUT) :: SD                  !< SubDyn data
   TYPE(ExtPtfm_Data),       INTENT(INOUT) :: ExtPtfm             !< ExtPtfm data
   TYPE(MAP_Data),           INTENT(INOUT) :: MAPp                !< MAP data
   TYPE(FEAMooring_Data),    INTENT(INOUT) :: FEAM                !< FEAMooring data
   TYPE(MoorDyn_Data),       INTENT(INOUT) :: MD                  !< Data for the MoorDyn module
   TYPE(OrcaFlex_Data),      INTENT(INOUT) :: Orca                !< OrcaFlex interface data
   TYPE(IceFloe_Data),       INTENT(INOUT) :: IceF                !< IceFloe data
   TYPE(IceDyn_Data),        INTENT(INOUT) :: IceD                !< All the IceDyn data used in time-step loop

   INTEGER(IntKi),           INTENT(  OUT) :: ErrStat             !< Error status of the operation
   CHARACTER(*),             INTENT(  OUT) :: ErrMsg              !< Error message if ErrStat /= ErrID_None

   ! local variables
   REAL(DbKi)                              :: DeltaAzim
   REAL(DbKi)                              :: psi                 !< psi (rotor azimuth) at which the outputs are defined
   INTEGER(IntKi)                          :: ErrStat2
   CHARACTER(ErrMsgLen)                    :: ErrMsg2
   LOGICAL                                 :: NextAzimuth
   
   CHARACTER(*), PARAMETER                 :: RoutineName = 'FAST_CalcSteady'
   
    
      ErrStat = ErrID_None
      ErrMsg  = ""


         ! get azimuth angle

      psi = ED%y%LSSTipPxa
      call Zero2TwoPi( psi )

      if (n_t_global == 0) then
            ! initialize a few things on the first call:
         call FAST_InitSteadyOutputs( psi, p_FAST, m_FAST, ED, BD, SrvD, AD, IfW, HD, SD, ExtPtfm, MAPp, FEAM, MD, Orca, &
                   IceF, IceD, ErrStat2, ErrMsg2 )
            call SetErrStat(ErrStat2, ErrMsg2, ErrStat, ErrMsg, RoutineName )
      else
         DeltaAzim =  psi - m_FAST%Lin%Psi(1)
         call Zero2TwoPi(DeltaAzim)
      
         if (DeltaAzim > p_FAST%AzimDelta) then
            call SetErrStat(ErrID_Fatal, "The rotor is spinning too fast. The time step or NLinTimes is too large when CalcSteady=true.", ErrStat, ErrMsg, RoutineName)
            return
         end if
         
            ! save the outputs and azimuth angle for possible interpolation later
         call FAST_SaveOutputs( psi, p_FAST, m_FAST, ED, BD, SrvD, AD, IfW, HD, SD, ExtPtfm, MAPp, FEAM, MD, Orca, &
                      IceF, IceD, ErrStat2, ErrMsg2 )
            call SetErrStat(ErrStat2, ErrMsg2, ErrStat, ErrMsg, RoutineName )
      end if
      if (ErrStat >= AbortErrLev) return

      
      
      if ( m_FAST%Lin%AzimTarget(m_FAST%Lin%AzimIndx-1) <= m_FAST%Lin%AzimTarget(m_FAST%Lin%AzimIndx) ) then ! the equal sign takes care of the zero-rpm case
         NextAzimuth = psi >= m_FAST%Lin%AzimTarget(m_FAST%Lin%AzimIndx)
      else
         ! this is the 2pi boundary, so we are either larger than the last target azimuth or less than the next one
         NextAzimuth = psi >= m_FAST%Lin%AzimTarget(m_FAST%Lin%AzimIndx) .and. psi < m_FAST%Lin%AzimTarget(m_FAST%Lin%AzimIndx-1)
      end if
      
      if (NextAzimuth) then
      
            ! interpolate to find y at the target azimuth
         call FAST_DiffInterpOutputs( m_FAST%Lin%AzimTarget(m_FAST%Lin%AzimIndx), p_FAST, y_FAST, m_FAST, ED, BD, SrvD, AD, IfW, HD, SD, ExtPtfm, MAPp, FEAM, MD, Orca, &
                   IceF, IceD, ErrStat, ErrMsg )
                   
         if (m_FAST%Lin%IsConverged .or. m_FAST%Lin%n_rot == 0) then ! save this operating point for linearization later
            m_FAST%Lin%LinTimes(m_FAST%Lin%AzimIndx) = t_global  
            call SaveOP(m_FAST%Lin%AzimIndx, p_FAST, y_FAST, ED, BD, SrvD, AD, IfW, OpFM, HD, SD, ExtPtfm, MAPp, FEAM, MD, Orca, &
                                  IceF, IceD, ErrStat, ErrMsg, m_FAST%Lin%CopyOP_CtrlCode )
         end if
         
             ! increment the counter to check the next azimuth:
         m_FAST%Lin%AzimIndx = m_FAST%Lin%AzimIndx + 1
         
             ! check if we've completed one rotor revolution
         if (m_FAST%Lin%AzimIndx > p_FAST%NLinTimes) then
            m_FAST%Lin%n_rot = m_FAST%Lin%n_rot + 1
         
            m_FAST%Lin%FoundSteady = m_FAST%Lin%IsConverged
            
            if (.not. m_FAST%Lin%FoundSteady) then
               ! compute the reference values for this rotor revolution
               call ComputeOutputRanges(p_FAST, y_FAST, m_FAST, SrvD%y)
               m_FAST%Lin%IsConverged = .true. ! check errors next rotor revolution
               m_FAST%Lin%AzimIndx = 1
               m_FAST%Lin%CopyOP_CtrlCode = MESH_UPDATECOPY
            end if
         end if
         
      end if
         

END SUBROUTINE FAST_CalcSteady
!----------------------------------------------------------------------------------------------------------------------------------
!> This routine initializes variables for calculating periodic steady-state solution.
SUBROUTINE FAST_InitSteadyOutputs( psi, p_FAST, m_FAST, ED, BD, SrvD, AD, IfW, HD, SD, ExtPtfm, MAPp, FEAM, MD, Orca, &
                   IceF, IceD, ErrStat, ErrMsg )

   REAL(DbKi),               INTENT(IN   ) :: psi                 !< psi (rotor azimuth) at which the outputs are defined
   TYPE(FAST_ParameterType), INTENT(IN   ) :: p_FAST              !< Parameters for the glue code
   TYPE(FAST_MiscVarType),   INTENT(INOUT) :: m_FAST              !< Miscellaneous variables
     
   TYPE(ElastoDyn_Data),     INTENT(INOUT) :: ED                  !< ElastoDyn data
   TYPE(BeamDyn_Data),       INTENT(INOUT) :: BD                  !< BeamDyn data
   TYPE(ServoDyn_Data),      INTENT(INOUT) :: SrvD                !< ServoDyn data
   TYPE(AeroDyn_Data),       INTENT(INOUT) :: AD                  !< AeroDyn data
   TYPE(InflowWind_Data),    INTENT(INOUT) :: IfW                 !< InflowWind data
   TYPE(HydroDyn_Data),      INTENT(INOUT) :: HD                  !< HydroDyn data
   TYPE(SubDyn_Data),        INTENT(INOUT) :: SD                  !< SubDyn data
   TYPE(ExtPtfm_Data),       INTENT(INOUT) :: ExtPtfm             !< ExtPtfm data
   TYPE(MAP_Data),           INTENT(INOUT) :: MAPp                !< MAP data
   TYPE(FEAMooring_Data),    INTENT(INOUT) :: FEAM                !< FEAMooring data
   TYPE(MoorDyn_Data),       INTENT(INOUT) :: MD                  !< Data for the MoorDyn module
   TYPE(OrcaFlex_Data),      INTENT(INOUT) :: Orca                !< OrcaFlex interface data
   TYPE(IceFloe_Data),       INTENT(INOUT) :: IceF                !< IceFloe data
   TYPE(IceDyn_Data),        INTENT(INOUT) :: IceD                !< All the IceDyn data used in time-step loop

   INTEGER(IntKi),           INTENT(  OUT) :: ErrStat             !< Error status of the operation
   CHARACTER(*),             INTENT(  OUT) :: ErrMsg              !< Error message if ErrStat /= ErrID_None

   ! local variables
   INTEGER(IntKi)                          :: j, k                ! loop counters
   INTEGER(IntKi)                          :: ErrStat2
   CHARACTER(ErrMsgLen)                    :: ErrMsg2
   
   CHARACTER(*), PARAMETER                 :: RoutineName = 'FAST_InitSteadyOutputs'
   
    
      ErrStat = ErrID_None
      ErrMsg  = ""
      
      do j=1,p_FAST%NLinTimes
         m_FAST%Lin%AzimTarget(j) = (j-1) * p_FAST%AzimDelta + psi
         call Zero2TwoPi( m_FAST%Lin%AzimTarget(j) )
      end do
      ! this is circular, so I am going to add points at the beginning and end to avoid 
      ! more IF statements later
      m_FAST%Lin%AzimTarget(0) = m_FAST%Lin%AzimTarget(p_FAST%NLinTimes)
      m_FAST%Lin%AzimTarget(p_FAST%NLinTimes+1) = m_FAST%Lin%AzimTarget(1)
      

         ! Azimuth angles that correspond to Output arrays for interpolation:
      !m_FAST%Lin%Psi  = psi ! initialize entire array (note that we won't be able to interpolate with a constant array
      DO j = 1, p_FAST%LinInterpOrder + 1
         m_FAST%Lin%Psi(j) = psi - (j - 1) * D2R_D  ! arbitrarily say azimuth is one degree different
      END DO
      
      
         ! ElastoDyn
         allocate( ED%Output( p_FAST%LinInterpOrder+1 ), STAT = ErrStat2 )
         if (ErrStat2 /= 0) then
            call SetErrStat(ErrID_Fatal, "Error allocating ED%Output.", ErrStat, ErrMsg, RoutineName )
         else
            do j = 1, p_FAST%LinInterpOrder + 1
               call ED_CopyOutput(ED%y, ED%Output(j), MESH_NEWCOPY, ErrStat2, ErrMsg2)
                  call SetErrStat(ErrStat2,ErrMsg2,ErrStat,ErrMsg,RoutineName )
            end do
            
            call ED_CopyOutput(ED%y, ED%y_interp, MESH_NEWCOPY, ErrStat2, ErrMsg2)
               call SetErrStat(ErrStat2,ErrMsg2,ErrStat,ErrMsg,RoutineName )
         end if
      
         ! BeamDyn
         IF (p_FAST%CompElast == Module_BD) THEN
         
            allocate( BD%Output( p_FAST%LinInterpOrder+1, p_FAST%nBeams ), STAT = ErrStat2 )
            if (ErrStat2 /= 0) then
               call SetErrStat(ErrID_Fatal, "Error allocating BD%Output.", ErrStat, ErrMsg, RoutineName )
            else
               do k=1,p_FAST%nBeams
                  do j = 1, p_FAST%LinInterpOrder + 1
                     call BD_CopyOutput(BD%y(k), BD%Output(j,k), MESH_NEWCOPY, ErrStat2, ErrMsg2)
                        call SetErrStat(ErrStat2,ErrMsg2,ErrStat,ErrMsg,RoutineName )
                  end do
               end do

               allocate( BD%y_interp( p_FAST%nBeams ), STAT = ErrStat2 )
               if (ErrStat2 /= 0) then
                  call SetErrStat(ErrID_Fatal, "Error allocating BD%Output.", ErrStat, ErrMsg, RoutineName )
               else
                  do k=1,p_FAST%nBeams
                     call BD_CopyOutput(BD%y(k), BD%y_interp(k), MESH_NEWCOPY, ErrStat2, ErrMsg2)
                        call SetErrStat(ErrStat2,ErrMsg2,ErrStat,ErrMsg,RoutineName )
                  end do
               end if
               
            end if
            
         END IF  ! BeamDyn 
         
      ! AeroDyn
      IF ( p_FAST%CompAero == Module_AD ) THEN
         
         allocate( AD%Output( p_FAST%LinInterpOrder+1 ), STAT = ErrStat2 )
         if (ErrStat2 /= 0) then
            call SetErrStat(ErrID_Fatal, "Error allocating AD%Output.", ErrStat, ErrMsg, RoutineName )
         else
            do j = 1, p_FAST%LinInterpOrder + 1
               call AD_CopyOutput(AD%y, AD%Output(j), MESH_NEWCOPY, ErrStat2, ErrMsg2)
                  call SetErrStat(ErrStat2,ErrMsg2,ErrStat,ErrMsg,RoutineName )
            end do
            
            call AD_CopyOutput(AD%y, AD%y_interp, MESH_NEWCOPY, ErrStat2, ErrMsg2)
               call SetErrStat(ErrStat2,ErrMsg2,ErrStat,ErrMsg,RoutineName )
         end if
         
      END IF  ! CompAero
      
         
      ! InflowWind
      IF ( p_FAST%CompInflow == Module_IfW ) THEN
         
         allocate( IfW%Output( p_FAST%LinInterpOrder+1 ), STAT = ErrStat2 )
         if (ErrStat2 /= 0) then
            call SetErrStat(ErrID_Fatal, "Error allocating IfW%Output.", ErrStat, ErrMsg, RoutineName )
         else
            do j = 1, p_FAST%LinInterpOrder + 1
               call InflowWind_CopyOutput(IfW%y, IfW%Output(j), MESH_NEWCOPY, ErrStat2, ErrMsg2)
                  call SetErrStat(ErrStat2,ErrMsg2,ErrStat,ErrMsg,RoutineName )
            end do
            
            call InflowWind_CopyOutput(IfW%y, IfW%y_interp, MESH_NEWCOPY, ErrStat2, ErrMsg2)
               call SetErrStat(ErrStat2,ErrMsg2,ErrStat,ErrMsg,RoutineName )
         end if
            
      END IF  ! CompInflow
      
      
      ! ServoDyn
      IF ( p_FAST%CompServo == Module_SrvD ) THEN
         
         allocate( SrvD%Output( p_FAST%LinInterpOrder+1 ), STAT = ErrStat2 )
         if (ErrStat2 /= 0) then
            call SetErrStat(ErrID_Fatal, "Error allocating SrvD%Output.", ErrStat, ErrMsg, RoutineName )
         else
            do j = 1, p_FAST%LinInterpOrder + 1
               call SrvD_CopyOutput(SrvD%y, SrvD%Output(j), MESH_NEWCOPY, ErrStat2, ErrMsg2)
                  call SetErrStat(ErrStat2,ErrMsg2,ErrStat,ErrMsg,RoutineName )
            end do
            
            call SrvD_CopyOutput(SrvD%y, SrvD%y_interp, MESH_NEWCOPY, ErrStat2, ErrMsg2)
               call SetErrStat(ErrStat2,ErrMsg2,ErrStat,ErrMsg,RoutineName )
         end if
            
      END IF  ! ServoDyn
      
      ! HydroDyn
      IF ( p_FAST%CompHydro == Module_HD ) THEN

         allocate( HD%Output( p_FAST%LinInterpOrder+1 ), STAT = ErrStat2 )
         if (ErrStat2 /= 0) then
            call SetErrStat(ErrID_Fatal, "Error allocating HD%Output.", ErrStat, ErrMsg, RoutineName )
         else
            do j = 1, p_FAST%LinInterpOrder + 1
               call HydroDyn_CopyOutput(HD%y, HD%Output(j), MESH_NEWCOPY, ErrStat2, ErrMsg2)
                  call SetErrStat(ErrStat2,ErrMsg2,ErrStat,ErrMsg,RoutineName )
            end do
            
            call HydroDyn_CopyOutput(HD%y, HD%y_interp, MESH_NEWCOPY, ErrStat2, ErrMsg2)
               call SetErrStat(ErrStat2,ErrMsg2,ErrStat,ErrMsg,RoutineName )
         end if
            
      END IF  ! HydroDyn
      
      !! SubDyn/ExtPtfm_MCKF
      IF ( p_FAST%CompSub == Module_SD ) THEN
         allocate( SD%Output( p_FAST%LinInterpOrder+1 ), STAT = ErrStat2 )
         if (ErrStat2 /= 0) then
            call SetErrStat(ErrID_Fatal, "Error allocating SD%Output.", ErrStat, ErrMsg, RoutineName )
         else
            do j = 1, p_FAST%LinInterpOrder + 1
               call SD_CopyOutput(SD%y, SD%Output(j), MESH_NEWCOPY, ErrStat2, ErrMsg2)
                  call SetErrStat(ErrStat2,ErrMsg2,ErrStat,ErrMsg,RoutineName )
            end do
            
            call SD_CopyOutput(SD%y, SD%y_interp, MESH_NEWCOPY, ErrStat2, ErrMsg2)
               call SetErrStat(ErrStat2,ErrMsg2,ErrStat,ErrMsg,RoutineName )
         end if   
      ELSE IF ( p_FAST%CompSub == Module_ExtPtfm ) THEN
      END IF  ! SubDyn/ExtPtfm_MCKF
      
      
      ! Mooring (MAP , FEAM , MoorDyn)
      ! MAP
      IF ( p_FAST%CompMooring == Module_MAP ) THEN
         
         allocate( MAPp%Output( p_FAST%LinInterpOrder+1 ), STAT = ErrStat2 )
         if (ErrStat2 /= 0) then
            call SetErrStat(ErrID_Fatal, "Error allocating MAPp%Output.", ErrStat, ErrMsg, RoutineName )
         else
            do j = 1, p_FAST%LinInterpOrder + 1
               call MAP_CopyOutput(MAPp%y, MAPp%Output(j), MESH_NEWCOPY, ErrStat2, ErrMsg2)
                  call SetErrStat(ErrStat2,ErrMsg2,ErrStat,ErrMsg,RoutineName )
            end do
            
            call MAP_CopyOutput(MAPp%y, MAPp%y_interp, MESH_NEWCOPY, ErrStat2, ErrMsg2)
               call SetErrStat(ErrStat2,ErrMsg2,ErrStat,ErrMsg,RoutineName )
         end if
            
      !! MoorDyn
      !ELSEIF ( p_FAST%CompMooring == Module_MD ) THEN
      !! FEAM
      !ELSEIF ( p_FAST%CompMooring == Module_FEAM ) THEN
      !! OrcaFlex
      !ELSEIF ( p_FAST%CompMooring == Module_Orca ) THEN
         
      END IF  ! MAP/FEAM/MoorDyn/OrcaFlex
      
           
            
      !! Ice (IceFloe or IceDyn)
      !! IceFloe
      !IF ( p_FAST%CompIce == Module_IceF ) THEN
      !   
      !! IceDyn
      !ELSEIF ( p_FAST%CompIce == Module_IceD ) THEN
      !
      !END IF  ! IceFloe/IceDyn


END SUBROUTINE FAST_InitSteadyOutputs
!----------------------------------------------------------------------------------------------------------------------------------
!> This routine saves outputs for future interpolation at a desired azimuth.
SUBROUTINE FAST_SaveOutputs( psi, p_FAST, m_FAST, ED, BD, SrvD, AD, IfW, HD, SD, ExtPtfm, MAPp, FEAM, MD, Orca, &
                   IceF, IceD, ErrStat, ErrMsg )

   REAL(DbKi),               INTENT(IN   ) :: psi                 !< psi (rotor azimuth) at which the outputs are defined
   TYPE(FAST_ParameterType), INTENT(IN   ) :: p_FAST              !< Parameters for the glue code
   TYPE(FAST_MiscVarType),   INTENT(INOUT) :: m_FAST              !< Miscellaneous variables
     
   TYPE(ElastoDyn_Data),     INTENT(INOUT) :: ED                  !< ElastoDyn data
   TYPE(BeamDyn_Data),       INTENT(INOUT) :: BD                  !< BeamDyn data
   TYPE(ServoDyn_Data),      INTENT(INOUT) :: SrvD                !< ServoDyn data
   TYPE(AeroDyn_Data),       INTENT(INOUT) :: AD                  !< AeroDyn data
   TYPE(InflowWind_Data),    INTENT(INOUT) :: IfW                 !< InflowWind data
   TYPE(HydroDyn_Data),      INTENT(INOUT) :: HD                  !< HydroDyn data
   TYPE(SubDyn_Data),        INTENT(INOUT) :: SD                  !< SubDyn data
   TYPE(ExtPtfm_Data),       INTENT(INOUT) :: ExtPtfm             !< ExtPtfm data
   TYPE(MAP_Data),           INTENT(INOUT) :: MAPp                !< MAP data
   TYPE(FEAMooring_Data),    INTENT(INOUT) :: FEAM                !< FEAMooring data
   TYPE(MoorDyn_Data),       INTENT(INOUT) :: MD                  !< Data for the MoorDyn module
   TYPE(OrcaFlex_Data),      INTENT(INOUT) :: Orca                !< OrcaFlex interface data
   TYPE(IceFloe_Data),       INTENT(INOUT) :: IceF                !< IceFloe data
   TYPE(IceDyn_Data),        INTENT(INOUT) :: IceD                !< All the IceDyn data used in time-step loop

   INTEGER(IntKi),           INTENT(  OUT) :: ErrStat             !< Error status of the operation
   CHARACTER(*),             INTENT(  OUT) :: ErrMsg              !< Error message if ErrStat /= ErrID_None

   ! local variables
   INTEGER(IntKi)                          :: j, k                ! loop counters
   INTEGER(IntKi)                          :: ErrStat2
   CHARACTER(ErrMsgLen)                    :: ErrMsg2
   
   CHARACTER(*), PARAMETER                 :: RoutineName = 'FAST_SaveOutputs'
   
    
      ErrStat = ErrID_None
      ErrMsg  = ""
      
      DO j = p_FAST%LinInterpOrder, 1, -1
         m_FAST%Lin%Psi(j+1) = m_FAST%Lin%Psi(j)
      END DO
      
      if (psi < m_FAST%Lin%Psi(1)) then
         ! if we go around a 2pi boundary, we will subtract 2pi from the saved values so that interpolation works as expected
         m_FAST%Lin%Psi = m_FAST%Lin%Psi - TwoPi_D
      end if
      m_FAST%Lin%Psi(1)  = psi

         ! ElastoDyn
         DO j = p_FAST%LinInterpOrder, 1, -1
            CALL ED_CopyOutput(ED%Output(j), ED%Output(j+1), MESH_UPDATECOPY, Errstat2, ErrMsg2)
               CALL SetErrStat(ErrStat2,ErrMsg2,ErrStat,ErrMsg,RoutineName )
         END DO
  
         CALL ED_CopyOutput (ED%y,  ED%Output(1),  MESH_UPDATECOPY, Errstat2, ErrMsg2)
            CALL SetErrStat(ErrStat2,ErrMsg2,ErrStat,ErrMsg,RoutineName )
      
         ! BeamDyn
         IF (p_FAST%CompElast == Module_BD) THEN
         
            DO k = 1,p_FAST%nBeams
         
               DO j = p_FAST%LinInterpOrder, 1, -1
                  CALL BD_CopyOutput (BD%Output(j,k),  BD%Output(j+1,k),  MESH_UPDATECOPY, Errstat2, ErrMsg2)
                     CALL SetErrStat(ErrStat2,ErrMsg2,ErrStat,ErrMsg,RoutineName )
               END DO
  
               CALL BD_CopyOutput (BD%y(k),  BD%Output(1,k),  MESH_UPDATECOPY, Errstat2, ErrMsg2)
                  CALL SetErrStat(ErrStat2,ErrMsg2,ErrStat,ErrMsg,RoutineName )
            
            END DO ! k=p_FAST%nBeams
         
         END IF  ! BeamDyn 
         
      
      ! AeroDyn
      IF ( p_FAST%CompAero == Module_AD ) THEN
         
         DO j = p_FAST%LinInterpOrder, 1, -1
            CALL AD_CopyOutput (AD%Output(j),  AD%Output(j+1),  MESH_UPDATECOPY, Errstat2, ErrMsg2)
               CALL SetErrStat(ErrStat2,ErrMsg2,ErrStat,ErrMsg,RoutineName )
         END DO
  
         CALL AD_CopyOutput (AD%y,  AD%Output(1),  MESH_UPDATECOPY, Errstat2, ErrMsg2)
            CALL SetErrStat(ErrStat2,ErrMsg2,ErrStat,ErrMsg,RoutineName )
         
      END IF  ! CompAero
      
         
      ! InflowWind
      IF ( p_FAST%CompInflow == Module_IfW ) THEN
         
         DO j = p_FAST%LinInterpOrder, 1, -1
            CALL InflowWind_CopyOutput (IfW%Output(j),  IfW%Output(j+1),  MESH_UPDATECOPY, Errstat2, ErrMsg2)
               CALL SetErrStat(ErrStat2,ErrMsg2,ErrStat,ErrMsg,RoutineName )
         END DO
  
         CALL InflowWind_CopyOutput (IfW%y,  IfW%Output(1),  MESH_UPDATECOPY, Errstat2, ErrMsg2)
            CALL SetErrStat(ErrStat2,ErrMsg2,ErrStat,ErrMsg,RoutineName )
            
      END IF  ! CompInflow
      
      
      ! ServoDyn
      IF ( p_FAST%CompServo == Module_SrvD ) THEN
         
         DO j = p_FAST%LinInterpOrder, 1, -1
            CALL SrvD_CopyOutput (SrvD%Output(j),  SrvD%Output(j+1),  MESH_UPDATECOPY, ErrStat2, ErrMsg2)
               CALL SetErrStat(ErrStat2,ErrMsg2,ErrStat,ErrMsg,RoutineName )
         END DO
  
         CALL SrvD_CopyOutput (SrvD%y,  SrvD%Output(1),  MESH_UPDATECOPY, ErrStat2, ErrMsg2)
            CALL SetErrStat(ErrStat2,ErrMsg2,ErrStat,ErrMsg,RoutineName )
            
      END IF  ! ServoDyn       
      
      ! HydroDyn
      IF ( p_FAST%CompHydro == Module_HD ) THEN

         DO j = p_FAST%LinInterpOrder, 1, -1

            CALL HydroDyn_CopyOutput (HD%Output(j),  HD%Output(j+1),  MESH_UPDATECOPY, ErrStat2, ErrMsg2)
               CALL SetErrStat(ErrStat2,ErrMsg2,ErrStat,ErrMsg,RoutineName )
         END DO

         CALL HydroDyn_CopyOutput (HD%y,  HD%Output(1),  MESH_UPDATECOPY, Errstat2, ErrMsg2)
            CALL SetErrStat(ErrStat2,ErrMsg2,ErrStat,ErrMsg,RoutineName )
            
      END IF  ! HydroDyn

      !! SubDyn/ExtPtfm_MCKF
      IF ( p_FAST%CompSub == Module_SD ) THEN
         DO j = p_FAST%LinInterpOrder, 1, -1
            CALL SD_CopyOutput (SD%Output(j),  SD%Output(j+1),  MESH_UPDATECOPY, ErrStat2, ErrMsg2)
               CALL SetErrStat(ErrStat2,ErrMsg2,ErrStat,ErrMsg,RoutineName )
         END DO

         CALL SD_CopyOutput (SD%y,  SD%Output(1),  MESH_UPDATECOPY, Errstat2, ErrMsg2)
            CALL SetErrStat(ErrStat2,ErrMsg2,ErrStat,ErrMsg,RoutineName )
      ELSE IF ( p_FAST%CompSub == Module_ExtPtfm ) THEN
      END IF  ! SubDyn/ExtPtfm_MCKF
      
      
      ! Mooring (MAP , FEAM , MoorDyn)
      ! MAP
      IF ( p_FAST%CompMooring == Module_MAP ) THEN
         
         DO j = p_FAST%LinInterpOrder, 1, -1
            CALL MAP_CopyOutput (MAPp%Output(j),  MAPp%Output(j+1),  MESH_UPDATECOPY, Errstat2, ErrMsg2)
               CALL SetErrStat(ErrStat2,ErrMsg2,ErrStat,ErrMsg,RoutineName )
         END DO
  
         CALL MAP_CopyOutput (MAPp%y,  MAPp%Output(1),  MESH_UPDATECOPY, Errstat2, ErrMsg2)
            CALL SetErrStat(ErrStat2,ErrMsg2,ErrStat,ErrMsg,RoutineName )
            
      !! MoorDyn
      !ELSEIF ( p_FAST%CompMooring == Module_MD ) THEN
      !! FEAM
      !ELSEIF ( p_FAST%CompMooring == Module_FEAM ) THEN
      !! OrcaFlex
      !ELSEIF ( p_FAST%CompMooring == Module_Orca ) THEN
         
      END IF  ! MAP/FEAM/MoorDyn/OrcaFlex
      
           
            
      !! Ice (IceFloe or IceDyn)
      !! IceFloe
      !IF ( p_FAST%CompIce == Module_IceF ) THEN
      !   
      !! IceDyn
      !ELSEIF ( p_FAST%CompIce == Module_IceD ) THEN
      !
      !END IF  ! IceFloe/IceDyn


END SUBROUTINE FAST_SaveOutputs
!----------------------------------------------------------------------------------------------------------------------------------
!> This routine interpolates the outputs at the target azimuths, computes the compared to the previous rotation, and stores 
!! them for future rotation .
SUBROUTINE FAST_DiffInterpOutputs( psi_target, p_FAST, y_FAST, m_FAST, ED, BD, SrvD, AD, IfW, HD, SD, ExtPtfm, MAPp, FEAM, MD, Orca, &
                   IceF, IceD, ErrStat, ErrMsg )

   REAL(DbKi),               INTENT(IN   ) :: psi_target          !< psi (rotor azimuth) at which the outputs are requested
   TYPE(FAST_ParameterType), INTENT(IN   ) :: p_FAST              !< Parameters for the glue code
   TYPE(FAST_OutputFileType),INTENT(INOUT) :: y_FAST              !< Output variables for the glue code
   TYPE(FAST_MiscVarType),   INTENT(INOUT) :: m_FAST              !< Miscellaneous variables
     
   TYPE(ElastoDyn_Data),     INTENT(INOUT) :: ED                  !< ElastoDyn data
   TYPE(BeamDyn_Data),       INTENT(INOUT) :: BD                  !< BeamDyn data
   TYPE(ServoDyn_Data),      INTENT(INOUT) :: SrvD                !< ServoDyn data
   TYPE(AeroDyn_Data),       INTENT(INOUT) :: AD                  !< AeroDyn data
   TYPE(InflowWind_Data),    INTENT(INOUT) :: IfW                 !< InflowWind data
   TYPE(HydroDyn_Data),      INTENT(INOUT) :: HD                  !< HydroDyn data
   TYPE(SubDyn_Data),        INTENT(INOUT) :: SD                  !< SubDyn data
   TYPE(ExtPtfm_Data),       INTENT(INOUT) :: ExtPtfm             !< ExtPtfm data
   TYPE(MAP_Data),           INTENT(INOUT) :: MAPp                !< MAP data
   TYPE(FEAMooring_Data),    INTENT(INOUT) :: FEAM                !< FEAMooring data
   TYPE(MoorDyn_Data),       INTENT(INOUT) :: MD                  !< Data for the MoorDyn module
   TYPE(OrcaFlex_Data),      INTENT(INOUT) :: Orca                !< OrcaFlex interface data
   TYPE(IceFloe_Data),       INTENT(INOUT) :: IceF                !< IceFloe data
   TYPE(IceDyn_Data),        INTENT(INOUT) :: IceD                !< All the IceDyn data used in time-step loop

   INTEGER(IntKi),           INTENT(  OUT) :: ErrStat             !< Error status of the operation
   CHARACTER(*),             INTENT(  OUT) :: ErrMsg              !< Error message if ErrStat /= ErrID_None

   ! local variables
   INTEGER(IntKi)                          :: k                   ! loop counters
   INTEGER(IntKi)                          :: ErrStat2
   CHARACTER(ErrMsgLen)                    :: ErrMsg2
   REAL(DbKi)                              :: t_global
   REAL(ReKi)                              :: eps_squared
   
   CHARACTER(*), PARAMETER                 :: RoutineName = 'FAST_DiffInterpOutputs'
    
      ErrStat = ErrID_None
      ErrMsg  = ""
      t_global = 0.0_DbKi ! we don't really need this to get the output OPs

      !................................................................................................
      ! Extrapolate outputs to the target azimuth and pack into OP arrays
      !................................................................................................

         ! ElastoDyn
         CALL ED_Output_ExtrapInterp (ED%Output, m_FAST%Lin%Psi,  ED%y_interp, psi_target, ErrStat2, ErrMsg2)
            CALL SetErrStat(ErrStat2,ErrMsg2,ErrStat,ErrMsg,RoutineName )
      
         call ED_GetOP( t_global, ED%Input(1), ED%p, ED%x(STATE_CURR), ED%xd(STATE_CURR), ED%z(STATE_CURR), ED%OtherSt(STATE_CURR), &
                           ED%y_interp, ED%m, ErrStat2, ErrMsg2, y_op=y_FAST%Lin%Modules(Module_ED)%Instance(1)%op_y, NeedLogMap=.true.)
            call SetErrStat(ErrStat2,ErrMsg2,ErrStat,ErrMsg,RoutineName)
            
         ! BeamDyn
         IF (p_FAST%CompElast == Module_BD) THEN
         
            DO k = 1,p_FAST%nBeams
         
               CALL BD_Output_ExtrapInterp (BD%Output(:,k), m_FAST%Lin%Psi,  BD%y_interp(k), psi_target, ErrStat2, ErrMsg2)
                  CALL SetErrStat(ErrStat2,ErrMsg2,ErrStat,ErrMsg,RoutineName )
            
               call BD_GetOP( t_global, BD%Input(1,k), BD%p(k), BD%x(k,STATE_CURR), BD%xd(k,STATE_CURR), BD%z(k,STATE_CURR), BD%OtherSt(k,STATE_CURR), &
                           BD%y_interp(k), BD%m(k), ErrStat2, ErrMsg2, y_op=y_FAST%Lin%Modules(Module_BD)%Instance(k)%op_y, NeedLogMap=.true.)
                  call SetErrStat(ErrStat2,ErrMsg2,ErrStat,ErrMsg,RoutineName)
            END DO ! k=p_FAST%nBeams
         
         END IF  ! BeamDyn 
         
      
      ! AeroDyn
      IF ( p_FAST%CompAero == Module_AD ) THEN
         
         CALL AD_Output_ExtrapInterp (AD%Output, m_FAST%Lin%Psi,  AD%y_interp, psi_target, ErrStat2, ErrMsg2)
            CALL SetErrStat(ErrStat2,ErrMsg2,ErrStat,ErrMsg,RoutineName )
         
         call AD_GetOP( t_global, AD%Input(1), AD%p, AD%x(STATE_CURR), AD%xd(STATE_CURR), AD%z(STATE_CURR), AD%OtherSt(STATE_CURR), &
                           AD%y_interp, AD%m, ErrStat2, ErrMsg2, y_op=y_FAST%Lin%Modules(Module_AD)%Instance(1)%op_y)
            call SetErrStat(ErrStat2,ErrMsg2,ErrStat,ErrMsg,RoutineName)
      END IF  ! CompAero
      
         
      ! InflowWind
      IF ( p_FAST%CompInflow == Module_IfW ) THEN
         
         CALL InflowWind_Output_ExtrapInterp (IfW%Output, m_FAST%Lin%Psi,  IfW%y_interp, psi_target, ErrStat2, ErrMsg2)
            CALL SetErrStat(ErrStat2,ErrMsg2,ErrStat,ErrMsg,RoutineName )
            
         call InflowWind_GetOP( t_global, IfW%Input(1), IfW%p, IfW%x(STATE_CURR), IfW%xd(STATE_CURR), IfW%z(STATE_CURR), IfW%OtherSt(STATE_CURR), &
                           IfW%y_interp, IfW%m, ErrStat2, ErrMsg2, y_op=y_FAST%Lin%Modules(Module_IfW)%Instance(1)%op_y)
            call SetErrStat(ErrStat2,ErrMsg2,ErrStat,ErrMsg,RoutineName)
      END IF  ! CompInflow
      
      
      ! ServoDyn
      IF ( p_FAST%CompServo == Module_SrvD ) THEN
         
         CALL SrvD_Output_ExtrapInterp (SrvD%Output, m_FAST%Lin%Psi,  SrvD%y_interp, psi_target, ErrStat2, ErrMsg2)
            CALL SetErrStat(ErrStat2,ErrMsg2,ErrStat,ErrMsg,RoutineName )
            
         call SrvD_GetOP( t_global, SrvD%Input(1), SrvD%p, SrvD%x(STATE_CURR), SrvD%xd(STATE_CURR), SrvD%z(STATE_CURR), SrvD%OtherSt(STATE_CURR), &
                           SrvD%y_interp, SrvD%m, ErrStat2, ErrMsg2, y_op=y_FAST%Lin%Modules(Module_SrvD)%Instance(1)%op_y)
            call SetErrStat(ErrStat2,ErrMsg2,ErrStat,ErrMsg,RoutineName)
      END IF  ! ServoDyn
      
      ! HydroDyn
      IF ( p_FAST%CompHydro == Module_HD ) THEN

         CALL HydroDyn_Output_ExtrapInterp (HD%Output, m_FAST%Lin%Psi,  HD%y_interp, psi_target, ErrStat2, ErrMsg2)
            CALL SetErrStat(ErrStat2,ErrMsg2,ErrStat,ErrMsg,RoutineName )
            
         call HD_GetOP( t_global, HD%Input(1), HD%p, HD%x(STATE_CURR), HD%xd(STATE_CURR), HD%z(STATE_CURR), HD%OtherSt(STATE_CURR), &
                           HD%y_interp, HD%m, ErrStat2, ErrMsg2, y_op=y_FAST%Lin%Modules(Module_HD)%Instance(1)%op_y)
            call SetErrStat(ErrStat2,ErrMsg2,ErrStat,ErrMsg,RoutineName)
      END IF  ! HydroDyn

  
      !! SubDyn/ExtPtfm_MCKF
      IF ( p_FAST%CompSub == Module_SD ) THEN
      
         CALL SD_Output_ExtrapInterp (SD%Output, m_FAST%Lin%Psi,  SD%y_interp, psi_target, ErrStat2, ErrMsg2)
            CALL SetErrStat(ErrStat2,ErrMsg2,ErrStat,ErrMsg,RoutineName )
            
         call SD_GetOP( t_global, SD%Input(1), SD%p, SD%x(STATE_CURR), SD%xd(STATE_CURR), SD%z(STATE_CURR), SD%OtherSt(STATE_CURR), &
                           SD%y_interp, SD%m, ErrStat2, ErrMsg2, y_op=y_FAST%Lin%Modules(Module_SD)%Instance(1)%op_y)
            call SetErrStat(ErrStat2,ErrMsg2,ErrStat,ErrMsg,RoutineName)
      ELSE IF ( p_FAST%CompSub == Module_ExtPtfm ) THEN
      END IF  ! SubDyn/ExtPtfm_MCKF
      
      
      ! Mooring (MAP , FEAM , MoorDyn)
      ! MAP
      IF ( p_FAST%CompMooring == Module_MAP ) THEN
         
         CALL MAP_Output_ExtrapInterp (MAPp%Output, m_FAST%Lin%Psi,  MAPp%y_interp, psi_target, ErrStat2, ErrMsg2)
            CALL SetErrStat(ErrStat2,ErrMsg2,ErrStat,ErrMsg,RoutineName )
            
         call MAP_GetOP( t_global, MAPp%Input(1), MAPp%p, MAPp%x(STATE_CURR), MAPp%xd(STATE_CURR), MAPp%z(STATE_CURR), MAPp%OtherSt, &
                           MAPp%y_interp, ErrStat2, ErrMsg2, y_op=y_FAST%Lin%Modules(Module_MAP)%Instance(1)%op_y)
            call SetErrStat(ErrStat2,ErrMsg2,ErrStat,ErrMsg,RoutineName)
      !! MoorDyn
      !ELSEIF ( p_FAST%CompMooring == Module_MD ) THEN
      !! FEAM
      !ELSEIF ( p_FAST%CompMooring == Module_FEAM ) THEN
      !! OrcaFlex
      !ELSEIF ( p_FAST%CompMooring == Module_Orca ) THEN
         
      END IF  ! MAP/FEAM/MoorDyn/OrcaFlex
      
           
            
      !! Ice (IceFloe or IceDyn)
      !! IceFloe
      !IF ( p_FAST%CompIce == Module_IceF ) THEN
      !   
      !! IceDyn
      !ELSEIF ( p_FAST%CompIce == Module_IceD ) THEN
      !
      !END IF  ! IceFloe/IceDyn

      
      call pack_in_array(p_FAST, y_FAST, m_FAST)
      
      if (m_FAST%Lin%IsConverged) then
         ! check that error equation is less than TrimTol !!!call 
         call calc_error(p_FAST, y_FAST, m_FAST, SrvD%y, eps_squared)
         m_FAST%Lin%IsConverged = eps_squared < p_FAST%TrimTol
      end if
      
      
      m_FAST%Lin%Y_prevRot(:,m_FAST%Lin%AzimIndx) = m_FAST%Lin%y_interp
      
END SUBROUTINE FAST_DiffInterpOutputs
!----------------------------------------------------------------------------------------------------------------------------------
SUBROUTINE pack_in_array(p_FAST, y_FAST, m_FAST)

   TYPE(FAST_ParameterType), INTENT(IN   ) :: p_FAST              !< Parameters for the glue code
   TYPE(FAST_MiscVarType),   INTENT(INOUT) :: m_FAST              !< Miscellaneous variables
   TYPE(FAST_OutputFileType),INTENT(INOUT) :: y_FAST              !< Output variables for the glue code
   
   INTEGER(IntKi)                          :: ThisModule          !< module identifier
   INTEGER(IntKi)                          :: ThisInstance        !< index of the module instance

   integer                                 :: i, j
   integer                                 :: ny
   integer                                 :: indx
   
   ! note that op_y may be larger than SizeLin if there are orientations; also, we are NOT including the WriteOutputs

   do i = 1,p_FAST%Lin_NumMods
      ThisModule = p_FAST%Lin_ModOrder( i )
         
      do ThisInstance=1,size(y_FAST%Lin%Modules(ThisModule)%Instance)
      
         ny = y_FAST%Lin%Modules(ThisModule)%Instance(ThisInstance)%SizeLin(LIN_OUTPUT_COL) - y_FAST%Lin%Modules(ThisModule)%Instance(ThisInstance)%NumOutputs !last column before WriteOutput occurs
         do j=1,ny
            indx = y_FAST%Lin%Modules(ThisModule)%Instance(ThisInstance)%LinStartIndx(LIN_OUTPUT_COL) + j - 1
            
            m_FAST%Lin%y_interp( indx ) = y_FAST%Lin%Modules(ThisModule)%Instance(ThisInstance)%op_y(j)
         end do
         
      end do
   end do
   
END SUBROUTINE pack_in_array
!----------------------------------------------------------------------------------------------------------------------------------
!> This function computes the error function between this rotor revolution and the previous one.
!! Angles represented in m_FAST%Lin%y_interp may have 2pi added or subtracted to allow the angles to be closer to the previous
!! rotor revolution.
SUBROUTINE calc_error(p_FAST, y_FAST, m_FAST, y_SrvD, eps_squared)

   TYPE(FAST_ParameterType), INTENT(IN   ) :: p_FAST              !< Parameters for the glue code
   TYPE(FAST_MiscVarType),   INTENT(INOUT) :: m_FAST              !< Miscellaneous variables
   TYPE(FAST_OutputFileType),INTENT(IN   ) :: y_FAST              !< Output variables for the glue code
   TYPE(SrvD_OutputType),    INTENT(IN   ) :: y_SrvD              !< Output variables for the glue code
   REAL(ReKi)               ,INTENT(  OUT) :: eps_squared         !< epsilon squared
   
   INTEGER(IntKi)                          :: ThisModule          !< module identifier
   INTEGER(IntKi)                          :: ThisInstance        !< index of the module instance

   integer                                 :: i, j
   integer                                 :: ny
   integer                                 :: indx
   real(ReKi)                              :: diff
   
   
   ! special cases for angles:
      indx = Indx_y_Yaw_Start(y_FAST, Module_ED)  ! start of ED where Yaw, YawRate, HSS_Spd occur (right before WriteOutputs)
   call AddOrSub2Pi(m_FAST%Lin%Y_prevRot( indx, m_FAST%Lin%AzimIndx ), m_FAST%Lin%y_interp( indx ))

   if (p_FAST%CompServo == Module_SrvD) then
      do i = 1, size( y_SrvD%BlPitchCom )
         indx = y_FAST%Lin%Modules(Module_SrvD)%Instance(1)%LinStartIndx(LIN_OUTPUT_COL) + i - 1
         call AddOrSub2Pi(m_FAST%Lin%Y_prevRot( indx, m_FAST%Lin%AzimIndx ), m_FAST%Lin%y_interp( indx ))
      end do
   end if
   

   ! compute the error:
   eps_squared = 0.0_ReKi
   
   do i = 1,p_FAST%Lin_NumMods
      ThisModule = p_FAST%Lin_ModOrder( i )
         
      do ThisInstance=1,size(y_FAST%Lin%Modules(ThisModule)%Instance)
      
         ny = y_FAST%Lin%Modules(ThisModule)%Instance(ThisInstance)%SizeLin(LIN_OUTPUT_COL) - y_FAST%Lin%Modules(ThisModule)%Instance(ThisInstance)%NumOutputs !last column before WriteOutput occurs
         
         do j=1,ny
            indx = y_FAST%Lin%Modules(ThisModule)%Instance(ThisInstance)%LinStartIndx(LIN_OUTPUT_COL) + j - 1
            
            if (EqualRealNos(m_FAST%Lin%y_interp( indx ), m_FAST%Lin%Y_prevRot( indx, m_FAST%Lin%AzimIndx ))) then
               diff = 0.0_ReKi ! take care of some potential numerical issues
            else
               diff = m_FAST%Lin%y_interp( indx ) - m_FAST%Lin%Y_prevRot( indx, m_FAST%Lin%AzimIndx )
            end if
            
            eps_squared = eps_squared + ( diff / m_FAST%Lin%y_ref( indx ) ) ** 2
         end do
         
      end do
   end do
   

   !.................................
   ! Normalize:
   !.................................
   eps_squared = eps_squared / ( y_FAST%Lin%Glue%SizeLin(LIN_OUTPUT_COL) - y_FAST%Lin%Glue%NumOutputs )
   
!   write(50+m_FAST%Lin%AzimIndx,'(3000(F15.7,1x))') m_FAST%Lin%y_interp, eps_squared
END SUBROUTINE calc_error
!----------------------------------------------------------------------------------------------------------------------------------
SUBROUTINE ComputeOutputRanges(p_FAST, y_FAST, m_FAST, y_SrvD)

   TYPE(FAST_ParameterType), INTENT(IN   ) :: p_FAST              !< Parameters for the glue code
   TYPE(FAST_MiscVarType),   INTENT(INOUT) :: m_FAST              !< Miscellaneous variables
   TYPE(FAST_OutputFileType),INTENT(IN   ) :: y_FAST              !< Output variables for the glue code
   TYPE(SrvD_OutputType),    INTENT(IN   ) :: y_SrvD              !< Output variables for the glue code
   
   integer                                 :: indx
   integer                                 :: i
   
   ! note that op_y may be larger than SizeLin if there are orientations; also, we are NOT including the WriteOutputs

   do indx = 1,y_FAST%Lin%Glue%SizeLin(LIN_OUTPUT_COL)
      m_FAST%Lin%y_ref(indx) = maxval( m_FAST%Lin%Y_prevRot( indx, : ) ) - minval( m_FAST%Lin%Y_prevRot( indx, : ) )
      m_FAST%Lin%y_ref(indx) = max( m_FAST%Lin%y_ref(indx), 0.01_ReKi )
!      if (m_FAST%Lin%y_ref(indx) < 1.0e-4) m_FAST%Lin%y_ref(indx) = 1.0_ReKi ! not sure why we wouldn't just do m_FAST%Lin%y_ref(indx) = max(1.0_ReKi, m_FAST%Lin%y_ref(indx)) or max(1e-4, y_ref(indx))
   end do
   
   ! special case for angles:
      indx = Indx_y_Yaw_Start(y_FAST, Module_ED)  ! start of ED where Yaw, YawRate, HSS_Spd occur (right before WriteOutputs)
   m_FAST%Lin%y_ref(indx) = min( m_FAST%Lin%y_ref(indx), Pi )

   if (p_FAST%CompServo == Module_SrvD) then
      do i = 1, size( y_SrvD%BlPitchCom )
         indx = y_FAST%Lin%Modules(Module_SrvD)%Instance(1)%LinStartIndx(LIN_OUTPUT_COL) + i - 1
         m_FAST%Lin%y_ref(indx) = min( m_FAST%Lin%y_ref(indx), Pi )
      end do
   end if
   
   ! Note: I'm ignoring the periodicity of the log maps that represent orientations
   
END SUBROUTINE ComputeOutputRanges
!----------------------------------------------------------------------------------------------------------------------------------

END MODULE FAST_Linear<|MERGE_RESOLUTION|>--- conflicted
+++ resolved
@@ -1634,7 +1634,6 @@
       call Linear_IfW_InputSolve_du_AD( p_FAST, y_FAST, AD%Input(1), dUdu )
    end if ! we're using the InflowWind module
    
-<<<<<<< HEAD
       !............ 
       ! \f$ \frac{\partial U_\Lambda^{ED}}{\partial u^{BD}} \end{bmatrix} = \f$ and 
       ! \f$ \frac{\partial U_\Lambda^{ED}}{\partial u^{AD}} \end{bmatrix} = \f$ and 
@@ -1653,26 +1652,8 @@
       !............   
    IF (p_FAST%CompElast == Module_BD) THEN
       call Linear_BD_InputSolve_du( p_FAST, y_FAST, ED%y, AD%y, AD%Input(1), BD, MeshMapData, dUdu, ErrStat2, ErrMsg2 )
-=======
-
-         !............ 
-         ! \f$ \frac{\partial U_\Lambda^{ED}}{\partial u^{AD}} \end{bmatrix} = \f$ and 
-         ! \f$ \frac{\partial U_\Lambda^{ED}}{\partial u^{BD}} \end{bmatrix} = \f$ (dUdu block row 3=ED)
-         !............   
-      ! we need to do this for CompElast=ED and CompElast=BD
-
-      call Linear_ED_InputSolve_du( p_FAST, y_FAST, ED%Input(1), ED%y, AD%y, AD%Input(1), BD, HD, MAPp, MeshMapData, dUdu, ErrStat2, ErrMsg2 )
->>>>>>> c39277e5
          call SetErrStat(ErrStat2,ErrMsg2,ErrStat,ErrMsg,RoutineName)
-   
-         !............
-         ! \f$ \frac{\partial U_\Lambda^{BD}}{\partial u^{AD}} \end{bmatrix} = \f$ and 
-         ! \f$ \frac{\partial U_\Lambda^{BD}}{\partial u^{BD}} \end{bmatrix} = \f$ (dUdu block row 4=BD)
-         !............   
-      IF (p_FAST%CompElast == Module_BD) THEN
-         call Linear_BD_InputSolve_du( p_FAST, y_FAST, ED%y, AD%y, AD%Input(1), BD, MeshMapData, dUdu, ErrStat2, ErrMsg2 )
-            call SetErrStat(ErrStat2,ErrMsg2,ErrStat,ErrMsg,RoutineName)
-      END IF
+   END IF
       
       !............
       ! \f$ \frac{\partial U_\Lambda^{AD}}{\partial u^{AD}} \end{bmatrix} = \f$ (dUdu block row 5=AD)
@@ -1742,7 +1723,6 @@
    end if
    
 
-<<<<<<< HEAD
       !............
       ! \f$ \frac{\partial U_\Lambda^{ED}}{\partial y^{SrvD}} \end{bmatrix} = \f$
       ! \f$ \frac{\partial U_\Lambda^{ED}}{\partial y^{ED}} \end{bmatrix} = \f$
@@ -1763,16 +1743,6 @@
       !............
    if (p_FAST%CompElast == MODULE_BD) then
       call Linear_BD_InputSolve_dy( p_FAST, y_FAST, ED%Input(1), ED%y, AD%y, AD%Input(1), BD, MeshMapData, dUdy, ErrStat2, ErrMsg2 )
-=======
-         !............
-         ! \f$ \frac{\partial U_\Lambda^{ED}}{\partial y^{SrvD}} \end{bmatrix} = \f$
-         ! \f$ \frac{\partial U_\Lambda^{ED}}{\partial y^{ED}} \end{bmatrix} = \f$
-         ! \f$ \frac{\partial U_\Lambda^{ED}}{\partial y^{BD}} \end{bmatrix} = \f$
-         ! \f$ \frac{\partial U_\Lambda^{ED}}{\partial y^{AD}} \end{bmatrix} = \f$ (dUdy block row 3=ED)
-         !............
-
-      call Linear_ED_InputSolve_dy( p_FAST, y_FAST, ED%Input(1), ED%y, AD%y, AD%Input(1), BD, HD, MAPp, MeshMapData, dUdy, ErrStat2, ErrMsg2 )
->>>>>>> c39277e5
          call SetErrStat(ErrStat2,ErrMsg2,ErrStat,ErrMsg,RoutineName)
    
          !............
@@ -3114,21 +3084,12 @@
    if ( p_FAST%CompHydro == Module_HD ) then ! HydroDyn-{ElastoDyn or SubDyn}
    
       !===================================================   
-<<<<<<< HEAD
       !  y_ED%PlatformPtMesh and u_HD%PRPMesh ! this is always done with ED, even if using SD
       !=================================================== 
       
       ! Transfer ED motions to HD motion input (HD inputs depend on previously calculated HD inputs from ED):
       if ( u_HD%PRPMesh%Committed ) then
          call Linearize_Point_to_Point( y_ED%PlatformPtMesh, u_HD%PRPMesh, MeshMapData%ED_P_2_HD_PRP_P, ErrStat2, ErrMsg2 )
-=======
-      !  y_ED%PlatformPtMesh and u_HD%Morison%DistribMesh
-      !===================================================    
-         
-               ! Transfer ED motions to HD motion input (HD inputs depend on previously calculated HD inputs from ED):
-  
-         call Linearize_Point_to_Line2( y_ED%PlatformPtMesh, u_HD%Morison%DistribMesh, MeshMapData%ED_P_2_HD_M_L, ErrStat2, ErrMsg2 )
->>>>>>> c39277e5
             call SetErrStat(ErrStat2,ErrMsg2,ErrStat,ErrMsg,RoutineName)
          
          ! HD is destination in the mapping, so we want M_{tv_uD} and M_{ta_uD}
@@ -3295,7 +3256,6 @@
          !!! ! while forming dUdy, too.
          !!!call Linearize_Point_to_Line2( y_ED%PlatformPtMesh, u_HD%Morison%Mesh, MeshMapData%ED_P_2_HD_M_P, ErrStat2, ErrMsg2 )
       
-<<<<<<< HEAD
          HD_Start     = Indx_u_HD_Morison_Start(u_HD, y_FAST)  ! start of u_HD%Morison%Mesh%TranslationDisp field     
          ED_Out_Start = Indx_y_ED_Platform_Start(y_ED, y_FAST) ! start of y_ED%PlatformPtMesh%TranslationDisp field
          call Assemble_dUdy_Motions(y_ED%PlatformPtMesh, u_HD%Morison%Mesh, MeshMapData%ED_P_2_HD_M_P, HD_Start, ED_Out_Start, dUdy, .false.)
@@ -3305,17 +3265,6 @@
          ! Lumped Platform Reference Pt Mesh
          !...................................
       IF (u_HD%WAMITMesh%Committed) THEN
-=======
-      HD_Start     = Indx_u_HD_Distrib_Start(u_HD, y_FAST)  ! start of u_HD%Morison%DistribMesh%TranslationDisp field     
-         ED_Out_Start = Indx_y_ED_Platform_Start(y_ED, y_FAST) ! start of y_ED%PlatformPtMesh%TranslationDisp field
-         call Assemble_dUdy_Motions(y_ED%PlatformPtMesh, u_HD%Morison%DistribMesh, MeshMapData%ED_P_2_HD_M_L, HD_Start, ED_Out_Start, dUdy)
-   END IF
- 
-      !...................................
-      ! Lumped Morison Mesh
-      !...................................
-   IF (u_HD%Morison%LumpedMesh%Committed) THEN
->>>>>>> c39277e5
             
          !!! ! This linearization was done in forming dUdu (see Linear_HD_InputSolve_du()), so we don't need to re-calculate these matrices 
          !!! ! while forming dUdy, too.
@@ -3324,22 +3273,8 @@
          HD_Start     = Indx_u_HD_WAMIT_Start(u_HD, y_FAST)  ! start of u_HD%Mesh%TranslationDisp field
       
          ED_Out_Start = Indx_y_ED_Platform_Start(y_ED, y_FAST) ! start of y_ED%PlatformPtMesh%TranslationDisp field
-<<<<<<< HEAD
          call Assemble_dUdy_Motions(y_ED%PlatformPtMesh, u_HD%WAMITMesh, MeshMapData%ED_P_2_HD_W_P, HD_Start, ED_Out_Start, dUdy, .false.)
       END IF
-=======
-         call Assemble_dUdy_Motions(y_ED%PlatformPtMesh, u_HD%Morison%LumpedMesh, MeshMapData%ED_P_2_HD_M_P, HD_Start, ED_Out_Start, dUdy)
-   END IF
-
-      !...................................
-      ! Lumped Platform Reference Pt Mesh
-      !...................................
-   IF (u_HD%Mesh%Committed) THEN
-            
-      !!! ! This linearization was done in forming dUdu (see Linear_HD_InputSolve_du()), so we don't need to re-calculate these matrices 
-      !!! ! while forming dUdy, too.
-      !!!call Linearize_Point_to_Point( y_ED%PlatformPtMesh, u_HD%Mesh, MeshMapData%ED_P_2_HD_W_P, ErrStat2, ErrMsg2 )
->>>>>>> c39277e5
       
    else if ( p_FAST%CompSub == Module_SD ) then
       ! dU^{HD}/dy^{SD}
@@ -3353,17 +3288,9 @@
          !!! ! while forming dUdy, too.
          !!!call Linearize_Point_to_Line2( y_SD%Y2Mesh, u_HD%Morison%Mesh, MeshMapData%SD_P_2_HD_M_P, ErrStat2, ErrMsg2 )
       
-<<<<<<< HEAD
          HD_Start     = Indx_u_HD_Morison_Start(u_HD, y_FAST)  ! start of u_HD%Morison%Mesh%TranslationDisp field              
          call Assemble_dUdy_Motions(y_SD%Y2Mesh, u_HD%Morison%Mesh, MeshMapData%SD_P_2_HD_M_P, HD_Start, SD_Out_Start, dUdy, .false.)
       END IF
-=======
-         ED_Out_Start = Indx_y_ED_Platform_Start(y_ED, y_FAST) ! start of y_ED%PlatformPtMesh%TranslationDisp field
-         call Assemble_dUdy_Motions(y_ED%PlatformPtMesh, u_HD%Mesh, MeshMapData%ED_P_2_HD_W_P, HD_Start, ED_Out_Start, dUdy)
-
-
-   END IF
->>>>>>> c39277e5
 
          !...................................
          ! Lumped Platform Reference Pt Mesh
