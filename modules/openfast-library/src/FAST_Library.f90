--- conflicted
+++ resolved
@@ -707,26 +707,6 @@
    OpFM_Input_from_FAST%momentz_Len = Turbine(iTurb)%OpFM%u%c_obj%momentz_Len; OpFM_Input_from_FAST%momentz = Turbine(iTurb)%OpFM%u%c_obj%momentz
    OpFM_Input_from_FAST%forceNodesChord_Len = Turbine(iTurb)%OpFM%u%c_obj%forceNodesChord_Len; OpFM_Input_from_FAST%forceNodesChord = Turbine(iTurb)%OpFM%u%c_obj%forceNodesChord
 
-<<<<<<< HEAD
-   SC_DX_Input_from_FAST%toSC_Len = Turbine(iTurb)%SC_DX%u%c_obj%toSC_Len
-   IF (SC_DX_Input_from_FAST%toSC_Len > 0) THEN
-      SC_DX_Input_from_FAST%toSC     = Turbine(iTurb)%SC_DX%u%c_obj%toSC
-   ELSE
-      SC_DX_Input_from_FAST%toSC     = C_NULL_PTR
-   END IF
-   
-   OpFM_Output_to_FAST%u_Len   = Turbine(iTurb)%OpFM%y%c_obj%u_Len;  OpFM_Output_to_FAST%u = Turbine(iTurb)%OpFM%y%c_obj%u 
-   OpFM_Output_to_FAST%v_Len   = Turbine(iTurb)%OpFM%y%c_obj%v_Len;  OpFM_Output_to_FAST%v = Turbine(iTurb)%OpFM%y%c_obj%v 
-   OpFM_Output_to_FAST%w_Len   = Turbine(iTurb)%OpFM%y%c_obj%w_Len;  OpFM_Output_to_FAST%w = Turbine(iTurb)%OpFM%y%c_obj%w 
-
-   SC_DX_Output_to_FAST%fromSC_Len = Turbine(iTurb)%SC_DX%y%c_obj%fromSC_Len
-   IF (SC_DX_Output_to_FAST%fromSC_Len > 0) THEN
-      SC_DX_Output_to_FAST%fromSC     = Turbine(iTurb)%SC_DX%y%c_obj%fromSC
-   ELSE
-      SC_DX_Output_to_FAST%fromSC     = C_NULL_PTR
-   END IF
-   
-=======
    if (Turbine(iTurb)%p_FAST%UseSC) then
       SC_DX_Input_from_FAST%toSC_Len = Turbine(iTurb)%SC_DX%u%c_obj%toSC_Len
       SC_DX_Input_from_FAST%toSC     = Turbine(iTurb)%SC_DX%u%c_obj%toSC
@@ -741,7 +721,6 @@
       SC_DX_Output_to_FAST%fromSC     = Turbine(iTurb)%SC_DX%y%c_obj%fromSC
    end if
 
->>>>>>> 8d6cdae9
 end subroutine SetOpenFOAM_pointers
 !==================================================================================================================================
 subroutine FAST_OpFM_Step(iTurb, ErrStat_c, ErrMsg_c) BIND (C, NAME='FAST_OpFM_Step')
