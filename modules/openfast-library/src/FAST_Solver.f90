--- conflicted
+++ resolved
@@ -1009,13 +1009,8 @@
       !    wave kinematics, additional preload, additional stiffness, additional linear damping, additional quadratic damping,
       !    hydrodynamic added mass
 
-<<<<<<< HEAD
-      CALL Transfer_Point_to_Point( y_ED%PlatformPtMesh, u_HD%WAMITMesh, MeshMapData%ED_P_2_HD_W_P, ErrStat2, ErrMsg2 )
-         CALL SetErrStat(ErrStat2,ErrMsg2,ErrStat, ErrMsg,'Transfer_ED_to_HD (u_HD%WAMITMesh)' )
-=======
       CALL Transfer_Point_to_Point( PlatformMotion, u_HD%Mesh, MeshMapData%ED_P_2_HD_W_P, ErrStat2, ErrMsg2 )
          CALL SetErrStat(ErrStat2,ErrMsg2,ErrStat, ErrMsg, RoutineName//' (u_HD%Mesh)' )
->>>>>>> 63de719a
 
    END IF !WAMIT
    
@@ -1825,11 +1820,7 @@
          CALL SetErrStat( ErrStat2, ErrMsg2, ErrStat, ErrMsg, RoutineName )
          
          ! we're mapping loads, so we also need the sibling meshes' displacements:
-<<<<<<< HEAD
-      CALL Transfer_Point_to_Point( y_HD2%WAMITMesh, MeshMapData%u_ED_PlatformPtMesh, MeshMapData%HD_W_P_2_ED_P, ErrStat2, ErrMsg2, MeshMapData%u_HD_Mesh, y_ED2%PlatformPtMesh) !u_HD and u_mapped_positions contain the displaced positions for load calculations
-=======
       CALL Transfer_Point_to_Point( y_HD2%AllHdroOrigin, MeshMapData%u_ED_PlatformPtMesh, MeshMapData%HD_W_P_2_ED_P, ErrStat2, ErrMsg2, MeshMapData%u_HD_Mesh, PlatformMotions) !u_HD and u_mapped_positions contain the displaced positions for load calculations
->>>>>>> 63de719a
          CALL SetErrStat( ErrStat2, ErrMsg2, ErrStat, ErrMsg, RoutineName )
 
       MeshMapData%u_ED_PlatformPtMesh%Force  = MeshMapData%u_ED_PlatformPtMesh%Force  + MeshMapData%u_ED_PlatformPtMesh_2%Force
@@ -2586,15 +2577,12 @@
                
             ! Map ED outputs to HD inputs (keeping the accelerations we just calculated):
                
-<<<<<<< HEAD
                 ! Transfer the ED outputs of the platform motions to the HD input of which represents the same data
             CALL Transfer_Point_to_Point( y_ED%PlatformPtMesh, u_HD%PRPMesh, MeshMapData%ED_P_2_HD_PRP_P, ErrStat2, ErrMsg2 )
                CALL SetErrStat(ErrStat2,ErrMsg2,ErrStat, ErrMsg, RoutineName )
               
             CALL Transfer_Point_to_Point( y_ED%PlatformPtMesh, u_HD%WAMITMesh, MeshMapData%ED_P_2_HD_W_P, ErrStat2, ErrMsg2 ) 
-=======
             CALL Transfer_Point_to_Point( PlatformMotionMesh, u_HD%Mesh, MeshMapData%ED_P_2_HD_W_P, ErrStat2, ErrMsg2 ) 
->>>>>>> 63de719a
                CALL SetErrStat( ErrStat2, ErrMsg2, ErrStat, ErrMsg, RoutineName  )
                                              
          ELSE
@@ -2869,11 +2857,8 @@
          IF ( y_HD2%WAMITMesh%Committed  ) THEN
    
             ! we're mapping loads, so we also need the sibling meshes' displacements:
-<<<<<<< HEAD
             CALL Transfer_Point_to_Point( y_HD2%WAMITMesh, MeshMapData%u_ED_PlatformPtMesh_2, MeshMapData%HD_W_P_2_ED_P, ErrStat2, ErrMsg2, MeshMapData%u_HD_Mesh, y_ED2%PlatformPtMesh ) !u_SD contains the orientations needed for moment calculations
-=======
             CALL Transfer_Point_to_Point( y_HD2%Mesh, MeshMapData%u_ED_PlatformPtMesh_2, MeshMapData%HD_W_P_2_ED_P, ErrStat2, ErrMsg2, MeshMapData%u_HD_Mesh, PlatformMotions ) !u_SD contains the orientations needed for moment calculations
->>>>>>> 63de719a
                CALL SetErrStat(ErrStat2,ErrMsg2, ErrStat, ErrMsg, RoutineName)
          
             MeshMapData%u_ED_PlatformPtMesh%Force  = MeshMapData%u_ED_PlatformPtMesh%Force  + MeshMapData%u_ED_PlatformPtMesh_2%Force
@@ -2933,11 +2918,8 @@
       !..................
             
             ! we're mapping loads, so we also need the sibling meshes' displacements:
-<<<<<<< HEAD
          CALL Transfer_Point_to_Point( y_HD2%WAMITMesh, MeshMapData%u_ED_PlatformPtMesh, MeshMapData%HD_W_P_2_ED_P, ErrStat2, ErrMsg2, MeshMapData%u_HD_Mesh, y_ED2%PlatformPtMesh) !u_HD and u_mapped_positions contain the displaced positions for load calculations
-=======
          CALL Transfer_Point_to_Point( y_HD2%AllHdroOrigin, MeshMapData%u_ED_PlatformPtMesh, MeshMapData%HD_W_P_2_ED_P, ErrStat2, ErrMsg2, MeshMapData%u_HD_Mesh, PlatformMotions) !u_HD and u_mapped_positions contain the displaced positions for load calculations
->>>>>>> 63de719a
             CALL SetErrStat(ErrStat2,ErrMsg2, ErrStat, ErrMsg, RoutineName)
                                       
       ELSE
@@ -4205,7 +4187,6 @@
                
          IF ( HD%y%WAMITMesh%Committed  ) THEN ! meshes for floating
                ! HydroDyn WAMIT point mesh to/from ElastoDyn point mesh
-<<<<<<< HEAD
             CALL MeshMapCreate( HD%y%WAMITMesh, ED%Input(1)%PlatformPtMesh, MeshMapData%HD_W_P_2_ED_P, ErrStat2, ErrMsg2 )
                CALL SetErrStat( ErrStat2, ErrMsg2, ErrStat, ErrMsg, RoutineName//':HD_W_P_2_ED_P' )
             CALL MeshMapCreate( ED%Output(1)%PlatformPtMesh, HD%Input(1)%PRPMesh, MeshMapData%ED_P_2_HD_PRP_P, ErrStat2, ErrMsg2 )
@@ -4221,21 +4202,6 @@
          END IF
             
             ! ElastoDyn point mesh to HydroDyn Morison line mesh (ED sets inputs, but gets outputs from  HD%y%WAMITMesh in floating case)
-=======
-            CALL MeshMapCreate( HD%y%AllHdroOrigin, PlatformLoads, MeshMapData%HD_W_P_2_ED_P, ErrStat2, ErrMsg2 )
-               CALL SetErrStat( ErrStat2, ErrMsg2, ErrStat, ErrMsg, RoutineName//':HD_W_P_2_Ptfm' )
-            CALL MeshMapCreate( PlatformMotion, HD%Input(1)%Mesh, MeshMapData%ED_P_2_HD_W_P, ErrStat2, ErrMsg2 )
-               CALL SetErrStat( ErrStat2, ErrMsg2, ErrStat, ErrMsg, RoutineName//':Ptfm_2_HD_W_P' )
-         END IF
-            
-            ! ElastoDyn point mesh HydroDyn Morison point mesh (ED sets inputs, but gets outputs from HD%y%AllHdroOrigin in floating case)
-         IF ( HD%Input(1)%Morison%LumpedMesh%Committed  ) THEN
-            CALL MeshMapCreate( PlatformMotion, HD%Input(1)%Morison%LumpedMesh, MeshMapData%ED_P_2_HD_M_P, ErrStat2, ErrMsg2 )
-               CALL SetErrStat( ErrStat2, ErrMsg2, ErrStat, ErrMsg, RoutineName//':Ptfm_2_HD_M_P' )
-         END IF
-            
-            ! ElastoDyn point mesh to HydroDyn Morison line mesh (ED sets inputs, but gets outputs from HD%y%AllHdroOrigin in floating case)
->>>>>>> 63de719a
          IF ( HD%Input(1)%Morison%DistribMesh%Committed ) THEN
             CALL MeshMapCreate( PlatformMotion,  HD%Input(1)%Morison%DistribMesh, MeshMapData%ED_P_2_HD_M_L, ErrStat2, ErrMsg2 )
                CALL SetErrStat( ErrStat2, ErrMsg2, ErrStat, ErrMsg, RoutineName//':Ptfm_2_HD_M_L' )
@@ -4244,7 +4210,6 @@
                         
       ELSE ! these get mapped to ElastoDyn AND SubDyn (in ED_SD_HD coupling)  ! offshore fixed
             
-<<<<<<< HEAD
             ! HydroDyn WAMIT mesh to ElastoDyn point mesh               
          IF ( HD%y%WAMITMesh%Committed  ) THEN
 
@@ -4253,15 +4218,6 @@
                CALL SetErrStat( ErrStat2, ErrMsg2, ErrStat, ErrMsg, RoutineName//':HD_W_P_2_ED_P' )                  
             CALL MeshMapCreate( ED%Output(1)%PlatformPtMesh, HD%Input(1)%WAMITMesh, MeshMapData%ED_P_2_HD_W_P, ErrStat2, ErrMsg2 )
                CALL SetErrStat( ErrStat2, ErrMsg2, ErrStat, ErrMsg, RoutineName//':ED_P_2_HD_W_P' )                  
-=======
-            ! HydroDyn WAMIT mesh to ElastoDyn point mesh
-         IF ( HD%y%Mesh%Committed  ) THEN
-               ! HydroDyn WAMIT point mesh to ElastoDyn point mesh ! meshes for fixed-bottom
-            CALL MeshMapCreate( HD%y%Mesh, PlatformLoads, MeshMapData%HD_W_P_2_ED_P, ErrStat2, ErrMsg2 )
-               CALL SetErrStat( ErrStat2, ErrMsg2, ErrStat, ErrMsg, RoutineName//':HD_W_P_2_Ptfm' )                  
-            CALL MeshMapCreate( PlatformMotion, HD%Input(1)%Mesh, MeshMapData%ED_P_2_HD_W_P, ErrStat2, ErrMsg2 )
-               CALL SetErrStat( ErrStat2, ErrMsg2, ErrStat, ErrMsg, RoutineName//':Ptfm_2_HD_W_P' )                  
->>>>>>> 63de719a
          END IF             
             
 !-------------------------
