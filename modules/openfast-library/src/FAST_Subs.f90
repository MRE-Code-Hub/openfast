--- conflicted
+++ resolved
@@ -471,9 +471,6 @@
       end if
    
       Init%InData_AD%rotors(1)%NumBlades  = NumBl
-<<<<<<< HEAD
-
-=======
       
       if (p_FAST%CompAeroMaps) then
          CALL AllocAry( MeshMapData%HubOrient, 3, 3, Init%InData_AD%rotors(1)%NumBlades, 'Hub orientation matrix', ErrStat2, ErrMsg2 )
@@ -491,7 +488,6 @@
       end if
    
       
->>>>>>> 4ffcb82f
          ! set initialization data for AD
       CALL AllocAry( Init%InData_AD%rotors(1)%BladeRootPosition,      3, Init%InData_AD%rotors(1)%NumBlades, 'Init%InData_AD%rotors(1)%BladeRootPosition', errStat2, ErrMsg2)
          CALL SetErrStat(ErrStat2,ErrMsg2,ErrStat,ErrMsg,RoutineName)
@@ -735,7 +731,7 @@
       Init%OutData_IfW%WindFileInfo%MWS = 0.0_ReKi
 
       ! Set pointer to flowfield
-      IF (p_FAST%CompAero == Module_AD) AD%p%FlowField => Init%OutData_OpFM%FlowField
+      IF (p_FAST%CompAero == Module_AD) AD%p%FlowField => Init%OutData_ExtInfw%FlowField
 
    ELSE
       Init%OutData_IfW%WindFileInfo%MWS = 0.0_ReKi
