!**********************************************************************************************************************************
! FAST_Solver.f90, FAST_Subs.f90, FAST_Lin.f90, and FAST_Mods.f90 make up the FAST glue code in the FAST Modularization Framework.
! FAST_Prog.f90, FAST_Library.f90, FAST_Prog.c are different drivers for this code.
!..................................................................................................................................
! LICENSING
! Copyright (C) 2013-2016  National Renewable Energy Laboratory
!
!    This file is part of FAST.
!
! Licensed under the Apache License, Version 2.0 (the "License");
! you may not use this file except in compliance with the License.
! You may obtain a copy of the License at
!
!     http://www.apache.org/licenses/LICENSE-2.0
!
! Unless required by applicable law or agreed to in writing, software
! distributed under the License is distributed on an "AS IS" BASIS,
! WITHOUT WARRANTIES OR CONDITIONS OF ANY KIND, either express or implied.
! See the License for the specific language governing permissions and
! limitations under the License.
!**********************************************************************************************************************************
MODULE FAST_Subs

   USE FAST_Solver
   USE FAST_Linear

   IMPLICIT NONE

CONTAINS
!++++++++++++++++++++++++++++++++++++++++++++++++++++++++++++++++++++++++++++++++++++++++++++++++++++++++++++++++++++++++++++++++++
! INITIALIZATION ROUTINES
!++++++++++++++++++++++++++++++++++++++++++++++++++++++++++++++++++++++++++++++++++++++++++++++++++++++++++++++++++++++++++++++++++
!> a wrapper routine to call FAST_Initialize a the full-turbine simulation level (makes easier to write top-level driver)
SUBROUTINE FAST_InitializeAll_T( t_initial, TurbID, Turbine, ErrStat, ErrMsg, InFile, ExternInitData )

   REAL(DbKi),                        INTENT(IN   ) :: t_initial      !< initial time
   INTEGER(IntKi),                    INTENT(IN   ) :: TurbID         !< turbine Identifier (1-NumTurbines)
   TYPE(FAST_TurbineType),            INTENT(INOUT) :: Turbine        !< all data for one instance of a turbine
   INTEGER(IntKi),                    INTENT(  OUT) :: ErrStat        !< Error status of the operation
   CHARACTER(*),                      INTENT(  OUT) :: ErrMsg         !< Error message if ErrStat /= ErrID_None
   CHARACTER(*),             OPTIONAL,INTENT(IN   ) :: InFile         !< A CHARACTER string containing the name of the primary FAST input file (if not present, we'll get it from the command line)   
   TYPE(FAST_ExternInitType),OPTIONAL,INTENT(IN   ) :: ExternInitData !< Initialization input data from an external source (Simulink)
   
   Turbine%TurbID = TurbID  
   
   
   IF (PRESENT(InFile)) THEN
      IF (PRESENT(ExternInitData)) THEN
         CALL FAST_InitializeAll( t_initial, Turbine%p_FAST, Turbine%y_FAST, Turbine%m_FAST, &
                     Turbine%ED, Turbine%BD, Turbine%SrvD, Turbine%AD14, Turbine%AD, Turbine%IfW, Turbine%OpFM, Turbine%SC,&
                     Turbine%HD, Turbine%SD, Turbine%ExtPtfm, Turbine%MAP, Turbine%FEAM, Turbine%MD, Turbine%Orca, &
                     Turbine%IceF, Turbine%IceD, Turbine%MeshMapData, ErrStat, ErrMsg, InFile, ExternInitData )
      ELSE         
         CALL FAST_InitializeAll( t_initial, Turbine%p_FAST, Turbine%y_FAST, Turbine%m_FAST, &
                     Turbine%ED, Turbine%BD, Turbine%SrvD, Turbine%AD14, Turbine%AD, Turbine%IfW, Turbine%OpFM, Turbine%SC, &
                     Turbine%HD, Turbine%SD, Turbine%ExtPtfm, Turbine%MAP, Turbine%FEAM, Turbine%MD, Turbine%Orca, &
                     Turbine%IceF, Turbine%IceD, Turbine%MeshMapData, ErrStat, ErrMsg, InFile  )
      END IF
   ELSE
      CALL FAST_InitializeAll( t_initial, Turbine%p_FAST, Turbine%y_FAST, Turbine%m_FAST, &
                     Turbine%ED, Turbine%BD, Turbine%SrvD, Turbine%AD14, Turbine%AD, Turbine%IfW, Turbine%OpFM, Turbine%SC, &
                     Turbine%HD, Turbine%SD, Turbine%ExtPtfm, Turbine%MAP, Turbine%FEAM, Turbine%MD, Turbine%Orca, &
                     Turbine%IceF, Turbine%IceD, Turbine%MeshMapData, ErrStat, ErrMsg )
   END IF
   
         
END SUBROUTINE FAST_InitializeAll_T
!----------------------------------------------------------------------------------------------------------------------------------
!> Routine to call Init routine for each module. This routine sets all of the init input data for each module.
SUBROUTINE FAST_InitializeAll( t_initial, p_FAST, y_FAST, m_FAST, ED, BD, SrvD, AD14, AD, IfW, OpFM, SC, HD, SD, ExtPtfm, &
                               MAPp, FEAM, MD, Orca, IceF, IceD, MeshMapData, ErrStat, ErrMsg, InFile, ExternInitData )

   use ElastoDyn_Parameters, only: Method_RK4

   REAL(DbKi),               INTENT(IN   ) :: t_initial           !< initial time
   TYPE(FAST_ParameterType), INTENT(INOUT) :: p_FAST              !< Parameters for the glue code
   TYPE(FAST_OutputFileType),INTENT(INOUT) :: y_FAST              !< Output variables for the glue code
   TYPE(FAST_MiscVarType),   INTENT(INOUT) :: m_FAST              !< Miscellaneous variables
     
   TYPE(ElastoDyn_Data),     INTENT(INOUT) :: ED                  !< ElastoDyn data
   TYPE(BeamDyn_Data),       INTENT(INOUT) :: BD                  !< BeamDyn data
   TYPE(ServoDyn_Data),      INTENT(INOUT) :: SrvD                !< ServoDyn data
   TYPE(AeroDyn14_Data),     INTENT(INOUT) :: AD14                !< AeroDyn14 data
   TYPE(AeroDyn_Data),       INTENT(INOUT) :: AD                  !< AeroDyn data
   TYPE(InflowWind_Data),    INTENT(INOUT) :: IfW                 !< InflowWind data
   TYPE(OpenFOAM_Data),      INTENT(INOUT) :: OpFM                !< OpenFOAM data
   TYPE(SuperController_Data), INTENT(INOUT) :: SC                !< SuperController data
   TYPE(HydroDyn_Data),      INTENT(INOUT) :: HD                  !< HydroDyn data
   TYPE(SubDyn_Data),        INTENT(INOUT) :: SD                  !< SubDyn data
   TYPE(ExtPtfm_Data),       INTENT(INOUT) :: ExtPtfm             !< ExtPtfm_MCKF data
   TYPE(MAP_Data),           INTENT(INOUT) :: MAPp                !< MAP data
   TYPE(FEAMooring_Data),    INTENT(INOUT) :: FEAM                !< FEAMooring data
   TYPE(MoorDyn_Data),       INTENT(INOUT) :: MD                  !< Data for the MoorDyn module
   TYPE(OrcaFlex_Data),      INTENT(INOUT) :: Orca                !< OrcaFlex interface data
   
   TYPE(IceFloe_Data),       INTENT(INOUT) :: IceF                !< IceFloe data
   TYPE(IceDyn_Data),        INTENT(INOUT) :: IceD                !< All the IceDyn data used in time-step loop

   TYPE(FAST_ModuleMapType), INTENT(INOUT) :: MeshMapData         !< Data for mapping between modules
      
   INTEGER(IntKi),           INTENT(  OUT) :: ErrStat             !< Error status of the operation
   CHARACTER(*),             INTENT(  OUT) :: ErrMsg              !< Error message if ErrStat /= ErrID_None
   CHARACTER(*), OPTIONAL,   INTENT(IN   ) :: InFile              !< A CHARACTER string containing the name of the primary FAST input file (if not present, we'll get it from the command line)
   
   TYPE(FAST_ExternInitType), OPTIONAL, INTENT(IN) :: ExternInitData !< Initialization input data from an external source (Simulink)
   
   ! local variables      
   CHARACTER(1024)                         :: InputFile           !< A CHARACTER string containing the name of the primary FAST input file
   TYPE(FAST_InitData)                     :: Init                !< Initialization data for all modules

       
   REAL(ReKi)                              :: AirDens             ! air density for initialization/normalization of OpenFOAM data
   REAL(DbKi)                              :: dt_IceD             ! tmp dt variable to ensure IceDyn doesn't specify different dt values for different legs (IceDyn instances)
   REAL(DbKi)                              :: dt_BD               ! tmp dt variable to ensure BeamDyn doesn't specify different dt values for different instances
   INTEGER(IntKi)                          :: ErrStat2
   INTEGER(IntKi)                          :: IceDim              ! dimension we're pre-allocating for number of IceDyn legs/instances
   INTEGER(IntKi)                          :: I                   ! generic loop counter
   INTEGER(IntKi)                          :: k                   ! blade loop counter
   logical                                 :: CallStart
   
   
   INTEGER(IntKi)                          :: NumBl
   
   CHARACTER(ErrMsgLen)                    :: ErrMsg2
                                           
   CHARACTER(*), PARAMETER                 :: RoutineName = 'FAST_InitializeAll'       
   
   
   !..........
   ErrStat = ErrID_None
   ErrMsg  = ""
      
   y_FAST%UnSum = -1                                                    ! set the summary file unit to -1 to indicate it's not open
   y_FAST%UnOu  = -1                                                    ! set the text output file unit to -1 to indicate it's not open
   y_FAST%UnGra = -1                                                    ! set the binary graphics output file unit to -1 to indicate it's not open
   
   p_FAST%WrVTK = VTK_Unknown                                           ! set this so that we can potentially output VTK information on initialization error
   p_FAST%VTK_tWidth = 1                                                ! initialize in case of error before reading the full file
   p_FAST%n_VTKTime  = 1                                                ! initialize in case of error before reading the full file
   y_FAST%VTK_LastWaveIndx = 1                                          ! Start looking for wave data at the first index
   y_FAST%VTK_count = 0                                                 ! first VTK file has 0 as output      
   y_FAST%n_Out = 0                                                     ! set the number of ouptut channels to 0 to indicate there's nothing to write to the binary file
   p_FAST%ModuleInitialized = .FALSE.                                   ! (array initialization) no modules are initialized
   
      ! Get the current time
   CALL DATE_AND_TIME ( Values=m_FAST%StrtTime )                        ! Let's time the whole simulation
   CALL CPU_TIME ( m_FAST%UsrTime1 )                                    ! Initial time (this zeros the start time when used as a MATLAB function)
   m_FAST%UsrTime1 = MAX( 0.0_ReKi, m_FAST%UsrTime1 )                   ! CPU_TIME: If a meaningful time cannot be returned, a processor-dependent negative value is returned
   

   m_FAST%t_global        = t_initial - 20.                             ! initialize this to a number < t_initial for error message in ProgAbort
   m_FAST%calcJacobian    = .TRUE.                                      ! we need to calculate the Jacobian
   m_FAST%NextJacCalcTime = m_FAST%t_global                             ! We want to calculate the Jacobian on the first step
   p_FAST%TDesc           = ''
!   p_FAST%CheckHSSBrTrqC = .false.

   y_FAST%Lin%WindSpeed = 0.0_ReKi
   
   if (present(ExternInitData)) then
      CallStart = .not. ExternInitData%FarmIntegration ! .and. ExternInitData%TurbineID == 1
      if (ExternInitData%TurbineID > 0) p_FAST%TDesc = 'T'//trim(num2lstr(ExternInitData%TurbineID)) 
   else
      CallStart = .true.
   end if
           
   
      ! Init NWTC_Library, display copyright and version information:
   if (CallStart) then
      AbortErrLev = ErrID_Fatal                                 ! Until we read otherwise from the FAST input file, we abort only on FATAL errors
      CALL FAST_ProgStart( FAST_Ver )
      p_FAST%WrSttsTime = .TRUE.
   else
      ! if we don't call the start data (e.g., from FAST.Farm), we won't override AbortErrLev either 
      CALL DispNVD( FAST_Ver )
      p_FAST%WrSttsTime = .FALSE.
   end if
   
   IF (PRESENT(InFile)) THEN
      p_FAST%UseDWM = .FALSE.
      InputFile = InFile
   ELSE
      CALL GetInputFileName(InputFile,p_FAST%UseDWM,ErrStat2,ErrMsg2)            
         CALL SetErrStat( ErrStat2, ErrMsg2, ErrStat, ErrMsg, RoutineName )
         IF (ErrStat >= AbortErrLev) THEN
            CALL Cleanup()
            RETURN
         END IF
   END IF
   
   ! ... Open and read input files ...
   ! also, set turbine reference position for graphics output
   if (PRESENT(ExternInitData)) then
      p_FAST%TurbinePos = ExternInitData%TurbinePos
      
      if (ExternInitData%FarmIntegration) then ! we're integrating with FAST.Farm
         CALL FAST_Init( p_FAST, m_FAST, y_FAST, t_initial, InputFile, ErrStat2, ErrMsg2, ExternInitData%TMax, OverrideAbortLev=.false., RootName=ExternInitData%RootName )         
      else
         CALL FAST_Init( p_FAST, m_FAST, y_FAST, t_initial, InputFile, ErrStat2, ErrMsg2, ExternInitData%TMax, ExternInitData%TurbineID )  ! We have the name of the input file and the simulation length from somewhere else (e.g. Simulink)         
      end if
      
   else
      p_FAST%TurbinePos = 0.0_ReKi
      CALL FAST_Init( p_FAST, m_FAST, y_FAST, t_initial, InputFile, ErrStat2, ErrMsg2 )                       ! We have the name of the input file from somewhere else (e.g. Simulink)
   end if
         
   CALL SetErrStat(ErrStat2, ErrMsg2, ErrStat, ErrMsg, RoutineName )
   IF (ErrStat >= AbortErrLev) THEN
      CALL Cleanup()
      RETURN
   END IF
      
      
   !...............................................................................................................................  
      
   p_FAST%dt_module = p_FAST%dt ! initialize time steps for each module   

   ! ........................
   ! initialize ElastoDyn (must be done first)
   ! ........................
   
   ALLOCATE( ED%Input( p_FAST%InterpOrder+1 ), ED%InputTimes( p_FAST%InterpOrder+1 ),STAT = ErrStat2 )
      IF (ErrStat2 /= 0) THEN
         CALL SetErrStat(ErrID_Fatal,"Error allocating ED%Input and ED%InputTimes.",ErrStat,ErrMsg,RoutineName)
         CALL Cleanup()
         RETURN
      END IF
      
   Init%InData_ED%Linearize = p_FAST%Linearize
   Init%InData_ED%InputFile = p_FAST%EDFile
   IF ( p_FAST%CompAero == Module_AD14 ) THEN
      Init%InData_ED%ADInputFile = p_FAST%AeroFile
   ELSE
      Init%InData_ED%ADInputFile = ""
   END IF
   
   Init%InData_ED%RootName      = TRIM(p_FAST%OutFileRoot)//'.'//TRIM(y_FAST%Module_Abrev(Module_ED))
   Init%InData_ED%CompElast     = p_FAST%CompElast == Module_ED

   CALL ED_Init( Init%InData_ED, ED%Input(1), ED%p, ED%x(STATE_CURR), ED%xd(STATE_CURR), ED%z(STATE_CURR), ED%OtherSt(STATE_CURR), &
                  ED%y, ED%m, p_FAST%dt_module( MODULE_ED ), Init%OutData_ED, ErrStat2, ErrMsg2 )
      CALL SetErrStat(ErrStat2,ErrMsg2,ErrStat,ErrMsg,RoutineName)
      
   p_FAST%ModuleInitialized(Module_ED) = .TRUE.
   CALL SetModuleSubstepTime(Module_ED, p_FAST, y_FAST, ErrStat2, ErrMsg2)
      CALL SetErrStat(ErrStat2,ErrMsg2,ErrStat,ErrMsg,RoutineName)
      
      ! bjj: added this check per jmj; perhaps it would be better in ElastoDyn, but I'll leave it here for now:
   IF ( p_FAST%TurbineType == Type_Offshore_Floating ) THEN
      IF ( ED%p%TowerBsHt < 0.0_ReKi .AND. .NOT. EqualRealNos( ED%p%TowerBsHt, 0.0_ReKi ) ) THEN
         CALL SetErrStat(ErrID_Fatal,"ElastoDyn TowerBsHt must not be negative for floating offshore systems.",ErrStat,ErrMsg,RoutineName)
      END IF      
   END IF   

   allocate( y_FAST%Lin%Modules(MODULE_ED)%Instance(1), stat=ErrStat2)
   if (ErrStat2 /= 0 ) then
      call SetErrStat(ErrID_Fatal, "Error allocating Lin%Modules(ED).", ErrStat, ErrMsg, RoutineName )
   else
   
      if (allocated(Init%OutData_ED%LinNames_y)) call move_alloc(Init%OutData_ED%LinNames_y,y_FAST%Lin%Modules(MODULE_ED)%Instance(1)%Names_y)
      if (allocated(Init%OutData_ED%LinNames_x)) call move_alloc(Init%OutData_ED%LinNames_x,y_FAST%Lin%Modules(MODULE_ED)%Instance(1)%Names_x)
      if (allocated(Init%OutData_ED%LinNames_u)) call move_alloc(Init%OutData_ED%LinNames_u,y_FAST%Lin%Modules(MODULE_ED)%Instance(1)%Names_u)
      if (allocated(Init%OutData_ED%RotFrame_y)) call move_alloc(Init%OutData_ED%RotFrame_y,y_FAST%Lin%Modules(MODULE_ED)%Instance(1)%RotFrame_y)
      if (allocated(Init%OutData_ED%RotFrame_x)) call move_alloc(Init%OutData_ED%RotFrame_x,y_FAST%Lin%Modules(MODULE_ED)%Instance(1)%RotFrame_x)
      if (allocated(Init%OutData_ED%DerivOrder_x)) call move_alloc(Init%OutData_ED%DerivOrder_x,y_FAST%Lin%Modules(MODULE_ED)%Instance(1)%DerivOrder_x)
      if (allocated(Init%OutData_ED%RotFrame_u)) call move_alloc(Init%OutData_ED%RotFrame_u,y_FAST%Lin%Modules(MODULE_ED)%Instance(1)%RotFrame_u)
      if (allocated(Init%OutData_ED%IsLoad_u  )) call move_alloc(Init%OutData_ED%IsLoad_u  ,y_FAST%Lin%Modules(MODULE_ED)%Instance(1)%IsLoad_u  )
         
      if (allocated(Init%OutData_ED%WriteOutputHdr)) y_FAST%Lin%Modules(MODULE_ED)%Instance(1)%NumOutputs = size(Init%OutData_ED%WriteOutputHdr)
   end if

   IF (ErrStat >= AbortErrLev) THEN
      CALL Cleanup()
      RETURN
   END IF
      
   NumBl = Init%OutData_ED%NumBl
      
   
   if (p_FAST%CalcSteady) then
      if ( EqualRealNos(Init%OutData_ED%RotSpeed, 0.0_ReKi) ) then
         p_FAST%TrimCase = TrimCase_none
         p_FAST%NLinTimes = 1
         p_FAST%LinInterpOrder = 0 ! constant values
      elseif ( Init%OutData_ED%isFixed_GenDOF ) then
         p_FAST%TrimCase = TrimCase_none
      end if
   end if
   
   
   ! ........................
   ! initialize BeamDyn 
   ! ........................
   IF ( p_FAST%CompElast == Module_BD ) THEN      
      p_FAST%nBeams = Init%OutData_ED%NumBl          ! initialize number of BeamDyn instances = number of blades      
   ELSE
      p_FAST%nBeams = 0
   END IF

   ALLOCATE( BD%Input( p_FAST%InterpOrder+1, p_FAST%nBeams ), BD%InputTimes( p_FAST%InterpOrder+1, p_FAST%nBeams ), STAT = ErrStat2 )
      IF (ErrStat2 /= 0) THEN
         CALL SetErrStat(ErrID_Fatal,"Error allocating BD%Input and BD%InputTimes.",ErrStat,ErrMsg,RoutineName)
         CALL Cleanup()
         RETURN
      END IF  
                        
   ALLOCATE( BD%x(           p_FAST%nBeams,2), &
             BD%xd(          p_FAST%nBeams,2), &
             BD%z(           p_FAST%nBeams,2), &
             BD%OtherSt(     p_FAST%nBeams,2), &
             BD%p(           p_FAST%nBeams  ), &
             BD%u(           p_FAST%nBeams  ), &
             BD%y(           p_FAST%nBeams  ), &
             BD%m(           p_FAST%nBeams  ), &
             Init%OutData_BD(p_FAST%nBeams  ), &
                                             STAT = ErrStat2 )                                                  
      IF (ErrStat2 /= 0) THEN
         CALL SetErrStat(ErrID_Fatal,"Error allocating BeamDyn state, input, and output data.",ErrStat,ErrMsg,RoutineName)
         CALL Cleanup()
         RETURN
      END IF        
   
   IF (p_FAST%CompElast == Module_BD) THEN

      Init%InData_BD%DynamicSolve = .TRUE.       ! FAST can only couple to BeamDyn when dynamic solve is used.

      Init%InData_BD%Linearize = p_FAST%Linearize
      Init%InData_BD%gravity      = (/ 0.0_ReKi, 0.0_ReKi, -Init%OutData_ED%Gravity /)       ! "Gravitational acceleration" m/s^2
      
         ! now initialize BeamDyn for all beams
      dt_BD = p_FAST%dt_module( MODULE_BD )
                        
      Init%InData_BD%HubPos = ED%y%HubPtMotion%Position(:,1)
      Init%InData_BD%HubRot = ED%y%HubPtMotion%RefOrientation(:,:,1)
            
      p_FAST%BD_OutputSibling = .true.
      
      allocate( y_FAST%Lin%Modules(MODULE_BD)%Instance(p_FAST%nBeams), stat=ErrStat2)
      if (ErrStat2 /= 0 ) then
         call SetErrStat(ErrID_Fatal, "Error allocating Lin%Modules(BD).", ErrStat, ErrMsg, RoutineName )
         CALL Cleanup()
         RETURN
      end if

      DO k=1,p_FAST%nBeams
         Init%InData_BD%RootName     = TRIM(p_FAST%OutFileRoot)//'.'//TRIM(y_FAST%Module_Abrev(Module_BD))//TRIM( Num2LStr(k) )
         
         
         Init%InData_BD%InputFile    = p_FAST%BDBldFile(k)
         
         Init%InData_BD%GlbPos       = ED%y%BladeRootMotion(k)%Position(:,1)          ! {:}    - - "Initial Position Vector of the local blade coordinate system"
         Init%InData_BD%GlbRot       = ED%y%BladeRootMotion(k)%RefOrientation(:,:,1)  ! {:}{:} - - "Initial direction cosine matrix of the local blade coordinate system"
         
         Init%InData_BD%RootDisp     = ED%y%BladeRootMotion(k)%TranslationDisp(:,1)   ! {:}    - - "Initial root displacement"
         Init%InData_BD%RootOri      = ED%y%BladeRootMotion(k)%Orientation(:,:,1)     ! {:}{:} - - "Initial root orientation"
         Init%InData_BD%RootVel(1:3) = ED%y%BladeRootMotion(k)%TranslationVel(:,1)    ! {:}    - - "Initial root velocities and angular veolcities"                  
         Init%InData_BD%RootVel(4:6) = ED%y%BladeRootMotion(k)%RotationVel(:,1)       ! {:}    - - "Initial root velocities and angular veolcities"                  
                           
         CALL BD_Init( Init%InData_BD, BD%Input(1,k), BD%p(k),  BD%x(k,STATE_CURR), BD%xd(k,STATE_CURR), BD%z(k,STATE_CURR), &
                           BD%OtherSt(k,STATE_CURR), BD%y(k),  BD%m(k), dt_BD, Init%OutData_BD(k), ErrStat2, ErrMsg2 )
            CALL SetErrStat(ErrStat2,ErrMsg2,ErrStat,ErrMsg,RoutineName)  
            
         !bjj: we're going to force this to have the same timestep because I don't want to have to deal with n BD modules with n timesteps.
         IF ( k == 1 ) THEN
            p_FAST%dt_module( MODULE_BD ) = dt_BD
            
            p_FAST%ModuleInitialized(Module_BD) = .TRUE. ! this really should be once per BD instance, but BD doesn't care so I won't go through the effort to track this
            CALL SetModuleSubstepTime(Module_BD, p_FAST, y_FAST, ErrStat2, ErrMsg2)
               CALL SetErrStat(ErrStat2,ErrMsg2,ErrStat,ErrMsg,RoutineName)            
         ELSEIF ( .NOT. EqualRealNos( p_FAST%dt_module( MODULE_BD ),dt_BD )) THEN
            CALL SetErrStat(ErrID_Fatal,"All instances of BeamDyn (one per blade) must have the same time step.",ErrStat,ErrMsg,RoutineName)
         END IF

            ! We're going to do fewer computations if the BD input and output meshes that couple to AD are siblings:
         if (BD%p(k)%BldMotionNodeLoc /= BD_MESH_QP) p_FAST%BD_OutputSibling = .false.
      
         if (ErrStat>=AbortErrLev) exit !exit this loop so we don't get p_FAST%nBeams of the same errors
         
         if (size(y_FAST%Lin%Modules(MODULE_BD)%Instance) >= k) then ! for aero maps, we only use the first instance:
            if (allocated(Init%OutData_BD(k)%LinNames_y)) call move_alloc(Init%OutData_BD(k)%LinNames_y, y_FAST%Lin%Modules(MODULE_BD)%Instance(k)%Names_y )
            if (allocated(Init%OutData_BD(k)%LinNames_x)) call move_alloc(Init%OutData_BD(k)%LinNames_x, y_FAST%Lin%Modules(MODULE_BD)%Instance(k)%Names_x )
            if (allocated(Init%OutData_BD(k)%LinNames_u)) call move_alloc(Init%OutData_BD(k)%LinNames_u, y_FAST%Lin%Modules(MODULE_BD)%Instance(k)%Names_u )
            if (allocated(Init%OutData_BD(k)%RotFrame_y)) call move_alloc(Init%OutData_BD(k)%RotFrame_y, y_FAST%Lin%Modules(MODULE_BD)%Instance(k)%RotFrame_y )
            if (allocated(Init%OutData_BD(k)%RotFrame_x)) call move_alloc(Init%OutData_BD(k)%RotFrame_x, y_FAST%Lin%Modules(MODULE_BD)%Instance(k)%RotFrame_x )
            if (allocated(Init%OutData_BD(k)%RotFrame_u)) call move_alloc(Init%OutData_BD(k)%RotFrame_u, y_FAST%Lin%Modules(MODULE_BD)%Instance(k)%RotFrame_u )
            if (allocated(Init%OutData_BD(k)%IsLoad_u  )) call move_alloc(Init%OutData_BD(k)%IsLoad_u  , y_FAST%Lin%Modules(MODULE_BD)%Instance(k)%IsLoad_u   )
            if (allocated(Init%OutData_BD(k)%DerivOrder_x)) call move_alloc(Init%OutData_BD(k)%DerivOrder_x, y_FAST%Lin%Modules(MODULE_BD)%Instance(k)%DerivOrder_x )
         
            if (allocated(Init%OutData_BD(k)%WriteOutputHdr)) y_FAST%Lin%Modules(MODULE_BD)%Instance(k)%NumOutputs = size(Init%OutData_BD(k)%WriteOutputHdr)
         end if
         
      END DO
      
      IF (ErrStat >= AbortErrLev) THEN
         CALL Cleanup()
         RETURN
      END IF
      
   END IF         
      

   ! ........................
   ! initialize AeroDyn 
   ! ........................
   ALLOCATE( AD14%Input( p_FAST%InterpOrder+1 ), AD14%InputTimes( p_FAST%InterpOrder+1 ), STAT = ErrStat2 )
      IF (ErrStat2 /= 0) THEN
         CALL SetErrStat(ErrID_Fatal,"Error allocating AD14%Input and AD14%InputTimes.",ErrStat,ErrMsg,RoutineName)
         CALL Cleanup()
         RETURN
      END IF
     
   ALLOCATE( AD%Input( p_FAST%InterpOrder+1 ), AD%InputTimes( p_FAST%InterpOrder+1 ), STAT = ErrStat2 )
      IF (ErrStat2 /= 0) THEN
         CALL SetErrStat(ErrID_Fatal,"Error allocating AD%Input and AD%InputTimes.",ErrStat,ErrMsg,RoutineName)
         CALL Cleanup()
         RETURN
      END IF
      
      
   IF ( p_FAST%CompAero == Module_AD14 ) THEN
               
      CALL AD_SetInitInput(Init%InData_AD14, Init%OutData_ED, ED%y, p_FAST, ErrStat2, ErrMsg2)            ! set the values in Init%InData_AD14
         CALL SetErrStat(ErrStat2,ErrMsg2,ErrStat,ErrMsg,RoutineName)
                                       
      CALL AD14_Init( Init%InData_AD14, AD14%Input(1), AD14%p, AD14%x(STATE_CURR), AD14%xd(STATE_CURR), AD14%z(STATE_CURR), &
                     AD14%OtherSt(STATE_CURR), AD14%y, AD14%m, p_FAST%dt_module( MODULE_AD14 ), Init%OutData_AD14, ErrStat2, ErrMsg2 )
         CALL SetErrStat(ErrStat2,ErrMsg2,ErrStat,ErrMsg,RoutineName)

      p_FAST%ModuleInitialized(Module_AD14) = .TRUE.            
      CALL SetModuleSubstepTime(Module_AD14, p_FAST, y_FAST, ErrStat2, ErrMsg2)
         CALL SetErrStat(ErrStat2,ErrMsg2,ErrStat,ErrMsg,RoutineName)
      
         ! bjj: this really shouldn't be in the FAST glue code, but I'm going to put this check here so people don't use an invalid model 
         !    and send me emails to debug numerical issues in their results.
      IF ( AD14%p%TwrProps%PJM_Version .AND. p_FAST%TurbineType == Type_Offshore_Floating ) THEN
         CALL SetErrStat(ErrID_Fatal,'AeroDyn v14 tower influence model "NEWTOWER" is invalid for models of floating offshore turbines.',ErrStat,ErrMsg,RoutineName)
      END IF         
            
      AirDens = Init%OutData_AD14%AirDens
      
      IF (ErrStat >= AbortErrLev) THEN
         CALL Cleanup()
         RETURN
      END IF       
      
   ELSEIF ( p_FAST%CompAero == Module_AD ) THEN

      allocate(Init%InData_AD%rotors(1), stat=errStat) 
      if (errStat/=0) then
         call SetErrStat( ErrID_Fatal, 'Allocating rotors', errStat, errMsg, RoutineName )
         call Cleanup()
         return
      end if
   
      Init%InData_AD%rotors(1)%NumBlades  = NumBl
      
      
         ! set initialization data for AD
      CALL AllocAry( Init%InData_AD%rotors(1)%BladeRootPosition,      3, Init%InData_AD%rotors(1)%NumBlades, 'Init%InData_AD%BladeRootPosition', errStat2, ErrMsg2)
         CALL SetErrStat(ErrStat2,ErrMsg2,ErrStat,ErrMsg,RoutineName)
      CALL AllocAry( Init%InData_AD%rotors(1)%BladeRootOrientation,3, 3, Init%InData_AD%rotors(1)%NumBlades, 'Init%InData_AD%BladeRootOrientation', errStat2, ErrMsg2)
         CALL SetErrStat(ErrStat2,ErrMsg2,ErrStat,ErrMsg,RoutineName)
         IF (ErrStat >= AbortErrLev) THEN
            CALL Cleanup()
            RETURN
         END IF
      Init%InData_AD%Gravity            = Init%OutData_ED%Gravity      
      Init%InData_AD%Linearize          = p_FAST%Linearize
      Init%InData_AD%InputFile          = p_FAST%AeroFile
      Init%InData_AD%RootName           = p_FAST%OutFileRoot
      Init%InData_AD%MHK                = p_FAST%MHK
      
      
      Init%InData_AD%rotors(1)%HubPosition        = ED%y%HubPtMotion%Position(:,1)
      Init%InData_AD%rotors(1)%HubOrientation     = ED%y%HubPtMotion%RefOrientation(:,:,1)
      Init%InData_AD%rotors(1)%NacelleOrientation = ED%y%NacelleMotion%RefOrientation(:,:,1)
      
      do k=1,NumBl
         Init%InData_AD%rotors(1)%BladeRootPosition(:,k)      = ED%y%BladeRootMotion(k)%Position(:,1)
         Init%InData_AD%rotors(1)%BladeRootOrientation(:,:,k) = ED%y%BladeRootMotion(k)%RefOrientation(:,:,1)
      end do
      
            
      CALL AD_Init( Init%InData_AD, AD%Input(1), AD%p, AD%x(STATE_CURR), AD%xd(STATE_CURR), AD%z(STATE_CURR), &
                    AD%OtherSt(STATE_CURR), AD%y, AD%m, p_FAST%dt_module( MODULE_AD ), Init%OutData_AD, ErrStat2, ErrMsg2 )
         CALL SetErrStat(ErrStat2,ErrMsg2,ErrStat,ErrMsg,RoutineName)

      p_FAST%ModuleInitialized(Module_AD) = .TRUE.            
      CALL SetModuleSubstepTime(Module_AD, p_FAST, y_FAST, ErrStat2, ErrMsg2)
         CALL SetErrStat(ErrStat2,ErrMsg2,ErrStat,ErrMsg,RoutineName)
                               
      allocate( y_FAST%Lin%Modules(MODULE_AD)%Instance(1), stat=ErrStat2)
      if (ErrStat2 /= 0 ) then
         call SetErrStat(ErrID_Fatal, "Error allocating Lin%Modules(AD).", ErrStat, ErrMsg, RoutineName )
      else
         if (allocated(Init%OutData_AD%rotors(1)%LinNames_u  )) call move_alloc(Init%OutData_AD%rotors(1)%LinNames_u  ,y_FAST%Lin%Modules(MODULE_AD)%Instance(1)%Names_u )
         if (allocated(Init%OutData_AD%rotors(1)%LinNames_y  )) call move_alloc(Init%OutData_AD%rotors(1)%LinNames_y  ,y_FAST%Lin%Modules(MODULE_AD)%Instance(1)%Names_y )
         if (allocated(Init%OutData_AD%rotors(1)%LinNames_x  )) call move_alloc(Init%OutData_AD%rotors(1)%LinNames_x  ,y_FAST%Lin%Modules(MODULE_AD)%Instance(1)%Names_x )
         if (allocated(Init%OutData_AD%rotors(1)%RotFrame_u  )) call move_alloc(Init%OutData_AD%rotors(1)%RotFrame_u  ,y_FAST%Lin%Modules(MODULE_AD)%Instance(1)%RotFrame_u )
         if (allocated(Init%OutData_AD%rotors(1)%RotFrame_y  )) call move_alloc(Init%OutData_AD%rotors(1)%RotFrame_y  ,y_FAST%Lin%Modules(MODULE_AD)%Instance(1)%RotFrame_y )
         if (allocated(Init%OutData_AD%rotors(1)%RotFrame_x  )) call move_alloc(Init%OutData_AD%rotors(1)%RotFrame_x  ,y_FAST%Lin%Modules(MODULE_AD)%Instance(1)%RotFrame_x )
         if (allocated(Init%OutData_AD%rotors(1)%IsLoad_u    )) call move_alloc(Init%OutData_AD%rotors(1)%IsLoad_u    ,y_FAST%Lin%Modules(MODULE_AD)%Instance(1)%IsLoad_u   )
         if (allocated(Init%OutData_AD%rotors(1)%DerivOrder_x)) call move_alloc(Init%OutData_AD%rotors(1)%DerivOrder_x,y_FAST%Lin%Modules(MODULE_AD)%Instance(1)%DerivOrder_x )

         if (allocated(Init%OutData_AD%rotors(1)%WriteOutputHdr)) y_FAST%Lin%Modules(MODULE_AD)%Instance(1)%NumOutputs = size(Init%OutData_AD%rotors(1)%WriteOutputHdr)
      end if
      
      IF (ErrStat >= AbortErrLev) THEN
         CALL Cleanup()
         RETURN
      END IF       
      
      AirDens = Init%OutData_AD%rotors(1)%AirDens
      
   ELSE
      AirDens = 0.0_ReKi
   END IF ! CompAero
   
               
   ! ........................
   ! initialize InflowWind
   ! ........................   
   ALLOCATE( IfW%Input( p_FAST%InterpOrder+1 ), IfW%InputTimes( p_FAST%InterpOrder+1 ), STAT = ErrStat2 )
      IF (ErrStat2 /= 0) THEN
         CALL SetErrStat(ErrID_Fatal,"Error allocating IfW%Input and IfW%InputTimes.",ErrStat,ErrMsg,RoutineName)
         CALL Cleanup()
         RETURN
      END IF
              
   IF ( p_FAST%CompInflow == Module_IfW ) THEN
      
      Init%InData_IfW%Linearize        = p_FAST%Linearize
      Init%InData_IfW%InputFileName    = p_FAST%InflowFile
      Init%InData_IfW%RootName         = TRIM(p_FAST%OutFileRoot)//'.'//TRIM(y_FAST%Module_Abrev(Module_IfW))
      Init%InData_IfW%UseInputFile     = .TRUE.
   
      Init%InData_IfW%NumWindPoints = 0      
      IF ( p_FAST%CompServo == Module_SrvD ) Init%InData_IfW%NumWindPoints = Init%InData_IfW%NumWindPoints + 1
      IF ( p_FAST%CompAero  == Module_AD14 ) THEN
         Init%InData_IfW%NumWindPoints = Init%InData_IfW%NumWindPoints + NumBl * AD14%Input(1)%InputMarkers(1)%NNodes + AD14%Input(1)%Twr_InputMarkers%NNodes
      ELSEIF ( p_FAST%CompAero  == Module_AD ) THEN
<<<<<<< HEAD
         Init%InData_IfW%NumWindPoints = Init%InData_IfW%NumWindPoints + AD%Input(1)%rotors(1)%TowerMotion%NNodes
=======
         ! Blade
>>>>>>> f8fe2e55
         DO k=1,NumBl
            Init%InData_IfW%NumWindPoints = Init%InData_IfW%NumWindPoints + AD%Input(1)%rotors(1)%BladeMotion(k)%NNodes
         END DO
         ! Tower
         Init%InData_IfW%NumWindPoints = Init%InData_IfW%NumWindPoints + AD%Input(1)%rotors(1)%TowerMotion%NNodes
         ! Nacelle
         if (AD%Input(1)%rotors(1)%NacelleMotion%Committed) then
            Init%InData_IfW%NumWindPoints = Init%InData_IfW%NumWindPoints + AD%Input(1)%rotors(1)%NacelleMotion%NNodes ! 1 point
         endif
         ! Wake
         if (allocated(AD%OtherSt(STATE_CURR)%WakeLocationPoints)) then
            Init%InData_IfW%NumWindPoints = Init%InData_IfW%NumWindPoints + size(AD%OtherSt(STATE_CURR)%WakeLocationPoints,DIM=2)
         end if
<<<<<<< HEAD
         Init%InData_IfW%NumWindPoints = Init%InData_IfW%NumWindPoints + AD%Input(1)%rotors(1)%NacelleMotion%NNodes ! 1 point
=======
>>>>>>> f8fe2e55

      END IF
      
      ! lidar        
      Init%InData_IfW%lidar%Tmax                   = p_FAST%TMax
      Init%InData_IfW%lidar%HubPosition            = ED%y%HubPtMotion%Position(:,1) 
      
      IF ( PRESENT(ExternInitData) ) THEN
         Init%InData_IfW%Use4Dext = ExternInitData%FarmIntegration

         if (Init%InData_IfW%Use4Dext) then
            Init%InData_IfW%FDext%n      = ExternInitData%windGrid_n
            Init%InData_IfW%FDext%delta  = ExternInitData%windGrid_delta
            Init%InData_IfW%FDext%pZero  = ExternInitData%windGrid_pZero
         end if
         
         ! bjj: these lidar inputs should come from an InflowWind input file; I'm hard coding them here for now
         Init%InData_IfW%lidar%SensorType          = ExternInitData%SensorType   
         Init%InData_IfW%lidar%LidRadialVel        = ExternInitData%LidRadialVel   
         Init%InData_IfW%lidar%RotorApexOffsetPos  = 0.0         
         Init%InData_IfW%lidar%NumPulseGate        = 0
      ELSE
         Init%InData_IfW%lidar%SensorType          = SensorType_None
         Init%InData_IfW%Use4Dext                  = .false.
      END IF
                                     
      CALL InflowWind_Init( Init%InData_IfW, IfW%Input(1), IfW%p, IfW%x(STATE_CURR), IfW%xd(STATE_CURR), IfW%z(STATE_CURR),  &
                     IfW%OtherSt(STATE_CURR), IfW%y, IfW%m, p_FAST%dt_module( MODULE_IfW ), Init%OutData_IfW, ErrStat2, ErrMsg2 )
         CALL SetErrStat(ErrStat2,ErrMsg2,ErrStat,ErrMsg,RoutineName)

      p_FAST%ModuleInitialized(Module_IfW) = .TRUE.            
      CALL SetModuleSubstepTime(Module_IfW, p_FAST, y_FAST, ErrStat2, ErrMsg2)
         CALL SetErrStat(ErrStat2,ErrMsg2,ErrStat,ErrMsg,RoutineName)
         
      allocate( y_FAST%Lin%Modules(MODULE_IfW)%Instance(1), stat=ErrStat2)
      if (ErrStat2 /= 0 ) then
         call SetErrStat(ErrID_Fatal, "Error allocating Lin%Modules(IfW).", ErrStat, ErrMsg, RoutineName )
      else
         if (allocated(Init%OutData_IfW%LinNames_y)) call move_alloc(Init%OutData_IfW%LinNames_y,y_FAST%Lin%Modules(MODULE_IfW)%Instance(1)%Names_y )
         if (allocated(Init%OutData_IfW%LinNames_u)) call move_alloc(Init%OutData_IfW%LinNames_u,y_FAST%Lin%Modules(MODULE_IfW)%Instance(1)%Names_u )
         if (allocated(Init%OutData_IfW%RotFrame_y)) call move_alloc(Init%OutData_IfW%RotFrame_y,y_FAST%Lin%Modules(MODULE_IfW)%Instance(1)%RotFrame_y )
         if (allocated(Init%OutData_IfW%RotFrame_u)) call move_alloc(Init%OutData_IfW%RotFrame_u,y_FAST%Lin%Modules(MODULE_IfW)%Instance(1)%RotFrame_u )
         if (allocated(Init%OutData_IfW%IsLoad_u  )) call move_alloc(Init%OutData_IfW%IsLoad_u  ,y_FAST%Lin%Modules(MODULE_IfW)%Instance(1)%IsLoad_u   )

         if (allocated(Init%OutData_IfW%WriteOutputHdr)) y_FAST%Lin%Modules(MODULE_IfW)%Instance(1)%NumOutputs = size(Init%OutData_IfW%WriteOutputHdr)
         y_FAST%Lin%WindSpeed = Init%OutData_IfW%WindFileInfo%MWS
      end if
      
      IF (ErrStat >= AbortErrLev) THEN
         CALL Cleanup()
         RETURN
      END IF       
      
   ELSEIF ( p_FAST%CompInflow == Module_OpFM ) THEN
      
      IF ( PRESENT(ExternInitData) ) THEN
         Init%InData_OpFM%NumSC2Ctrl = ExternInitData%NumSC2Ctrl
         Init%InData_OpFM%NumCtrl2SC = ExternInitData%NumCtrl2SC  
         Init%InData_OpFM%NumActForcePtsBlade = ExternInitData%NumActForcePtsBlade
         Init%InData_OpFM%NumActForcePtsTower = ExternInitData%NumActForcePtsTower 
      ELSE
         CALL SetErrStat( ErrID_Fatal, 'OpenFOAM integration can be used only with external input data (not the stand-alone executable).', ErrStat, ErrMsg, RoutineName )
         CALL Cleanup()
         RETURN         
      END IF
      Init%InData_OpFM%BladeLength = Init%OutData_ED%BladeLength
      Init%InData_OpFM%TowerHeight = Init%OutData_ED%TowerHeight
      Init%InData_OpFM%TowerBaseHeight = Init%OutData_ED%TowerBaseHeight
      ALLOCATE(Init%InData_OpFM%StructBldRNodes( SIZE(Init%OutData_ED%BldRNodes)),  STAT=ErrStat2)
      Init%InData_OpFM%StructBldRNodes(:) = Init%OutData_ED%BldRNodes(:)
      ALLOCATE(Init%InData_OpFM%StructTwrHNodes( SIZE(Init%OutData_ED%TwrHNodes)),  STAT=ErrStat2)
      Init%InData_OpFM%StructTwrHNodes(:) = Init%OutData_ED%TwrHNodes(:)
      IF (ErrStat2 /= 0) THEN
         CALL SetErrStat(ErrID_Fatal,"Error allocating OpFM%InitInput.",ErrStat,ErrMsg,RoutineName)
         CALL Cleanup()
         RETURN
      END IF
         ! set up the data structures for integration with OpenFOAM
      CALL Init_OpFM( Init%InData_OpFM, p_FAST, AirDens, AD14%Input(1), AD%Input(1), Init%OutData_AD, AD%y, ED%y, OpFM, Init%OutData_OpFM, ErrStat2, ErrMsg2 )
         CALL SetErrStat(ErrStat2,ErrMsg2,ErrStat,ErrMsg,RoutineName)
      
      IF (ErrStat >= AbortErrLev) THEN
         CALL Cleanup()
         RETURN
      END IF       
                  
      !bjj: fix me!!! to do
      Init%OutData_IfW%WindFileInfo%MWS = 0.0_ReKi
      
   ELSE
      Init%OutData_IfW%WindFileInfo%MWS = 0.0_ReKi
   END IF   ! CompInflow
   
   ! ........................
   ! initialize SuperController
   ! ........................   
      IF ( PRESENT(ExternInitData) ) THEN
         Init%InData_SC%NumSC2Ctrl = ExternInitData%NumSC2Ctrl
         Init%InData_SC%NumCtrl2SC = ExternInitData%NumCtrl2SC  
      ELSE
         Init%InData_SC%NumSC2Ctrl = 0
         Init%InData_SC%NumCtrl2SC = 0
      END IF
      
         ! set up the data structures for integration with supercontroller
      CALL Init_SC( Init%InData_SC, SC, ErrStat2, ErrMsg2 )
      CALL SetErrStat(ErrStat2,ErrMsg2,ErrStat,ErrMsg,RoutineName)
      
      IF (ErrStat >= AbortErrLev) THEN
         CALL Cleanup()
         RETURN
      END IF       

   ! ........................
   ! some checks for AeroDyn14's Dynamic Inflow with Mean Wind Speed from InflowWind:
   ! (DO NOT COPY THIS CODE!)
   ! bjj: AeroDyn14 should not need this rule of thumb; it should check the instantaneous values when the code runs
   ! ........................   
   
   IF ( p_FAST%CompAero == Module_AD14 ) THEN
      IF (AD14%p%DynInfl) THEN               
         IF ( Init%OutData_IfW%WindFileInfo%MWS  < 8.0 ) THEN
            CALL SetErrStat(ErrID_Fatal,'AeroDyn v14 "DYNINFL" InfModel is invalid for models with wind speeds less than 8 m/s.',ErrStat,ErrMsg,RoutineName)
            !CALL SetErrStat(ErrID_Info,'Estimated average inflow wind speed is less than 8 m/s. Dynamic Inflow will be turned off.',ErrStat,ErrMess,RoutineName )
         END IF
      END IF      
   END IF
   
   
   ! ........................
   ! initialize ServoDyn 
   ! ........................
   ALLOCATE( SrvD%Input( p_FAST%InterpOrder+1 ), SrvD%InputTimes( p_FAST%InterpOrder+1 ), STAT = ErrStat2 )
      IF (ErrStat2 /= 0) THEN
         CALL SetErrStat(ErrID_Fatal,"Error allocating SrvD%Input and SrvD%InputTimes.",ErrStat,ErrMsg,RoutineName)
         CALL Cleanup()
         RETURN
      END IF
      
   IF ( p_FAST%CompServo == Module_SrvD ) THEN
      Init%InData_SrvD%InputFile     = p_FAST%ServoFile
      Init%InData_SrvD%RootName      = TRIM(p_FAST%OutFileRoot)//'.'//TRIM(y_FAST%Module_Abrev(Module_SrvD))
      Init%InData_SrvD%NumBl         = NumBl
      Init%InData_SrvD%Gravity       = (/ 0.0_ReKi, 0.0_ReKi, -Init%OutData_ED%Gravity /)       ! "Gravitational acceleration vector" m/s^2
      Init%InData_SrvD%NacPosition(1:3)        = ED%Input(1)%NacelleLoads%Position(1:3,1)
      Init%InData_SrvD%NacOrientation(1:3,1:3) = ED%Input(1)%NacelleLoads%RefOrientation(1:3,1:3,1)  ! R8Ki
      Init%InData_SrvD%TwrBasePos    = Init%OutData_ED%TwrBasePos
      Init%InData_SrvD%TwrBaseOrient = Init%OutData_ED%TwrBaseOrient                      ! R8Ki
      Init%InData_SrvD%PlatformPos(1:3)        = ED%y%PlatformPtMesh%Position(1:3,1)
      Init%InData_SrvD%PlatformOrient(1:3,1:3) = ED%y%PlatformPtMesh%Orientation(1:3,1:3,1)  ! R8Ki
      Init%InData_SrvD%TMax          = p_FAST%TMax
      Init%InData_SrvD%AirDens       = AirDens
      Init%InData_SrvD%AvgWindSpeed  = Init%OutData_IfW%WindFileInfo%MWS
      Init%InData_SrvD%Linearize     = p_FAST%Linearize
      Init%InData_SrvD%TrimCase      = p_FAST%TrimCase
      Init%InData_SrvD%TrimGain      = p_FAST%TrimGain
      Init%InData_SrvD%RotSpeedRef   = Init%OutData_ED%RotSpeed

      CALL AllocAry( Init%InData_SrvD%BladeRootPosition,      3, Init%OutData_ED%NumBl, 'Init%InData_SrvD%BladeRootPosition', errStat2, ErrMsg2)
         CALL SetErrStat(ErrStat2,ErrMsg2,ErrStat,ErrMsg,RoutineName)
      CALL AllocAry( Init%InData_SrvD%BladeRootOrientation,3, 3, Init%OutData_ED%NumBl, 'Init%InData_SrvD%BladeRootOrientation', errStat2, ErrMsg2)
         CALL SetErrStat(ErrStat2,ErrMsg2,ErrStat,ErrMsg,RoutineName)
         IF (ErrStat >= AbortErrLev) THEN
            CALL Cleanup()
            RETURN
         END IF
      do k=1,Init%OutData_ED%NumBl
         Init%InData_SrvD%BladeRootPosition(:,k)      = ED%y%BladeRootMotion(k)%Position(:,1)
         Init%InData_SrvD%BladeRootOrientation(:,:,k) = ED%y%BladeRootMotion(k)%RefOrientation(:,:,1)
      enddo

      
      IF ( PRESENT(ExternInitData) ) THEN
         Init%InData_SrvD%NumSC2Ctrl = ExternInitData%NumSC2Ctrl
         Init%InData_SrvD%NumCtrl2SC = ExternInitData%NumCtrl2SC
      ELSE
         Init%InData_SrvD%NumSC2Ctrl = 0
         Init%InData_SrvD%NumCtrl2SC = 0
      END IF      
            
      CALL AllocAry(Init%InData_SrvD%BlPitchInit, Init%OutData_ED%NumBl, 'BlPitchInit', ErrStat2, ErrMsg2)
         CALL SetErrStat(ErrStat2,ErrMsg2,ErrStat,ErrMsg,RoutineName)

      if (ErrStat >= abortErrLev) then ! make sure allocatable arrays are valid before setting them
         CALL Cleanup()
         RETURN
      end if

      Init%InData_SrvD%BlPitchInit   = Init%OutData_ED%BlPitch
      CALL SrvD_Init( Init%InData_SrvD, SrvD%Input(1), SrvD%p, SrvD%x(STATE_CURR), SrvD%xd(STATE_CURR), SrvD%z(STATE_CURR), &
                      SrvD%OtherSt(STATE_CURR), SrvD%y, SrvD%m, p_FAST%dt_module( MODULE_SrvD ), Init%OutData_SrvD, ErrStat2, ErrMsg2 )
         CALL SetErrStat(ErrStat2,ErrMsg2,ErrStat,ErrMsg,RoutineName)
      p_FAST%ModuleInitialized(Module_SrvD) = .TRUE.

      !IF ( Init%OutData_SrvD%CouplingScheme == ExplicitLoose ) THEN ...  bjj: abort if we're doing anything else!

      CALL SetModuleSubstepTime(Module_SrvD, p_FAST, y_FAST, ErrStat2, ErrMsg2)
         CALL SetErrStat(ErrStat2,ErrMsg2,ErrStat,ErrMsg,RoutineName)

      !! initialize SrvD%y%ElecPwr and SrvD%y%GenTq because they are one timestep different (used as input for the next step)?
                  
      allocate( y_FAST%Lin%Modules(MODULE_SrvD)%Instance(1), stat=ErrStat2)
      if (ErrStat2 /= 0 ) then
         call SetErrStat(ErrID_Fatal, "Error allocating Lin%Modules(SrvD).", ErrStat, ErrMsg, RoutineName )
      else
         if (allocated(Init%OutData_SrvD%LinNames_y)) call move_alloc(Init%OutData_SrvD%LinNames_y,y_FAST%Lin%Modules(MODULE_SrvD)%Instance(1)%Names_y )
         if (allocated(Init%OutData_SrvD%LinNames_u)) call move_alloc(Init%OutData_SrvD%LinNames_u,y_FAST%Lin%Modules(MODULE_SrvD)%Instance(1)%Names_u )
         if (allocated(Init%OutData_SrvD%RotFrame_y)) call move_alloc(Init%OutData_SrvD%RotFrame_y,y_FAST%Lin%Modules(MODULE_SrvD)%Instance(1)%RotFrame_y )
         if (allocated(Init%OutData_SrvD%RotFrame_u)) call move_alloc(Init%OutData_SrvD%RotFrame_u,y_FAST%Lin%Modules(MODULE_SrvD)%Instance(1)%RotFrame_u )
         if (allocated(Init%OutData_SrvD%IsLoad_u  )) call move_alloc(Init%OutData_SrvD%IsLoad_u  ,y_FAST%Lin%Modules(MODULE_SrvD)%Instance(1)%IsLoad_u   )

         if (allocated(Init%OutData_SrvD%WriteOutputHdr)) y_FAST%Lin%Modules(MODULE_SrvD)%Instance(1)%NumOutputs = size(Init%OutData_SrvD%WriteOutputHdr)
      end if
      
      IF (ErrStat >= AbortErrLev) THEN
         CALL Cleanup()
         RETURN
      END IF
      
   ! ........................
   ! some checks for AeroDyn and ElastoDyn inputs with the high-speed shaft brake hack in ElastoDyn:
   ! (DO NOT COPY THIS CODE!)
   ! ........................   
         ! bjj: this is a hack to get high-speed shaft braking in FAST v8
      
      IF ( Init%OutData_SrvD%UseHSSBrake ) THEN
         IF ( p_FAST%CompAero == Module_AD14 ) THEN
            IF ( AD14%p%DYNINFL ) THEN
               CALL SetErrStat(ErrID_Fatal,'AeroDyn v14 "DYNINFL" InfModel is invalid for models with high-speed shaft braking.',ErrStat,ErrMsg,RoutineName)
            END IF
         END IF
         

         IF ( ED%p%method == Method_RK4 ) THEN ! bjj: should be using ElastoDyn's Method_ABM4 Method_AB4 parameters
            CALL SetErrStat(ErrID_Fatal,'ElastoDyn must use the AB4 or ABM4 integration method to implement high-speed shaft braking.',ErrStat,ErrMsg,RoutineName)
         ENDIF
      END IF ! Init%OutData_SrvD%UseHSSBrake
      
      
   END IF

   ! ........................
   ! set some VTK parameters required before HydroDyn init (so we can get wave elevations for visualization)
   ! ........................
   
      ! get wave elevation data for visualization
   if ( p_FAST%WrVTK > VTK_None ) then   
      call SetVTKParameters_B4HD(p_FAST, Init%OutData_ED, Init%InData_HD, BD, ErrStat2, ErrMsg2)
         CALL SetErrStat(ErrStat2,ErrMsg2,ErrStat,ErrMsg,RoutineName)
         IF (ErrStat >= AbortErrLev) THEN
            CALL Cleanup()
            RETURN
         END IF       
   end if
   
   
   ! ........................
   ! initialize HydroDyn 
   ! ........................
   ALLOCATE( HD%Input( p_FAST%InterpOrder+1 ), HD%InputTimes( p_FAST%InterpOrder+1 ), STAT = ErrStat2 )
      IF (ErrStat2 /= 0) THEN
         CALL SetErrStat(ErrID_Fatal,"Error allocating HD%Input and HD%InputTimes.",ErrStat,ErrMsg,RoutineName)
         CALL Cleanup()
         RETURN
      END IF
      
   IF ( p_FAST%CompHydro == Module_HD ) THEN

      Init%InData_HD%Gravity       = Init%OutData_ED%Gravity
      Init%InData_HD%UseInputFile  = .TRUE.
      Init%InData_HD%InputFile     = p_FAST%HydroFile
      Init%InData_HD%OutRootName   = p_FAST%OutFileRoot
      Init%InData_HD%TMax          = p_FAST%TMax
      Init%InData_HD%hasIce        = p_FAST%CompIce /= Module_None
      Init%InData_HD%Linearize     = p_FAST%Linearize
      
         ! if wave field needs an offset, modify these values (added at request of SOWFA developers):
      Init%InData_HD%PtfmLocationX = p_FAST%TurbinePos(1) 
      Init%InData_HD%PtfmLocationY = p_FAST%TurbinePos(2)
      
      CALL HydroDyn_Init( Init%InData_HD, HD%Input(1), HD%p,  HD%x(STATE_CURR), HD%xd(STATE_CURR), HD%z(STATE_CURR), &
                          HD%OtherSt(STATE_CURR), HD%y, HD%m, p_FAST%dt_module( MODULE_HD ), Init%OutData_HD, ErrStat2, ErrMsg2 )
         CALL SetErrStat(ErrStat2,ErrMsg2,ErrStat,ErrMsg,RoutineName)
         
      p_FAST%ModuleInitialized(Module_HD) = .TRUE.
      CALL SetModuleSubstepTime(Module_HD, p_FAST, y_FAST, ErrStat2, ErrMsg2)
         CALL SetErrStat(ErrStat2,ErrMsg2,ErrStat,ErrMsg,RoutineName)
         
      allocate( y_FAST%Lin%Modules(MODULE_HD)%Instance(1), stat=ErrStat2)
      if (ErrStat2 /= 0 ) then
         call SetErrStat(ErrID_Fatal, "Error allocating Lin%Modules(HD).", ErrStat, ErrMsg, RoutineName )
      else
         if (allocated(Init%OutData_HD%LinNames_y)) call move_alloc(Init%OutData_HD%LinNames_y,y_FAST%Lin%Modules(MODULE_HD)%Instance(1)%Names_y )
         if (allocated(Init%OutData_HD%LinNames_u)) call move_alloc(Init%OutData_HD%LinNames_u,y_FAST%Lin%Modules(MODULE_HD)%Instance(1)%Names_u )
         if (allocated(Init%OutData_HD%LinNames_x)) call move_alloc(Init%OutData_HD%LinNames_x, y_FAST%Lin%Modules(MODULE_HD)%Instance(1)%Names_x )
         if (allocated(Init%OutData_HD%DerivOrder_x)) call move_alloc(Init%OutData_HD%DerivOrder_x,y_FAST%Lin%Modules(MODULE_HD)%Instance(1)%DerivOrder_x)
         if (allocated(Init%OutData_HD%IsLoad_u  )) call move_alloc(Init%OutData_HD%IsLoad_u  ,y_FAST%Lin%Modules(MODULE_HD)%Instance(1)%IsLoad_u   )

         if (allocated(Init%OutData_HD%WriteOutputHdr)) y_FAST%Lin%Modules(MODULE_HD)%Instance(1)%NumOutputs = size(Init%OutData_HD%WriteOutputHdr)
      end if
     
      IF (ErrStat >= AbortErrLev) THEN
         CALL Cleanup()
         RETURN
      END IF       
   END IF   ! CompHydro

   ! ........................
   ! initialize SubDyn or ExtPtfm_MCKF
   ! ........................
   ALLOCATE( SD%Input( p_FAST%InterpOrder+1 ), SD%InputTimes( p_FAST%InterpOrder+1 ), STAT = ErrStat2 )
      IF (ErrStat2 /= 0) THEN
         CALL SetErrStat(ErrID_Fatal,"Error allocating SD%Input and SD%InputTimes.",ErrStat,ErrMsg,RoutineName)
         CALL Cleanup()
         RETURN
      END IF

   ALLOCATE( ExtPtfm%Input( p_FAST%InterpOrder+1 ), ExtPtfm%InputTimes( p_FAST%InterpOrder+1 ), STAT = ErrStat2 )
      IF (ErrStat2 /= 0) THEN
         CALL SetErrStat(ErrID_Fatal,"Error allocating ExtPtfm%Input and ExtPtfm%InputTimes.",ErrStat,ErrMsg,RoutineName)
         CALL Cleanup()
         RETURN
      END IF
      
   IF ( p_FAST%CompSub == Module_SD ) THEN
          
      IF ( p_FAST%CompHydro == Module_HD ) THEN
         Init%InData_SD%WtrDpth = Init%OutData_HD%WtrDpth
      ELSE
         Init%InData_SD%WtrDpth = 0.0_ReKi
      END IF
            
      Init%InData_SD%Linearize     = p_FAST%Linearize
      Init%InData_SD%g             = Init%OutData_ED%Gravity     
      !Ini%tInData_SD%UseInputFile = .TRUE. 
      Init%InData_SD%SDInputFile   = p_FAST%SubFile
      Init%InData_SD%RootName      = p_FAST%OutFileRoot
      Init%InData_SD%TP_RefPoint   = ED%y%PlatformPtMesh%Position(:,1)  ! "Interface point" where loads will be transferred to
      Init%InData_SD%SubRotateZ    = 0.0                                        ! Used by driver to rotate structure around z
      
            
      CALL SD_Init( Init%InData_SD, SD%Input(1), SD%p,  SD%x(STATE_CURR), SD%xd(STATE_CURR), SD%z(STATE_CURR),  &
                    SD%OtherSt(STATE_CURR), SD%y, SD%m, p_FAST%dt_module( MODULE_SD ), Init%OutData_SD, ErrStat2, ErrMsg2 )
         CALL SetErrStat(ErrStat2,ErrMsg2,ErrStat,ErrMsg,RoutineName)
         
      p_FAST%ModuleInitialized(Module_SD) = .TRUE.
      CALL SetModuleSubstepTime(Module_SD, p_FAST, y_FAST, ErrStat2, ErrMsg2)
         CALL SetErrStat(ErrStat2,ErrMsg2,ErrStat,ErrMsg,RoutineName)

      allocate( y_FAST%Lin%Modules(MODULE_SD)%Instance(1), stat=ErrStat2)
      if (ErrStat2 /= 0 ) then
         call SetErrStat(ErrID_Fatal, "Error allocating Lin%Modules(SD).", ErrStat, ErrMsg, RoutineName )
      else
         if (allocated(Init%OutData_SD%LinNames_y)) call move_alloc(Init%OutData_SD%LinNames_y,y_FAST%Lin%Modules(MODULE_SD)%Instance(1)%Names_y)
         if (allocated(Init%OutData_SD%LinNames_x)) call move_alloc(Init%OutData_SD%LinNames_x,y_FAST%Lin%Modules(MODULE_SD)%Instance(1)%Names_x)
         if (allocated(Init%OutData_SD%LinNames_u)) call move_alloc(Init%OutData_SD%LinNames_u,y_FAST%Lin%Modules(MODULE_SD)%Instance(1)%Names_u)
         if (allocated(Init%OutData_SD%RotFrame_y)) call move_alloc(Init%OutData_SD%RotFrame_y,y_FAST%Lin%Modules(MODULE_SD)%Instance(1)%RotFrame_y)
         if (allocated(Init%OutData_SD%RotFrame_x)) call move_alloc(Init%OutData_SD%RotFrame_x,y_FAST%Lin%Modules(MODULE_SD)%Instance(1)%RotFrame_x)
         if (allocated(Init%OutData_SD%RotFrame_u)) call move_alloc(Init%OutData_SD%RotFrame_u,y_FAST%Lin%Modules(MODULE_SD)%Instance(1)%RotFrame_u)
         if (allocated(Init%OutData_SD%IsLoad_u  )) call move_alloc(Init%OutData_SD%IsLoad_u  ,y_FAST%Lin%Modules(MODULE_SD)%Instance(1)%IsLoad_u  )
         if (allocated(Init%OutData_SD%WriteOutputHdr)) y_FAST%Lin%Modules(MODULE_SD)%Instance(1)%NumOutputs = size(Init%OutData_SD%WriteOutputHdr)
         if (allocated(Init%OutData_SD%DerivOrder_x)) call move_alloc(Init%OutData_SD%DerivOrder_x,y_FAST%Lin%Modules(MODULE_SD)%Instance(1)%DerivOrder_x)
      end if
               
      IF (ErrStat >= AbortErrLev) THEN
         CALL Cleanup()
         RETURN
      END IF   
   ELSE IF ( p_FAST%CompSub == Module_ExtPtfm ) THEN

      Init%InData_ExtPtfm%InputFile = p_FAST%SubFile
      Init%InData_ExtPtfm%RootName  = trim(p_FAST%OutFileRoot)//'.'//TRIM(y_FAST%Module_Abrev(Module_ExtPtfm))
      Init%InData_ExtPtfm%Linearize = p_FAST%Linearize
      Init%InData_ExtPtfm%PtfmRefzt = ED%p%PtfmRefzt ! Required
      
      CALL ExtPtfm_Init( Init%InData_ExtPtfm, ExtPtfm%Input(1), ExtPtfm%p,  &
                         ExtPtfm%x(STATE_CURR), ExtPtfm%xd(STATE_CURR), ExtPtfm%z(STATE_CURR),  ExtPtfm%OtherSt(STATE_CURR), &
                         ExtPtfm%y, ExtPtfm%m, p_FAST%dt_module( MODULE_ExtPtfm ), Init%OutData_ExtPtfm, ErrStat2, ErrMsg2 )
         CALL SetErrStat(ErrStat2,ErrMsg2,ErrStat,ErrMsg,RoutineName)
         
      p_FAST%ModuleInitialized(MODULE_ExtPtfm) = .TRUE.
      CALL SetModuleSubstepTime(MODULE_ExtPtfm, p_FAST, y_FAST, ErrStat2, ErrMsg2)
         CALL SetErrStat(ErrStat2,ErrMsg2,ErrStat,ErrMsg,RoutineName)

      allocate( y_FAST%Lin%Modules(MODULE_ExtPtfm)%Instance(1), stat=ErrStat2)
      if (ErrStat2 /= 0 ) then
         call SetErrStat(ErrID_Fatal, "Error allocating Lin%Modules(ExtPtfm).", ErrStat, ErrMsg, RoutineName )
      else
         if (allocated(Init%OutData_ExtPtfm%LinNames_y)) call move_alloc(Init%OutData_ExtPtfm%LinNames_y,y_FAST%Lin%Modules(MODULE_ExtPtfm)%Instance(1)%Names_y)
         if (allocated(Init%OutData_ExtPtfm%LinNames_x)) call move_alloc(Init%OutData_ExtPtfm%LinNames_x,y_FAST%Lin%Modules(MODULE_ExtPtfm)%Instance(1)%Names_x)
         if (allocated(Init%OutData_ExtPtfm%LinNames_u)) call move_alloc(Init%OutData_ExtPtfm%LinNames_u,y_FAST%Lin%Modules(MODULE_ExtPtfm)%Instance(1)%Names_u)
         if (allocated(Init%OutData_ExtPtfm%RotFrame_y)) call move_alloc(Init%OutData_ExtPtfm%RotFrame_y,y_FAST%Lin%Modules(MODULE_ExtPtfm)%Instance(1)%RotFrame_y)
         if (allocated(Init%OutData_ExtPtfm%RotFrame_x)) call move_alloc(Init%OutData_ExtPtfm%RotFrame_x,y_FAST%Lin%Modules(MODULE_ExtPtfm)%Instance(1)%RotFrame_x)
         if (allocated(Init%OutData_ExtPtfm%RotFrame_u)) call move_alloc(Init%OutData_ExtPtfm%RotFrame_u,y_FAST%Lin%Modules(MODULE_ExtPtfm)%Instance(1)%RotFrame_u)
         if (allocated(Init%OutData_ExtPtfm%IsLoad_u  )) call move_alloc(Init%OutData_ExtPtfm%IsLoad_u  ,y_FAST%Lin%Modules(MODULE_ExtPtfm)%Instance(1)%IsLoad_u  )
         if (allocated(Init%OutData_ExtPtfm%WriteOutputHdr)) y_FAST%Lin%Modules(MODULE_ExtPtfm)%Instance(1)%NumOutputs = size(Init%OutData_ExtPtfm%WriteOutputHdr)
         if (allocated(Init%OutData_ExtPtfm%DerivOrder_x)) call move_alloc(Init%OutData_ExtPtfm%DerivOrder_x,y_FAST%Lin%Modules(MODULE_ExtPtfm)%Instance(1)%DerivOrder_x)
      end if
               
      IF (ErrStat >= AbortErrLev) THEN
         CALL Cleanup()
         RETURN
      END IF   
      
   END IF

   ! ------------------------------
   ! initialize CompMooring modules 
   ! ------------------------------
   ALLOCATE( MAPp%Input( p_FAST%InterpOrder+1 ), MAPp%InputTimes( p_FAST%InterpOrder+1 ), STAT = ErrStat2 )
      IF (ErrStat2 /= 0) THEN
         CALL SetErrStat(ErrID_Fatal,"Error allocating MAPp%Input and MAPp%InputTimes.",ErrStat,ErrMsg,RoutineName)
         CALL Cleanup()
         RETURN
      END IF
   ALLOCATE( MD%Input( p_FAST%InterpOrder+1 ), MD%InputTimes( p_FAST%InterpOrder+1 ), STAT = ErrStat2 )
      IF (ErrStat2 /= 0) THEN
         CALL SetErrStat(ErrID_Fatal,"Error allocating MD%Input and MD%InputTimes.",ErrStat,ErrMsg,RoutineName)
         CALL Cleanup()
         RETURN
      END IF   
   ALLOCATE( FEAM%Input( p_FAST%InterpOrder+1 ), FEAM%InputTimes( p_FAST%InterpOrder+1 ), STAT = ErrStat2 )
      IF (ErrStat2 /= 0) THEN
         CALL SetErrStat(ErrID_Fatal,"Error allocating FEAM%Input and FEAM%InputTimes.",ErrStat,ErrMsg,RoutineName)
         CALL Cleanup()
         RETURN
      END IF   
   ALLOCATE( Orca%Input( p_FAST%InterpOrder+1 ), Orca%InputTimes( p_FAST%InterpOrder+1 ), STAT = ErrStat2 )
      IF (ErrStat2 /= 0) THEN
         CALL SetErrStat(ErrID_Fatal,"Error allocating Orca%Input and Orca%InputTimes.",ErrStat,ErrMsg,RoutineName)
         CALL Cleanup()
         RETURN
      END IF   
      
   ! ........................
   ! initialize MAP 
   ! ........................
   IF (p_FAST%CompMooring == Module_MAP) THEN
      !bjj: until we modify this, MAP requires HydroDyn to be used. (perhaps we could send air density from AeroDyn or something...)
      
      CALL WrScr(NewLine) !bjj: I'm printing two blank lines here because MAP seems to be writing over the last line on the screen.
      

!      Init%InData_MAP%rootname          =  p_FAST%OutFileRoot        ! Output file name 
      Init%InData_MAP%gravity           =  Init%OutData_ED%Gravity    ! This need to be according to g used in ElastoDyn
      Init%InData_MAP%sea_density       =  Init%OutData_HD%WtrDens    ! This needs to be set according to seawater density in HydroDyn
      Init%InData_MAP%depth             =  Init%OutData_HD%WtrDpth    ! This need to be set according to the water depth in HydroDyn
                  
   ! differences for MAP++
      Init%InData_MAP%file_name         =  p_FAST%MooringFile        ! This needs to be set according to what is in the FAST input file. 
      Init%InData_MAP%summary_file_name =  TRIM(p_FAST%OutFileRoot)//'.MAP.sum'        ! Output file name 
      Init%InData_MAP%depth             = -Init%OutData_HD%WtrDpth    ! This need to be set according to the water depth in HydroDyn
            
      Init%InData_MAP%LinInitInp%Linearize = p_FAST%Linearize   
      
      CALL MAP_Init( Init%InData_MAP, MAPp%Input(1), MAPp%p,  MAPp%x(STATE_CURR), MAPp%xd(STATE_CURR), MAPp%z(STATE_CURR), MAPp%OtherSt, &
                      MAPp%y, p_FAST%dt_module( MODULE_MAP ), Init%OutData_MAP, ErrStat2, ErrMsg2 )
         CALL SetErrStat(ErrStat2,ErrMsg2,ErrStat,ErrMsg,RoutineName)
         
      p_FAST%ModuleInitialized(Module_MAP) = .TRUE.
      CALL SetModuleSubstepTime(Module_MAP, p_FAST, y_FAST, ErrStat2, ErrMsg2)
         CALL SetErrStat(ErrStat2,ErrMsg2,ErrStat,ErrMsg,RoutineName)
         
      allocate( y_FAST%Lin%Modules(Module_MAP)%Instance(1), stat=ErrStat2)
      if (ErrStat2 /= 0 ) then
         call SetErrStat(ErrID_Fatal, "Error allocating Lin%Modules(MAP).", ErrStat, ErrMsg, RoutineName )
      else
         if (allocated(Init%OutData_MAP%LinInitOut%LinNames_y)) call move_alloc(Init%OutData_MAP%LinInitOut%LinNames_y,y_FAST%Lin%Modules(Module_MAP)%Instance(1)%Names_y )
         if (allocated(Init%OutData_MAP%LinInitOut%LinNames_u)) call move_alloc(Init%OutData_MAP%LinInitOut%LinNames_u,y_FAST%Lin%Modules(Module_MAP)%Instance(1)%Names_u )
         if (allocated(Init%OutData_MAP%LinInitOut%IsLoad_u  )) call move_alloc(Init%OutData_MAP%LinInitOut%IsLoad_u  ,y_FAST%Lin%Modules(Module_MAP)%Instance(1)%IsLoad_u   )

         if (allocated(Init%OutData_MAP%WriteOutputHdr)) y_FAST%Lin%Modules(Module_MAP)%Instance(1)%NumOutputs = size(Init%OutData_MAP%WriteOutputHdr)
      end if
      
      IF (ErrStat >= AbortErrLev) THEN
         CALL Cleanup()
         RETURN
      END IF              
   ! ........................
   ! initialize MoorDyn 
   ! ........................
   ELSEIF (p_FAST%CompMooring == Module_MD) THEN
                        
      Init%InData_MD%FileName  = p_FAST%MooringFile         ! This needs to be set according to what is in the FAST input file. 
      Init%InData_MD%RootName  = p_FAST%OutFileRoot
      
      Init%InData_MD%PtfmInit  = Init%OutData_ED%PlatformPos !ED%x(STATE_CURR)%QT(1:6)   ! initial position of the platform !bjj: this should come from Init%OutData_ED, not x_ED
      Init%InData_MD%g         = Init%OutData_ED%Gravity     ! This need to be according to g used in ElastoDyn 
      Init%InData_MD%rhoW      = Init%OutData_HD%WtrDens     ! This needs to be set according to seawater density in HydroDyn      
      Init%InData_MD%WtrDepth  = Init%OutData_HD%WtrDpth    ! This need to be set according to the water depth in HydroDyn
            
      CALL MD_Init( Init%InData_MD, MD%Input(1), MD%p, MD%x(STATE_CURR), MD%xd(STATE_CURR), MD%z(STATE_CURR), &
                    MD%OtherSt(STATE_CURR), MD%y, MD%m, p_FAST%dt_module( MODULE_MD ), Init%OutData_MD, ErrStat2, ErrMsg2 )
         CALL SetErrStat(ErrStat2,ErrMsg2,ErrStat,ErrMsg,RoutineName)
         
      p_FAST%ModuleInitialized(Module_MD) = .TRUE.
      CALL SetModuleSubstepTime(Module_MD, p_FAST, y_FAST, ErrStat2, ErrMsg2)
         CALL SetErrStat(ErrStat2,ErrMsg2,ErrStat,ErrMsg,RoutineName)
      
      IF (ErrStat >= AbortErrLev) THEN
         CALL Cleanup()
         RETURN
      END IF
   ! ........................
   ! initialize FEAM 
   ! ........................
   ELSEIF (p_FAST%CompMooring == Module_FEAM) THEN
            
      Init%InData_FEAM%InputFile   = p_FAST%MooringFile         ! This needs to be set according to what is in the FAST input file. 
      Init%InData_FEAM%RootName    = TRIM(p_FAST%OutFileRoot)//'.'//TRIM(y_FAST%Module_Abrev(Module_FEAM))
      
      Init%InData_FEAM%PtfmInit    = Init%OutData_ED%PlatformPos !ED%x(STATE_CURR)%QT(1:6)   ! initial position of the platform !bjj: this should come from Init%OutData_ED, not x_ED
      Init%InData_FEAM%NStepWave   = 1                          ! an arbitrary number > 0 (to set the size of the wave data, which currently contains all zero values)     
      Init%InData_FEAM%gravity     = Init%OutData_ED%Gravity     ! This need to be according to g used in ElastoDyn 
      Init%InData_FEAM%WtrDens     = Init%OutData_HD%WtrDens     ! This needs to be set according to seawater density in HydroDyn      
!      Init%InData_FEAM%depth       =  Init%OutData_HD%WtrDpth    ! This need to be set according to the water depth in HydroDyn
            
      CALL FEAM_Init( Init%InData_FEAM, FEAM%Input(1), FEAM%p,  FEAM%x(STATE_CURR), FEAM%xd(STATE_CURR), FEAM%z(STATE_CURR), &
                      FEAM%OtherSt(STATE_CURR), FEAM%y, FEAM%m, p_FAST%dt_module( MODULE_FEAM ), Init%OutData_FEAM, ErrStat2, ErrMsg2 )
         CALL SetErrStat(ErrStat2,ErrMsg2,ErrStat,ErrMsg,RoutineName)
         
      p_FAST%ModuleInitialized(Module_FEAM) = .TRUE.
      CALL SetModuleSubstepTime(Module_FEAM, p_FAST, y_FAST, ErrStat2, ErrMsg2)
         CALL SetErrStat(ErrStat2,ErrMsg2,ErrStat,ErrMsg,RoutineName)
      
      IF (ErrStat >= AbortErrLev) THEN
         CALL Cleanup()
         RETURN
      END IF              
   ! ........................
   ! initialize OrcaFlex Interface 
   ! ........................
   ELSEIF (p_FAST%CompMooring == Module_Orca) THEN
            
      Init%InData_Orca%InputFile = p_FAST%MooringFile
      Init%InData_Orca%RootName  = p_FAST%OutFileRoot
      Init%InData_Orca%TMax      = p_FAST%TMax 
                  
      CALL Orca_Init( Init%InData_Orca, Orca%Input(1), Orca%p,  Orca%x(STATE_CURR), Orca%xd(STATE_CURR), Orca%z(STATE_CURR), Orca%OtherSt(STATE_CURR), &
                      Orca%y, Orca%m, p_FAST%dt_module( MODULE_Orca ), Init%OutData_Orca, ErrStat2, ErrMsg2 )
         CALL SetErrStat(ErrStat2,ErrMsg2,ErrStat,ErrMsg,RoutineName)
         
      p_FAST%ModuleInitialized(MODULE_Orca) = .TRUE.
      CALL SetModuleSubstepTime(MODULE_Orca, p_FAST, y_FAST, ErrStat2, ErrMsg2)
         CALL SetErrStat(ErrStat2,ErrMsg2,ErrStat,ErrMsg,RoutineName)
      
      IF (ErrStat >= AbortErrLev) THEN
         CALL Cleanup()
         RETURN
      END IF
   END IF

   ! ------------------------------
   ! initialize CompIce modules 
   ! ------------------------------
   ALLOCATE( IceF%Input( p_FAST%InterpOrder+1 ), IceF%InputTimes( p_FAST%InterpOrder+1 ), STAT = ErrStat2 )
      IF (ErrStat2 /= 0) THEN
         CALL SetErrStat(ErrID_Fatal,"Error allocating IceF%Input and IceF%InputTimes.",ErrStat,ErrMsg,RoutineName)
         CALL Cleanup()
         RETURN
      END IF  
      
      ! We need this to be allocated (else we have issues passing nonallocated arrays and using the first index of Input(),
      !   but we don't need the space of IceD_MaxLegs if we're not using it. 
   IF ( p_FAST%CompIce /= Module_IceD ) THEN   
      IceDim = 1
   ELSE
      IceDim = IceD_MaxLegs
   END IF
      
      ! because there may be multiple instances of IceDyn, we'll allocate arrays for that here
      ! we could allocate these after 
   ALLOCATE( IceD%Input( p_FAST%InterpOrder+1, IceDim ), IceD%InputTimes( p_FAST%InterpOrder+1, IceDim ), STAT = ErrStat2 )
      IF (ErrStat2 /= 0) THEN
         CALL SetErrStat(ErrID_Fatal,"Error allocating IceD%Input and IceD%InputTimes.",ErrStat,ErrMsg,RoutineName)
         CALL Cleanup()
         RETURN
      END IF  
      
     ALLOCATE( IceD%x(           IceDim,2), &
               IceD%xd(          IceDim,2), &
               IceD%z(           IceDim,2), &
               IceD%OtherSt(     IceDim,2), &
               IceD%p(           IceDim  ), &
               IceD%u(           IceDim  ), &
               IceD%y(           IceDim  ), &
               IceD%m(           IceDim  ), &
                                             STAT = ErrStat2 )                                                  
      IF (ErrStat2 /= 0) THEN
         CALL SetErrStat(ErrID_Fatal,"Error allocating IceD state, input, and output data.",ErrStat,ErrMsg,RoutineName)
         CALL Cleanup()
         RETURN
      END IF      
         
         
   ! ........................
   ! initialize IceFloe 
   ! ........................
   IF ( p_FAST%CompIce == Module_IceF ) THEN
                      
      Init%InData_IceF%InputFile     = p_FAST%IceFile
      Init%InData_IceF%RootName      = TRIM(p_FAST%OutFileRoot)//'.'//TRIM(y_FAST%Module_Abrev(Module_IceF))     
      Init%InData_IceF%simLength     = p_FAST%TMax  !bjj: IceFloe stores this as single-precision (ReKi) TMax is DbKi
      Init%InData_IceF%MSL2SWL       = Init%OutData_HD%MSL2SWL
      Init%InData_IceF%gravity       = Init%OutData_ED%Gravity
      
      CALL IceFloe_Init( Init%InData_IceF, IceF%Input(1), IceF%p,  IceF%x(STATE_CURR), IceF%xd(STATE_CURR), IceF%z(STATE_CURR), &
                         IceF%OtherSt(STATE_CURR), IceF%y, IceF%m, p_FAST%dt_module( MODULE_IceF ), Init%OutData_IceF, ErrStat2, ErrMsg2 )
         CALL SetErrStat(ErrStat2,ErrMsg2,ErrStat,ErrMsg,RoutineName)
         
      p_FAST%ModuleInitialized(Module_IceF) = .TRUE.
      CALL SetModuleSubstepTime(Module_IceF, p_FAST, y_FAST, ErrStat2, ErrMsg2)
         CALL SetErrStat(ErrStat2,ErrMsg2,ErrStat,ErrMsg,RoutineName)
              
      IF (ErrStat >= AbortErrLev) THEN
         CALL Cleanup()
         RETURN
      END IF              
   ! ........................
   ! initialize IceDyn 
   ! ........................
   ELSEIF ( p_FAST%CompIce == Module_IceD ) THEN  
      
      Init%InData_IceD%InputFile     = p_FAST%IceFile
      Init%InData_IceD%RootName      = TRIM(p_FAST%OutFileRoot)//'.'//TRIM(y_FAST%Module_Abrev(Module_IceD))//'1'     
      Init%InData_IceD%MSL2SWL       = Init%OutData_HD%MSL2SWL      
      Init%InData_IceD%WtrDens       = Init%OutData_HD%WtrDens    
      Init%InData_IceD%gravity       = Init%OutData_ED%Gravity
      Init%InData_IceD%TMax          = p_FAST%TMax
      Init%InData_IceD%LegNum        = 1
      
      CALL IceD_Init( Init%InData_IceD, IceD%Input(1,1), IceD%p(1),  IceD%x(1,STATE_CURR), IceD%xd(1,STATE_CURR), IceD%z(1,STATE_CURR), &
                      IceD%OtherSt(1,STATE_CURR), IceD%y(1), IceD%m(1), p_FAST%dt_module( MODULE_IceD ), Init%OutData_IceD, ErrStat2, ErrMsg2 )
         CALL SetErrStat(ErrStat2,ErrMsg2,ErrStat,ErrMsg,RoutineName)
         
      p_FAST%ModuleInitialized(Module_IceD) = .TRUE.
      CALL SetModuleSubstepTime(Module_IceD, p_FAST, y_FAST, ErrStat2, ErrMsg2)
         CALL SetErrStat(ErrStat2,ErrMsg2,ErrStat,ErrMsg,RoutineName)
         
         ! now initialize IceD for additional legs (if necessary)
      dt_IceD           = p_FAST%dt_module( MODULE_IceD )
      p_FAST%numIceLegs = Init%OutData_IceD%numLegs     
      
      IF (p_FAST%numIceLegs > IceD_MaxLegs) THEN
         CALL SetErrStat(ErrID_Fatal,'IceDyn-FAST coupling is supported for up to '//TRIM(Num2LStr(IceD_MaxLegs))//' legs, but ' &
                           //TRIM(Num2LStr(p_FAST%numIceLegs))//' legs were specified.',ErrStat,ErrMsg,RoutineName)
      END IF
                  

      DO i=2,p_FAST%numIceLegs  ! basically, we just need IceDyn to set up its meshes for inputs/outputs and possibly initial values for states
         Init%InData_IceD%LegNum = i
         Init%InData_IceD%RootName = TRIM(p_FAST%OutFileRoot)//'.'//TRIM(y_FAST%Module_Abrev(Module_IceD))//TRIM(Num2LStr(i))     
         
         CALL IceD_Init( Init%InData_IceD, IceD%Input(1,i), IceD%p(i),  IceD%x(i,STATE_CURR), IceD%xd(i,STATE_CURR), IceD%z(i,STATE_CURR), &
                            IceD%OtherSt(i,STATE_CURR), IceD%y(i), IceD%m(i), dt_IceD, Init%OutData_IceD, ErrStat2, ErrMsg2 )
            CALL SetErrStat(ErrStat2,ErrMsg2,ErrStat,ErrMsg,RoutineName)
            
         !bjj: we're going to force this to have the same timestep because I don't want to have to deal with n IceD modules with n timesteps.
         IF (.NOT. EqualRealNos( p_FAST%dt_module( MODULE_IceD ),dt_IceD )) THEN
            CALL SetErrStat(ErrID_Fatal,"All instances of IceDyn (one per support-structure leg) must be the same",ErrStat,ErrMsg,RoutineName)
         END IF
      END DO
            
      IF (ErrStat >= AbortErrLev) THEN
         CALL Cleanup()
         RETURN
      END IF           
      
   END IF   
   

   ! ........................
   ! Set up output for glue code (must be done after all modules are initialized so we have their WriteOutput information)
   ! ........................

   CALL FAST_InitOutput( p_FAST, y_FAST, Init, ErrStat2, ErrMsg2 )
      CALL SetErrStat(ErrStat2,ErrMsg2,ErrStat,ErrMsg,RoutineName)


   ! -------------------------------------------------------------------------
   ! Initialize mesh-mapping data
   ! -------------------------------------------------------------------------

   CALL InitModuleMappings(p_FAST, ED, BD, AD14, AD, HD, SD, ExtPtfm, SrvD, MAPp, FEAM, MD, Orca, IceF, IceD, MeshMapData, ErrStat2, ErrMsg2)
      CALL SetErrStat(ErrStat2,ErrMsg2,ErrStat,ErrMsg,RoutineName)

      IF (ErrStat >= AbortErrLev) THEN
         CALL Cleanup()
         RETURN
      ELSEIF (ErrStat /= ErrID_None) THEN
         ! a little work-around in case the mesh mapping info messages get too long
         CALL WrScr( NewLine//TRIM(ErrMsg)//NewLine )
         ErrStat = ErrID_None
         ErrMsg = ""
      END IF
      
   ! -------------------------------------------------------------------------
   ! Initialize for linearization:
   ! -------------------------------------------------------------------------
   if ( p_FAST%Linearize ) then      
      ! NOTE: In the following call, we use Init%OutData_AD%BladeProps(1)%NumBlNds as the number of aero nodes on EACH blade, which 
      !       is consistent with the current AD implementation, but if AD changes this, then it must be handled here, too!
      if (p_FAST%CompAero == MODULE_AD) then
         call Init_Lin(p_FAST, y_FAST, m_FAST, AD, ED, NumBl, Init%OutData_AD%rotors(1)%BladeProps(1)%NumBlNds, ErrStat2, ErrMsg2) 
      else
         call Init_Lin(p_FAST, y_FAST, m_FAST, AD, ED, NumBl, -1, ErrStat2, ErrMsg2) 
      endif     
         call SetErrStat(ErrStat2,ErrMsg2,ErrStat,ErrMsg,RoutineName)

         if (ErrStat >= AbortErrLev) then
            call Cleanup()
            return
         end if      
   end if
   
      
   ! -------------------------------------------------------------------------
   ! Initialize data for VTK output
   ! -------------------------------------------------------------------------
   if ( p_FAST%WrVTK > VTK_None ) then
      call SetVTKParameters(p_FAST, Init%OutData_ED, Init%OutData_AD, Init%InData_HD, Init%OutData_HD, ED, BD, AD, HD, ErrStat2, ErrMsg2)      
         call SetErrStat(ErrStat2,ErrMsg2,ErrStat,ErrMsg,RoutineName)
   end if
   
   ! -------------------------------------------------------------------------
   ! Write initialization data to FAST summary file:
   ! -------------------------------------------------------------------------
   if (p_FAST%SumPrint)  then
       CALL FAST_WrSum( p_FAST, y_FAST, MeshMapData, ErrStat2, ErrMsg2 )
          CALL SetErrStat(ErrStat2,ErrMsg2,ErrStat,ErrMsg,RoutineName)
   endif
   
   
   ! -------------------------------------------------------------------------
   ! other misc variables initialized here:
   ! -------------------------------------------------------------------------
      
   m_FAST%t_global        = t_initial
         
   ! Initialize external inputs for first step  
   if ( p_FAST%CompServo == MODULE_SrvD ) then      
      m_FAST%ExternInput%GenTrq     = SrvD%Input(1)%ExternalGenTrq !0.0_ReKi
      m_FAST%ExternInput%ElecPwr    = SrvD%Input(1)%ExternalElecPwr
      m_FAST%ExternInput%YawPosCom  = SrvD%Input(1)%ExternalYawPosCom
      m_FAST%ExternInput%YawRateCom = SrvD%Input(1)%ExternalYawRateCom
      m_FAST%ExternInput%HSSBrFrac  = SrvD%Input(1)%ExternalHSSBrFrac
      
      do i=1,SIZE(SrvD%Input(1)%ExternalBlPitchCom)
         m_FAST%ExternInput%BlPitchCom(i) = SrvD%Input(1)%ExternalBlPitchCom(i)
      end do   
   end if
   
   m_FAST%ExternInput%LidarFocus = 1.0_ReKi  ! make this non-zero (until we add the initial position in the InflowWind input file)
         
   
   !...............................................................................................................................
   ! Destroy initializion data
   !...............................................................................................................................      
   CALL Cleanup()
   
CONTAINS
   SUBROUTINE Cleanup()
   !...............................................................................................................................
   ! Destroy initializion data
   !...............................................................................................................................
      CALL FAST_DestroyInitData( Init, ErrStat2, ErrMsg2 )
         CALL SetErrStat(ErrStat2,ErrMsg2,ErrStat,ErrMsg,RoutineName)
   
   END SUBROUTINE Cleanup

END SUBROUTINE FAST_InitializeAll

!----------------------------------------------------------------------------------------------------------------------------------
!> This function returns a string describing the glue code and some of the compilation options we're using.
FUNCTION GetVersion(ThisProgVer)

   ! Passed Variables:

   TYPE(ProgDesc), INTENT( IN    ) :: ThisProgVer     !< program name/date/version description
   CHARACTER(1024)                 :: GetVersion      !< String containing a description of the compiled precision.
   
   CHARACTER(200)                  :: git_commit
   
   GetVersion = TRIM(GetNVD(ThisProgVer))//', compiled'

   IF ( Cmpl4SFun )  THEN     ! FAST has been compiled as an S-Function for Simulink
      GetVersion = TRIM(GetVersion)//' as a DLL S-Function for Simulink'
   ELSEIF ( Cmpl4LV )  THEN     ! FAST has been compiled as a DLL for Labview
      GetVersion = TRIM(GetVersion)//' as a DLL for LabVIEW'
   ENDIF   
   
   GetVersion = TRIM(GetVersion)//' as a '//TRIM(Num2LStr(BITS_IN_ADDR))//'-bit application using'
   
   ! determine precision

      IF ( ReKi == SiKi )  THEN     ! Single precision
         GetVersion = TRIM(GetVersion)//' single'
      ELSEIF ( ReKi == R8Ki )  THEN ! Double precision
         GetVersion = TRIM(GetVersion)// ' double'
      ELSE                          ! Unknown precision
         GetVersion = TRIM(GetVersion)//' unknown'
      ENDIF
      

!   GetVersion = TRIM(GetVersion)//' precision with '//OS_Desc
   GetVersion = TRIM(GetVersion)//' precision'

   ! add git info
   git_commit = QueryGitVersion()
   GetVersion = TRIM(GetVersion)//' at commit '//git_commit

   RETURN
END FUNCTION GetVersion

!----------------------------------------------------------------------------------------------------------------------------------
!> This subroutine is called at the start (or restart) of a FAST program (or FAST.Farm). It initializes the NWTC subroutine library,
!! displays the copyright notice, and displays some version information (including addressing scheme and precision).
SUBROUTINE FAST_ProgStart(ThisProgVer)
   TYPE(ProgDesc), INTENT(IN) :: ThisProgVer     !< program name/date/version description
   
   ! ... Initialize NWTC Library (open console, set pi constants) ...
   ! sets the pi constants, open console for output, etc...
   CALL NWTC_Init( ProgNameIN=ThisProgVer%Name, EchoLibVer=.FALSE. )
   
   ! Display the copyright notice
   CALL DispCopyrightLicense( ThisProgVer%Name )
   
   CALL DispCompileRuntimeInfo

END SUBROUTINE FAST_ProgStart
!----------------------------------------------------------------------------------------------------------------------------------
!> This routine gets the name of the FAST input file from the command line. It also returns a logical indicating if this there
!! was a "DWM" argument after the file name.
SUBROUTINE GetInputFileName(InputFile,UseDWM,ErrStat,ErrMsg)
   CHARACTER(*),             INTENT(OUT)           :: InputFile         !< A CHARACTER string containing the name of the primary FAST input file (if not present, we'll get it from the command line)
   LOGICAL,                  INTENT(OUT)           :: UseDWM            !< whether the last argument from the command line is "DWM"
   INTEGER(IntKi),           INTENT(OUT)           :: ErrStat           !< Error status
   CHARACTER(*),             INTENT(OUT)           :: ErrMsg            !< Error message
   
   INTEGER(IntKi)                                  :: ErrStat2          ! local error stat
   CHARACTER(1024)                                 :: LastArg           ! A second command-line argument that will allow DWM module to be used in AeroDyn
   
   ErrStat = ErrID_None
   ErrMsg = ''
   
   UseDWM = .FALSE.  ! by default, we're not going to use the DWM module
   InputFile = ""  ! initialize to empty string to make sure it's input from the command line
   CALL CheckArgs( InputFile, ErrStat2, LastArg )  ! if ErrStat2 /= ErrID_None, we'll ignore and deal with the problem when we try to read the input file
      
   IF (LEN_TRIM(InputFile) == 0) THEN ! no input file was specified
      ErrStat = ErrID_Fatal
      ErrMsg  = 'The required input file was not specified on the command line.'
      RETURN
   END IF            
      
   IF (LEN_TRIM(LastArg) > 0) THEN ! see if DWM was specified as the second option
      CALL Conv2UC( LastArg )
      IF ( TRIM(LastArg) == "DWM" ) THEN
         UseDWM    = .TRUE.
      END IF
   END IF   
   
END SUBROUTINE GetInputFileName
!----------------------------------------------------------------------------------------------------------------------------------
!> This subroutine checks for command-line arguments, gets the root name of the input files
!! (including full path name), and creates the names of the output files.
SUBROUTINE FAST_Init( p, m_FAST, y_FAST, t_initial, InputFile, ErrStat, ErrMsg, TMax, TurbID, OverrideAbortLev, RootName )

      IMPLICIT                        NONE

   ! Passed variables

   TYPE(FAST_ParameterType), INTENT(INOUT)         :: p                 !< The parameter data for the FAST (glue-code) simulation
   TYPE(FAST_MiscVarType),   INTENT(INOUT)         :: m_FAST            !< Miscellaneous variables
   TYPE(FAST_OutputFileType),INTENT(INOUT)         :: y_FAST            !< The output data for the FAST (glue-code) simulation
   REAL(DbKi),               INTENT(IN)            :: t_initial         !< the beginning time of the simulation
   INTEGER(IntKi),           INTENT(OUT)           :: ErrStat           !< Error status
   CHARACTER(*),             INTENT(OUT)           :: ErrMsg            !< Error message
   CHARACTER(*),             INTENT(IN)            :: InputFile         !< A CHARACTER string containing the name of the primary FAST input file (if not present, we'll get it from the command line)
   REAL(DbKi),               INTENT(IN), OPTIONAL  :: TMax              !< the length of the simulation (from Simulink or FAST.Farm)
   INTEGER(IntKi),           INTENT(IN), OPTIONAL  :: TurbID            !< an ID for naming the tubine output file
   LOGICAL,                  INTENT(IN), OPTIONAL  :: OverrideAbortLev  !< whether or not we should override the abort error level (e.g., FAST.Farm)
   CHARACTER(*),             INTENT(IN), OPTIONAL  :: RootName          !< A CHARACTER string containing the root name of FAST output files, overriding normal naming convention
      ! Local variables

   INTEGER                      :: i                                    ! loop counter
   !CHARACTER(1024)              :: DirName                              ! A CHARACTER string containing the path of the current working directory


   LOGICAL                      :: OverrideAbortErrLev  
   CHARACTER(*), PARAMETER      :: RoutineName = "FAST_Init"
   
   INTEGER(IntKi)               :: ErrStat2
   CHARACTER(ErrMsgLen)         :: ErrMsg2
   
      ! Initialize some variables
   ErrStat = ErrID_None
   ErrMsg = ''
   
   IF (PRESENT(OverrideAbortLev)) THEN
      OverrideAbortErrLev = OverrideAbortLev
   ELSE
      OverrideAbortErrLev = .true.
   END IF
   

   
   !...............................................................................................................................
   ! Set the root name of the output files based on the input file name
   !...............................................................................................................................
   
   if (present(RootName)) then
      p%OutFileRoot = RootName
   else         
         ! Determine the root name of the primary file (will be used for output files)
      CALL GetRoot( InputFile, p%OutFileRoot )
      IF ( Cmpl4SFun )  p%OutFileRoot = TRIM( p%OutFileRoot )//'.SFunc'
      IF ( PRESENT(TurbID) ) THEN
         IF ( TurbID > 0 ) THEN
            p%OutFileRoot = TRIM( p%OutFileRoot )//'.T'//TRIM(Num2LStr(TurbID))
         END IF
      END IF
   
   end if
   p%VTK_OutFileRoot = p%OutFileRoot !initialize this here in case of error before it is set later
   
   
   !...............................................................................................................................
   ! Initialize the module name/date/version info:
   !...............................................................................................................................

   y_FAST%Module_Ver( Module_Glue   ) = FAST_Ver
   
   DO i=2,NumModules
      y_FAST%Module_Ver(i)%Date = 'unknown date'
      y_FAST%Module_Ver(i)%Ver  = 'unknown version'
   END DO
   y_FAST%Module_Ver( Module_IfW    )%Name = 'InflowWind'
   y_FAST%Module_Ver( Module_OpFM   )%Name = 'OpenFOAM integration'
   y_FAST%Module_Ver( Module_ED     )%Name = 'ElastoDyn'
   y_FAST%Module_Ver( Module_BD     )%Name = 'BeamDyn'
   y_FAST%Module_Ver( Module_AD14   )%Name = 'AeroDyn14'
   y_FAST%Module_Ver( Module_AD     )%Name = 'AeroDyn'
   y_FAST%Module_Ver( Module_SrvD   )%Name = 'ServoDyn'
   y_FAST%Module_Ver( Module_HD     )%Name = 'HydroDyn'
   y_FAST%Module_Ver( Module_SD     )%Name = 'SubDyn'
   y_FAST%Module_Ver( Module_ExtPtfm)%Name = 'ExtPtfm_MCKF'
   y_FAST%Module_Ver( Module_MAP    )%Name = 'MAP'
   y_FAST%Module_Ver( Module_FEAM   )%Name = 'FEAMooring'
   y_FAST%Module_Ver( Module_MD     )%Name = 'MoorDyn'
   y_FAST%Module_Ver( Module_Orca   )%Name = 'OrcaFlexInterface'
   y_FAST%Module_Ver( Module_IceF   )%Name = 'IceFloe'
   y_FAST%Module_Ver( Module_IceD   )%Name = 'IceDyn'
         
   y_FAST%Module_Abrev( Module_Glue   ) = 'FAST'
   y_FAST%Module_Abrev( Module_IfW    ) = 'IfW'
   y_FAST%Module_Abrev( Module_OpFM   ) = 'OpFM'
   y_FAST%Module_Abrev( Module_ED     ) = 'ED'
   y_FAST%Module_Abrev( Module_BD     ) = 'BD'
   y_FAST%Module_Abrev( Module_AD14   ) = 'AD'
   y_FAST%Module_Abrev( Module_AD     ) = 'AD'
   y_FAST%Module_Abrev( Module_SrvD   ) = 'SrvD'
   y_FAST%Module_Abrev( Module_HD     ) = 'HD'
   y_FAST%Module_Abrev( Module_SD     ) = 'SD'
   y_FAST%Module_Abrev( Module_ExtPtfm) = 'ExtPtfm'
   y_FAST%Module_Abrev( Module_MAP    ) = 'MAP'
   y_FAST%Module_Abrev( Module_FEAM   ) = 'FEAM'
   y_FAST%Module_Abrev( Module_MD     ) = 'MD'
   y_FAST%Module_Abrev( Module_Orca   ) = 'Orca'
   y_FAST%Module_Abrev( Module_IceF   ) = 'IceF'
   y_FAST%Module_Abrev( Module_IceD   ) = 'IceD'   
   
   p%n_substeps = 1                                                ! number of substeps for between modules and global/FAST time
   p%BD_OutputSibling = .false.
   
   !...............................................................................................................................
   ! Read the primary file for the glue code:
   !...............................................................................................................................
   CALL FAST_ReadPrimaryFile( InputFile, p, m_FAST, OverrideAbortErrLev, ErrStat2, ErrMsg2 )
      CALL SetErrStat( ErrStat2, ErrMsg2, ErrStat, ErrMsg, RoutineName ) 

      ! make sure some linearization variables are consistant
   if (.not. p%Linearize)  p%CalcSteady = .false.
   if (.not. p%CalcSteady) p%TrimCase = TrimCase_none
   m_FAST%Lin%FoundSteady = .false.
   p%LinInterpOrder = p%InterpOrder ! 1 ! always use linear (or constant) interpolation on rotor?

      ! overwrite TMax if necessary)
   IF (PRESENT(TMax)) THEN
      p%TMax = TMax
      !p%TMax = MAX( TMax, p%TMax )
   END IF
   
   IF ( ErrStat >= AbortErrLev ) RETURN


   p%KMax = 1                 ! after more checking, we may put this in the input file...
   !IF (p%CompIce == Module_IceF) p%KMax = 2
   p%SizeJac_Opt1 = 0  ! initialize this vector to zero; after we figure out what size the ED/SD/HD/BD meshes are, we'll fill this
   
   p%numIceLegs = 0           ! initialize number of support-structure legs in contact with ice (IceDyn will set this later)
   
   p%nBeams = 0               ! initialize number of BeamDyn instances (will be set later)
   
      ! determine what kind of turbine we're modeling:
   IF ( p%CompHydro == Module_HD .and. p%MHK == 0) THEN
      IF ( p%CompSub == Module_SD ) THEN
         p%TurbineType = Type_Offshore_Fixed
      ELSE
         p%TurbineType = Type_Offshore_Floating
      END IF
   ELSEIF ( p%CompMooring == Module_Orca .and. p%MHK == 0) THEN
      p%TurbineType = Type_Offshore_Floating
   ELSEIF ( p%CompSub == Module_ExtPtfm .and. p%MHK == 0) THEN
      p%TurbineType = Type_Offshore_Fixed
   ELSEIF ( p%MHK == 1 ) THEN
      p%TurbineType = Type_MHK_Fixed
   ELSEIF ( p%MHK == 2 ) THEN
      p%TurbineType = Type_MHK_Floating
   ELSE      
      p%TurbineType = Type_LandBased
   END IF   
         
    
   p%n_TMax_m1  = CEILING( ( (p%TMax - t_initial) / p%DT ) ) - 1 ! We're going to go from step 0 to n_TMax (thus the -1 here)

   if (p%TMax < 1.0_DbKi) then ! log10(0) gives floating point divide-by-zero error
      p%TChanLen = MinChanLen
   else
      p%TChanLen = max( MinChanLen, int(log10(p%TMax))+7 )
   end if
   p%OutFmt_t = 'F'//trim(num2lstr( p%TChanLen ))//'.4' ! 'F10.4'    
    
   !...............................................................................................................................
   ! Do some error checking on the inputs (validation):
   !...............................................................................................................................   
   call ValidateInputData(p, m_FAST, ErrStat2, ErrMsg2)    
      CALL SetErrStat( ErrStat2, ErrMsg2, ErrStat, ErrMsg, RoutineName ) 
    

   
   IF ( ErrStat >= AbortErrLev ) RETURN
   
   
   RETURN
END SUBROUTINE FAST_Init
!----------------------------------------------------------------------------------------------------------------------------------
!> This routine validates FAST data.
SUBROUTINE ValidateInputData(p, m_FAST, ErrStat, ErrMsg)

   TYPE(FAST_ParameterType), INTENT(INOUT)         :: p                 !< The parameter data for the FAST (glue-code) simulation
   TYPE(FAST_MiscVarType),   INTENT(IN   )         :: m_FAST            !< The misc data for the FAST (glue-code) simulation
   INTEGER(IntKi),           INTENT(  OUT)         :: ErrStat           !< Error status
   CHARACTER(*),             INTENT(  OUT)         :: ErrMsg            !< Error message

   REAL(DbKi)                                      :: TmpTime           ! A temporary variable for error checking
   
   INTEGER(IntKi)                                  :: i
   INTEGER(IntKi)                                  :: ErrStat2          
   CHARACTER(ErrMsgLen)                            :: ErrMsg2            
   CHARACTER(*), PARAMETER                         :: RoutineName='ValidateInputData'
   
   ErrStat = ErrID_None
   ErrMsg  = ""
   
   
   IF ( p%TMax < 0.0_DbKi  )  THEN
      CALL SetErrStat( ErrID_Fatal, 'TMax must not be a negative number.', ErrStat, ErrMsg, RoutineName )
   ELSE IF ( p%TMax < p%TStart )  THEN
      CALL SetErrStat( ErrID_Fatal, 'TMax must not be less than TStart.', ErrStat, ErrMsg, RoutineName )
   END IF

   IF ( p%n_ChkptTime < p%n_TMax_m1 ) THEN
      if (.NOT. p%WrBinOutFile) CALL SetErrStat( ErrID_Severe, 'It is highly recommended that time-marching output files be generated in binary format when generating checkpoint files.', ErrStat, ErrMsg, RoutineName )
      if (p%CompMooring==MODULE_Orca) CALL SetErrStat( ErrID_Fatal, 'Restart capability for OrcaFlexInterface is not supported. Set ChkptTime larger than TMax.', ErrStat, ErrMsg, RoutineName )
      ! also check for other features that aren't supported with restart (like ServoDyn's user-defined control routines)
   END IF
      
   IF ( p%DT <= 0.0_DbKi )  THEN
      CALL SetErrStat( ErrID_Fatal, 'DT must be greater than 0.', ErrStat, ErrMsg, RoutineName )
   ELSE ! Test DT and TMax to ensure numerical stability -- HINT: see the use of OnePlusEps
      TmpTime = p%TMax*EPSILON(p%DT)
      IF ( p%DT <= TmpTime ) THEN
         CALL SetErrStat( ErrID_Fatal, 'DT must be greater than '//TRIM ( Num2LStr( TmpTime ) )//' seconds.', ErrStat, ErrMsg, RoutineName )
      END IF
   END IF

      ! Check that InputFileData%OutFmt is a valid format specifier and will fit over the column headings
   CALL ChkRealFmtStr( p%OutFmt, 'OutFmt', p%FmtWidth, ErrStat2, ErrMsg2 )
      call SetErrStat(ErrStat2, ErrMsg2, ErrStat, ErrMsg, RoutineName)

   IF ( p%WrTxtOutFile .and. p%FmtWidth < MinChanLen ) CALL SetErrStat( ErrID_Warn, 'OutFmt produces a column width of '// &
         TRIM(Num2LStr(p%FmtWidth))//'), which may be too small.', ErrStat, ErrMsg, RoutineName )
   
   IF ( p%WrTxtOutFile .AND. p%TChanLen > ChanLen  )  THEN ! ( p%TMax > 9999.999_DbKi )
      CALL SetErrStat( ErrID_Warn, 'TMax is too large for a '//trim(num2lstr(ChanLen))//'-character time column in text tabular (time-marching) output files.'// &
                                   ' Postprocessors with this limitation may not work.', ErrStat, ErrMsg, RoutineName )
   END IF

   IF ( p%TStart      <  0.0_DbKi ) CALL SetErrStat( ErrID_Fatal, 'TStart must not be less than 0 seconds.', ErrStat, ErrMsg, RoutineName )
!  IF ( p%SttsTime    <= 0.0_DbKi ) CALL SetErrStat( ErrID_Fatal, 'SttsTime must be greater than 0 seconds.', ErrStat, ErrMsg, RoutineName )
   IF ( p%n_SttsTime  < 1_IntKi   ) CALL SetErrStat( ErrID_Fatal, 'SttsTime must be greater than 0 seconds.', ErrStat, ErrMsg, RoutineName )
   IF ( p%n_ChkptTime < 1_IntKi   ) CALL SetErrStat( ErrID_Fatal, 'ChkptTime must be greater than 0 seconds.', ErrStat, ErrMsg, RoutineName )
   IF ( p%KMax        < 1_IntKi   ) CALL SetErrStat( ErrID_Fatal, 'KMax must be greater than 0.', ErrStat, ErrMsg, RoutineName )
   
   IF (p%CompElast   == Module_Unknown) CALL SetErrStat( ErrID_Fatal, 'CompElast must be 1 (ElastoDyn) or 2 (BeamDyn).', ErrStat, ErrMsg, RoutineName )   
   IF (p%CompAero    == Module_Unknown) CALL SetErrStat( ErrID_Fatal, 'CompAero must be 0 (None), 1 (AeroDyn14), or 2 (AeroDyn).', ErrStat, ErrMsg, RoutineName )
   IF (p%CompServo   == Module_Unknown) CALL SetErrStat( ErrID_Fatal, 'CompServo must be 0 (None) or 1 (ServoDyn).', ErrStat, ErrMsg, RoutineName )
   IF (p%CompHydro   == Module_Unknown) CALL SetErrStat( ErrID_Fatal, 'CompHydro must be 0 (None) or 1 (HydroDyn).', ErrStat, ErrMsg, RoutineName )
   IF (p%CompSub     == Module_Unknown) CALL SetErrStat( ErrID_Fatal, 'CompSub must be 0 (None), 1 (SubDyn), or 2 (ExtPtfm_MCKF).', ErrStat, ErrMsg, RoutineName )
   IF (p%CompMooring == Module_Unknown) CALL SetErrStat( ErrID_Fatal, 'CompMooring must be 0 (None), 1 (MAP), 2 (FEAMooring), 3 (MoorDyn), or 4 (OrcaFlex).', ErrStat, ErrMsg, RoutineName )
   IF (p%CompIce     == Module_Unknown) CALL SetErrStat( ErrID_Fatal, 'CompIce must be 0 (None) or 1 (IceFloe).', ErrStat, ErrMsg, RoutineName )
   IF (p%CompHydro /= Module_HD) THEN
      IF (p%CompMooring == Module_MAP) THEN
         CALL SetErrStat( ErrID_Fatal, 'HydroDyn must be used when MAP is used. Set CompHydro > 0 or CompMooring = 0 in the FAST input file.', ErrStat, ErrMsg, RoutineName )
      ELSEIF (p%CompMooring == Module_FEAM) THEN
         CALL SetErrStat( ErrID_Fatal, 'HydroDyn must be used when FEAMooring is used. Set CompHydro > 0 or CompMooring = 0 in the FAST input file.', ErrStat, ErrMsg, RoutineName )
      ELSEIF (p%CompMooring == Module_MD) THEN
         CALL SetErrStat( ErrID_Fatal, 'HydroDyn must be used when MoorDyn is used. Set CompHydro > 0 or CompMooring = 0 in the FAST input file.', ErrStat, ErrMsg, RoutineName )
      END IF
   ELSE
      IF (p%CompMooring == Module_Orca) CALL SetErrStat( ErrID_Fatal, 'HydroDyn cannot be used if OrcaFlex is used. Set CompHydro = 0 or CompMooring < 4 in the FAST input file.', ErrStat, ErrMsg, RoutineName )
      IF (p%CompSub == Module_ExtPtfm) CALL SetErrStat( ErrID_Fatal, 'HydroDyn cannot be used if ExtPtfm_MCKF is used. Set CompHydro = 0 or CompSub < 2 in the FAST input file.', ErrStat, ErrMsg, RoutineName )
   END IF

   
   IF (p%CompIce == Module_IceF) THEN
      IF (p%CompSub   /= Module_SD) CALL SetErrStat( ErrID_Fatal, 'SubDyn must be used when IceFloe is used. Set CompSub > 0 or CompIce = 0 in the FAST input file.', ErrStat, ErrMsg, RoutineName )
      IF (p%CompHydro /= Module_HD) CALL SetErrStat( ErrID_Fatal, 'HydroDyn must be used when IceFloe is used. Set CompHydro > 0 or CompIce = 0 in the FAST input file.', ErrStat, ErrMsg, RoutineName )
   ELSEIF (p%CompIce == Module_IceD) THEN
      IF (p%CompSub   /= Module_SD) CALL SetErrStat( ErrID_Fatal, 'SubDyn must be used when IceDyn is used. Set CompSub > 0 or CompIce = 0 in the FAST input file.', ErrStat, ErrMsg, RoutineName )
      IF (p%CompHydro /= Module_HD) CALL SetErrStat( ErrID_Fatal, 'HydroDyn must be used when IceDyn is used. Set CompHydro > 0 or CompIce = 0 in the FAST input file.', ErrStat, ErrMsg, RoutineName )
   END IF
   
   IF (p%CompElast == Module_BD .and. p%CompAero == Module_AD14 ) CALL SetErrStat( ErrID_Fatal, 'AeroDyn14 cannot be used when BeamDyn is used. Change CompAero or CompElast in the FAST input file.', ErrStat, ErrMsg, RoutineName )
   
   IF (p%MHK /= 0 .and. p%MHK /= 1 .and. p%MHK /= 2) CALL SetErrStat( ErrID_Fatal, 'MHK switch is invalid. Set MHK to 0, 1, or 2 in the FAST input file.', ErrStat, ErrMsg, RoutineName )

   IF (p%MHK == 2) CALL SetErrStat( ErrID_Fatal, 'Functionality to model a floating MHK turbine has not yet been implemented.', ErrStat, ErrMsg, RoutineName )

   IF (p%MHK == 1 .and. p%CompAero == Module_AD14 .or. p%MHK == 2 .and. p%CompAero == Module_AD14) CALL SetErrStat( ErrID_Fatal, 'AeroDyn14 cannot be used with an MHK turbine. Change CompAero or MHK in the FAST input file.', ErrStat, ErrMsg, RoutineName )

!   IF ( p%InterpOrder < 0 .OR. p%InterpOrder > 2 ) THEN
   IF ( p%InterpOrder < 1 .OR. p%InterpOrder > 2 ) THEN
      CALL SetErrStat( ErrID_Fatal, 'InterpOrder must be 1 or 2.', ErrStat, ErrMsg, RoutineName ) ! 5/13/14 bjj: MAS and JMJ compromise for certain integrators is that InterpOrder cannot be 0
      p%InterpOrder = 1    ! Avoid problems in error handling by setting this to 0
   END IF

   IF ( p%NumCrctn < 0_IntKi ) THEN
      CALL SetErrStat( ErrID_Fatal, 'NumCrctn must be 0 or greater.', ErrStat, ErrMsg, RoutineName )
   END IF   
   
   
   if ( p%WrVTK == VTK_Unknown ) then
      call SetErrStat(ErrID_Fatal, 'WrVTK must be 0 (none), 1 (initialization only), 2 (animation), or 3 (mode shapes).', ErrStat, ErrMsg, RoutineName)
   else
      if ( p%VTK_type == VTK_Unknown ) then
         call SetErrStat(ErrID_Fatal, 'VTK_type must be 1 (surfaces), 2 (basic meshes:lines/points), or 3 (all meshes).', ErrStat, ErrMsg, RoutineName)
         ! note I'm not going to write that 4 (old) is an option
      end if
      
      if (p%WrVTK == VTK_ModeShapes .and. .not. p%Linearize) then
         call SetErrStat(ErrID_Fatal, 'WrVTK cannot be 3 (mode shapes) when Linearize is false. (Mode shapes require linearization analysis.)', ErrStat, ErrMsg, RoutineName)
      end if
   end if
      
   if (p%Linearize) then
   
      if (p%CalcSteady) then
         if (p%NLinTimes < 1) call SetErrStat(ErrID_Fatal,'NLinTimes must be at least 1 for linearization analysis.',ErrStat, ErrMsg, RoutineName)
         if (p%TrimCase /= TrimCase_yaw .and. p%TrimCase /= TrimCase_torque .and. p%TrimCase /= TrimCase_pitch) then
            call SetErrStat(ErrID_Fatal,'TrimCase must be either 1, 2, or 3.',ErrStat, ErrMsg, RoutineName)
         end if
         
         if (p%TrimTol <= epsilon(p%TrimTol)) call SetErrStat(ErrID_Fatal,'TrimTol must be larger than '//trim(num2lstr(epsilon(p%TrimTol)))//'.',ErrStat, ErrMsg, RoutineName)
         if (p%Twr_Kdmp < 0.0_ReKi) call SetErrStat(ErrID_Fatal,'Twr_Kdmp must not be negative.',ErrStat, ErrMsg, RoutineName)
         if (p%Bld_Kdmp < 0.0_ReKi) call SetErrStat(ErrID_Fatal,'Bld_Kdmp must not be negative.',ErrStat, ErrMsg, RoutineName)
      else
   
         if (.not. allocated(m_FAST%Lin%LinTimes)) then
            call SetErrStat(ErrID_Fatal, 'NLinTimes must be at least 1 for linearization analysis.',ErrStat, ErrMsg, RoutineName)
         else
            do i=1,p%NLinTimes
               if (m_FAST%Lin%LinTimes(i) < 0) call SetErrStat(ErrID_Fatal,'LinTimes must be positive values.',ErrStat, ErrMsg, RoutineName)
            end do
            do i=2,p%NLinTimes
               if (m_FAST%Lin%LinTimes(i) <= m_FAST%Lin%LinTimes(i-1)) call SetErrStat(ErrID_Fatal,'LinTimes must be unique values entered in increasing order.',ErrStat, ErrMsg, RoutineName)
            end do
            
            if (m_FAST%Lin%LinTimes(p%NLinTimes) > p%TMax) call SetErrStat(ErrID_Info, 'Tmax is less than the last linearization time. Linearization analysis will not be performed after TMax.',ErrStat, ErrMsg, RoutineName)
         end if
         
      end if
      
      if (p%LinInputs < LIN_NONE .or. p%LinInputs > LIN_ALL) call SetErrStat(ErrID_Fatal,'LinInputs must be 0, 1, or 2.',ErrStat, ErrMsg, RoutineName)
      if (p%LinOutputs < LIN_NONE .or. p%LinOutputs > LIN_ALL) call SetErrStat(ErrID_Fatal,'LinOutputs must be 0, 1, or 2.',ErrStat, ErrMsg, RoutineName)
      
      if (p%LinOutJac) then
         if ( p%LinInputs /= LIN_ALL .or. p%LinOutputs /= LIN_ALL) then
            call SetErrStat(ErrID_Info,'LinOutJac can be used only when LinInputs=LinOutputs=2.',ErrStat, ErrMsg, RoutineName)
            p%LinOutJac = .false.
         end if
      end if
      
      ! now, make sure we haven't asked for any modules that we can't yet linearize:
      if (p%CompInflow == MODULE_OpFM) call SetErrStat(ErrID_Fatal,'Linearization is not implemented for the OpenFOAM coupling.',ErrStat, ErrMsg, RoutineName)
      if (p%CompAero == MODULE_AD14) call SetErrStat(ErrID_Fatal,'Linearization is not implemented for the AeroDyn v14 module.',ErrStat, ErrMsg, RoutineName)
      !if (p%CompSub   == MODULE_SD) call SetErrStat(ErrID_Fatal,'Linearization is not implemented for the SubDyn module.',ErrStat, ErrMsg, RoutineName)
      if (p%CompSub /= MODULE_None .and. p%CompSub /= MODULE_SD )     call SetErrStat(ErrID_Fatal,'Linearization is not implemented for the ExtPtfm_MCKF substructure module.',ErrStat, ErrMsg, RoutineName)
      if (p%CompMooring /= MODULE_None .and. p%CompMooring /= MODULE_MAP) call SetErrStat(ErrID_Fatal,'Linearization is not implemented for the FEAMooring or MoorDyn mooring modules.',ErrStat, ErrMsg, RoutineName)
      if (p%CompIce /= MODULE_None) call SetErrStat(ErrID_Fatal,'Linearization is not implemented for any of the ice loading modules.',ErrStat, ErrMsg, RoutineName)
                  
   end if
      
   
   if ( p%TurbineType == Type_Offshore_Fixed .and. .not. EqualRealNos(p%TurbinePos(3), 0.0_SiKi) .or. p%TurbineType == Type_Offshore_Floating .and. .not. EqualRealNos(p%TurbinePos(3), 0.0_SiKi) ) then
    call SetErrStat(ErrID_Fatal, 'Height of turbine location, TurbinePos(3), must be 0 for offshore turbines.', ErrStat, ErrMsg, RoutineName)
   end if

   !...............................................................................................................................

      ! temporary check on p_FAST%DT_out 

   IF ( .NOT. EqualRealNos( p%DT_out, p%DT ) ) THEN
      IF ( p%DT_out < p%DT ) THEN
         CALL SetErrStat( ErrID_Fatal, 'DT_out must be at least DT ('//TRIM(Num2LStr(p%DT))//' s).', ErrStat, ErrMsg, RoutineName )
      ELSEIF ( .NOT. EqualRealNos( p%DT_out, p%DT * p%n_DT_Out )  ) THEN
         CALL SetErrStat( ErrID_Fatal, 'DT_out must be an integer multiple of DT.', ErrStat, ErrMsg, RoutineName )
      END IF
   END IF
   
   

END SUBROUTINE ValidateInputData
!----------------------------------------------------------------------------------------------------------------------------------
!> This routine initializes the output for the glue code, including writing the header for the primary output file.
SUBROUTINE FAST_InitOutput( p_FAST, y_FAST, Init, ErrStat, ErrMsg )

   IMPLICIT NONE

      ! Passed variables
   TYPE(FAST_ParameterType),       INTENT(IN)           :: p_FAST                                !< Glue-code simulation parameters
   TYPE(FAST_OutputFileType),      INTENT(INOUT)        :: y_FAST                                !< Glue-code simulation outputs
   TYPE(FAST_InitData),            INTENT(IN)           :: Init                                  !< Initialization data for all modules

   INTEGER(IntKi),                 INTENT(OUT)          :: ErrStat                               !< Error status
   CHARACTER(*),                   INTENT(OUT)          :: ErrMsg                                !< Error message corresponding to ErrStat


      ! Local variables.

   INTEGER(IntKi)                   :: I, J                                            ! Generic index for DO loops.
   INTEGER(IntKi)                   :: indxNext                                        ! The index of the next value to be written to an array
   INTEGER(IntKi)                   :: NumOuts                                         ! number of channels to be written to the output file(s)



   !......................................................
   ! Set the description lines to be printed in the output file
   !......................................................
   y_FAST%FileDescLines(1)  = 'Predictions were generated on '//CurDate()//' at '//CurTime()//' using '//TRIM(GetVersion(FAST_Ver))
   y_FAST%FileDescLines(2)  = 'linked with ' //' '//TRIM(GetNVD(NWTC_Ver            ))  ! we'll get the rest of the linked modules in the section below
   y_FAST%FileDescLines(3)  = 'Description from the FAST input file: '//TRIM(p_FAST%FTitle)
   
   !......................................................
   ! We'll fill out the rest of FileDescLines(2), 
   ! and save the module version info for later use, too:
   !......................................................

   y_FAST%Module_Ver( Module_ED ) = Init%OutData_ED%Ver
   y_FAST%FileDescLines(2) = TRIM(y_FAST%FileDescLines(2) ) //'; '//TRIM(GetNVD(y_FAST%Module_Ver( Module_ED )  ))

   IF ( p_FAST%CompElast == Module_BD )  THEN
      y_FAST%Module_Ver( Module_BD ) = Init%OutData_BD(1)%Ver ! call copy routine for this type if it every uses dynamic memory     
      y_FAST%FileDescLines(2)  = TRIM(y_FAST%FileDescLines(2) ) //'; '//TRIM(GetNVD(y_FAST%Module_Ver( Module_BD ))) 
   END IF   
   
   
   IF ( p_FAST%CompInflow == Module_IfW )  THEN
      y_FAST%Module_Ver( Module_IfW ) = Init%OutData_IfW%Ver ! call copy routine for this type if it every uses dynamic memory     
      y_FAST%FileDescLines(2)  = TRIM(y_FAST%FileDescLines(2) ) //'; '//TRIM(GetNVD(y_FAST%Module_Ver( Module_IfW ))) 
   ELSEIF ( p_FAST%CompInflow == Module_OpFM )  THEN
      y_FAST%Module_Ver( Module_OpFM ) = Init%OutData_OpFM%Ver ! call copy routine for this type if it every uses dynamic memory     
      y_FAST%FileDescLines(2)  = TRIM(y_FAST%FileDescLines(2) ) //'; '//TRIM(GetNVD(y_FAST%Module_Ver( Module_OpFM ))) 
   END IF   
   
   IF ( p_FAST%CompAero == Module_AD14 )  THEN
      y_FAST%Module_Ver( Module_AD14  ) = Init%OutData_AD14%Ver     
      y_FAST%FileDescLines(2)  = TRIM(y_FAST%FileDescLines(2) ) //'; '//TRIM(GetNVD(y_FAST%Module_Ver( Module_AD14  ) ))                  
   ELSEIF ( p_FAST%CompAero == Module_AD )  THEN
      y_FAST%Module_Ver( Module_AD  ) = Init%OutData_AD%Ver     
      y_FAST%FileDescLines(2)  = TRIM(y_FAST%FileDescLines(2) ) //'; '//TRIM(GetNVD(y_FAST%Module_Ver( Module_AD  ) ))                  
   END IF

   IF ( p_FAST%CompServo == Module_SrvD ) THEN
      y_FAST%Module_Ver( Module_SrvD ) = Init%OutData_SrvD%Ver
      y_FAST%FileDescLines(2)  = TRIM(y_FAST%FileDescLines(2) ) //'; '//TRIM(GetNVD(y_FAST%Module_Ver( Module_SrvD )))
   END IF
         
   IF ( p_FAST%CompHydro == Module_HD ) THEN
      y_FAST%Module_Ver( Module_HD )   = Init%OutData_HD%Ver
      y_FAST%FileDescLines(2)  = TRIM(y_FAST%FileDescLines(2) ) //'; '//TRIM(GetNVD(y_FAST%Module_Ver( Module_HD )))
   END IF

   IF ( p_FAST%CompSub == Module_SD ) THEN
      y_FAST%Module_Ver( Module_SD )   = Init%OutData_SD%Ver
      y_FAST%FileDescLines(2)  = TRIM(y_FAST%FileDescLines(2) ) //'; '//TRIM(GetNVD(y_FAST%Module_Ver( Module_SD )))
   ELSE IF ( p_FAST%CompSub == Module_ExtPtfm ) THEN
      y_FAST%Module_Ver( Module_ExtPtfm )   = Init%OutData_ExtPtfm%Ver
      y_FAST%FileDescLines(2)  = TRIM(y_FAST%FileDescLines(2) ) //'; '//TRIM(GetNVD(y_FAST%Module_Ver( Module_ExtPtfm )))
   END IF

   IF ( p_FAST%CompMooring == Module_MAP ) THEN
      y_FAST%Module_Ver( Module_MAP )   = Init%OutData_MAP%Ver
      y_FAST%FileDescLines(2)  = TRIM(y_FAST%FileDescLines(2) ) //'; '//TRIM(GetNVD(y_FAST%Module_Ver( Module_MAP )))
   ELSEIF ( p_FAST%CompMooring == Module_MD ) THEN
      y_FAST%Module_Ver( Module_MD )   = Init%OutData_MD%Ver
      y_FAST%FileDescLines(2)  = TRIM(y_FAST%FileDescLines(2) ) //'; '//TRIM(GetNVD(y_FAST%Module_Ver( Module_MD )))
   ELSEIF ( p_FAST%CompMooring == Module_FEAM ) THEN
      y_FAST%Module_Ver( Module_FEAM )   = Init%OutData_FEAM%Ver
      y_FAST%FileDescLines(2)  = TRIM(y_FAST%FileDescLines(2) ) //'; '//TRIM(GetNVD(y_FAST%Module_Ver( Module_FEAM )))
   ELSEIF ( p_FAST%CompMooring == Module_Orca ) THEN
      y_FAST%Module_Ver( Module_Orca )   = Init%OutData_Orca%Ver
      y_FAST%FileDescLines(2)  = TRIM(y_FAST%FileDescLines(2) ) //'; '//TRIM(GetNVD(y_FAST%Module_Ver( Module_Orca)))
   END IF   
   
   IF ( p_FAST%CompIce == Module_IceF ) THEN
      y_FAST%Module_Ver( Module_IceF )   = Init%OutData_IceF%Ver
      y_FAST%FileDescLines(2)  = TRIM(y_FAST%FileDescLines(2) ) //'; '//TRIM(GetNVD(y_FAST%Module_Ver( Module_IceF )))
   ELSEIF ( p_FAST%CompIce == Module_IceD ) THEN
      y_FAST%Module_Ver( Module_IceD )   = Init%OutData_IceD%Ver
      y_FAST%FileDescLines(2)  = TRIM(y_FAST%FileDescLines(2) ) //'; '//TRIM(GetNVD(y_FAST%Module_Ver( Module_IceD )))   
   END IF      
   
   !......................................................
   ! Set the number of output columns from each module
   !......................................................
   y_FAST%numOuts = 0    ! Inintialize entire array
   
   IF ( ALLOCATED( Init%OutData_IfW%WriteOutputHdr  ) ) y_FAST%numOuts(Module_IfW)  = SIZE(Init%OutData_IfW%WriteOutputHdr)
   IF ( ALLOCATED( Init%OutData_OpFM%WriteOutputHdr ) ) y_FAST%numOuts(Module_OpFM) = SIZE(Init%OutData_OpFM%WriteOutputHdr)
   IF ( ALLOCATED( Init%OutData_ED%WriteOutputHdr   ) ) y_FAST%numOuts(Module_ED)   = SIZE(Init%OutData_ED%WriteOutputHdr)
do i=1,p_FAST%nBeams
   IF ( ALLOCATED( Init%OutData_BD(i)%WriteOutputHdr) ) y_FAST%numOuts(Module_BD)   = y_FAST%numOuts(Module_BD) + SIZE(Init%OutData_BD(i)%WriteOutputHdr)
end do   
!ad14 doesn't have outputs:
                                                       y_FAST%numOuts(Module_AD14) = 0
                                                       
   IF ( ALLOCATED( Init%OutData_AD%rotors)) then
      IF ( ALLOCATED( Init%OutData_AD%rotors(1)%WriteOutputHdr)) y_FAST%numOuts(Module_AD) = SIZE(Init%OutData_AD%rotors(1)%WriteOutputHdr)
   ENDIF
   IF ( ALLOCATED( Init%OutData_SrvD%WriteOutputHdr   ) ) y_FAST%numOuts(Module_SrvD)   = SIZE(Init%OutData_SrvD%WriteOutputHdr)
   IF ( ALLOCATED( Init%OutData_HD%WriteOutputHdr     ) ) y_FAST%numOuts(Module_HD)     = SIZE(Init%OutData_HD%WriteOutputHdr)
   IF ( ALLOCATED( Init%OutData_SD%WriteOutputHdr     ) ) y_FAST%numOuts(Module_SD)     = SIZE(Init%OutData_SD%WriteOutputHdr)
   IF ( ALLOCATED( Init%OutData_ExtPtfm%WriteOutputHdr) ) y_FAST%numOuts(Module_ExtPtfm)= SIZE(Init%OutData_ExtPtfm%WriteOutputHdr)
   IF ( ALLOCATED( Init%OutData_MAP%WriteOutputHdr    ) ) y_FAST%numOuts(Module_MAP)    = SIZE(Init%OutData_MAP%WriteOutputHdr)
   IF ( ALLOCATED( Init%OutData_FEAM%WriteOutputHdr   ) ) y_FAST%numOuts(Module_FEAM)   = SIZE(Init%OutData_FEAM%WriteOutputHdr)
   IF ( ALLOCATED( Init%OutData_MD%WriteOutputHdr     ) ) y_FAST%numOuts(Module_MD)     = SIZE(Init%OutData_MD%WriteOutputHdr)
   IF ( ALLOCATED( Init%OutData_Orca%WriteOutputHdr   ) ) y_FAST%numOuts(Module_Orca)   = SIZE(Init%OutData_Orca%WriteOutputHdr)
   IF ( ALLOCATED( Init%OutData_IceF%WriteOutputHdr   ) ) y_FAST%numOuts(Module_IceF)   = SIZE(Init%OutData_IceF%WriteOutputHdr)
   IF ( ALLOCATED( Init%OutData_IceD%WriteOutputHdr   ) ) y_FAST%numOuts(Module_IceD)   = SIZE(Init%OutData_IceD%WriteOutputHdr)*p_FAST%numIceLegs         
   
   !......................................................
   ! Initialize the output channel names and units
   !......................................................
      y_FAST%numOuts(Module_Glue) = 1 ! time

   
   NumOuts   = SUM( y_FAST%numOuts )

   CALL AllocAry( y_FAST%ChannelNames,NumOuts, 'ChannelNames', ErrStat, ErrMsg )
      IF ( ErrStat /= ErrID_None ) RETURN
   CALL AllocAry( y_FAST%ChannelUnits,NumOuts, 'ChannelUnits', ErrStat, ErrMsg )
      IF ( ErrStat /= ErrID_None ) RETURN

      ! Glue outputs: 
   y_FAST%ChannelNames(1) = 'Time'
   y_FAST%ChannelUnits(1) = '(s)'

   
   indxNext = y_FAST%numOuts(Module_Glue) + 1
   
   DO i=1,y_FAST%numOuts(Module_IfW) !InflowWind
      y_FAST%ChannelNames(indxNext) = Init%OutData_IfW%WriteOutputHdr(i)
      y_FAST%ChannelUnits(indxNext) = Init%OutData_IfW%WriteOutputUnt(i)
      indxNext = indxNext + 1
   END DO

   DO i=1,y_FAST%numOuts(Module_OpFM) !OpenFOAM
      y_FAST%ChannelNames(indxNext) = Init%OutData_OpFM%WriteOutputHdr(i)
      y_FAST%ChannelUnits(indxNext) = Init%OutData_OpFM%WriteOutputUnt(i)
      indxNext = indxNext + 1
   END DO   

   DO i=1,y_FAST%numOuts(Module_ED) !ElastoDyn
      y_FAST%ChannelNames(indxNext) = Init%OutData_ED%WriteOutputHdr(i)
      y_FAST%ChannelUnits(indxNext) = Init%OutData_ED%WriteOutputUnt(i)
      indxNext = indxNext + 1
   END DO   

   IF ( y_FAST%numOuts(Module_BD) > 0_IntKi ) THEN !BeamDyn
      do i=1,p_FAST%nBeams
         if ( allocated(Init%OutData_BD(i)%WriteOutputHdr) ) then            
            do j=1,size(Init%OutData_BD(i)%WriteOutputHdr) 
               y_FAST%ChannelNames(indxNext) = 'B'//TRIM(Num2Lstr(i))//trim(Init%OutData_BD(i)%WriteOutputHdr(j))
               y_FAST%ChannelUnits(indxNext) = Init%OutData_BD(i)%WriteOutputUnt(j)
               indxNext = indxNext + 1
            end do ! j            
         end if         
      end do                 
   END IF
   
   
   ! none for AeroDyn14 
   
   DO i=1,y_FAST%numOuts(Module_AD) !AeroDyn
      y_FAST%ChannelNames(indxNext) = Init%OutData_AD%rotors(1)%WriteOutputHdr(i)
      y_FAST%ChannelUnits(indxNext) = Init%OutData_AD%rotors(1)%WriteOutputUnt(i)
      indxNext = indxNext + 1
   END DO   
   
   DO i=1,y_FAST%numOuts(Module_SrvD) !ServoDyn
      y_FAST%ChannelNames(indxNext) = Init%OutData_SrvD%WriteOutputHdr(i)
      y_FAST%ChannelUnits(indxNext) = Init%OutData_SrvD%WriteOutputUnt(i)
      indxNext = indxNext + 1
   END DO   

   DO i=1,y_FAST%numOuts(Module_HD) !HydroDyn
      y_FAST%ChannelNames(indxNext) = Init%OutData_HD%WriteOutputHdr(i)
      y_FAST%ChannelUnits(indxNext) = Init%OutData_HD%WriteOutputUnt(i)
      indxNext = indxNext + 1
   END DO      

   DO i=1,y_FAST%numOuts(Module_SD) !SubDyn
      y_FAST%ChannelNames(indxNext) = Init%OutData_SD%WriteOutputHdr(i)
      y_FAST%ChannelUnits(indxNext) = Init%OutData_SD%WriteOutputUnt(i)
      indxNext = indxNext + 1
   END DO      

   DO i=1,y_FAST%numOuts(Module_ExtPtfm) !ExtPtfm_MCKF
      y_FAST%ChannelNames(indxNext) = Init%OutData_ExtPtfm%WriteOutputHdr(i)
      y_FAST%ChannelUnits(indxNext) = Init%OutData_ExtPtfm%WriteOutputUnt(i)
      indxNext = indxNext + 1
   END DO      
   
   DO i=1,y_FAST%numOuts(Module_MAP) !MAP
      y_FAST%ChannelNames(indxNext) = Init%OutData_MAP%WriteOutputHdr(i)
      y_FAST%ChannelUnits(indxNext) = Init%OutData_MAP%WriteOutputUnt(i)
      indxNext = indxNext + 1
   END DO      
   
   DO i=1,y_FAST%numOuts(Module_MD) !MoorDyn
      y_FAST%ChannelNames(indxNext) = Init%OutData_MD%WriteOutputHdr(i)
      y_FAST%ChannelUnits(indxNext) = Init%OutData_MD%WriteOutputUnt(i)
      indxNext = indxNext + 1
   END DO      

   DO i=1,y_FAST%numOuts(Module_FEAM) !FEAMooring
      y_FAST%ChannelNames(indxNext) = Init%OutData_FEAM%WriteOutputHdr(i)
      y_FAST%ChannelUnits(indxNext) = Init%OutData_FEAM%WriteOutputUnt(i)
      indxNext = indxNext + 1
   END DO      

   DO i=1,y_FAST%numOuts(Module_Orca) !OrcaFlex
      y_FAST%ChannelNames(indxNext) = Init%OutData_Orca%WriteOutputHdr(i)
      y_FAST%ChannelUnits(indxNext) = Init%OutData_Orca%WriteOutputUnt(i)
      indxNext = indxNext + 1
   END DO         
   
   DO i=1,y_FAST%numOuts(Module_IceF) !IceFloe
      y_FAST%ChannelNames(indxNext) = Init%OutData_IceF%WriteOutputHdr(i)
      y_FAST%ChannelUnits(indxNext) = Init%OutData_IceF%WriteOutputUnt(i)
      indxNext = indxNext + 1
   END DO         
   
   IF ( y_FAST%numOuts(Module_IceD) > 0_IntKi ) THEN !IceDyn
      DO I=1,p_FAST%numIceLegs         
         DO J=1,SIZE(Init%OutData_IceD%WriteOutputHdr) 
            y_FAST%ChannelNames(indxNext) =TRIM(Init%OutData_IceD%WriteOutputHdr(J))//'L'//TRIM(Num2Lstr(I))  !bjj: do we want this "Lx" at the end?
            y_FAST%ChannelUnits(indxNext) = Init%OutData_IceD%WriteOutputUnt(J)
            indxNext = indxNext + 1
         END DO ! J
      END DO ! I
   END IF   
      
   
   !......................................................
   ! Open the text output file and print the headers
   !......................................................

   IF (p_FAST%WrTxtOutFile) THEN

      y_FAST%ActualChanLen = max( MinChanLen, p_FAST%FmtWidth )
      DO I=1,NumOuts
         y_FAST%ActualChanLen = max( y_FAST%ActualChanLen, LEN_TRIM(y_FAST%ChannelNames(I)) )
         y_FAST%ActualChanLen = max( y_FAST%ActualChanLen, LEN_TRIM(y_FAST%ChannelUnits(I)) )
      ENDDO ! I

      y_FAST%OutFmt_a = '"'//p_FAST%Delim//'"'//p_FAST%OutFmt      ! format for array elements from individual modules
      if (p_FAST%FmtWidth < y_FAST%ActualChanLen) then
         y_FAST%OutFmt_a = trim(y_FAST%OutFmt_a)//','//trim(num2lstr(y_FAST%ActualChanLen - p_FAST%FmtWidth))//'x'
      end if
      
      CALL GetNewUnit( y_FAST%UnOu, ErrStat, ErrMsg )
         IF ( ErrStat >= AbortErrLev ) RETURN

      CALL OpenFOutFile ( y_FAST%UnOu, TRIM(p_FAST%OutFileRoot)//'.out', ErrStat, ErrMsg )
         IF ( ErrStat >= AbortErrLev ) RETURN

         ! Add some file information:

      WRITE (y_FAST%UnOu,'(/,A)')  TRIM( y_FAST%FileDescLines(1) )
      WRITE (y_FAST%UnOu,'(1X,A)') TRIM( y_FAST%FileDescLines(2) )
      WRITE (y_FAST%UnOu,'()' )    !print a blank line
      WRITE (y_FAST%UnOu,'(A)'   ) TRIM( y_FAST%FileDescLines(3) )
      WRITE (y_FAST%UnOu,'()' )    !print a blank line


         !......................................................
         ! Write the names of the output parameters on one line:
         !......................................................
      if (p_FAST%Delim /= " ") then ! trim trailing spaces if not space delimited:

         CALL WrFileNR ( y_FAST%UnOu, trim(y_FAST%ChannelNames(1)) ) ! first one is time, with a special format

         DO I=2,NumOuts
            CALL WrFileNR ( y_FAST%UnOu, p_FAST%Delim//trim(y_FAST%ChannelNames(I)) )
         ENDDO ! I
      else
      
         CALL WrFileNR ( y_FAST%UnOu, y_FAST%ChannelNames(1)(1:p_FAST%TChanLen) ) ! first one is time, with a special format

         DO I=2,NumOuts
            CALL WrFileNR ( y_FAST%UnOu, p_FAST%Delim//y_FAST%ChannelNames(I)(1:y_FAST%ActualChanLen) )
         ENDDO ! I
      end if

      WRITE (y_FAST%UnOu,'()')

         !......................................................
         ! Write the units of the output parameters on one line:
         !......................................................

      if (p_FAST%Delim /= " ") then
      
         CALL WrFileNR ( y_FAST%UnOu, trim(y_FAST%ChannelUnits(1)) )

         DO I=2,NumOuts
            CALL WrFileNR ( y_FAST%UnOu, p_FAST%Delim//trim(y_FAST%ChannelUnits(I)) )
         ENDDO ! I
      else
      
         CALL WrFileNR ( y_FAST%UnOu, y_FAST%ChannelUnits(1)(1:p_FAST%TChanLen) )

         DO I=2,NumOuts
            CALL WrFileNR ( y_FAST%UnOu, p_FAST%Delim//y_FAST%ChannelUnits(I)(1:y_FAST%ActualChanLen) )
         ENDDO ! I
      end if

      WRITE (y_FAST%UnOu,'()')

   END IF

   !......................................................
   ! Allocate data for binary output file
   !......................................................
   IF (p_FAST%WrBinOutFile) THEN

         ! calculate the size of the array of outputs we need to store
      y_FAST%NOutSteps = CEILING ( (p_FAST%TMax - p_FAST%TStart) / p_FAST%DT_OUT ) + 1

      CALL AllocAry( y_FAST%AllOutData, NumOuts-1, y_FAST%NOutSteps, 'AllOutData', ErrStat, ErrMsg ) ! this does not include the time channel
      IF ( ErrStat >= AbortErrLev ) RETURN
      y_FAST%AllOutData = 0.0_ReKi

      IF ( p_FAST%WrBinMod == FileFmtID_WithTime ) THEN   ! we store the entire time array
         CALL AllocAry( y_FAST%TimeData, y_FAST%NOutSteps, 'TimeData', ErrStat, ErrMsg )
         IF ( ErrStat >= AbortErrLev ) RETURN
      ELSE  
         CALL AllocAry( y_FAST%TimeData, 2_IntKi, 'TimeData', ErrStat, ErrMsg )
         IF ( ErrStat >= AbortErrLev ) RETURN

         y_FAST%TimeData(1) = 0.0_DbKi           ! This is the first output time, which we will set later
         y_FAST%TimeData(2) = p_FAST%DT_out      ! This is the (constant) time between subsequent writes to the output file
      END IF

      y_FAST%n_Out = 0  !number of steps actually written to the file

   END IF

   y_FAST%VTK_count = 0  ! first VTK file has 0 as output

RETURN
END SUBROUTINE FAST_InitOutput
!----------------------------------------------------------------------------------------------------------------------------------
!> This routine reads in the primary FAST input file, does some validation, and places the values it reads in the
!!   parameter structure (p). It prints to an echo file if requested.
SUBROUTINE FAST_ReadPrimaryFile( InputFile, p, m_FAST, OverrideAbortErrLev, ErrStat, ErrMsg )

   IMPLICIT                        NONE

      ! Passed variables
   TYPE(FAST_ParameterType), INTENT(INOUT) :: p                               !< The parameter data for the FAST (glue-code) simulation
   TYPE(FAST_MiscVarType),   INTENT(INOUT) :: m_FAST                          !< Miscellaneous variables
   CHARACTER(*),             INTENT(IN)    :: InputFile                       !< Name of the file containing the primary input data
   LOGICAL,                  INTENT(IN)    :: OverrideAbortErrLev             !< Determines if we should override AbortErrLev
   INTEGER(IntKi),           INTENT(OUT)   :: ErrStat                         !< Error status
   CHARACTER(*),             INTENT(OUT)   :: ErrMsg                          !< Error message

      ! Local variables:
   REAL(DbKi)                    :: TmpRate                                   ! temporary variable to read VTK_fps before converting to #steps based on DT
   REAL(DbKi)                    :: TmpTime                                   ! temporary variable to read SttsTime and ChkptTime before converting to #steps based on DT
   INTEGER(IntKi)                :: I                                         ! loop counter
   INTEGER(IntKi)                :: UnIn                                      ! Unit number for reading file
   INTEGER(IntKi)                :: UnEc                                      ! I/O unit for echo file. If > 0, file is open for writing.

   INTEGER(IntKi)                :: IOS                                       ! Temporary Error status
   INTEGER(IntKi)                :: ErrStat2                                  ! Temporary Error status
   INTEGER(IntKi)                :: OutFileFmt                                ! An integer that indicates what kind of tabular output should be generated (1=text, 2=binary, 3=both)
   LOGICAL                       :: Echo                                      ! Determines if an echo file should be written
   LOGICAL                       :: TabDelim                                  ! Determines if text output should be delimited by tabs (true) or space (false)
   CHARACTER(ErrMsgLen)          :: ErrMsg2                                   ! Temporary Error message
   CHARACTER(1024)               :: PriPath                                   ! Path name of the primary file

   CHARACTER(10)                 :: AbortLevel                                ! String that indicates which error level should be used to abort the program: WARNING, SEVERE, or FATAL
   CHARACTER(30)                 :: Line                                      ! string for default entry in input file

   CHARACTER(*),   PARAMETER     :: RoutineName = 'FAST_ReadPrimaryFile'
   

      ! Initialize some variables:
   UnEc = -1
   Echo = .FALSE.                        ! Don't echo until we've read the "Echo" flag
   CALL GetPath( InputFile, PriPath )    ! Input files will be relative to the path where the primary input file is located.


      ! Get an available unit number for the file.

   CALL GetNewUnit( UnIn, ErrStat, ErrMsg )
   IF ( ErrStat >= AbortErrLev ) RETURN


      ! Open the Primary input file.

   CALL OpenFInpFile ( UnIn, InputFile, ErrStat2, ErrMsg2 )
      CALL SetErrStat( ErrStat2, ErrMsg2,ErrStat,ErrMsg,RoutineName)
      if ( ErrStat >= AbortErrLev ) then
         call cleanup()
         RETURN        
      end if


   ! Read the lines up/including to the "Echo" simulation control variable
   ! If echo is FALSE, don't write these lines to the echo file.
   ! If Echo is TRUE, rewind and write on the second try.

   I = 1 !set the number of times we've read the file
   DO
   !-------------------------- HEADER ---------------------------------------------

      CALL ReadCom( UnIn, InputFile, 'File header: Module Version (line 1)', ErrStat2, ErrMsg2, UnEc )
         CALL SetErrStat( ErrStat2, ErrMsg2,ErrStat,ErrMsg,RoutineName)
         if ( ErrStat >= AbortErrLev ) then
            call cleanup()
            RETURN        
         end if

      CALL ReadStr( UnIn, InputFile, p%FTitle, 'FTitle', 'File Header: File Description (line 2)', ErrStat2, ErrMsg2, UnEc )
         CALL SetErrStat( ErrStat2, ErrMsg2,ErrStat,ErrMsg,RoutineName)
         if ( ErrStat >= AbortErrLev ) then
            call cleanup()
            RETURN        
         end if


   !---------------------- SIMULATION CONTROL --------------------------------------
      CALL ReadCom( UnIn, InputFile, 'Section Header: Simulation Control', ErrStat2, ErrMsg2, UnEc )
         CALL SetErrStat( ErrStat2, ErrMsg2,ErrStat,ErrMsg,RoutineName)
         if ( ErrStat >= AbortErrLev ) then
            call cleanup()
            RETURN        
         end if


         ! Echo - Echo input data to <RootName>.ech (flag):
      CALL ReadVar( UnIn, InputFile, Echo, "Echo", "Echo input data to <RootName>.ech (flag)", ErrStat2, ErrMsg2, UnEc)
         CALL SetErrStat( ErrStat2, ErrMsg2,ErrStat,ErrMsg,RoutineName)
         if ( ErrStat >= AbortErrLev ) then
            call cleanup()
            RETURN        
         end if


      IF (.NOT. Echo .OR. I > 1) EXIT !exit this loop

         ! Otherwise, open the echo file, then rewind the input file and echo everything we've read

      I = I + 1         ! make sure we do this only once (increment counter that says how many times we've read this file)

      CALL OpenEcho ( UnEc, TRIM(p%OutFileRoot)//'.ech', ErrStat2, ErrMsg2, FAST_Ver )
         CALL SetErrStat( ErrStat2, ErrMsg2,ErrStat,ErrMsg,RoutineName)
         if ( ErrStat >= AbortErrLev ) then
            call cleanup()
            RETURN        
         end if

      IF ( UnEc > 0 )  WRITE (UnEc,'(/,A,/)')  'Data from '//TRIM(FAST_Ver%Name)//' primary input file "'//TRIM( InputFile )//'":'

      REWIND( UnIn, IOSTAT=ErrStat2 )
         IF (ErrStat2 /= 0_IntKi ) THEN
            CALL SetErrStat( ErrID_Fatal, 'Error rewinding file "'//TRIM(InputFile)//'".',ErrStat,ErrMsg,RoutineName)
            call cleanup()
            RETURN        
         END IF

   END DO

   CALL WrScr( TRIM(FAST_Ver%Name)//' input file heading:' )
   CALL WrScr( '    '//TRIM( p%FTitle ) )
   CALL WrScr('')


      ! AbortLevel - Error level when simulation should abort:
   CALL ReadVar( UnIn, InputFile, AbortLevel, "AbortLevel", "Error level when simulation should abort (string)", &
                        ErrStat2, ErrMsg2, UnEc)
      CALL SetErrStat( ErrStat2, ErrMsg2,ErrStat,ErrMsg,RoutineName)
      if ( ErrStat >= AbortErrLev ) then
         call cleanup()
         RETURN        
      end if

      IF (OverrideAbortErrLev) THEN
      ! Let's set the abort level here.... knowing that everything before this aborted only on FATAL errors!
         CALL Conv2UC( AbortLevel ) !convert to upper case
         SELECT CASE( TRIM(AbortLevel) )
            CASE ( "WARNING" )
               AbortErrLev = ErrID_Warn
            CASE ( "SEVERE" )
               AbortErrLev = ErrID_Severe
            CASE ( "FATAL" )
               AbortErrLev = ErrID_Fatal
            CASE DEFAULT
               CALL SetErrStat( ErrID_Fatal, 'Invalid AbortLevel specified in FAST input file. '// &
                                'Valid entries are "WARNING", "SEVERE", or "FATAL".',ErrStat,ErrMsg,RoutineName)
               call cleanup()
               RETURN
         END SELECT
      END IF
      

      ! TMax - Total run time (s):
   CALL ReadVar( UnIn, InputFile, p%TMax, "TMax", "Total run time (s)", ErrStat2, ErrMsg2, UnEc)
      CALL SetErrStat( ErrStat2, ErrMsg2, ErrStat, ErrMsg, RoutineName)
      if ( ErrStat >= AbortErrLev ) then
         call cleanup()
         RETURN        
      end if
      
      ! DT - Recommended module time step (s):
   CALL ReadVar( UnIn, InputFile, p%DT, "DT", "Recommended module time step (s)", ErrStat2, ErrMsg2, UnEc)
      CALL SetErrStat( ErrStat2, ErrMsg2, ErrStat, ErrMsg, RoutineName)
      if ( ErrStat >= AbortErrLev ) then
         call cleanup()
         RETURN        
      end if
      
      if ( EqualRealNos(p%DT, 0.0_DbKi) ) then
         ! add a fatal error here because we're going to divide by DT later in this routine:
         CALL SetErrStat( ErrID_Fatal, 'DT cannot be zero.', ErrStat, ErrMsg, RoutineName)
         call cleanup()
         return
      end if
      
      
      ! InterpOrder - Interpolation order for inputs and outputs {0=nearest neighbor ,1=linear, 2=quadratic}
   CALL ReadVar( UnIn, InputFile, p%InterpOrder, "InterpOrder", "Interpolation order "//&
                   "for inputs and outputs {0=nearest neighbor ,1=linear, 2=quadratic} (-)", ErrStat2, ErrMsg2, UnEc)
      CALL SetErrStat( ErrStat2, ErrMsg2, ErrStat, ErrMsg, RoutineName)
      if ( ErrStat >= AbortErrLev ) then
         call cleanup()
         RETURN        
      end if

      ! NumCrctn - Number of predictor-corrector iterations {1=explicit calculation, i.e., no corrections}
   CALL ReadVar( UnIn, InputFile, p%NumCrctn, "NumCrctn", "Number of corrections"//&
                   "{0=explicit calculation, i.e., no corrections} (-)", ErrStat2, ErrMsg2, UnEc)
      CALL SetErrStat( ErrStat2, ErrMsg2, ErrStat, ErrMsg, RoutineName)
      if ( ErrStat >= AbortErrLev ) then
         call cleanup()
         RETURN        
      end if

      ! DT_UJac - Time between calls to get Jacobians (s)
   CALL ReadVar( UnIn, InputFile, p%DT_UJac, "DT_UJac", "Time between calls to get Jacobians (s)", ErrStat2, ErrMsg2, UnEc)
      CALL SetErrStat( ErrStat2, ErrMsg2, ErrStat, ErrMsg, RoutineName)
      if ( ErrStat >= AbortErrLev ) then
         call cleanup()
         RETURN        
      end if

      ! UJacSclFact - Scaling factor used in Jacobians (-)
   CALL ReadVar( UnIn, InputFile, p%UJacSclFact, "UJacSclFact", "Scaling factor used in Jacobians (-)", ErrStat2, ErrMsg2, UnEc)
      CALL SetErrStat( ErrStat2, ErrMsg2, ErrStat, ErrMsg, RoutineName)
      if ( ErrStat >= AbortErrLev ) then
         call cleanup()
         RETURN        
      end if
                  
   !---------------------- FEATURE SWITCHES AND FLAGS --------------------------------
   CALL ReadCom( UnIn, InputFile, 'Section Header: Feature Switches and Flags', ErrStat2, ErrMsg2, UnEc )
      CALL SetErrStat( ErrStat2, ErrMsg2, ErrStat, ErrMsg, RoutineName)
      if ( ErrStat >= AbortErrLev ) then
         call cleanup()
         RETURN        
      end if

      ! CompElast - Compute structural dynamics (switch) {1=ElastoDyn; 2=ElastoDyn + BeamDyn for blades}:
   CALL ReadVar( UnIn, InputFile, p%CompElast, "CompElast", "Compute structural dynamics (switch) {1=ElastoDyn; 2=ElastoDyn + BeamDyn for blades}", ErrStat2, ErrMsg2, UnEc)
      CALL SetErrStat( ErrStat2, ErrMsg2, ErrStat, ErrMsg, RoutineName)
      if ( ErrStat >= AbortErrLev ) then
         call cleanup()
         RETURN        
      end if
      
          ! immediately convert to values used inside the code:
         IF ( p%CompElast == 1 ) THEN 
            p%CompElast = Module_ED
         ELSEIF ( p%CompElast == 2 ) THEN
            p%CompElast = Module_BD
         ELSE
            p%CompElast = Module_Unknown
         END IF
                                  
      ! CompInflow - inflow wind velocities (switch) {0=still air; 1=InflowWind}:
   CALL ReadVar( UnIn, InputFile, p%CompInflow, "CompInflow", "inflow wind velocities (switch) {0=still air; 1=InflowWind}", ErrStat2, ErrMsg2, UnEc)
      CALL SetErrStat( ErrStat2, ErrMsg2, ErrStat, ErrMsg, RoutineName)
      if ( ErrStat >= AbortErrLev ) then
         call cleanup()
         RETURN        
      end if
      
          ! immediately convert to values used inside the code:
         IF ( p%CompInflow == 0 ) THEN 
            p%CompInflow = Module_NONE
         ELSEIF ( p%CompInflow == 1 ) THEN
            p%CompInflow = Module_IfW
         ELSEIF ( p%CompInflow == 2 ) THEN
            p%CompInflow = Module_OpFM
         ELSE
            p%CompInflow = Module_Unknown
         END IF

      ! CompAero - Compute aerodynamic loads (switch) {0=None; 1=AeroDyn}:
   CALL ReadVar( UnIn, InputFile, p%CompAero, "CompAero", "Compute aerodynamic loads (switch) {0=None; 1=AeroDyn}", ErrStat2, ErrMsg2, UnEc)
      CALL SetErrStat( ErrStat2, ErrMsg2, ErrStat, ErrMsg, RoutineName)
      if ( ErrStat >= AbortErrLev ) then
         call cleanup()
         RETURN        
      end if
      
          ! immediately convert to values used inside the code:
         IF ( p%CompAero == 0 ) THEN 
            p%CompAero = Module_NONE
         ELSEIF ( p%CompAero == 1 ) THEN
            p%CompAero = Module_AD14
         ELSEIF ( p%CompAero == 2 ) THEN
            p%CompAero = Module_AD
         ELSE
            p%CompAero = Module_Unknown
         END IF

      ! CompServo - Compute control and electrical-drive dynamics (switch) {0=None; 1=ServoDyn}:
   CALL ReadVar( UnIn, InputFile, p%CompServo, "CompServo", "Compute control and electrical-drive dynamics (switch) {0=None; 1=ServoDyn}", ErrStat2, ErrMsg2, UnEc)
      CALL SetErrStat( ErrStat2, ErrMsg2, ErrStat, ErrMsg, RoutineName)
      if ( ErrStat >= AbortErrLev ) then
         call cleanup()
         RETURN        
      end if
      
          ! immediately convert to values used inside the code:
         IF ( p%CompServo == 0 ) THEN 
            p%CompServo = Module_NONE
         ELSEIF ( p%CompServo == 1 ) THEN
            p%CompServo = Module_SrvD
         ELSE
            p%CompServo = Module_Unknown
         END IF
      
      
      ! CompHydro - Compute hydrodynamic loads (switch) {0=None; 1=HydroDyn}:
   CALL ReadVar( UnIn, InputFile, p%CompHydro, "CompHydro", "Compute hydrodynamic loads (switch) {0=None; 1=HydroDyn}", ErrStat2, ErrMsg2, UnEc)
      CALL SetErrStat( ErrStat2, ErrMsg2, ErrStat, ErrMsg, RoutineName)
      if ( ErrStat >= AbortErrLev ) then
         call cleanup()
         RETURN        
      end if
      
          ! immediately convert to values used inside the code:
         IF ( p%CompHydro == 0 ) THEN 
            p%CompHydro = Module_NONE
         ELSEIF ( p%CompHydro == 1 ) THEN
            p%CompHydro = Module_HD
         ELSE
            p%CompHydro = Module_Unknown
         END IF
         
      ! CompSub - Compute sub-structural dynamics (switch) {0=None; 1=SubDyn; 2=ExtPtfm_MCKF}:
   CALL ReadVar( UnIn, InputFile, p%CompSub, "CompSub", "Compute sub-structural dynamics (switch) {0=None; 1=SubDyn}", ErrStat2, ErrMsg2, UnEc)
      CALL SetErrStat( ErrStat2, ErrMsg2, ErrStat, ErrMsg, RoutineName)
      if ( ErrStat >= AbortErrLev ) then
         call cleanup()
         RETURN        
      end if
      
          ! immediately convert to values used inside the code:
         IF ( p%CompSub == 0 ) THEN 
            p%CompSub = Module_NONE
         ELSEIF ( p%CompSub == 1 ) THEN
            p%CompSub = Module_SD
         ELSEIF ( p%CompSub == 2 ) THEN
            p%CompSub = Module_ExtPtfm
         ELSE
            p%CompSub = Module_Unknown
         END IF
         
      ! CompMooring - Compute mooring line dynamics (flag):
   CALL ReadVar( UnIn, InputFile, p%CompMooring, "CompMooring", "Compute mooring system (switch) {0=None; 1=MAP; 2=FEAMooring; 3=MoorDyn; 4=OrcaFlex}", ErrStat2, ErrMsg2, UnEc)
      CALL SetErrStat( ErrStat2, ErrMsg2, ErrStat, ErrMsg, RoutineName)
      if ( ErrStat >= AbortErrLev ) then
         call cleanup()
         RETURN        
      end if
      
          ! immediately convert to values used inside the code:
         IF ( p%CompMooring == 0 ) THEN 
            p%CompMooring = Module_NONE
         ELSEIF ( p%CompMooring == 1 ) THEN
            p%CompMooring = Module_MAP
         ELSEIF ( p%CompMooring == 2 ) THEN
            p%CompMooring = Module_FEAM
         ELSEIF ( p%CompMooring == 3 ) THEN
            p%CompMooring = Module_MD
         ELSEIF ( p%CompMooring == 4 ) THEN
            p%CompMooring = Module_Orca            
         ELSE
            p%CompMooring = Module_Unknown
         END IF      
      
      ! CompIce - Compute ice loads (switch) {0=None; 1=IceFloe}:
   CALL ReadVar( UnIn, InputFile, p%CompIce, "CompIce", "Compute ice loads (switch) {0=None; 1=IceFloe}", ErrStat2, ErrMsg2, UnEc)
      CALL SetErrStat( ErrStat2, ErrMsg2, ErrStat, ErrMsg, RoutineName)
      if ( ErrStat >= AbortErrLev ) then
         call cleanup()
         RETURN        
      end if
      
          ! immediately convert to values used inside the code:
         IF ( p%CompIce == 0 ) THEN 
            p%CompIce = Module_NONE
         ELSEIF ( p%CompIce == 1 ) THEN
            p%CompIce = Module_IceF
         ELSEIF ( p%CompIce == 2 ) THEN
            p%CompIce = Module_IceD
         ELSE
            p%CompIce = Module_Unknown
         END IF
               
      ! MHK - MHK turbine type (switch) {0=Not an MHK turbine; 1=Fixed MHK turbine; 2=Floating MHK turbine}:
   CALL ReadVar( UnIn, InputFile, p%MHK, "MHK", "MHK turbine type (switch) {0=Not an MHK turbine; 1=Fixed MHK turbine; 2=Floating MHK turbine}", ErrStat2, ErrMsg2, UnEc)
      CALL SetErrStat( ErrStat2, ErrMsg2, ErrStat, ErrMsg, RoutineName)
      if ( ErrStat >= AbortErrLev ) then
         call cleanup()
         RETURN        
      end if

   !---------------------- INPUT FILES ---------------------------------------------
   CALL ReadCom( UnIn, InputFile, 'Section Header: Input Files', ErrStat2, ErrMsg2, UnEc )
      CALL SetErrStat( ErrStat2, ErrMsg2, ErrStat, ErrMsg, RoutineName)
      if ( ErrStat >= AbortErrLev ) then
         call cleanup()
         RETURN        
      end if

      ! EDFile - Name of file containing ElastoDyn input parameters (-):
   CALL ReadVar( UnIn, InputFile, p%EDFile, "EDFile", "Name of file containing ElastoDyn input parameters (-)", ErrStat2, ErrMsg2, UnEc)
      CALL SetErrStat( ErrStat2, ErrMsg2, ErrStat, ErrMsg, RoutineName)
      if ( ErrStat >= AbortErrLev ) then
         call cleanup()
         RETURN        
      end if
   IF ( PathIsRelative( p%EDFile ) ) p%EDFile = TRIM(PriPath)//TRIM(p%EDFile)

DO i=1,MaxNBlades
      ! BDBldFile - Name of file containing BeamDyn blade input parameters (-):
   CALL ReadVar( UnIn, InputFile, p%BDBldFile(i), "BDBldFile("//TRIM(num2LStr(i))//")", "Name of file containing BeamDyn blade "//trim(num2lstr(i))//"input parameters (-)", ErrStat2, ErrMsg2, UnEc)
      CALL SetErrStat( ErrStat2, ErrMsg2, ErrStat, ErrMsg, RoutineName)
      if ( ErrStat >= AbortErrLev ) then
         call cleanup()
         RETURN        
      end if
   IF ( PathIsRelative( p%BDBldFile(i) ) ) p%BDBldFile(i) = TRIM(PriPath)//TRIM(p%BDBldFile(i))
END DO
   
      ! InflowFile - Name of file containing inflow wind input parameters (-):
   CALL ReadVar( UnIn, InputFile, p%InflowFile, "InflowFile", "Name of file containing inflow wind input parameters (-)", ErrStat2, ErrMsg2, UnEc)
      CALL SetErrStat( ErrStat2, ErrMsg2, ErrStat, ErrMsg, RoutineName)
      if ( ErrStat >= AbortErrLev ) then
         call cleanup()
         RETURN        
      end if
   IF ( PathIsRelative( p%InflowFile ) ) p%InflowFile = TRIM(PriPath)//TRIM(p%InflowFile)

      ! AeroFile - Name of file containing aerodynamic input parameters (-):
   CALL ReadVar( UnIn, InputFile, p%AeroFile, "AeroFile", "Name of file containing aerodynamic input parameters (-)", ErrStat2, ErrMsg2, UnEc)
      CALL SetErrStat( ErrStat2, ErrMsg2, ErrStat, ErrMsg, RoutineName)
      if ( ErrStat >= AbortErrLev ) then
         call cleanup()
         RETURN        
      end if
   IF ( PathIsRelative( p%AeroFile ) ) p%AeroFile = TRIM(PriPath)//TRIM(p%AeroFile)

      ! ServoFile - Name of file containing control and electrical-drive input parameters (-):
   CALL ReadVar( UnIn, InputFile, p%ServoFile, "ServoFile", "Name of file containing control and electrical-drive input parameters (-)", ErrStat2, ErrMsg2, UnEc)
      CALL SetErrStat( ErrStat2, ErrMsg2, ErrStat, ErrMsg, RoutineName)
      if ( ErrStat >= AbortErrLev ) then
         call cleanup()
         RETURN        
      end if
   IF ( PathIsRelative( p%ServoFile ) ) p%ServoFile = TRIM(PriPath)//TRIM(p%ServoFile)

      ! HydroFile - Name of file containing hydrodynamic input parameters (-):
   CALL ReadVar( UnIn, InputFile, p%HydroFile, "HydroFile", "Name of file containing hydrodynamic input parameters (-)", ErrStat2, ErrMsg2, UnEc)
      CALL SetErrStat( ErrStat2, ErrMsg2, ErrStat, ErrMsg, RoutineName)
      if ( ErrStat >= AbortErrLev ) then
         call cleanup()
         RETURN        
      end if
   IF ( PathIsRelative( p%HydroFile ) ) p%HydroFile = TRIM(PriPath)//TRIM(p%HydroFile)

      ! SubFile - Name of file containing sub-structural input parameters (-):
   CALL ReadVar( UnIn, InputFile, p%SubFile, "SubFile", "Name of file containing sub-structural input parameters (-)", ErrStat2, ErrMsg2, UnEc)
      CALL SetErrStat( ErrStat2, ErrMsg2, ErrStat, ErrMsg, RoutineName)
      if ( ErrStat >= AbortErrLev ) then
         call cleanup()
         RETURN        
      end if
   IF ( PathIsRelative( p%SubFile ) ) p%SubFile = TRIM(PriPath)//TRIM(p%SubFile)

      ! MooringFile - Name of file containing mooring system input parameters (-):
   CALL ReadVar( UnIn, InputFile, p%MooringFile, "MooringFile", "Name of file containing mooring system input parameters (-)", ErrStat2, ErrMsg2, UnEc)
      CALL SetErrStat( ErrStat2, ErrMsg2, ErrStat, ErrMsg, RoutineName)
      if ( ErrStat >= AbortErrLev ) then
         call cleanup()
         RETURN        
      end if
   IF ( PathIsRelative( p%MooringFile ) ) p%MooringFile = TRIM(PriPath)//TRIM(p%MooringFile)
  
      ! IceFile - Name of file containing ice input parameters (-):
   CALL ReadVar( UnIn, InputFile, p%IceFile, "IceFile", "Name of file containing ice input parameters (-)", ErrStat2, ErrMsg2, UnEc)
      CALL SetErrStat( ErrStat2, ErrMsg2, ErrStat, ErrMsg, RoutineName)
      if ( ErrStat >= AbortErrLev ) then
         call cleanup()
         RETURN        
      end if
   IF ( PathIsRelative( p%IceFile ) ) p%IceFile = TRIM(PriPath)//TRIM(p%IceFile)
   
   
   !---------------------- OUTPUT --------------------------------------------------
   CALL ReadCom( UnIn, InputFile, 'Section Header: Output', ErrStat2, ErrMsg2, UnEc )
      CALL SetErrStat( ErrStat2, ErrMsg2, ErrStat, ErrMsg, RoutineName)
      if ( ErrStat >= AbortErrLev ) then
         call cleanup()
         RETURN        
      end if

      ! SumPrint - Print summary data to <RootName>.sum (flag):
   CALL ReadVar( UnIn, InputFile, p%SumPrint, "SumPrint", "Print summary data to <RootName>.sum (flag)", ErrStat2, ErrMsg2, UnEc)
      CALL SetErrStat( ErrStat2, ErrMsg2, ErrStat, ErrMsg, RoutineName)
      if ( ErrStat >= AbortErrLev ) then
         call cleanup()
         RETURN        
      end if

      ! SttsTime - Amount of time between screen status messages (s):
   CALL ReadVar( UnIn, InputFile, TmpTime, "SttsTime", "Amount of time between screen status messages (s)", ErrStat2, ErrMsg2, UnEc)
      CALL SetErrStat( ErrStat2, ErrMsg2, ErrStat, ErrMsg, RoutineName)
      if ( ErrStat >= AbortErrLev ) then
         call cleanup()
         RETURN        
      end if
      
      IF (TmpTime > p%TMax) THEN
         p%n_SttsTime = HUGE(p%n_SttsTime)
      ELSE         
         p%n_SttsTime = NINT( TmpTime / p%DT )
      END IF

      ! ChkptTime - Amount of time between creating checkpoint files for potential restart (s):
   CALL ReadVar( UnIn, InputFile, TmpTime, "ChkptTime", "Amount of time between creating checkpoint files for potential restart (s)", ErrStat2, ErrMsg2, UnEc)
      CALL SetErrStat( ErrStat2, ErrMsg2, ErrStat, ErrMsg, RoutineName)
      if ( ErrStat >= AbortErrLev ) then
         call cleanup()
         RETURN        
      end if
      
      IF (TmpTime > p%TMax) THEN
         p%n_ChkptTime = HUGE(p%n_ChkptTime)
      ELSE         
         p%n_ChkptTime = NINT( TmpTime / p%DT )
      END IF
      
      ! DT_Out - Time step for tabular output (s):
   CALL ReadVar( UnIn, InputFile, Line, "DT_Out", "Time step for tabular output (s)", ErrStat2, ErrMsg2, UnEc)
   !CALL ReadVar( UnIn, InputFile, p%DT_Out, "DT_Out", "Time step for tabular output (s)", ErrStat2, ErrMsg2, UnEc)
      CALL SetErrStat( ErrStat2, ErrMsg2, ErrStat, ErrMsg, RoutineName)
      if ( ErrStat >= AbortErrLev ) then
         call cleanup()
         RETURN        
      end if
      
      CALL Conv2UC( Line )
      IF ( INDEX(Line, "DEFAULT" ) == 1 ) THEN 
         p%DT_Out = p%DT
      ELSE
         ! If it's not "default", read this variable; otherwise use the value in p%DT
         READ( Line, *, IOSTAT=IOS) p%DT_Out
            CALL CheckIOS ( IOS, InputFile, 'DT_Out', NumType, ErrStat2, ErrMsg2 )
            CALL SetErrStat( ErrStat2, ErrMsg2, ErrStat, ErrMsg, RoutineName)
            if ( ErrStat >= AbortErrLev ) then
               call cleanup()
               RETURN        
            end if
      END IF
          
      p%n_DT_Out = NINT( p%DT_Out / p%DT )
      
      ! TStart - Time to begin tabular output (s):
   CALL ReadVar( UnIn, InputFile, p%TStart, "TStart", "Time to begin tabular output (s)", ErrStat2, ErrMsg2, UnEc)
      CALL SetErrStat( ErrStat2, ErrMsg2, ErrStat, ErrMsg, RoutineName)
      if ( ErrStat >= AbortErrLev ) then
         call cleanup()
         RETURN        
      end if


      !> OutFileFmt - Format for tabular (time-marching) output file (switch) {1: text file [<RootName>.out], 2: binary file [<RootName>.outb], 4: HDF5 [<RootName>.h5], add for combinations}
      !!
      !!  Combinations of output files are possible by adding the values corresponding to each file.  The possible combination of options are therefore
      !!
      !! | `OutFileFmt` | Description                                                          |
      !! |:------------:|:---------------------------------------------------------------------|
      !! | 1            | Text file only `<RootName>.out`                                      |
      !! | 2            | Binary file only `<RootName>.outb`                                   |
      !! | 3            | Text and binary files                                                |
      !! | 4            | uncompressed binary file `<RootName>.outbu`                          |
      !! | 5            | Text and uncompressed binary files                                   |
      !! | 6  => 4      | Binary (not written) and uncompressed binary files; same as 4        |
      !! | 7  => 5      | Text, Binary (not written), and uncompressed binary files; same as 5 |
      !!

      ! OutFileFmt - Format for tabular (time-marching) output file(s) (1: text file [<RootName>.out], 2: binary file [<RootName>.outb], 3: both) (-):
   CALL ReadVar( UnIn, InputFile, OutFileFmt, "OutFileFmt", "Format for tabular (time-marching) output file(s) {0: uncompressed binary and text file, 1: text file [<RootName>.out], 2: compressed binary file [<RootName>.outb], 3: both text and compressed binary, 4: uncompressed binary <RootName>.outb]; add for combinations) (-)", ErrStat2, ErrMsg2, UnEc)
      CALL SetErrStat( ErrStat2, ErrMsg2, ErrStat, ErrMsg, RoutineName)
      if ( ErrStat >= AbortErrLev ) then
         call cleanup()
         RETURN
      end if

     if (OutFileFmt == 0) OutFileFmt = 5

         ! convert integer to binary representation of which file formats to generate:
      p%WrTxtOutFile = mod(OutFileFmt,2) == 1
      
      OutFileFmt = OutFileFmt / 2 ! integer division
      p%WrBinOutFile = mod(OutFileFmt,2) == 1

      OutFileFmt = OutFileFmt / 2 ! integer division
      if (mod(OutFileFmt,2) == 1) then
         ! This is a feature for the regression testing system.  It writes binary output stored as uncompressed double floating point data instead of compressed int16 data.
         ! If the compressed binary version was requested, that will not be generated
         if (p%WrBinOutFile) then
            call SetErrStat(ErrID_Warn,'Binary compressed file will not be generated because the uncompressed version was also requested.', ErrStat, ErrMsg, RoutineName)
         else
            p%WrBinOutFile = .true.
         end if
         p%WrBinMod = FileFmtID_NoCompressWithoutTime    ! A format specifier for the binary output file format (3=don't include time channel and do not pack data)
      else
         p%WrBinMod = FileFmtID_ChanLen_In               ! A format specifier for the binary output file format (4=don't include time channel; do include channel width; do pack data)
      end if

      OutFileFmt = OutFileFmt / 2 ! integer division

      if (OutFileFmt /= 0) then
         call SetErrStat( ErrID_Fatal, "OutFileFmt must be 0, 1, 2, or 3.",ErrStat,ErrMsg,RoutineName)
         call cleanup()
         return
      end if
      
      ! TabDelim - Use tab delimiters in text tabular output file? (flag):
   CALL ReadVar( UnIn, InputFile, TabDelim, "TabDelim", "Use tab delimiters in text tabular output file? (flag)", ErrStat2, ErrMsg2, UnEc)
      CALL SetErrStat( ErrStat2, ErrMsg2, ErrStat, ErrMsg, RoutineName)
      if ( ErrStat >= AbortErrLev ) then
         call cleanup()
         RETURN        
      end if

      IF ( TabDelim ) THEN
         p%Delim = TAB
      ELSE
         p%Delim = ' '
      END IF

      ! OutFmt - Format used for text tabular output (except time).  Resulting field should be 10 characters. (-):
   CALL ReadVar( UnIn, InputFile, p%OutFmt, "OutFmt", "Format used for text tabular output (except time).  Resulting field should be 10 characters. (-)", ErrStat2, ErrMsg2, UnEc)
      CALL SetErrStat( ErrStat2, ErrMsg2, ErrStat, ErrMsg, RoutineName)
      if ( ErrStat >= AbortErrLev ) then
         call cleanup()
         RETURN        
      end if

      
   !---------------------- LINEARIZATION -----------------------------------------------
   CALL ReadCom( UnIn, InputFile, 'Section Header: Linearization', ErrStat2, ErrMsg2, UnEc )
      CALL SetErrStat( ErrStat2, ErrMsg2, ErrStat, ErrMsg, RoutineName)
      if ( ErrStat >= AbortErrLev ) then
         call cleanup()
         RETURN        
      end if

      
      ! Linearize - Linearization analysis (flag)
   CALL ReadVar( UnIn, InputFile, p%Linearize, "Linearize", "Linearization analysis (flag)", ErrStat2, ErrMsg2, UnEc)
      CALL SetErrStat( ErrStat2, ErrMsg2, ErrStat, ErrMsg, RoutineName)
      if ( ErrStat >= AbortErrLev ) then
         call cleanup()
         RETURN        
      end if      
      
      
      ! CalcSteady - Calculate a steady-state periodic operating point before linearization? [unused if Linearize=False] (flag)
   CALL ReadVar( UnIn, InputFile, p%CalcSteady, "CalcSteady", "Calculate a steady-state periodic operating point before linearization? (flag)", ErrStat2, ErrMsg2, UnEc)
      CALL SetErrStat( ErrStat2, ErrMsg2, ErrStat, ErrMsg, RoutineName)
      
      ! TrimCase - Controller parameter to be trimmed {1:yaw; 2:torque; 3:pitch} [used only if CalcSteady=True] (-)
   CALL ReadVar( UnIn, InputFile, p%TrimCase, "TrimCase", "Controller parameter to be trimmed {1:yaw; 2:torque; 3:pitch} (-)", ErrStat2, ErrMsg2, UnEc)   
      CALL SetErrStat( ErrStat2, ErrMsg2, ErrStat, ErrMsg, RoutineName)
      
      ! TrimTol - Tolerance for the rotational speed convergence [used only if CalcSteady=True] (-)
   CALL ReadVar( UnIn, InputFile, p%TrimTol, "TrimTol", "Tolerance for the rotational speed convergence (-)", ErrStat2, ErrMsg2, UnEc)
      CALL SetErrStat( ErrStat2, ErrMsg2, ErrStat, ErrMsg, RoutineName)
      
      ! TrimGain - Proportional gain for the rotational speed error (>0) [used only if CalcSteady=True] (rad/(rad/s) for yaw or pitch; Nm/(rad/s) for torque)
   CALL ReadVar( UnIn, InputFile, p%TrimGain, "TrimGain", "Proportional gain for the rotational speed error (>0) (rad/(rad/s) for yaw or pitch; Nm/(rad/s) for torque)", ErrStat2, ErrMsg2, UnEc)
      CALL SetErrStat( ErrStat2, ErrMsg2, ErrStat, ErrMsg, RoutineName)
      
      ! Twr_Kdmp - Damping factor for the tower [used only if CalcSteady=True] (N/(m/s))
   CALL ReadVar( UnIn, InputFile, p%Twr_Kdmp, "Twr_Kdmp", "Damping factor for the tower (N/(m/s))", ErrStat2, ErrMsg2, UnEc)
      CALL SetErrStat( ErrStat2, ErrMsg2, ErrStat, ErrMsg, RoutineName)
      
      ! Bld_Kdmp - Damping factor for the blades [used only if CalcSteady=True] (N/(m/s))
   CALL ReadVar( UnIn, InputFile, p%Bld_Kdmp, "Bld_Kdmp", "Damping factor for the blades (N/(m/s))", ErrStat2, ErrMsg2, UnEc)
      CALL SetErrStat( ErrStat2, ErrMsg2, ErrStat, ErrMsg, RoutineName)
      
      if ( ErrStat >= AbortErrLev ) then
         call cleanup()
         RETURN
      end if

      ! NLinTimes - Number of times to linearize (or number of equally spaced azimuth steps in periodic linearized model) (-) [>=1]
   CALL ReadVar( UnIn, InputFile, p%NLinTimes, "NLinTimes", "Number of times to linearize (-) [>=1]", ErrStat2, ErrMsg2, UnEc)
      CALL SetErrStat( ErrStat2, ErrMsg2, ErrStat, ErrMsg, RoutineName)
      if ( ErrStat >= AbortErrLev ) then
         call cleanup()
         RETURN
      end if

   if (.not. p%Linearize) then
      p%CalcSteady = .false.
      p%NLinTimes = 0
   end if
   
         ! LinTimes - Times to linearize (s) [1 to NLinTimes]
   if (.not. p%CalcSteady .and. p%NLinTimes >= 1 ) then
      call AllocAry( m_FAST%Lin%LinTimes, p%NLinTimes, 'LinTimes', ErrStat2, ErrMsg2 )
         CALL SetErrStat( ErrStat2, ErrMsg2, ErrStat, ErrMsg, RoutineName)
         if ( ErrStat >= AbortErrLev ) then
            call cleanup()
            RETURN
         end if
      
      CALL ReadAry( UnIn, InputFile, m_FAST%Lin%LinTimes, p%NLinTimes, "LinTimes", "Times to linearize (s) [1 to NLinTimes]", ErrStat2, ErrMsg2, UnEc)
   else
      CALL ReadCom( UnIn, InputFile, 'Times to linearize (s) [1 to NLinTimes] ', ErrStat2, ErrMsg2, UnEc )
   end if
   CALL SetErrStat( ErrStat2, ErrMsg2,ErrStat,ErrMsg,RoutineName)
   if ( ErrStat >= AbortErrLev ) then
      call cleanup()
      RETURN
   end if
   
      ! LinInputs - Include inputs in linearization (switch) {0=none; 1=standard; 2=all module inputs (debug)}
   CALL ReadVar( UnIn, InputFile, p%LinInputs, "LinInputs", "Include inputs in linearization (switch) {0=none; 1=standard; 2=all module inputs (debug)}", ErrStat2, ErrMsg2, UnEc)
      CALL SetErrStat( ErrStat2, ErrMsg2, ErrStat, ErrMsg, RoutineName)
      if ( ErrStat >= AbortErrLev ) then
         call cleanup()
         RETURN        
      end if

      ! LinOutputs - Include outputs in linearization (switch) (0=none; 1=from OutList(s); 2=all module outputs (debug))
   CALL ReadVar( UnIn, InputFile, p%LinOutputs, "LinOutputs", "Include outputs in linearization (switch) (0=none; 1=from OutList(s); 2=all module outputs (debug))", ErrStat2, ErrMsg2, UnEc)
      CALL SetErrStat( ErrStat2, ErrMsg2, ErrStat, ErrMsg, RoutineName)
      if ( ErrStat >= AbortErrLev ) then
         call cleanup()
         RETURN        
      end if

      ! LinOutJac - Include full Jacabians in linearization output (for debug) (flag)
   CALL ReadVar( UnIn, InputFile, p%LinOutJac, "LinOutJac", "Include full Jacabians in linearization output (for debug) (flag)", ErrStat2, ErrMsg2, UnEc)
      CALL SetErrStat( ErrStat2, ErrMsg2, ErrStat, ErrMsg, RoutineName)
      if ( ErrStat >= AbortErrLev ) then
         call cleanup()
         RETURN        
      end if
      
      ! LinOutMod - Write module-level linearization output files in addition to output for full system? (flag)
   CALL ReadVar( UnIn, InputFile, p%LinOutMod, "LinOutMod", "Write module-level linearization output files in addition to output for full system? (flag)", ErrStat2, ErrMsg2, UnEc)
      CALL SetErrStat( ErrStat2, ErrMsg2, ErrStat, ErrMsg, RoutineName)
      if ( ErrStat >= AbortErrLev ) then
         call cleanup()
         RETURN        
      end if
      
   !---------------------- VISUALIZATION -----------------------------------------------
   CALL ReadCom( UnIn, InputFile, 'Section Header: Visualization', ErrStat2, ErrMsg2, UnEc )
      CALL SetErrStat( ErrStat2, ErrMsg2, ErrStat, ErrMsg, RoutineName)
      if ( ErrStat >= AbortErrLev ) then
         call cleanup()
         RETURN        
      end if

      ! WrVTK - VTK Visualization data output: (switch) {0=none; 1=initialization data only; 2=animation; 3=mode shapes}:
   CALL ReadVar( UnIn, InputFile, p%WrVTK, "WrVTK", "Write VTK visualization files (0=none; 1=initialization data only; 2=animation; 3=mode shapes)", ErrStat2, ErrMsg2, UnEc)
      CALL SetErrStat( ErrStat2, ErrMsg2, ErrStat, ErrMsg, RoutineName)
      if ( ErrStat >= AbortErrLev ) then
         call cleanup()
         RETURN        
      end if
      
      IF ( p%WrVTK < 0 .OR. p%WrVTK > 3 ) THEN 
         p%WrVTK = VTK_Unknown
      END IF
      
      ! VTK_Type - Type of  VTK visualization data: (switch) {1=surfaces; 2=basic meshes (lines/points); 3=all meshes (debug)}:
   CALL ReadVar( UnIn, InputFile, p%VTK_Type, "VTK_Type", "Type of  VTK visualization data: (1=surfaces; 2=basic meshes (lines/points); 3=all meshes)", ErrStat2, ErrMsg2, UnEc)
      CALL SetErrStat( ErrStat2, ErrMsg2, ErrStat, ErrMsg, RoutineName)
      if ( ErrStat >= AbortErrLev ) then
         call cleanup()
         RETURN        
      end if
            
          ! immediately convert to values used inside the code:
         IF ( p%VTK_Type == 0 ) THEN 
            p%VTK_Type = VTK_None
         ELSEIF ( p%VTK_Type == 1 ) THEN
            p%VTK_Type = VTK_Surf
         ELSEIF ( p%VTK_Type == 2 ) THEN
            p%VTK_Type = VTK_Basic
         ELSEIF ( p%VTK_Type == 3 ) THEN
            p%VTK_Type = VTK_All
         ELSEIF ( p%VTK_Type == 4 ) THEN
            p%VTK_Type = VTK_Old
         ELSE
            p%VTK_Type = VTK_Unknown
         END IF
         
         !! equivalent:
         !IF ( p%VTK_Type < 0 .OR. p%VTK_Type > 4 ) THEN 
         !   p%VTK_Type = VTK_Unknown
         !END IF
         
      ! VTK_fields - Write mesh fields to VTK data files? (flag) {true/false}:
   CALL ReadVar( UnIn, InputFile, p%VTK_fields, "VTK_fields", "Write mesh fields to VTK data files? (flag)", ErrStat2, ErrMsg2, UnEc)
      CALL SetErrStat( ErrStat2, ErrMsg2, ErrStat, ErrMsg, RoutineName)
      if ( ErrStat >= AbortErrLev ) then
         call cleanup()
         RETURN        
      end if
      
      ! VTK_fps - Frame rate for VTK output (frames per second) {will use closest integer multiple of DT} 
   CALL ReadVar( UnIn, InputFile, p%VTK_fps, "VTK_fps", "Frame rate for VTK output(fps)", ErrStat2, ErrMsg2, UnEc)
      CALL SetErrStat( ErrStat2, ErrMsg2, ErrStat, ErrMsg, RoutineName)
      if ( ErrStat >= AbortErrLev ) then
         call cleanup()
         RETURN        
      end if
      
    
      ! convert frames-per-second to seconds per sample:
      if ( EqualRealNos(p%VTK_fps, 0.0_DbKi) ) then
         TmpTime = p%TMax + p%DT
      else
         TmpTime = 1.0_DbKi / p%VTK_fps
      end if
      
      ! now save the number of time steps between VTK file output:      
      IF (p%WrVTK == VTK_ModeShapes) THEN
         p%n_VTKTime = 1
      ELSE IF (TmpTime > p%TMax) THEN
         p%n_VTKTime = HUGE(p%n_VTKTime)
      ELSE
         p%n_VTKTime = NINT( TmpTime / p%DT )
         ! I'll warn if p%n_VTKTime*p%DT is not TmpTime 
         IF (p%WrVTK == VTK_Animate) THEN
            TmpRate = p%n_VTKTime*p%DT
            if (.not. EqualRealNos(TmpRate, TmpTime)) then
               call SetErrStat(ErrID_Info, '1/VTK_fps is not an integer multiple of DT. FAST will output VTK information at '//&
                              trim(num2lstr(1.0_DbKi/TmpRate))//' fps, the closest rate possible.',ErrStat,ErrMsg,RoutineName)
            end if
         END IF
                  
      END IF

   call cleanup()
   RETURN

CONTAINS
   !...............................................................................................................................
   subroutine cleanup()
      CLOSE( UnIn )
      IF ( UnEc > 0 ) CLOSE ( UnEc )   
   end subroutine cleanup
   !...............................................................................................................................
END SUBROUTINE FAST_ReadPrimaryFile
!----------------------------------------------------------------------------------------------------------------------------------
!> This subroutine sets up some of the information needed for plotting VTK surfaces. It initializes only the data needed before 
!! HD initialization. (HD needs some of this data so it can return the wave elevation data we want.)
SUBROUTINE SetVTKParameters_B4HD(p_FAST, InitOutData_ED, InitInData_HD, BD, ErrStat, ErrMsg)

   TYPE(FAST_ParameterType),     INTENT(INOUT) :: p_FAST           !< The parameters of the glue code
   TYPE(ED_InitOutputType),      INTENT(IN   ) :: InitOutData_ED   !< The initialization output from structural dynamics module
   TYPE(HydroDyn_InitInputType), INTENT(INOUT) :: InitInData_HD    !< The initialization input to HydroDyn
   TYPE(BeamDyn_Data),           INTENT(IN   ) :: BD               !< BeamDyn data
   INTEGER(IntKi),               INTENT(  OUT) :: ErrStat          !< Error status of the operation
   CHARACTER(*),                 INTENT(  OUT) :: ErrMsg           !< Error message if ErrStat /= ErrID_None

      
   REAL(SiKi)                              :: BladeLength, Width, WidthBy2
   REAL(SiKi)                              :: dx, dy                
   INTEGER(IntKi)                          :: i, j, n
   INTEGER(IntKi)                          :: ErrStat2
   CHARACTER(ErrMsgLen)                    :: ErrMsg2
   CHARACTER(*), PARAMETER                 :: RoutineName = 'SetVTKParameters_B4HD'
   
         
   ErrStat = ErrID_None
   ErrMsg  = ""
   
      ! Get radius for ground (blade length + hub radius):
   if ( p_FAST%CompElast == Module_BD ) then  
      BladeLength = TwoNorm(BD%y(1)%BldMotion%Position(:,1) - BD%y(1)%BldMotion%Position(:,BD%y(1)%BldMotion%Nnodes))
   else
      BladeLength = InitOutData_ED%BladeLength 
   end if
   p_FAST%VTK_Surface%HubRad    = InitOutData_ED%HubRad
   p_FAST%VTK_Surface%GroundRad = BladeLength + p_FAST%VTK_Surface%HubRad

   !........................................................................................................
   ! We don't use the rest of this routine for stick-figure output
   if (p_FAST%VTK_Type /= VTK_Surf) return  
   !........................................................................................................
      
      ! initialize wave elevation data:
   if ( p_FAST%CompHydro == Module_HD ) then
      
      p_FAST%VTK_surface%NWaveElevPts(1) = 25
      p_FAST%VTK_surface%NWaveElevPts(2) = 25
            
      call allocAry( InitInData_HD%WaveElevXY, 2, p_FAST%VTK_surface%NWaveElevPts(1)*p_FAST%VTK_surface%NWaveElevPts(2), 'WaveElevXY', ErrStat2, ErrMsg2)
         call SetErrStat(ErrStat2, ErrMsg2, ErrStat, ErrMsg, RoutineName)
         if (ErrStat >= AbortErrLev) return

      Width = p_FAST%VTK_Surface%GroundRad * VTK_GroundFactor
      dx = Width / (p_FAST%VTK_surface%NWaveElevPts(1) - 1)
      dy = Width / (p_FAST%VTK_surface%NWaveElevPts(2) - 1)
            
      WidthBy2 = Width / 2.0_SiKi
      n = 1
      do i=1,p_FAST%VTK_surface%NWaveElevPts(1)
         do j=1,p_FAST%VTK_surface%NWaveElevPts(2)
            InitInData_HD%WaveElevXY(1,n) = dx*(i-1) - WidthBy2 !+ p_FAST%TurbinePos(1) ! HD takes p_FAST%TurbinePos into account already
            InitInData_HD%WaveElevXY(2,n) = dy*(j-1) - WidthBy2 !+ p_FAST%TurbinePos(2)
            n = n+1
         end do
      end do
      
   end if
         
      
END SUBROUTINE SetVTKParameters_B4HD
!----------------------------------------------------------------------------------------------------------------------------------
!> This subroutine sets up the information needed for plotting VTK surfaces.
SUBROUTINE SetVTKParameters(p_FAST, InitOutData_ED, InitOutData_AD, InitInData_HD, InitOutData_HD, ED, BD, AD, HD, ErrStat, ErrMsg)

   TYPE(FAST_ParameterType),     INTENT(INOUT) :: p_FAST           !< The parameters of the glue code
   TYPE(ED_InitOutputType),      INTENT(IN   ) :: InitOutData_ED   !< The initialization output from structural dynamics module
   TYPE(AD_InitOutputType),      INTENT(INOUT) :: InitOutData_AD   !< The initialization output from AeroDyn
   TYPE(HydroDyn_InitInputType), INTENT(INOUT) :: InitInData_HD    !< The initialization input to HydroDyn
   TYPE(HydroDyn_InitOutputType),INTENT(INOUT) :: InitOutData_HD   !< The initialization output from HydroDyn
   TYPE(ElastoDyn_Data),         INTENT(IN   ) :: ED               !< ElastoDyn data
   TYPE(BeamDyn_Data),           INTENT(IN   ) :: BD               !< BeamDyn data
   TYPE(AeroDyn_Data),           INTENT(IN   ) :: AD               !< AeroDyn data
   TYPE(HydroDyn_Data),          INTENT(IN   ) :: HD               !< HydroDyn data
   INTEGER(IntKi),               INTENT(  OUT) :: ErrStat          !< Error status of the operation
   CHARACTER(*),                 INTENT(  OUT) :: ErrMsg           !< Error message if ErrStat /= ErrID_None

   REAL(SiKi)                              :: RefPoint(3), RefLengths(2)               
   REAL(SiKi)                              :: x, y                
   REAL(SiKi)                              :: TwrDiam_top, TwrDiam_base, TwrRatio, TwrLength
   INTEGER(IntKi)                          :: topNode, baseNode
   INTEGER(IntKi)                          :: NumBl, k
   CHARACTER(1024)                         :: vtkroot
   INTEGER(IntKi)                          :: ErrStat2
   CHARACTER(ErrMsgLen)                    :: ErrMsg2
   CHARACTER(*), PARAMETER                 :: RoutineName = 'SetVTKParameters'
   
         
   ErrStat = ErrID_None
   ErrMsg  = ""
   
   ! get the name of the output directory for vtk files (in a subdirectory called "vtk" of the output directory), and
   ! create the VTK directory if it does not exist
   
   call GetPath ( p_FAST%OutFileRoot, p_FAST%VTK_OutFileRoot, vtkroot ) ! the returned p_FAST%VTK_OutFileRoot includes a file separator character at the end
   p_FAST%VTK_OutFileRoot = trim(p_FAST%VTK_OutFileRoot) // 'vtk'
   
   call MKDIR( trim(p_FAST%VTK_OutFileRoot) )

   p_FAST%VTK_OutFileRoot = trim( p_FAST%VTK_OutFileRoot ) // PathSep // trim(vtkroot)
   
   
   ! calculate the number of digits in 'y_FAST%NOutSteps' (Maximum number of output steps to be written)
   ! this will be used to pad the write-out step in the VTK filename with zeros in calls to MeshWrVTK()
   if (p_FAST%WrVTK == VTK_ModeShapes .AND. p_FAST%VTK_modes%VTKLinTim==1) then
      if (p_FAST%NLinTimes < 1) p_FAST%NLinTimes = 1 !in case we reached here with an error
      p_FAST%VTK_tWidth = CEILING( log10( real( p_FAST%NLinTimes) ) ) + 1
   else
      p_FAST%VTK_tWidth = CEILING( log10( real(p_FAST%n_TMax_m1+1, ReKi) / p_FAST%n_VTKTime ) ) + 1
   end if
   
   ! determine number of blades
   NumBl = InitOutData_ED%NumBl

   ! initialize the vtk data

   p_FAST%VTK_Surface%NumSectors = 25   
   ! NOTE: we set p_FAST%VTK_Surface%GroundRad and p_FAST%VTK_Surface%HubRad in SetVTKParameters_B4HD
   
   
   ! write the ground or seabed reference polygon:
   RefPoint = p_FAST%TurbinePos
   if (p_FAST%CompHydro == MODULE_HD) then
      RefLengths = p_FAST%VTK_Surface%GroundRad*VTK_GroundFactor/2.0_SiKi
      
      ! note that p_FAST%TurbinePos(3) must be 0 for offshore turbines
      RefPoint(3) = p_FAST%TurbinePos(3) - InitOutData_HD%WtrDpth      
      call WrVTK_Ground ( RefPoint, RefLengths, trim(p_FAST%VTK_OutFileRoot) // '.SeabedSurface', ErrStat2, ErrMsg2 )   
      
      RefPoint(3) = p_FAST%TurbinePos(3) - InitOutData_HD%MSL2SWL    
      call WrVTK_Ground ( RefPoint, RefLengths, trim(p_FAST%VTK_OutFileRoot) // '.StillWaterSurface', ErrStat2, ErrMsg2 )       
   else
      RefLengths = p_FAST%VTK_Surface%GroundRad !array = scalar
      call WrVTK_Ground ( RefPoint, RefLengths, trim(p_FAST%VTK_OutFileRoot) // '.GroundSurface', ErrStat2, ErrMsg2 )         
   end if
   
   
   !........................................................................................................
   ! We don't use the rest of this routine for stick-figure output
   if (p_FAST%VTK_Type /= VTK_Surf) return  
   !........................................................................................................
            
      ! we're going to create a box using these dimensions
   y  =          ED%y%HubPtMotion%Position(3,  1) - ED%y%NacelleMotion%Position(3,  1)
   x  = TwoNorm( ED%y%HubPtMotion%Position(1:2,1) - ED%y%NacelleMotion%Position(1:2,1) ) - p_FAST%VTK_Surface%HubRad

   
   p_FAST%VTK_Surface%NacelleBox(:,1) = (/ -x,  y, 0.0_SiKi /)
   p_FAST%VTK_Surface%NacelleBox(:,2) = (/  x,  y, 0.0_SiKi /) 
   p_FAST%VTK_Surface%NacelleBox(:,3) = (/  x, -y, 0.0_SiKi /)
   p_FAST%VTK_Surface%NacelleBox(:,4) = (/ -x, -y, 0.0_SiKi /) 
   p_FAST%VTK_Surface%NacelleBox(:,5) = (/ -x, -y, 2*y      /)
   p_FAST%VTK_Surface%NacelleBox(:,6) = (/  x, -y, 2*y      /) 
   p_FAST%VTK_Surface%NacelleBox(:,7) = (/  x,  y, 2*y      /)
   p_FAST%VTK_Surface%NacelleBox(:,8) = (/ -x,  y, 2*y      /) 
   
   !.......................
   ! tapered tower
   !.......................
      
   CALL AllocAry(p_FAST%VTK_Surface%TowerRad,ED%y%TowerLn2Mesh%NNodes,'VTK_Surface%TowerRad',ErrStat2,ErrMsg2)
      CALL SetErrStat(ErrStat2,ErrMsg2,ErrStat,ErrMsg,RoutineName)
      IF (ErrStat >= AbortErrLev) RETURN

   topNode   = ED%y%TowerLn2Mesh%NNodes - 1
   baseNode  = ED%y%TowerLn2Mesh%refNode
   TwrLength = TwoNorm( ED%y%TowerLn2Mesh%position(:,topNode) - ED%y%TowerLn2Mesh%position(:,baseNode) ) ! this is the assumed length of the tower
   TwrRatio  = TwrLength / 87.6_SiKi  ! use ratio of the tower length to the length of the 5MW tower
   TwrDiam_top  = 3.87*TwrRatio
   TwrDiam_base = 6.0*TwrRatio
   
   TwrRatio = 0.5 * (TwrDiam_top - TwrDiam_base) / TwrLength
   do k=1,ED%y%TowerLn2Mesh%NNodes
      TwrLength = TwoNorm( ED%y%TowerLn2Mesh%position(:,k) - ED%y%TowerLn2Mesh%position(:,baseNode) ) 
      p_FAST%VTK_Surface%TowerRad(k) = 0.5*TwrDiam_Base + TwrRatio*TwrLength
   end do
         

   
   !.......................
   ! blade surfaces
   !.......................
   allocate(p_FAST%VTK_Surface%BladeShape(NumBl),stat=ErrStat2)
   if (errStat2/=0) then
      call setErrStat(ErrID_Fatal,'Error allocating VTK_Surface%BladeShape.',ErrStat,ErrMsg,RoutineName)
      return
   end if
            
   IF ( p_FAST%CompAero == Module_AD ) THEN  ! These meshes may have airfoil data associated with nodes...

      IF (ALLOCATED(InitOutData_AD%rotors(1)%BladeShape)) THEN
         do k=1,NumBl   
            call move_alloc( InitOutData_AD%rotors(1)%BladeShape(k)%AirfoilCoords, p_FAST%VTK_Surface%BladeShape(k)%AirfoilCoords )
         end do
      ELSE
#ifndef USE_DEFAULT_BLADE_SURFACE
         call setErrStat(ErrID_Fatal,'Cannot do surface visualization without airfoil coordinates defined in AeroDyn.',ErrStat,ErrMsg,RoutineName)
         return
      END IF
   ELSE
      call setErrStat(ErrID_Fatal,'Cannot do surface visualization without using AeroDyn.',ErrStat,ErrMsg,RoutineName)
      return
   END IF      
#else
      ! AD used without airfoil coordinates specified

         rootNode = 1
      
         DO K=1,NumBl   
            tipNode  = AD%Input(1)%rotors(1)%BladeMotion(K)%NNodes
            cylNode  = min(3,AD%Input(1)%rotors(1)%BladeMotion(K)%Nnodes)
         
            call SetVTKDefaultBladeParams(AD%Input(1)%rotors(1)%BladeMotion(K), p_FAST%VTK_Surface%BladeShape(K), tipNode, rootNode, cylNode, ErrStat2, ErrMsg2)
               CALL SetErrStat(ErrStat2,ErrMsg2,ErrStat,ErrMsg,RoutineName)
               IF (ErrStat >= AbortErrLev) RETURN
         END DO                           
      END IF
      
   ELSE IF ( p_FAST%CompElast == Module_BD ) THEN
      rootNode = 1      
      DO K=1,NumBl   
         tipNode  = BD%y(k)%BldMotion%NNodes
         cylNode  = min(3,BD%y(k)%BldMotion%NNodes)
         
         call SetVTKDefaultBladeParams(BD%y(k)%BldMotion, p_FAST%VTK_Surface%BladeShape(K), tipNode, rootNode, cylNode, ErrStat2, ErrMsg2)
            CALL SetErrStat(ErrStat2,ErrMsg2,ErrStat,ErrMsg,RoutineName)
            IF (ErrStat >= AbortErrLev) RETURN
      END DO      
   ELSE
      DO K=1,NumBl   
         rootNode = ED%y%BladeLn2Mesh(K)%NNodes     
         tipNode  = ED%y%BladeLn2Mesh(K)%NNodes-1
         cylNode  = min(2,ED%y%BladeLn2Mesh(K)%NNodes)
         
         call SetVTKDefaultBladeParams(ED%y%BladeLn2Mesh(K), p_FAST%VTK_Surface%BladeShape(K), tipNode, rootNode, cylNode, ErrStat2, ErrMsg2)
            CALL SetErrStat(ErrStat2,ErrMsg2,ErrStat,ErrMsg,RoutineName)
            IF (ErrStat >= AbortErrLev) RETURN
      END DO  
   END IF   
#endif 
   
   
   !.......................
   ! wave elevation 
   !.......................

   !bjj: interpolate here instead of each time step?
   if ( allocated(InitOutData_HD%WaveElevSeries) ) then
      call move_alloc( InitInData_HD%WaveElevXY, p_FAST%VTK_Surface%WaveElevXY )
      call move_alloc( InitOutData_HD%WaveElevSeries, p_FAST%VTK_Surface%WaveElev )
      
         ! put the following lines in loops to avoid stack-size issues:
      do k=1,size(p_FAST%VTK_Surface%WaveElevXY,2)
         p_FAST%VTK_Surface%WaveElevXY(:,k) = p_FAST%VTK_Surface%WaveElevXY(:,k) + p_FAST%TurbinePos(1:2)
      end do
         
      ! note that p_FAST%TurbinePos(3) must be 0 for offshore turbines
      !do k=1,size(p_FAST%VTK_Surface%WaveElev,2)
      !   p_FAST%VTK_Surface%WaveElev(:,k) = p_FAST%VTK_Surface%WaveElev(:,k) + p_FAST%TurbinePos(3)  ! not sure this is really accurate if p_FAST%TurbinePos(3) is non-zero
      !end do
      
   end if
   
   !.......................
   ! morison surfaces
   !.......................
   
   IF ( HD%Input(1)%Morison%Mesh%Committed ) THEN      
    !TODO: FIX for visualization GJH 4/23/20  
    !  call move_alloc(InitOutData_HD%Morison%Morison_Rad, p_FAST%VTK_Surface%MorisonRad)
      
   END IF
   
END SUBROUTINE SetVTKParameters
!----------------------------------------------------------------------------------------------------------------------------------
!> This subroutine comes up with some default airfoils for blade surfaces for a given blade mesh, M.
SUBROUTINE SetVTKDefaultBladeParams(M, BladeShape, tipNode, rootNode, cylNode, ErrStat, ErrMsg)

   TYPE(MeshType),               INTENT(IN   ) :: M                !< The Mesh the defaults should be calculated for
   TYPE(FAST_VTK_BLSurfaceType), INTENT(INOUT) :: BladeShape       !< BladeShape to set to default values
   INTEGER(IntKi),               INTENT(IN   ) :: rootNode         !< Index of root node (innermost node) for this mesh
   INTEGER(IntKi),               INTENT(IN   ) :: tipNode          !< Index of tip node (outermost node) for this mesh
   INTEGER(IntKi),               INTENT(IN   ) :: cylNode          !< Index of last node to have a cylinder shape
   INTEGER(IntKi),               INTENT(  OUT) :: ErrStat          !< Error status of the operation
   CHARACTER(*),                 INTENT(  OUT) :: ErrMsg           !< Error message if ErrStat /= ErrID_None

      
   REAL(SiKi)                                  :: bladeLength, chord, pitchAxis
   REAL(SiKi)                                  :: bladeLengthFract, bladeLengthFract2, ratio, posLength ! temporary quantities               
   REAL(SiKi)                                  :: cylinderLength, x, y, angle               
   INTEGER(IntKi)                              :: i, j
   INTEGER(IntKi)                              :: ErrStat2
   CHARACTER(ErrMsgLen)                        :: ErrMsg2
   CHARACTER(*), PARAMETER                     :: RoutineName = 'SetVTKDefaultBladeParams'
   
   !Note: jmj does not like this default option

   integer, parameter :: N = 66
   
   ! default airfoil shape coordinates; uses S809 values from http://wind.nrel.gov/airfoils/Shapes/S809_Shape.html:   
   real, parameter, dimension(N) :: xc=(/ 1.0,0.996203,0.98519,0.967844,0.945073,0.917488,0.885293,0.848455,0.80747,0.763042,0.715952,0.667064,0.617331,0.56783,0.519832,0.474243,0.428461,0.382612,0.33726,0.29297,0.250247,0.209576,0.171409,0.136174,0.104263,0.076035,0.051823,0.03191,0.01659,0.006026,0.000658,0.000204,0.0,0.000213,0.001045,0.001208,0.002398,0.009313,0.02323,0.04232,0.065877,0.093426,0.124111,0.157653,0.193738,0.231914,0.271438,0.311968,0.35337,0.395329,0.438273,0.48192,0.527928,0.576211,0.626092,0.676744,0.727211,0.776432,0.823285,0.86663,0.905365,0.938474,0.965086,0.984478,0.996141,1.0 /)
   real, parameter, dimension(N) :: yc=(/ 0.0,0.000487,0.002373,0.00596,0.011024,0.017033,0.023458,0.03028,0.037766,0.045974,0.054872,0.064353,0.074214,0.084095,0.093268,0.099392,0.10176,0.10184,0.10007,0.096703,0.091908,0.085851,0.078687,0.07058,0.061697,0.052224,0.042352,0.032299,0.02229,0.012615,0.003723,0.001942,-0.00002,-0.001794,-0.003477,-0.003724,-0.005266,-0.011499,-0.020399,-0.030269,-0.040821,-0.051923,-0.063082,-0.07373,-0.083567,-0.092442,-0.099905,-0.105281,-0.108181,-0.108011,-0.104552,-0.097347,-0.086571,-0.073979,-0.060644,-0.047441,-0.0351,-0.024204,-0.015163,-0.008204,-0.003363,-0.000487,0.000743,0.000775,0.00029,0.0 /)

   call AllocAry(BladeShape%AirfoilCoords, 2, N, M%NNodes, 'BladeShape%AirfoilCoords', ErrStat2, ErrMsg2)
      CALL SetErrStat(ErrStat2,ErrMsg2,ErrStat,ErrMsg,RoutineName)
      IF (ErrStat >= AbortErrLev) RETURN
         
   ! Chord length and pitch axis location are given by scaling law
   bladeLength       = TwoNorm( M%position(:,tipNode) - M%Position(:,rootNode) )
   cylinderLength    = TwoNorm( M%Position(:,cylNode) - M%Position(:,rootNode) )
   bladeLengthFract  = 0.22*bladeLength
   bladeLengthFract2 = bladeLength-bladeLengthFract != 0.78*bladeLength
   
   DO i=1,M%Nnodes
      posLength = TwoNorm( M%Position(:,i) - M%Position(:,rootNode) )
         
      IF (posLength .LE. bladeLengthFract) THEN
         ratio     = posLength/bladeLengthFract
         chord     =  (0.06 + 0.02*ratio)*bladeLength
         pitchAxis =   0.25 + 0.125*ratio
      ELSE
         chord     = (0.08 - 0.06*(posLength-bladeLengthFract)/bladeLengthFract2)*bladeLength
         pitchAxis = 0.375
      END IF
         
      IF (posLength .LE. cylinderLength) THEN 
         ! create a cylinder for this node
         
         chord = chord/2.0_SiKi
         
         DO j=1,N
            ! normalized x,y coordinates for airfoil
            x = yc(j)
            y = xc(j) - 0.5
                     
            angle = ATAN2( y, x)
         
               ! x,y coordinates for cylinder
            BladeShape%AirfoilCoords(1,j,i) = chord*COS(angle) ! x (note that "chord" is really representing chord/2 here)
            BladeShape%AirfoilCoords(2,j,i) = chord*SIN(angle) ! y (note that "chord" is really representing chord/2 here)
         END DO                                                     
         
      ELSE
         ! create an airfoil for this node
            
         DO j=1,N                  
            ! normalized x,y coordinates for airfoil, assuming an upwind turbine
            x = yc(j)
            y = xc(j) - pitchAxis
                  
               ! x,y coordinates for airfoil
            BladeShape%AirfoilCoords(1,j,i) =  chord*x
            BladeShape%AirfoilCoords(2,j,i) =  chord*y                        
         END DO
         
      END IF
      
   END DO ! nodes on mesh
         
END SUBROUTINE SetVTKDefaultBladeParams
!----------------------------------------------------------------------------------------------------------------------------------
!> This routine writes the ground or seabed reference surface information in VTK format.
!! see VTK file information format for XML, here: http://www.vtk.org/wp-content/uploads/2015/04/file-formats.pdf
SUBROUTINE WrVTK_Ground ( RefPoint, HalfLengths, FileRootName, ErrStat, ErrMsg )
      
   REAL(SiKi),      INTENT(IN)           :: RefPoint(3)     !< reference point (plane will be created around it)
   REAL(SiKi),      INTENT(IN)           :: HalfLengths(2)  !< half of the X-Y lengths of plane surrounding RefPoint
   CHARACTER(*),    INTENT(IN)           :: FileRootName    !< Name of the file to write the output in (excluding extension)
   
   INTEGER(IntKi),  INTENT(OUT)          :: ErrStat         !< Indicates whether an error occurred (see NWTC_Library)
   CHARACTER(*),    INTENT(OUT)          :: ErrMsg          !< Error message associated with the ErrStat


   ! local variables
   INTEGER(IntKi)                        :: Un            ! fortran unit number
   INTEGER(IntKi)                        :: ix            ! loop counters
   CHARACTER(1024)                       :: FileName
   INTEGER(IntKi), parameter             :: NumberOfPoints = 4
   INTEGER(IntKi), parameter             :: NumberOfLines = 0
   INTEGER(IntKi), parameter             :: NumberOfPolys = 1
        
   INTEGER(IntKi)                        :: ErrStat2 
   CHARACTER(ErrMsgLen)                  :: ErrMsg2
   CHARACTER(*),PARAMETER                :: RoutineName = 'WrVTK_Ground'
   
   ErrStat = ErrID_None
   ErrMsg  = ""
   
   !.................................................................
   ! write the data that potentially changes each time step:
   !.................................................................
      
   ! PolyData (.vtp) - Serial vtkPolyData (unstructured) file
   FileName = TRIM(FileRootName)//'.vtp'
      
   call WrVTK_header( FileName, NumberOfPoints, NumberOfLines, NumberOfPolys, Un, ErrStat2, ErrMsg2 )    
      call SetErrStat(ErrStat2,ErrMsg2,ErrStat,ErrMsg,RoutineName)
      if (ErrStat >= AbortErrLev) return
         
! points (nodes, augmented with NumSegments):   
      WRITE(Un,'(A)')         '      <Points>'
      WRITE(Un,'(A)')         '        <DataArray type="Float32" NumberOfComponents="3" format="ascii">'
               
      WRITE(Un,VTK_AryFmt) RefPoint(1) + HalfLengths(1) , RefPoint(2) + HalfLengths(2), RefPoint(3)
      WRITE(Un,VTK_AryFmt) RefPoint(1) + HalfLengths(1) , RefPoint(2) - HalfLengths(2), RefPoint(3)
      WRITE(Un,VTK_AryFmt) RefPoint(1) - HalfLengths(1) , RefPoint(2) - HalfLengths(2), RefPoint(3)
      WRITE(Un,VTK_AryFmt) RefPoint(1) - HalfLengths(1) , RefPoint(2) + HalfLengths(2), RefPoint(3)
            
      WRITE(Un,'(A)')         '        </DataArray>'
      WRITE(Un,'(A)')         '      </Points>'
  
                  
      WRITE(Un,'(A)')         '      <Polys>'      
      WRITE(Un,'(A)')         '        <DataArray type="Int32" Name="connectivity" format="ascii">'         
      WRITE(Un,'('//trim(num2lstr(NumberOfPoints))//'(i7))') (ix, ix=0,NumberOfPoints-1)                   
      WRITE(Un,'(A)')         '        </DataArray>'      
      
      WRITE(Un,'(A)')         '        <DataArray type="Int32" Name="offsets" format="ascii">'            
      WRITE(Un,'(i7)') NumberOfPoints
      WRITE(Un,'(A)')         '        </DataArray>'
      WRITE(Un,'(A)')         '      </Polys>'      
            
      call WrVTK_footer( Un )       
                     
END SUBROUTINE WrVTK_Ground
!----------------------------------------------------------------------------------------------------------------------------------
!> This subroutine sets up the information needed to initialize AeroDyn, then initializes AeroDyn
SUBROUTINE AD_SetInitInput(InitInData_AD14, InitOutData_ED, y_ED, p_FAST, ErrStat, ErrMsg)

   ! Passed variables:
   TYPE(AD14_InitInputType),INTENT(INOUT) :: InitInData_AD14  !< The initialization input to AeroDyn14
   TYPE(ED_InitOutputType), INTENT(IN)    :: InitOutData_ED   !< The initialization output from structural dynamics module
   TYPE(ED_OutputType),     INTENT(IN)    :: y_ED             !< The outputs of the structural dynamics module (meshes with position/RefOrientation set)
   TYPE(FAST_ParameterType),INTENT(IN)    :: p_FAST           !< The parameters of the glue code
   INTEGER(IntKi)                         :: ErrStat          !< Error status of the operation
   CHARACTER(*)                           :: ErrMsg           !< Error message if ErrStat /= ErrID_None

      ! Local variables

   !TYPE(AD_InitOptions)       :: ADOptions                  ! Options for AeroDyn

   INTEGER                    :: K


   ErrStat = ErrID_None
   ErrMsg  = ""
   
   
      ! Set up the AeroDyn parameters
   InitInData_AD14%ADFileName   = p_FAST%AeroFile
   InitInData_AD14%OutRootName  = p_FAST%OutFileRoot
   InitInData_AD14%WrSumFile    = p_FAST%SumPrint      
   InitInData_AD14%NumBl        = InitOutData_ED%NumBl
   InitInData_AD14%UseDWM       = p_FAST%UseDWM
   
   InitInData_AD14%DWM%IfW%InputFileName   = p_FAST%InflowFile
   
      ! Hub position and orientation (relative here, but does not need to be)

   InitInData_AD14%TurbineComponents%Hub%Position(:)      = y_ED%HubPtMotion14%Position(:,1) - y_ED%HubPtMotion14%Position(:,1)  ! bjj: was 0; mesh was changed by adding p_ED%HubHt to 3rd component
   InitInData_AD14%TurbineComponents%Hub%Orientation(:,:) = y_ED%HubPtMotion14%RefOrientation(:,:,1)
   InitInData_AD14%TurbineComponents%Hub%TranslationVel   = 0.0_ReKi ! bjj: we don't need this field
   InitInData_AD14%TurbineComponents%Hub%RotationVel      = 0.0_ReKi ! bjj: we don't need this field

      ! Blade root position and orientation (relative here, but does not need to be)

   IF (.NOT. ALLOCATED( InitInData_AD14%TurbineComponents%Blade ) ) THEN
      ALLOCATE( InitInData_AD14%TurbineComponents%Blade( InitInData_AD14%NumBl ), STAT = ErrStat )
      IF ( ErrStat /= 0 ) THEN
         ErrStat = ErrID_Fatal
         ErrMsg = ' Error allocating space for InitInData_AD%TurbineComponents%Blade.'
         RETURN
      ELSE
         ErrStat = ErrID_None !reset to ErrID_None, just in case ErrID_None /= 0
      END IF
   END IF

   DO K=1, InitInData_AD14%NumBl
      InitInData_AD14%TurbineComponents%Blade(K)%Position        = y_ED%BladeRootMotion14%Position(:,K)
      InitInData_AD14%TurbineComponents%Blade(K)%Orientation     = y_ED%BladeRootMotion14%RefOrientation(:,:,K)
      InitInData_AD14%TurbineComponents%Blade(K)%TranslationVel  = 0.0_ReKi ! bjj: we don't need this field
      InitInData_AD14%TurbineComponents%Blade(K)%RotationVel     = 0.0_ReKi ! bjj: we don't need this field      
   END DO
  

      ! Blade length
   IF (p_FAST%CompElast == Module_ED) THEN  ! note, we can't get here if we're using BeamDyn....
      InitInData_AD14%TurbineComponents%BladeLength = InitOutData_ED%BladeLength
   END IF
   
   
      ! Tower mesh ( here only because we currently need line2 meshes to contain the same nodes/elements )
      
   InitInData_AD14%NumTwrNodes = y_ED%TowerLn2Mesh%NNodes - 2
   IF (.NOT. ALLOCATED( InitInData_AD14%TwrNodeLocs ) ) THEN
      ALLOCATE( InitInData_AD14%TwrNodeLocs( 3, InitInData_AD14%NumTwrNodes ), STAT = ErrStat )
      IF ( ErrStat /= 0 ) THEN
         ErrStat = ErrID_Fatal
         ErrMsg = ' Error allocating space for InitInData_AD%TwrNodeLocs.'
         RETURN
      ELSE
         ErrStat = ErrID_None
      END IF
   END IF   
   
   IF ( InitInData_AD14%NumTwrNodes > 0 ) THEN
      InitInData_AD14%TwrNodeLocs = y_ED%TowerLn2Mesh%Position(:,1:InitInData_AD14%NumTwrNodes)  ! ED has extra nodes at beginning and top and bottom of tower
   END IF
   
      ! hub height         
   InitInData_AD14%HubHt = InitOutData_ED%HubHt
             

   RETURN
END SUBROUTINE AD_SetInitInput
!----------------------------------------------------------------------------------------------------------------------------------
!> This routine sets the number of subcycles (substeps) for modules at initialization, checking to make sure that their requested 
!! time step is valid.
SUBROUTINE SetModuleSubstepTime(ModuleID, p_FAST, y_FAST, ErrStat, ErrMsg)
   INTEGER(IntKi),           INTENT(IN   ) :: ModuleID            !< ID of the module to check time step and set
   TYPE(FAST_ParameterType), INTENT(INOUT) :: p_FAST              !< Parameters for the glue code
   TYPE(FAST_OutputFileType),INTENT(IN   ) :: y_FAST              !< Output variables for the glue code
   INTEGER(IntKi),           INTENT(  OUT) :: ErrStat             !< Error status of the operation
   CHARACTER(*),             INTENT(  OUT) :: ErrMsg              !< Error message if ErrStat /= ErrID_None

      
   ErrStat = ErrID_None
   ErrMsg  = "" 
   
   IF ( EqualRealNos( p_FAST%dt_module( ModuleID ), p_FAST%dt ) ) THEN
      p_FAST%n_substeps(ModuleID) = 1
   ELSE
      IF ( p_FAST%dt_module( ModuleID ) > p_FAST%dt ) THEN
         ErrStat = ErrID_Fatal
         ErrMsg = "The "//TRIM(y_FAST%Module_Ver(ModuleID)%Name)//" module time step ("//&
                          TRIM(Num2LStr(p_FAST%dt_module( ModuleID )))// &
                    " s) cannot be larger than FAST time step ("//TRIM(Num2LStr(p_FAST%dt))//" s)."
      ELSE
            ! calculate the number of subcycles:
         p_FAST%n_substeps(ModuleID) = NINT( p_FAST%dt / p_FAST%dt_module( ModuleID ) )
            
            ! let's make sure THE module DT is an exact integer divisor of the global (FAST) time step:
         IF ( .NOT. EqualRealNos( p_FAST%dt, p_FAST%dt_module( ModuleID ) * p_FAST%n_substeps(ModuleID) )  ) THEN
            ErrStat = ErrID_Fatal
            ErrMsg  = "The "//TRIM(y_FAST%Module_Ver(ModuleID)%Name)//" module time step ("//&
                              TRIM(Num2LStr(p_FAST%dt_module( ModuleID )))// &
                              " s) must be an integer divisor of the FAST time step ("//TRIM(Num2LStr(p_FAST%dt))//" s)."
         END IF
            
      END IF
   END IF      
                 
   RETURN
      
END SUBROUTINE SetModuleSubstepTime   
!----------------------------------------------------------------------------------------------------------------------------------
!> This writes data to the FAST summary file.
SUBROUTINE FAST_WrSum( p_FAST, y_FAST, MeshMapData, ErrStat, ErrMsg )

   TYPE(FAST_ParameterType), INTENT(IN)    :: p_FAST                             !< Glue-code simulation parameters
   TYPE(FAST_OutputFileType),INTENT(INOUT) :: y_FAST                             !< Glue-code simulation outputs (changes value of UnSum)
   TYPE(FAST_ModuleMapType), INTENT(IN)    :: MeshMapData                        !< Data for mapping between modules
   INTEGER(IntKi),           INTENT(OUT)   :: ErrStat                            !< Error status (level)
   CHARACTER(*),             INTENT(OUT)   :: ErrMsg                             !< Message describing error reported in ErrStat

      ! local variables
   REAL(ReKi)                              :: TmpRate                            ! temporary rate for vtk output
   INTEGER(IntKi)                          :: I                                  ! temporary counter
   INTEGER(IntKi)                          :: J                                  ! temporary counter
   INTEGER(IntKi)                          :: Module_Number                      ! loop counter through the modules
   CHARACTER(200)                          :: Fmt                                ! temporary format string
   CHARACTER(200)                          :: DescStr                            ! temporary string to write text
   CHARACTER(*), PARAMETER                 :: NotUsedTxt = " [not called]"       ! text written if a module is not called
   CHARACTER(ChanLen)                      :: ChanTxt(2)                         ! temp strings to help with formatting with unknown ChanLen size
   
      ! Get a unit number and open the file:

   CALL GetNewUnit( y_FAST%UnSum, ErrStat, ErrMsg )
      IF ( ErrStat >= AbortErrLev ) RETURN

   CALL OpenFOutFile ( y_FAST%UnSum, TRIM(p_FAST%OutFileRoot)//'.sum', ErrStat, ErrMsg )
      IF ( ErrStat >= AbortErrLev ) RETURN

         ! Add some file information:

   !.......................... Module Versions .....................................................
   !bjj: modules in this list are ordered by the order they are specified in the FAST input file

   WRITE (y_FAST%UnSum,'(/A)') 'FAST Summary File'
   WRITE (y_FAST%UnSum,'(/A)')  TRIM( y_FAST%FileDescLines(1) )

   WRITE (y_FAST%UnSum,'(2X,A)'   )  'compiled with'
   Fmt = '(4x,A)'
   WRITE (y_FAST%UnSum,Fmt)  TRIM( GetNVD(        NWTC_Ver ) )
   WRITE (y_FAST%UnSum,Fmt)  TRIM( GetNVD( y_FAST%Module_Ver( Module_ED )   ) )

   DescStr = GetNVD( y_FAST%Module_Ver( Module_BD ) )
   IF ( p_FAST%CompElast /= Module_BD ) DescStr = TRIM(DescStr)//NotUsedTxt
   WRITE (y_FAST%UnSum,Fmt)  TRIM( DescStr )
      
   DescStr = GetNVD( y_FAST%Module_Ver( Module_IfW ) )
   IF ( p_FAST%CompInflow /= Module_IfW ) DescStr = TRIM(DescStr)//NotUsedTxt
   WRITE (y_FAST%UnSum,Fmt)  TRIM( DescStr )
   
   ! I'm not going to write the openfoam module info to the summary file
   !DescStr = GetNVD( y_FAST%Module_Ver( Module_OpFM ) )
   !IF ( p_FAST%CompInflow /= Module_OpFM ) DescStr = TRIM(DescStr)//NotUsedTxt
   !WRITE (y_FAST%UnSum,Fmt)  TRIM( DescStr )
      
   DescStr = GetNVD( y_FAST%Module_Ver( Module_AD14 ) )
   IF ( p_FAST%CompAero /= Module_AD14 ) DescStr = TRIM(DescStr)//NotUsedTxt
   WRITE (y_FAST%UnSum,Fmt)  TRIM( DescStr )
      
   DescStr = GetNVD( y_FAST%Module_Ver( Module_AD ) )
   IF ( p_FAST%CompAero /= Module_AD ) DescStr = TRIM(DescStr)//NotUsedTxt
   WRITE (y_FAST%UnSum,Fmt)  TRIM( DescStr )
     
   DescStr = GetNVD( y_FAST%Module_Ver( Module_SrvD ) )
   IF ( p_FAST%CompServo /= Module_SrvD ) DescStr = TRIM(DescStr)//NotUsedTxt
   WRITE (y_FAST%UnSum,Fmt)  TRIM( DescStr )  
   
   DescStr = GetNVD( y_FAST%Module_Ver( Module_HD ) )
   IF ( p_FAST%CompHydro /= Module_HD  ) DescStr = TRIM(DescStr)//NotUsedTxt
   WRITE (y_FAST%UnSum,Fmt)  TRIM( DescStr )
   
   DescStr = GetNVD( y_FAST%Module_Ver( Module_SD ) )
   IF ( p_FAST%CompSub /= Module_SD ) DescStr = TRIM(DescStr)//NotUsedTxt
   WRITE (y_FAST%UnSum,Fmt)  TRIM( DescStr )
   
   DescStr = GetNVD( y_FAST%Module_Ver( Module_ExtPtfm ) )
   IF ( p_FAST%CompSub /= Module_ExtPtfm ) DescStr = TRIM(DescStr)//NotUsedTxt
   WRITE (y_FAST%UnSum,Fmt)  TRIM( DescStr )
   
   DescStr = GetNVD( y_FAST%Module_Ver( Module_MAP ) )
   IF ( p_FAST%CompMooring /= Module_MAP ) DescStr = TRIM(DescStr)//NotUsedTxt
   WRITE (y_FAST%UnSum,Fmt)  TRIM( DescStr )

   DescStr = GetNVD( y_FAST%Module_Ver( Module_FEAM ) )
   IF ( p_FAST%CompMooring /= Module_FEAM ) DescStr = TRIM(DescStr)//NotUsedTxt
   WRITE (y_FAST%UnSum,Fmt)  TRIM( DescStr )
   
   DescStr = GetNVD( y_FAST%Module_Ver( Module_MD ) )
   IF ( p_FAST%CompMooring /= Module_MD ) DescStr = TRIM(DescStr)//NotUsedTxt
   WRITE (y_FAST%UnSum,Fmt)  TRIM( DescStr )
   
   DescStr = GetNVD( y_FAST%Module_Ver( Module_Orca ) )
   IF ( p_FAST%CompMooring /= Module_Orca ) DescStr = TRIM(DescStr)//NotUsedTxt
   WRITE (y_FAST%UnSum,Fmt)  TRIM( DescStr )
   
   DescStr = GetNVD( y_FAST%Module_Ver( Module_IceF ) )
   IF ( p_FAST%CompIce /= Module_IceF ) DescStr = TRIM(DescStr)//NotUsedTxt
   WRITE (y_FAST%UnSum,Fmt)  TRIM( DescStr )
   
   DescStr = GetNVD( y_FAST%Module_Ver( Module_IceD ) )
   IF ( p_FAST%CompIce /= Module_IceD ) DescStr = TRIM(DescStr)//NotUsedTxt
   WRITE (y_FAST%UnSum,Fmt)  TRIM( DescStr )
   
   
   !.......................... Information from FAST input File ......................................
! OTHER information we could print here:   
! current working directory
! output file root name
! output file time step
! output file format (text/binary)
! coupling method

   SELECT CASE ( p_FAST%TurbineType )
   CASE ( Type_LandBased )
      DescStr = 'Modeling a land-based turbine'
   CASE ( Type_Offshore_Fixed )
      DescStr = 'Modeling a fixed-bottom offshore turbine'
   CASE ( Type_Offshore_Floating )
      DescStr = 'Modeling a floating offshore turbine'
   CASE ( Type_MHK_Fixed )
      DescStr = 'Modeling a fixed-bottom MHK turbine'
   CASE ( Type_MHK_Floating )
      DescStr = 'Modeling a floating MHK turbine'
   CASE DEFAULT ! This should never happen
      DescStr=""
   END SELECT                  
   WRITE(y_FAST%UnSum,'(//A)') TRIM(DescStr)

   WRITE (y_FAST%UnSum,'(A)' )   'Description from the FAST input file: '
   WRITE (y_FAST%UnSum,'(2X,A)')  TRIM(p_FAST%FTitle)

   !.......................... Requested Features ...................................................
   
   SELECT CASE ( p_FAST%InterpOrder )
   CASE (0)
      DescStr = ' (nearest neighbor)'
   CASE (1)
      DescStr = ' (linear)'
   CASE (2)
      DescStr = ' (quadratic)'
   CASE DEFAULT 
      DescStr = ' ( )'
   END SELECT               
   
   WRITE(y_FAST%UnSum,'(/A,I1,A)'  ) 'Interpolation order for input/output time histories: ', p_FAST%InterpOrder, TRIM(DescStr)
   WRITE(y_FAST%UnSum,'( A,I2)'    ) 'Number of correction iterations: ', p_FAST%NumCrctn
   
      
   !.......................... Information About Coupling ...................................................
      
   IF ( ALLOCATED( MeshMapData%Jacobian_Opt1 ) ) then ! we're using option 1
      
      IF ( p_FAST%CompSub /= Module_None .OR. p_FAST%CompElast == Module_BD .OR. p_FAST%CompMooring == Module_Orca ) THEN  ! SubDyn-BeamDyn-HydroDyn-ElastoDyn-ExtPtfm
         DescStr = 'ElastoDyn, SubDyn, HydroDyn, OrcaFlex, ExtPtfm_MCKF, and/or BeamDyn'                  
      ELSE ! IF ( p_FAST%CompHydro == Module_HD ) THEN
         DescStr = "ElastoDyn to HydroDyn"
      END IF
                  
      WRITE(y_FAST%UnSum,'( A,I6)'  ) 'Number of rows in Jacobian matrix used for coupling '//TRIM(DescStr)//': ', &
                                       SIZE(MeshMapData%Jacobian_Opt1, 1)
   END IF

   !.......................... Time step information: ...................................................
   
   WRITE (y_FAST%UnSum,'(//,2X,A)') " Requested Time Steps  "
   WRITE (y_FAST%UnSum,   '(2X,A)') "-------------------------------------------------"
   Fmt = '(2X,A17,2X,A15,2X,A13)'
   WRITE (y_FAST%UnSum, Fmt ) "Component        ", "Time Step (s)  ", "Subcycles (-)"
   WRITE (y_FAST%UnSum, Fmt ) "-----------------", "---------------", "-------------"
   Fmt = '(2X,A17,2X,'//TRIM(p_FAST%OutFmt)//',:,T37,2X,I8,:,A)'
   WRITE (y_FAST%UnSum, Fmt ) "FAST (glue code) ", p_FAST%DT
   DO Module_Number=2,NumModules ! assumes glue-code is module number 1 (i.e., MODULE_Glue == 1)
      IF (p_FAST%ModuleInitialized(Module_Number)) THEN
         WRITE (y_FAST%UnSum, Fmt ) y_FAST%Module_Ver(Module_Number)%Name, p_FAST%DT_module(Module_Number), p_FAST%n_substeps(Module_Number)
      END IF
   END DO
   IF ( p_FAST%n_DT_Out  == 1_IntKi ) THEN
      WRITE (y_FAST%UnSum, Fmt ) "FAST output files", p_FAST%DT_out, 1_IntKi   ! we'll write "1" instead of "1^-1"
   ELSE
      WRITE (y_FAST%UnSum, Fmt ) "FAST output files", p_FAST%DT_out, p_FAST%n_DT_Out,"^-1"
   END IF

   IF (p_FAST%WrVTK == VTK_Animate) THEN
      
      TmpRate = p_FAST%DT*p_FAST%n_VTKTime
      
      IF ( p_FAST%n_VTKTime == 1_IntKi ) THEN
         WRITE (y_FAST%UnSum, Fmt ) "VTK output files ", p_FAST%DT, 1_IntKi   ! we'll write "1" instead of "1^-1"
      ELSE
         WRITE (y_FAST%UnSum, Fmt ) "VTK output files ", TmpRate, p_FAST%n_VTKTime,"^-1"
      END IF
   ELSE
      TmpRate = p_FAST%VTK_fps
   END IF

      ! bjj: fix this; possibly add names of which files will be generated?
   IF (p_FAST%WrVTK == VTK_Animate .or. p_FAST%WrVTK == VTK_ModeShapes) THEN
      Fmt = '(2X,A17,2X,'//TRIM(p_FAST%OutFmt)//',:,T37,:,A)'

      WRITE (y_FAST%UnSum,'(//,2X,A)') " Requested Visualization Output"
      WRITE (y_FAST%UnSum,   '(2X,A)') "-------------------------------------------------"
      WRITE (y_FAST%UnSum,     Fmt   ) "Frame rate", 1.0_DbKi/TmpRate, " fps"
   END IF

   
   !.......................... Requested Output Channels ............................................

   WRITE (y_FAST%UnSum,'(//,2X,A)') " Requested Channels in FAST Output File(s)  "
   WRITE (y_FAST%UnSum,   '(2X,A)') "--------------------------------------------"
   Fmt = '(2X,A6,2(2X,A'//TRIM(num2lstr(ChanLen))//'),2X,A)'
   ChanTxt(1) = 'Name'
   ChanTxt(2) = 'Units'
   WRITE (y_FAST%UnSum, Fmt ) "Number", ChanTxt, "Generated by"
   ChanTxt = '--------------------' !this ought to be sufficiently long
   WRITE (y_FAST%UnSum, Fmt ) "------", ChanTxt, "------------"

   Fmt = '(4X,I4,2(2X,A'//TRIM(num2lstr(ChanLen))//'),2X,A)'
   I = 0
   DO Module_Number = 1,NumModules
      DO J = 1,y_FAST%numOuts( Module_Number )
         I = I + 1
         WRITE (y_FAST%UnSum, Fmt ) I, y_FAST%ChannelNames(I), y_FAST%ChannelUnits(I), TRIM(y_FAST%Module_Ver( Module_Number )%Name)
      END DO
   END DO
      
   
   !.......................... End of Summary File ............................................
   
   ! bjj: note that I'm not closing the summary file here, though at the present time we don't write to this file again.
   ! In the future, we may want to write additional information to this file during the simulation.
   ! bjj 4/21/2015: closing the file now because of restart. If it needs to be open later, we can change it again.
   
   CLOSE( y_FAST%UnSum )        
   y_FAST%UnSum = -1

END SUBROUTINE FAST_WrSum
!----------------------------------------------------------------------------------------------------------------------------------

!++++++++++++++++++++++++++++++++++++++++++++++++++++++++++++++++++++++++++++++++++++++++++++++++++++++++++++++++++++++++++++++++++
! TIME-STEP SOLVER ROUTINES (includes initialization after first call to calcOutput at t=0)
!++++++++++++++++++++++++++++++++++++++++++++++++++++++++++++++++++++++++++++++++++++++++++++++++++++++++++++++++++++++++++++++++++
!> Routine that calls FAST_Solution0 for one instance of a Turbine data structure. This is a separate subroutine so that the FAST 
!! driver programs do not need to change or operate on the individual module level. 
SUBROUTINE FAST_Solution0_T(Turbine, ErrStat, ErrMsg)

   TYPE(FAST_TurbineType),   INTENT(INOUT) :: Turbine             !< all data for one instance of a turbine
   INTEGER(IntKi),           INTENT(  OUT) :: ErrStat             !< Error status of the operation
   CHARACTER(*),             INTENT(  OUT) :: ErrMsg              !< Error message if ErrStat /= ErrID_None


      CALL FAST_Solution0(Turbine%p_FAST, Turbine%y_FAST, Turbine%m_FAST, &
                     Turbine%ED, Turbine%BD, Turbine%SrvD, Turbine%AD14, Turbine%AD, Turbine%IfW, Turbine%OpFM, &
                     Turbine%HD, Turbine%SD, Turbine%ExtPtfm, Turbine%MAP, Turbine%FEAM, Turbine%MD, Turbine%Orca, &
                     Turbine%IceF, Turbine%IceD, Turbine%MeshMapData, ErrStat, ErrMsg )
      
END SUBROUTINE FAST_Solution0_T
!----------------------------------------------------------------------------------------------------------------------------------
!> Routine that calls CalcOutput for the first time of the simulation (at t=0). After the initial solve, data arrays are initialized.
SUBROUTINE FAST_Solution0(p_FAST, y_FAST, m_FAST, ED, BD, SrvD, AD14, AD, IfW, OpFM, HD, SD, ExtPtfm, &
                          MAPp, FEAM, MD, Orca, IceF, IceD, MeshMapData, ErrStat, ErrMsg )

   TYPE(FAST_ParameterType), INTENT(IN   ) :: p_FAST              !< Parameters for the glue code
   TYPE(FAST_OutputFileType),INTENT(INOUT) :: y_FAST              !< Output variables for the glue code
   TYPE(FAST_MiscVarType),   INTENT(INOUT) :: m_FAST              !< Miscellaneous variables
     
   TYPE(ElastoDyn_Data),     INTENT(INOUT) :: ED                  !< ElastoDyn data
   TYPE(BeamDyn_Data),       INTENT(INOUT) :: BD                  !< BeamDyn data
   TYPE(ServoDyn_Data),      INTENT(INOUT) :: SrvD                !< ServoDyn data
   TYPE(AeroDyn14_Data),     INTENT(INOUT) :: AD14                !< AeroDyn14 data
   TYPE(AeroDyn_Data),       INTENT(INOUT) :: AD                  !< AeroDyn data
   TYPE(InflowWind_Data),    INTENT(INOUT) :: IfW                 !< InflowWind data
   TYPE(OpenFOAM_Data),      INTENT(INOUT) :: OpFM                !< OpenFOAM data
   TYPE(HydroDyn_Data),      INTENT(INOUT) :: HD                  !< HydroDyn data
   TYPE(SubDyn_Data),        INTENT(INOUT) :: SD                  !< SubDyn data
   TYPE(ExtPtfm_Data),       INTENT(INOUT) :: ExtPtfm             !< ExtPtfm_MCKF data
   TYPE(MAP_Data),           INTENT(INOUT) :: MAPp                !< MAP data
   TYPE(FEAMooring_Data),    INTENT(INOUT) :: FEAM                !< FEAMooring data
   TYPE(MoorDyn_Data),       INTENT(INOUT) :: MD                  !< Data for the MoorDyn module
   TYPE(OrcaFlex_Data),      INTENT(INOUT) :: Orca                !< OrcaFlex interface data
   TYPE(IceFloe_Data),       INTENT(INOUT) :: IceF                !< IceFloe data
   TYPE(IceDyn_Data),        INTENT(INOUT) :: IceD                !< All the IceDyn data used in time-step loop

   TYPE(FAST_ModuleMapType), INTENT(INOUT) :: MeshMapData         !< Data for mapping between modules
      
   INTEGER(IntKi),           INTENT(  OUT) :: ErrStat             !< Error status of the operation
   CHARACTER(*),             INTENT(  OUT) :: ErrMsg              !< Error message if ErrStat /= ErrID_None
   
   ! local variables
   INTEGER(IntKi), PARAMETER               :: n_t_global = -1     ! loop counter
   INTEGER(IntKi), PARAMETER               :: n_t_global_next = 0 ! loop counter
   REAL(DbKi)                              :: t_initial           ! next simulation time (t_global_next)
   
   INTEGER(IntKi)                          :: ErrStat2
   CHARACTER(ErrMsgLen)                    :: ErrMsg2
   CHARACTER(*), PARAMETER                 :: RoutineName = 'FAST_Solution0'

   
   !NOTE: m_FAST%t_global is t_initial in this routine
   
   ErrStat = ErrID_None
   ErrMsg  = ""
   
   t_initial = m_FAST%t_global ! which is used in place of t_global_next
   y_FAST%WriteThisStep = NeedWriteOutput(n_t_global_next, t_initial, p_FAST)

   IF (p_FAST%WrSttsTime) then
      CALL SimStatus_FirstTime( m_FAST%TiLstPrn, m_FAST%PrevClockTime, m_FAST%SimStrtTime, m_FAST%UsrTime2, t_initial, p_FAST%TMax, p_FAST%TDesc )
   END IF
   

   ! Solve input-output relations; this section of code corresponds to Eq. (35) in Gasmi et al. (2013)
   ! This code will be specific to the underlying modules
   
      ! the initial ServoDyn and IfW/Lidar inputs from Simulink:
   IF ( p_FAST%CompServo == Module_SrvD ) CALL SrvD_SetExternalInputs( p_FAST, m_FAST, SrvD%Input(1) )   
   IF ( p_FAST%CompInflow == Module_IfW ) CALL IfW_SetExternalInputs( IfW%p, m_FAST, ED%y, IfW%Input(1) )  

   CALL CalcOutputs_And_SolveForInputs(  n_t_global, t_initial,  STATE_CURR, m_FAST%calcJacobian, m_FAST%NextJacCalcTime, &
                        p_FAST, m_FAST, y_FAST%WriteThisStep, ED, BD, SrvD, AD14, AD, IfW, OpFM, HD, SD, ExtPtfm, &
                        MAPp, FEAM, MD, Orca, IceF, IceD, MeshMapData, ErrStat2, ErrMsg2 )
      CALL SetErrStat(ErrStat2, ErrMsg2, ErrStat, ErrMsg, RoutineName )
   
            
   !----------------------------------------------------------------------------------------
   ! Check to see if we should output data this time step:
   !----------------------------------------------------------------------------------------

   CALL WriteOutputToFile(n_t_global_next, t_initial, p_FAST, y_FAST, ED, BD, AD14, AD, IfW, OpFM, HD, SD, ExtPtfm, SrvD, MAPp, FEAM, MD, Orca, IceF, IceD, MeshMapData, ErrStat2, ErrMsg2)   
      CALL SetErrStat(ErrStat2, ErrMsg2, ErrStat, ErrMsg, RoutineName )

      ! turn off VTK output when
   if (p_FAST%WrVTK == VTK_InitOnly) then
      ! Write visualization data for initialization (and also note that we're ignoring any errors that occur doing so)

      call WriteVTK(t_initial, p_FAST, y_FAST, MeshMapData, ED, BD, AD, IfW, OpFM, HD, SD, ExtPtfm, SrvD, MAPp, FEAM, MD, Orca, IceF, IceD)
         
   end if      

                  
   !...............
   ! Copy values of these initial guesses for interpolation/extrapolation and 
   ! initialize predicted states for j_pc loop (use MESH_NEWCOPY here so we can use MESH_UPDATE copy later)
   !...............
         
   ! Initialize Input-Output arrays for interpolation/extrapolation:

   CALL FAST_InitIOarrays( m_FAST%t_global, p_FAST, y_FAST, m_FAST, ED, BD, SrvD, AD14, AD, IfW, HD, SD, ExtPtfm, &
                           MAPp, FEAM, MD, Orca, IceF, IceD, ErrStat2, ErrMsg2 )
      CALL SetErrStat(ErrStat2, ErrMsg2, ErrStat, ErrMsg, RoutineName )
         

END SUBROUTINE FAST_Solution0
!----------------------------------------------------------------------------------------------------------------------------------
!> This routine initializes the input and output arrays stored for extrapolation. They are initialized after the first input-output solve so that the first
!! extrapolations are used with values from the solution, not just initial guesses. It also creates new copies of the state variables, which need to 
!! be stored for the predictor-corrector loop.
SUBROUTINE FAST_InitIOarrays( t_initial, p_FAST, y_FAST, m_FAST, ED, BD, SrvD, AD14, AD, IfW, HD, SD, ExtPtfm, &
                              MAPp, FEAM, MD, Orca, IceF, IceD, ErrStat, ErrMsg )

   REAL(DbKi),               INTENT(IN   ) :: t_initial           !< start time of the simulation 
   TYPE(FAST_ParameterType), INTENT(IN   ) :: p_FAST              !< Parameters for the glue code
   TYPE(FAST_OutputFileType),INTENT(IN   ) :: y_FAST              !< Output variables for the glue code
   TYPE(FAST_MiscVarType),   INTENT(IN   ) :: m_FAST              !< Miscellaneous variables
     
   TYPE(ElastoDyn_Data),     INTENT(INOUT) :: ED                  !< ElastoDyn data
   TYPE(BeamDyn_Data),       INTENT(INOUT) :: BD                  !< BeamDyn data
   TYPE(ServoDyn_Data),      INTENT(INOUT) :: SrvD                !< ServoDyn data
   TYPE(AeroDyn14_Data),     INTENT(INOUT) :: AD14                !< AeroDyn v14 data
   TYPE(AeroDyn_Data),       INTENT(INOUT) :: AD                  !< AeroDyn data
   TYPE(InflowWind_Data),    INTENT(INOUT) :: IfW                 !< InflowWind data
   TYPE(HydroDyn_Data),      INTENT(INOUT) :: HD                  !< HydroDyn data
   TYPE(SubDyn_Data),        INTENT(INOUT) :: SD                  !< SubDyn data
   TYPE(ExtPtfm_Data),       INTENT(INOUT) :: ExtPtfm             !< ExtPtfm_MCKF data
   TYPE(MAP_Data),           INTENT(INOUT) :: MAPp                !< MAP data
   TYPE(FEAMooring_Data),    INTENT(INOUT) :: FEAM                !< FEAMooring data
   TYPE(MoorDyn_Data),       INTENT(INOUT) :: MD                  !< MoorDyn data
   TYPE(OrcaFlex_Data),      INTENT(INOUT) :: Orca                !< OrcaFlex interface data
   TYPE(IceFloe_Data),       INTENT(INOUT) :: IceF                !< IceFloe data
   TYPE(IceDyn_Data),        INTENT(INOUT) :: IceD                !< All the IceDyn data used in time-step loop
      
   INTEGER(IntKi),           INTENT(  OUT) :: ErrStat             !< Error status of the operation
   CHARACTER(*),             INTENT(  OUT) :: ErrMsg              !< Error message if ErrStat /= ErrID_None

   ! local variables
   INTEGER(IntKi)                          :: i, j, k             ! loop counters
   INTEGER(IntKi)                          :: ErrStat2
   CHARACTER(ErrMsgLen)                    :: ErrMsg2
   CHARACTER(*), PARAMETER                 :: RoutineName = 'FAST_InitIOarrays'       
   
   
   ErrStat = ErrID_None
   ErrMsg  = ""
   
   ! We fill ED%InputTimes with negative times, but the ED%Input values are identical for each of those times; this allows
   ! us to use, e.g., quadratic interpolation that effectively acts as a zeroth-order extrapolation and first-order extrapolation
   ! for the first and second time steps.  (The interpolation order in the ExtrapInput routines are determined as
   ! order = SIZE(ED%Input)

   
   DO j = 1, p_FAST%InterpOrder + 1
      ED%InputTimes(j) = t_initial - (j - 1) * p_FAST%dt
   END DO

   DO j = 2, p_FAST%InterpOrder + 1
      CALL ED_CopyInput (ED%Input(1),  ED%Input(j),  MESH_NEWCOPY, Errstat2, ErrMsg2)
         CALL SetErrStat( Errstat2, ErrMsg2, ErrStat, ErrMsg, RoutineName )
   END DO
   CALL ED_CopyInput (ED%Input(1),  ED%u,  MESH_NEWCOPY, Errstat2, ErrMsg2) ! do this to initialize meshes/allocatable arrays for output of ExtrapInterp routine
      CALL SetErrStat( Errstat2, ErrMsg2, ErrStat, ErrMsg, RoutineName )
   
      ! Initialize predicted states for j_pc loop:
   CALL ED_CopyContState   (ED%x( STATE_CURR), ED%x( STATE_PRED), MESH_NEWCOPY, Errstat2, ErrMsg2)
      CALL SetErrStat( Errstat2, ErrMsg2, ErrStat, ErrMsg, RoutineName )
   CALL ED_CopyDiscState   (ED%xd(STATE_CURR), ED%xd(STATE_PRED), MESH_NEWCOPY, Errstat2, ErrMsg2)  
      CALL SetErrStat( Errstat2, ErrMsg2, ErrStat, ErrMsg, RoutineName )
   CALL ED_CopyConstrState (ED%z( STATE_CURR), ED%z( STATE_PRED), MESH_NEWCOPY, Errstat2, ErrMsg2)
      CALL SetErrStat( Errstat2, ErrMsg2, ErrStat, ErrMsg, RoutineName )   
   CALL ED_CopyOtherState (ED%OtherSt( STATE_CURR), ED%OtherSt( STATE_PRED), MESH_NEWCOPY, Errstat2, ErrMsg2)
      CALL SetErrStat( Errstat2, ErrMsg2, ErrStat, ErrMsg, RoutineName )   
      
   
   IF  (p_FAST%CompElast == Module_BD ) THEN      

      DO k = 1,p_FAST%nBeams
         
            ! Copy values for interpolation/extrapolation:
         DO j = 1, p_FAST%InterpOrder + 1
            BD%InputTimes(j,k) = t_initial - (j - 1) * p_FAST%dt
         END DO

         DO j = 2, p_FAST%InterpOrder + 1
            CALL BD_CopyInput (BD%Input(1,k),  BD%Input(j,k),  MESH_NEWCOPY, Errstat2, ErrMsg2)
               CALL SetErrStat( Errstat2, ErrMsg2, ErrStat, ErrMsg, RoutineName )
         END DO
         CALL BD_CopyInput (BD%Input(1,k),  BD%u(k),  MESH_NEWCOPY, Errstat2, ErrMsg2) ! do this to initialize meshes/allocatable arrays for output of ExtrapInterp routine
            CALL SetErrStat( Errstat2, ErrMsg2, ErrStat, ErrMsg, RoutineName )      
                               
                     
            ! Initialize predicted states for j_pc loop:
         CALL BD_CopyContState   (BD%x( k,STATE_CURR), BD%x( k,STATE_PRED), MESH_NEWCOPY, Errstat2, ErrMsg2)
            CALL SetErrStat( Errstat2, ErrMsg2, ErrStat, ErrMsg, RoutineName )
         CALL BD_CopyDiscState   (BD%xd(k,STATE_CURR), BD%xd(k,STATE_PRED), MESH_NEWCOPY, Errstat2, ErrMsg2)  
            CALL SetErrStat( Errstat2, ErrMsg2, ErrStat, ErrMsg, RoutineName )
         CALL BD_CopyConstrState (BD%z( k,STATE_CURR), BD%z( k,STATE_PRED), MESH_NEWCOPY, Errstat2, ErrMsg2)
            CALL SetErrStat( Errstat2, ErrMsg2, ErrStat, ErrMsg, RoutineName )
         CALL BD_CopyOtherState (BD%OtherSt( k,STATE_CURR), BD%OtherSt( k,STATE_PRED), MESH_NEWCOPY, Errstat2, ErrMsg2)
            CALL SetErrStat( Errstat2, ErrMsg2, ErrStat, ErrMsg, RoutineName )
         
      END DO ! nBeams
      
   END IF ! CompElast            
      
   
   IF ( p_FAST%CompServo == Module_SrvD ) THEN      
      ! Initialize Input-Output arrays for interpolation/extrapolation:
         
      DO j = 1, p_FAST%InterpOrder + 1
         SrvD%InputTimes(j) = t_initial - (j - 1) * p_FAST%dt
         !SrvD_OutputTimes(j) = t_initial - (j - 1) * dt
      END DO

      DO j = 2, p_FAST%InterpOrder + 1
         CALL SrvD_CopyInput (SrvD%Input(1),  SrvD%Input(j),  MESH_NEWCOPY, Errstat2, ErrMsg2)
            CALL SetErrStat( Errstat2, ErrMsg2, ErrStat, ErrMsg, RoutineName )
      END DO
      CALL SrvD_CopyInput (SrvD%Input(1),  SrvD%u,  MESH_NEWCOPY, Errstat2, ErrMsg2) ! do this to initialize meshes/allocatable arrays for output of ExtrapInterp routine
         CALL SetErrStat( Errstat2, ErrMsg2, ErrStat, ErrMsg, RoutineName )
   
         ! Initialize predicted states for j_pc loop:
      CALL SrvD_CopyContState   (SrvD%x( STATE_CURR), SrvD%x( STATE_PRED), MESH_NEWCOPY, Errstat2, ErrMsg2)
         CALL SetErrStat( Errstat2, ErrMsg2, ErrStat, ErrMsg, RoutineName )
      CALL SrvD_CopyDiscState   (SrvD%xd(STATE_CURR), SrvD%xd(STATE_PRED), MESH_NEWCOPY, Errstat2, ErrMsg2)  
         CALL SetErrStat( Errstat2, ErrMsg2, ErrStat, ErrMsg, RoutineName )
      CALL SrvD_CopyConstrState (SrvD%z( STATE_CURR), SrvD%z( STATE_PRED), MESH_NEWCOPY, Errstat2, ErrMsg2)
         CALL SetErrStat( Errstat2, ErrMsg2, ErrStat, ErrMsg, RoutineName )
      CALL SrvD_CopyOtherState( SrvD%OtherSt(STATE_CURR), SrvD%OtherSt(STATE_PRED), MESH_NEWCOPY, Errstat2, ErrMsg2)
            CALL SetErrStat( Errstat2, ErrMsg2, ErrStat, ErrMsg, RoutineName )   
         
   END IF ! CompServo
   
   
   IF ( p_FAST%CompAero == Module_AD14 ) THEN      
         ! Copy values for interpolation/extrapolation:

      DO j = 1, p_FAST%InterpOrder + 1
         AD14%InputTimes(j) = t_initial - (j - 1) * p_FAST%dt
      END DO

      DO j = 2, p_FAST%InterpOrder + 1
         CALL AD14_CopyInput (AD14%Input(1),  AD14%Input(j),  MESH_NEWCOPY, Errstat2, ErrMsg2)
            CALL SetErrStat( Errstat2, ErrMsg2, ErrStat, ErrMsg, RoutineName )
      END DO
      CALL AD14_CopyInput (AD14%Input(1),  AD14%u,  MESH_NEWCOPY, Errstat2, ErrMsg2) ! do this to initialize meshes/allocatable arrays for output of ExtrapInterp routine
         CALL SetErrStat( Errstat2, ErrMsg2, ErrStat, ErrMsg, RoutineName )


         ! Initialize predicted states for j_pc loop:
      CALL AD14_CopyContState   (AD14%x( STATE_CURR), AD14%x( STATE_PRED), MESH_NEWCOPY, Errstat2, ErrMsg2)
         CALL SetErrStat( Errstat2, ErrMsg2, ErrStat, ErrMsg, RoutineName )
      CALL AD14_CopyDiscState   (AD14%xd(STATE_CURR), AD14%xd(STATE_PRED), MESH_NEWCOPY, Errstat2, ErrMsg2)  
         CALL SetErrStat( Errstat2, ErrMsg2, ErrStat, ErrMsg, RoutineName )
      CALL AD14_CopyConstrState (AD14%z( STATE_CURR), AD14%z( STATE_PRED), MESH_NEWCOPY, Errstat2, ErrMsg2)
         CALL SetErrStat( Errstat2, ErrMsg2, ErrStat, ErrMsg, RoutineName )      
      CALL AD14_CopyOtherState( AD14%OtherSt(STATE_CURR), AD14%OtherSt(STATE_PRED), MESH_NEWCOPY, Errstat2, ErrMsg2)
         CALL SetErrStat( Errstat2, ErrMsg2, ErrStat, ErrMsg, RoutineName )   

   ELSEIF ( p_FAST%CompAero == Module_AD ) THEN      
         ! Copy values for interpolation/extrapolation:
   
      DO j = 1, p_FAST%InterpOrder + 1
         AD%InputTimes(j) = t_initial - (j - 1) * p_FAST%dt
      END DO
   
      DO j = 2, p_FAST%InterpOrder + 1
         CALL AD_CopyInput (AD%Input(1),  AD%Input(j),  MESH_NEWCOPY, Errstat2, ErrMsg2)
            CALL SetErrStat( Errstat2, ErrMsg2, ErrStat, ErrMsg, RoutineName )
      END DO
      CALL AD_CopyInput (AD%Input(1),  AD%u,  MESH_NEWCOPY, Errstat2, ErrMsg2) ! do this to initialize meshes/allocatable arrays for output of ExtrapInterp routine
         CALL SetErrStat( Errstat2, ErrMsg2, ErrStat, ErrMsg, RoutineName )
   
   
         ! Initialize predicted states for j_pc loop:
      CALL AD_CopyContState(AD%x(STATE_CURR), AD%x(STATE_PRED), MESH_NEWCOPY, Errstat2, ErrMsg2)
         CALL SetErrStat( Errstat2, ErrMsg2, ErrStat, ErrMsg, RoutineName )
      CALL AD_CopyDiscState(AD%xd(STATE_CURR), AD%xd(STATE_PRED), MESH_NEWCOPY, Errstat2, ErrMsg2)  
         CALL SetErrStat( Errstat2, ErrMsg2, ErrStat, ErrMsg, RoutineName )
      CALL AD_CopyConstrState(AD%z(STATE_CURR), AD%z(STATE_PRED), MESH_NEWCOPY, Errstat2, ErrMsg2)
         CALL SetErrStat( Errstat2, ErrMsg2, ErrStat, ErrMsg, RoutineName )      
      CALL AD_CopyOtherState(AD%OtherSt(STATE_CURR), AD%OtherSt(STATE_PRED), MESH_NEWCOPY, Errstat2, ErrMsg2)
         CALL SetErrStat( Errstat2, ErrMsg2, ErrStat, ErrMsg, RoutineName )   
            
   END IF ! CompAero == Module_AD    
   
   
   
   IF ( p_FAST%CompInflow == Module_IfW ) THEN      
         ! Copy values for interpolation/extrapolation:

      DO j = 1, p_FAST%InterpOrder + 1
         IfW%InputTimes(j) = t_initial - (j - 1) * p_FAST%dt
         !IfW%OutputTimes(i) = t_initial - (j - 1) * dt
      END DO

      DO j = 2, p_FAST%InterpOrder + 1
         CALL InflowWind_CopyInput (IfW%Input(1),  IfW%Input(j),  MESH_NEWCOPY, Errstat2, ErrMsg2)
            CALL SetErrStat( Errstat2, ErrMsg2, ErrStat, ErrMsg, RoutineName )
      END DO
      CALL InflowWind_CopyInput (IfW%Input(1),  IfW%u,  MESH_NEWCOPY, Errstat2, ErrMsg2) ! do this to initialize meshes/allocatable arrays for output of ExtrapInterp routine
         CALL SetErrStat( Errstat2, ErrMsg2, ErrStat, ErrMsg, RoutineName )


         ! Initialize predicted states for j_pc loop:
      CALL InflowWind_CopyContState   (IfW%x( STATE_CURR), IfW%x( STATE_PRED), MESH_NEWCOPY, Errstat2, ErrMsg2)
         CALL SetErrStat( Errstat2, ErrMsg2, ErrStat, ErrMsg, RoutineName )
      CALL InflowWind_CopyDiscState   (IfW%xd(STATE_CURR), IfW%xd(STATE_PRED), MESH_NEWCOPY, Errstat2, ErrMsg2)  
         CALL SetErrStat( Errstat2, ErrMsg2, ErrStat, ErrMsg, RoutineName )
      CALL InflowWind_CopyConstrState (IfW%z( STATE_CURR), IfW%z( STATE_PRED), MESH_NEWCOPY, Errstat2, ErrMsg2)
         CALL SetErrStat( Errstat2, ErrMsg2, ErrStat, ErrMsg, RoutineName )      
      CALL InflowWind_CopyOtherState( IfW%OtherSt(STATE_CURR), IfW%OtherSt(STATE_PRED), MESH_NEWCOPY, Errstat2, ErrMsg2)
            CALL SetErrStat( Errstat2, ErrMsg2, ErrStat, ErrMsg, RoutineName )   

   END IF ! CompInflow == Module_IfW 
      
   
   IF ( p_FAST%CompHydro == Module_HD ) THEN      
         ! Copy values for interpolation/extrapolation:
      DO j = 1, p_FAST%InterpOrder + 1
         HD%InputTimes(j) = t_initial - (j - 1) * p_FAST%dt
         !HD_OutputTimes(i) = t_initial - (j - 1) * dt
      END DO

      DO j = 2, p_FAST%InterpOrder + 1
         CALL HydroDyn_CopyInput (HD%Input(1),  HD%Input(j),  MESH_NEWCOPY, Errstat2, ErrMsg2)
            CALL SetErrStat( Errstat2, ErrMsg2, ErrStat, ErrMsg, RoutineName )
      END DO
      CALL HydroDyn_CopyInput (HD%Input(1),  HD%u,  MESH_NEWCOPY, Errstat2, ErrMsg2) ! do this to initialize meshes/allocatable arrays for output of ExtrapInterp routine
         CALL SetErrStat( Errstat2, ErrMsg2, ErrStat, ErrMsg, RoutineName )


         ! Initialize predicted states for j_pc loop:
      CALL HydroDyn_CopyContState   (HD%x( STATE_CURR), HD%x( STATE_PRED), MESH_NEWCOPY, Errstat2, ErrMsg2)
         CALL SetErrStat( Errstat2, ErrMsg2, ErrStat, ErrMsg, RoutineName )
      CALL HydroDyn_CopyDiscState   (HD%xd(STATE_CURR), HD%xd(STATE_PRED), MESH_NEWCOPY, Errstat2, ErrMsg2)  
         CALL SetErrStat( Errstat2, ErrMsg2, ErrStat, ErrMsg, RoutineName )
      CALL HydroDyn_CopyConstrState (HD%z( STATE_CURR), HD%z( STATE_PRED), MESH_NEWCOPY, Errstat2, ErrMsg2)
         CALL SetErrStat( Errstat2, ErrMsg2, ErrStat, ErrMsg, RoutineName )
      CALL HydroDyn_CopyOtherState( HD%OtherSt(STATE_CURR), HD%OtherSt(STATE_PRED), MESH_NEWCOPY, Errstat2, ErrMsg2)
         CALL SetErrStat( Errstat2, ErrMsg2, ErrStat, ErrMsg, RoutineName )   
      
   END IF !CompHydro
         
   
   IF  (p_FAST%CompSub == Module_SD ) THEN      

         ! Copy values for interpolation/extrapolation:
      DO j = 1, p_FAST%InterpOrder + 1
         SD%InputTimes(j) = t_initial - (j - 1) * p_FAST%dt
         !SD_OutputTimes(i) = t_initial - (j - 1) * dt
      END DO

      DO j = 2, p_FAST%InterpOrder + 1
         CALL SD_CopyInput (SD%Input(1),  SD%Input(j),  MESH_NEWCOPY, Errstat2, ErrMsg2)
            CALL SetErrStat( Errstat2, ErrMsg2, ErrStat, ErrMsg, RoutineName )
      END DO
      CALL SD_CopyInput (SD%Input(1),  SD%u,  MESH_NEWCOPY, Errstat2, ErrMsg2) ! do this to initialize meshes/allocatable arrays for output of ExtrapInterp routine
         CALL SetErrStat( Errstat2, ErrMsg2, ErrStat, ErrMsg, RoutineName )      
                               
         
         ! Initialize predicted states for j_pc loop:
      CALL SD_CopyContState   (SD%x( STATE_CURR), SD%x( STATE_PRED), MESH_NEWCOPY, Errstat2, ErrMsg2)
         CALL SetErrStat( Errstat2, ErrMsg2, ErrStat, ErrMsg, RoutineName )
      CALL SD_CopyDiscState   (SD%xd(STATE_CURR), SD%xd(STATE_PRED), MESH_NEWCOPY, Errstat2, ErrMsg2)  
         CALL SetErrStat( Errstat2, ErrMsg2, ErrStat, ErrMsg, RoutineName )
      CALL SD_CopyConstrState (SD%z( STATE_CURR), SD%z( STATE_PRED), MESH_NEWCOPY, Errstat2, ErrMsg2)
         CALL SetErrStat( Errstat2, ErrMsg2, ErrStat, ErrMsg, RoutineName )
      CALL SD_CopyOtherState( SD%OtherSt(STATE_CURR), SD%OtherSt(STATE_PRED), MESH_NEWCOPY, Errstat2, ErrMsg2)
         CALL SetErrStat( Errstat2, ErrMsg2, ErrStat, ErrMsg, RoutineName )   
         
   ELSE IF (p_FAST%CompSub == Module_ExtPtfm ) THEN      

         ! Copy values for interpolation/extrapolation:
      DO j = 1, p_FAST%InterpOrder + 1
         ExtPtfm%InputTimes(j) = t_initial - (j - 1) * p_FAST%dt
      END DO

      DO j = 2, p_FAST%InterpOrder + 1
         CALL ExtPtfm_CopyInput (ExtPtfm%Input(1),  ExtPtfm%Input(j),  MESH_NEWCOPY, Errstat2, ErrMsg2)
            CALL SetErrStat( Errstat2, ErrMsg2, ErrStat, ErrMsg, RoutineName )
      END DO
      CALL ExtPtfm_CopyInput (ExtPtfm%Input(1),  ExtPtfm%u,  MESH_NEWCOPY, Errstat2, ErrMsg2) ! do this to initialize meshes/allocatable arrays for output of ExtrapInterp routine
         CALL SetErrStat( Errstat2, ErrMsg2, ErrStat, ErrMsg, RoutineName )      
                               
         
         ! Initialize predicted states for j_pc loop:
      CALL ExtPtfm_CopyContState   (ExtPtfm%x( STATE_CURR), ExtPtfm%x( STATE_PRED), MESH_NEWCOPY, Errstat2, ErrMsg2)
         CALL SetErrStat( Errstat2, ErrMsg2, ErrStat, ErrMsg, RoutineName )
      CALL ExtPtfm_CopyDiscState   (ExtPtfm%xd(STATE_CURR), ExtPtfm%xd(STATE_PRED), MESH_NEWCOPY, Errstat2, ErrMsg2)  
         CALL SetErrStat( Errstat2, ErrMsg2, ErrStat, ErrMsg, RoutineName )
      CALL ExtPtfm_CopyConstrState (ExtPtfm%z( STATE_CURR), ExtPtfm%z( STATE_PRED), MESH_NEWCOPY, Errstat2, ErrMsg2)
         CALL SetErrStat( Errstat2, ErrMsg2, ErrStat, ErrMsg, RoutineName )
      CALL ExtPtfm_CopyOtherState( ExtPtfm%OtherSt(STATE_CURR), ExtPtfm%OtherSt(STATE_PRED), MESH_NEWCOPY, Errstat2, ErrMsg2)
         CALL SetErrStat( Errstat2, ErrMsg2, ErrStat, ErrMsg, RoutineName )   
   END IF ! CompSub         
      
   
   IF (p_FAST%CompMooring == Module_MAP) THEN      
         ! Copy values for interpolation/extrapolation:

      DO j = 1, p_FAST%InterpOrder + 1
         MAPp%InputTimes(j) = t_initial - (j - 1) * p_FAST%dt
         !MAP_OutputTimes(i) = t_initial - (j - 1) * dt
      END DO

      DO j = 2, p_FAST%InterpOrder + 1
         CALL MAP_CopyInput (MAPp%Input(1),  MAPp%Input(j),  MESH_NEWCOPY, Errstat2, ErrMsg2)
            CALL SetErrStat( Errstat2, ErrMsg2, ErrStat, ErrMsg, RoutineName )
      END DO
      CALL MAP_CopyInput (MAPp%Input(1),  MAPp%u,  MESH_NEWCOPY, Errstat2, ErrMsg2) ! do this to initialize meshes/allocatable arrays for output of ExtrapInterp routine
         CALL SetErrStat( Errstat2, ErrMsg2, ErrStat, ErrMsg, RoutineName )
               
         ! Initialize predicted states for j_pc loop:
      CALL MAP_CopyContState   (MAPp%x( STATE_CURR), MAPp%x( STATE_PRED), MESH_NEWCOPY, Errstat2, ErrMsg2)
         CALL SetErrStat( Errstat2, ErrMsg2, ErrStat, ErrMsg, RoutineName )
      CALL MAP_CopyDiscState   (MAPp%xd(STATE_CURR), MAPp%xd(STATE_PRED), MESH_NEWCOPY, Errstat2, ErrMsg2)  
         CALL SetErrStat( Errstat2, ErrMsg2, ErrStat, ErrMsg, RoutineName )
      CALL MAP_CopyConstrState (MAPp%z( STATE_CURR), MAPp%z( STATE_PRED), MESH_NEWCOPY, Errstat2, ErrMsg2)
         CALL SetErrStat( Errstat2, ErrMsg2, ErrStat, ErrMsg, RoutineName )
      IF ( p_FAST%n_substeps( MODULE_MAP ) > 1 ) THEN
         CALL MAP_CopyOtherState( MAPp%OtherSt, MAPp%OtherSt_old, MESH_NEWCOPY, Errstat2, ErrMsg2)
            CALL SetErrStat( Errstat2, ErrMsg2, ErrStat, ErrMsg, RoutineName )   
      END IF  
      
   ELSEIF (p_FAST%CompMooring == Module_MD) THEN      
         ! Copy values for interpolation/extrapolation:

      DO j = 1, p_FAST%InterpOrder + 1
         MD%InputTimes(j) = t_initial - (j - 1) * p_FAST%dt
         !MD_OutputTimes(i) = t_initial - (j - 1) * dt
      END DO

      DO j = 2, p_FAST%InterpOrder + 1
         CALL MD_CopyInput (MD%Input(1),  MD%Input(j),  MESH_NEWCOPY, Errstat2, ErrMsg2)
            CALL SetErrStat( Errstat2, ErrMsg2, ErrStat, ErrMsg, RoutineName )
      END DO
      CALL MD_CopyInput (MD%Input(1),  MD%u,  MESH_NEWCOPY, Errstat2, ErrMsg2) ! do this to initialize meshes/allocatable arrays for output of ExtrapInterp routine
         CALL SetErrStat( Errstat2, ErrMsg2, ErrStat, ErrMsg, RoutineName )
               
         ! Initialize predicted states for j_pc loop:
      CALL MD_CopyContState   (MD%x( STATE_CURR), MD%x( STATE_PRED), MESH_NEWCOPY, Errstat2, ErrMsg2)
         CALL SetErrStat( Errstat2, ErrMsg2, ErrStat, ErrMsg, RoutineName )
      CALL MD_CopyDiscState   (MD%xd(STATE_CURR), MD%xd(STATE_PRED), MESH_NEWCOPY, Errstat2, ErrMsg2)  
         CALL SetErrStat( Errstat2, ErrMsg2, ErrStat, ErrMsg, RoutineName )
      CALL MD_CopyConstrState (MD%z( STATE_CURR), MD%z( STATE_PRED), MESH_NEWCOPY, Errstat2, ErrMsg2)
         CALL SetErrStat( Errstat2, ErrMsg2, ErrStat, ErrMsg, RoutineName )
      CALL MD_CopyOtherState( MD%OtherSt(STATE_CURR), MD%OtherSt(STATE_PRED), MESH_NEWCOPY, Errstat2, ErrMsg2)
         CALL SetErrStat( Errstat2, ErrMsg2, ErrStat, ErrMsg, RoutineName )   
      
   ELSEIF (p_FAST%CompMooring == Module_FEAM) THEN      
         ! Copy values for interpolation/extrapolation:

      DO j = 1, p_FAST%InterpOrder + 1
         FEAM%InputTimes(j) = t_initial - (j - 1) * p_FAST%dt
         !FEAM_OutputTimes(i) = t_initial - (j - 1) * dt
      END DO

      DO j = 2, p_FAST%InterpOrder + 1
         CALL FEAM_CopyInput (FEAM%Input(1),  FEAM%Input(j),  MESH_NEWCOPY, Errstat2, ErrMsg2)
            CALL SetErrStat( Errstat2, ErrMsg2, ErrStat, ErrMsg, RoutineName )
      END DO
      CALL FEAM_CopyInput (FEAM%Input(1),  FEAM%u,  MESH_NEWCOPY, Errstat2, ErrMsg2) ! do this to initialize meshes/allocatable arrays for output of ExtrapInterp routine
         CALL SetErrStat( Errstat2, ErrMsg2, ErrStat, ErrMsg, RoutineName )
               
         ! Initialize predicted states for j_pc loop:
      CALL FEAM_CopyContState   (FEAM%x( STATE_CURR), FEAM%x( STATE_PRED), MESH_NEWCOPY, Errstat2, ErrMsg2)
         CALL SetErrStat( Errstat2, ErrMsg2, ErrStat, ErrMsg, RoutineName )
      CALL FEAM_CopyDiscState   (FEAM%xd(STATE_CURR), FEAM%xd(STATE_PRED), MESH_NEWCOPY, Errstat2, ErrMsg2)  
         CALL SetErrStat( Errstat2, ErrMsg2, ErrStat, ErrMsg, RoutineName )
      CALL FEAM_CopyConstrState (FEAM%z( STATE_CURR), FEAM%z( STATE_PRED), MESH_NEWCOPY, Errstat2, ErrMsg2)
         CALL SetErrStat( Errstat2, ErrMsg2, ErrStat, ErrMsg, RoutineName )
      CALL FEAM_CopyOtherState( FEAM%OtherSt(STATE_CURR), FEAM%OtherSt(STATE_PRED), MESH_NEWCOPY, Errstat2, ErrMsg2)
         CALL SetErrStat( Errstat2, ErrMsg2, ErrStat, ErrMsg, RoutineName )   
      
   ELSEIF (p_FAST%CompMooring == Module_Orca) THEN      
         ! Copy values for interpolation/extrapolation:

      DO j = 1, p_FAST%InterpOrder + 1
         Orca%InputTimes(j) = t_initial - (j - 1) * p_FAST%dt
      END DO

      DO j = 2, p_FAST%InterpOrder + 1
         CALL Orca_CopyInput (Orca%Input(1),  Orca%Input(j),  MESH_NEWCOPY, Errstat2, ErrMsg2)
            CALL SetErrStat( Errstat2, ErrMsg2, ErrStat, ErrMsg, RoutineName )
      END DO
      CALL Orca_CopyInput (Orca%Input(1),  Orca%u,  MESH_NEWCOPY, Errstat2, ErrMsg2) ! do this to initialize meshes/allocatable arrays for output of ExtrapInterp routine
         CALL SetErrStat( Errstat2, ErrMsg2, ErrStat, ErrMsg, RoutineName )
               
         ! Initialize predicted states for j_pc loop:
      CALL Orca_CopyContState   (Orca%x( STATE_CURR), Orca%x( STATE_PRED), MESH_NEWCOPY, Errstat2, ErrMsg2)
         CALL SetErrStat( Errstat2, ErrMsg2, ErrStat, ErrMsg, RoutineName )
      CALL Orca_CopyDiscState   (Orca%xd(STATE_CURR), Orca%xd(STATE_PRED), MESH_NEWCOPY, Errstat2, ErrMsg2)  
         CALL SetErrStat( Errstat2, ErrMsg2, ErrStat, ErrMsg, RoutineName )
      CALL Orca_CopyConstrState (Orca%z( STATE_CURR), Orca%z( STATE_PRED), MESH_NEWCOPY, Errstat2, ErrMsg2)
         CALL SetErrStat( Errstat2, ErrMsg2, ErrStat, ErrMsg, RoutineName )
      CALL Orca_CopyOtherState( Orca%OtherSt(STATE_CURR), Orca%OtherSt(STATE_PRED), MESH_NEWCOPY, Errstat2, ErrMsg2)
         CALL SetErrStat( Errstat2, ErrMsg2, ErrStat, ErrMsg, RoutineName )   
   END IF ! CompMooring
                 
   
   IF  (p_FAST%CompIce == Module_IceF ) THEN      

         ! Copy values for interpolation/extrapolation:
      DO j = 1, p_FAST%InterpOrder + 1
         IceF%InputTimes(j) = t_initial - (j - 1) * p_FAST%dt
         !IceF_OutputTimes(i) = t_initial - (j - 1) * dt
      END DO

      DO j = 2, p_FAST%InterpOrder + 1
         CALL IceFloe_CopyInput (IceF%Input(1),  IceF%Input(j),  MESH_NEWCOPY, Errstat2, ErrMsg2)
            CALL SetErrStat( Errstat2, ErrMsg2, ErrStat, ErrMsg, RoutineName )
      END DO
      CALL IceFloe_CopyInput (IceF%Input(1),  IceF%u,  MESH_NEWCOPY, Errstat2, ErrMsg2) ! do this to initialize meshes/allocatable arrays for output of ExtrapInterp routine
         CALL SetErrStat( Errstat2, ErrMsg2, ErrStat, ErrMsg, RoutineName )      
                               
         
         ! Initialize predicted states for j_pc loop:
      CALL IceFloe_CopyContState   (IceF%x( STATE_CURR), IceF%x( STATE_PRED), MESH_NEWCOPY, Errstat2, ErrMsg2)
         CALL SetErrStat( Errstat2, ErrMsg2, ErrStat, ErrMsg, RoutineName )
      CALL IceFloe_CopyDiscState   (IceF%xd(STATE_CURR), IceF%xd(STATE_PRED), MESH_NEWCOPY, Errstat2, ErrMsg2)  
         CALL SetErrStat( Errstat2, ErrMsg2, ErrStat, ErrMsg, RoutineName )
      CALL IceFloe_CopyConstrState (IceF%z( STATE_CURR), IceF%z( STATE_PRED), MESH_NEWCOPY, Errstat2, ErrMsg2)
         CALL SetErrStat( Errstat2, ErrMsg2, ErrStat, ErrMsg, RoutineName )
      CALL IceFloe_CopyOtherState( IceF%OtherSt(STATE_CURR), IceF%OtherSt(STATE_PRED), MESH_NEWCOPY, Errstat2, ErrMsg2)
         CALL SetErrStat( Errstat2, ErrMsg2, ErrStat, ErrMsg, RoutineName )   
      
   ELSEIF  (p_FAST%CompIce == Module_IceD ) THEN      

      DO i = 1,p_FAST%numIceLegs
         
            ! Copy values for interpolation/extrapolation:
         DO j = 1, p_FAST%InterpOrder + 1
            IceD%InputTimes(j,i) = t_initial - (j - 1) * p_FAST%dt
            !IceD%OutputTimes(j,i) = t_initial - (j - 1) * dt
         END DO

         DO j = 2, p_FAST%InterpOrder + 1
            CALL IceD_CopyInput (IceD%Input(1,i),  IceD%Input(j,i),  MESH_NEWCOPY, Errstat2, ErrMsg2)
               CALL SetErrStat( Errstat2, ErrMsg2, ErrStat, ErrMsg, RoutineName )
         END DO
         CALL IceD_CopyInput (IceD%Input(1,i),  IceD%u(i),  MESH_NEWCOPY, Errstat2, ErrMsg2) ! do this to initialize meshes/allocatable arrays for output of ExtrapInterp routine
            CALL SetErrStat( Errstat2, ErrMsg2, ErrStat, ErrMsg, RoutineName )      
                               
         
            ! Initialize predicted states for j_pc loop:
         CALL IceD_CopyContState   (IceD%x( i,STATE_CURR), IceD%x( i,STATE_PRED), MESH_NEWCOPY, Errstat2, ErrMsg2)
            CALL SetErrStat( Errstat2, ErrMsg2, ErrStat, ErrMsg, RoutineName )
         CALL IceD_CopyDiscState   (IceD%xd(i,STATE_CURR), IceD%xd(i,STATE_PRED), MESH_NEWCOPY, Errstat2, ErrMsg2)  
            CALL SetErrStat( Errstat2, ErrMsg2, ErrStat, ErrMsg, RoutineName )
         CALL IceD_CopyConstrState (IceD%z( i,STATE_CURR), IceD%z( i,STATE_PRED), MESH_NEWCOPY, Errstat2, ErrMsg2)
            CALL SetErrStat( Errstat2, ErrMsg2, ErrStat, ErrMsg, RoutineName )
         CALL IceD_CopyOtherState( IceD%OtherSt(i,STATE_CURR), IceD%OtherSt(i,STATE_PRED), MESH_NEWCOPY, Errstat2, ErrMsg2)
            CALL SetErrStat( Errstat2, ErrMsg2, ErrStat, ErrMsg, RoutineName )   
         
      END DO ! numIceLegs
      
   END IF ! CompIce            
   
   
END SUBROUTINE FAST_InitIOarrays
!----------------------------------------------------------------------------------------------------------------------------------
!> Routine that calls FAST_Solution for one instance of a Turbine data structure. This is a separate subroutine so that the FAST
!! driver programs do not need to change or operate on the individual module level. 
SUBROUTINE FAST_Solution_T(t_initial, n_t_global, Turbine, ErrStat, ErrMsg )

   REAL(DbKi),               INTENT(IN   ) :: t_initial           !< initial time
   INTEGER(IntKi),           INTENT(IN   ) :: n_t_global          !< loop counter
   TYPE(FAST_TurbineType),   INTENT(INOUT) :: Turbine             !< all data for one instance of a turbine
   INTEGER(IntKi),           INTENT(  OUT) :: ErrStat             !< Error status of the operation
   CHARACTER(*),             INTENT(  OUT) :: ErrMsg              !< Error message if ErrStat /= ErrID_None
   
      CALL FAST_Solution(t_initial, n_t_global, Turbine%p_FAST, Turbine%y_FAST, Turbine%m_FAST, &
                  Turbine%ED, Turbine%BD, Turbine%SrvD, Turbine%AD14, Turbine%AD, Turbine%IfW, Turbine%OpFM, &
                  Turbine%HD, Turbine%SD, Turbine%ExtPtfm, Turbine%MAP, Turbine%FEAM, Turbine%MD, Turbine%Orca, &
                  Turbine%IceF, Turbine%IceD, Turbine%MeshMapData, ErrStat, ErrMsg )                  
                  
END SUBROUTINE FAST_Solution_T
!----------------------------------------------------------------------------------------------------------------------------------
!> This routine takes data from n_t_global and gets values at n_t_global + 1
SUBROUTINE FAST_Solution(t_initial, n_t_global, p_FAST, y_FAST, m_FAST, ED, BD, SrvD, AD14, AD, IfW, OpFM, HD, SD, ExtPtfm, &
                         MAPp, FEAM, MD, Orca, IceF, IceD, MeshMapData, ErrStat, ErrMsg )

   REAL(DbKi),               INTENT(IN   ) :: t_initial           !< initial time
   INTEGER(IntKi),           INTENT(IN   ) :: n_t_global          !< loop counter

   TYPE(FAST_ParameterType), INTENT(IN   ) :: p_FAST              !< Parameters for the glue code
   TYPE(FAST_OutputFileType),INTENT(INOUT) :: y_FAST              !< Output variables for the glue code
   TYPE(FAST_MiscVarType),   INTENT(INOUT) :: m_FAST              !< Miscellaneous variables
     
   TYPE(ElastoDyn_Data),     INTENT(INOUT) :: ED                  !< ElastoDyn data
   TYPE(BeamDyn_Data),       INTENT(INOUT) :: BD                  !< BeamDyn data
   TYPE(ServoDyn_Data),      INTENT(INOUT) :: SrvD                !< ServoDyn data
   TYPE(AeroDyn14_Data),     INTENT(INOUT) :: AD14                !< AeroDyn14 data
   TYPE(AeroDyn_Data),       INTENT(INOUT) :: AD                  !< AeroDyn data
   TYPE(InflowWind_Data),    INTENT(INOUT) :: IfW                 !< InflowWind data
   TYPE(OpenFOAM_Data),      INTENT(INOUT) :: OpFM                !< OpenFOAM data
   TYPE(HydroDyn_Data),      INTENT(INOUT) :: HD                  !< HydroDyn data
   TYPE(SubDyn_Data),        INTENT(INOUT) :: SD                  !< SubDyn data
   TYPE(ExtPtfm_Data),       INTENT(INOUT) :: ExtPtfm             !< ExtPtfm_MCKF data
   TYPE(MAP_Data),           INTENT(INOUT) :: MAPp                !< MAP data
   TYPE(FEAMooring_Data),    INTENT(INOUT) :: FEAM                !< FEAMooring data
   TYPE(MoorDyn_Data),       INTENT(INOUT) :: MD                  !< Data for the MoorDyn module
   TYPE(OrcaFlex_Data),      INTENT(INOUT) :: Orca                !< OrcaFlex interface data
   TYPE(IceFloe_Data),       INTENT(INOUT) :: IceF                !< IceFloe data
   TYPE(IceDyn_Data),        INTENT(INOUT) :: IceD                !< All the IceDyn data used in time-step loop

   TYPE(FAST_ModuleMapType), INTENT(INOUT) :: MeshMapData         !< Data for mapping between modules
      
   INTEGER(IntKi),           INTENT(  OUT) :: ErrStat             !< Error status of the operation
   CHARACTER(*),             INTENT(  OUT) :: ErrMsg              !< Error message if ErrStat /= ErrID_None
   
   ! local variables
   REAL(DbKi)                              :: t_global_next       ! next simulation time (m_FAST%t_global + p_FAST%dt)
   INTEGER(IntKi)                          :: n_t_global_next     ! n_t_global + 1
   INTEGER(IntKi)                          :: j_pc                ! predictor-corrector loop counter 
   INTEGER(IntKi)                          :: NumCorrections      ! number of corrections for this time step 
   INTEGER(IntKi), parameter               :: MaxCorrections = 20 ! maximum number of corrections allowed
   LOGICAL                                 :: WriteThisStep       ! Whether WriteOutput values will be printed
   
   INTEGER(IntKi)                          :: I, k                ! generic loop counters

   !REAL(ReKi)                              :: ControlInputGuess   ! value of controller inputs
   
   
   INTEGER(IntKi)                          :: ErrStat2
   CHARACTER(ErrMsgLen)                    :: ErrMsg2
   CHARACTER(*), PARAMETER                 :: RoutineName = 'FAST_Solution'


   ErrStat = ErrID_None
   ErrMsg  = ""
   
   n_t_global_next = n_t_global+1
   t_global_next = t_initial + n_t_global_next*p_FAST%DT  ! = m_FAST%t_global + p_FAST%dt
   
   y_FAST%WriteThisStep = NeedWriteOutput(n_t_global_next, t_global_next, p_FAST)

      !! determine if the Jacobian should be calculated this time
   IF ( m_FAST%calcJacobian ) THEN ! this was true (possibly at initialization), so we'll advance the time for the next calculation of the Jacobian
      
      if (p_FAST%CompMooring == Module_Orca .and. n_t_global < 5) then
         m_FAST%NextJacCalcTime = m_FAST%t_global + p_FAST%DT  ! the jacobian calculated with OrcaFlex at t=0 is incorrect, but is okay on the 2nd step (it's not okay for OrcaFlex version 10, so I increased this to 5)
      else
         m_FAST%NextJacCalcTime = m_FAST%t_global + p_FAST%DT_UJac
      end if
      
   END IF
      
      ! set number of corrections to be used for this time step:
   IF ( p_FAST%CompElast == Module_BD ) THEN ! BD accelerations have fewer spikes with these corrections on the first several time steps
      if (n_t_global > 2) then ! this 2 should probably be related to p_FAST%InterpOrder
         NumCorrections = p_FAST%NumCrctn
      elseif (n_t_global == 0) then
         NumCorrections = max(p_FAST%NumCrctn,16)
      else      
         NumCorrections = max(p_FAST%NumCrctn,1)
      end if
   ELSE
      NumCorrections = p_FAST%NumCrctn
   END IF   
   
      ! the ServoDyn inputs from Simulink are for t, not t+dt, so we're going to overwrite the inputs from
      ! the previous step before we extrapolate these inputs:
   IF ( p_FAST%CompServo == Module_SrvD ) CALL SrvD_SetExternalInputs( p_FAST, m_FAST, SrvD%Input(1) )   
   
   !++++++++++++++++++++++++++++++++++++++++++++++++++++++++++++++++++++++++++++++++++++++++++++++++++++++++++++++++++++++++++++
   !! ## Step 1.a: Extrapolate Inputs 
   !!
   !! gives predicted values at t+dt
   !++++++++++++++++++++++++++++++++++++++++++++++++++++++++++++++++++++++++++++++++++++++++++++++++++++++++++++++++++++++++++++
   CALL FAST_ExtrapInterpMods( t_global_next, p_FAST, m_FAST, ED, BD, SrvD, AD14, AD, IfW, HD, SD, ExtPtfm, &
                               MAPp, FEAM, MD, Orca, IceF, IceD, ErrStat2, ErrMsg2 )
      CALL SetErrStat(ErrStat2, ErrMsg2, ErrStat, ErrMsg, RoutineName )

      
   !! predictor-corrector loop:
   j_pc = 0
   do while (j_pc <= NumCorrections)
      WriteThisStep = y_FAST%WriteThisStep .AND. j_pc==NumCorrections
      
   !++++++++++++++++++++++++++++++++++++++++++++++++++++++++++++++++++++++++++++++++++++++++++++++++++++++++++++++++++++++++++++
   !! ## Step 1.b: Advance states (yield state and constraint values at t_global_next)
   !!
   !! STATE_CURR values of x, xd, z, and OtherSt contain values at m_FAST%t_global;
   !! STATE_PRED values contain values at t_global_next.
   !++++++++++++++++++++++++++++++++++++++++++++++++++++++++++++++++++++++++++++++++++++++++++++++++++++++++++++++++++++++++++++
      
      CALL FAST_AdvanceStates( t_initial, n_t_global, p_FAST, m_FAST, ED, BD, SrvD, AD14, AD, IfW, OpFM, HD, SD, ExtPtfm, &
                               MAPp, FEAM, MD, Orca, IceF, IceD, MeshMapData, ErrStat2, ErrMsg2, WriteThisStep )               
         CALL SetErrStat(ErrStat2, ErrMsg2, ErrStat, ErrMsg, RoutineName )
         IF (ErrStat >= AbortErrLev) RETURN
         
   !++++++++++++++++++++++++++++++++++++++++++++++++++++++++++++++++++++++++++++++++++++++++++++++++++++++++++++++++++++++++++++
   !! ## Step 1.c: Input-Output Solve      
   !++++++++++++++++++++++++++++++++++++++++++++++++++++++++++++++++++++++++++++++++++++++++++++++++++++++++++++++++++++++++++++
      ! save predicted inputs for comparison with corrected value later
      !IF (p_FAST%CheckHSSBrTrqC) THEN
      !   ControlInputGuess = ED%Input(1)%HSSBrTrqC
      !END IF
        
      CALL CalcOutputs_And_SolveForInputs( n_t_global, t_global_next,  STATE_PRED, m_FAST%calcJacobian, m_FAST%NextJacCalcTime, &
         p_FAST, m_FAST, WriteThisStep, ED, BD, SrvD, AD14, AD, IfW, OpFM, HD, SD, ExtPtfm, MAPp, FEAM, MD, Orca, IceF, IceD, MeshMapData, ErrStat2, ErrMsg2 )
         CALL SetErrStat(ErrStat2, ErrMsg2, ErrStat, ErrMsg, RoutineName )
         IF (ErrStat >= AbortErrLev) RETURN
         
   !++++++++++++++++++++++++++++++++++++++++++++++++++++++++++++++++++++++++++++++++++++++++++++++++++++++++++++++++++++++++++++
   !! ## Step 2: Correct (continue in loop) 
   !++++++++++++++++++++++++++++++++++++++++++++++++++++++++++++++++++++++++++++++++++++++++++++++++++++++++++++++++++++++++++++
      j_pc = j_pc + 1

      !   ! Check if the predicted inputs were significantly different than the corrected inputs 
      !   ! (values before and after CalcOutputs_And_SolveForInputs)
      !if (j_pc > NumCorrections) then
      !
      !   !if (p_FAST%CheckHSSBrTrqC) then
      !   !   if ( abs(ControlInputGuess - ED%Input(1)%HSSBrTrqC) > 50.0_ReKi ) then ! I randomly picked 50 N-m
      !   !      NumCorrections = min(p_FAST%NumCrctn + 1, MaxCorrections)
      !   !      ! print *, 'correction:', t_global_next, NumCorrections
      !   !      cycle
      !   !   end if
      !   !end if
      !
      !   ! check pitch position input to structural code (not implemented, yet)
      !end if

   enddo ! j_pc
      
   !++++++++++++++++++++++++++++++++++++++++++++++++++++++++++++++++++++++++++++++++++++++++++++++++++++++++++++++++++++++++++++
   !! ## Step 3: Save all final variables (advance to next time)
   !++++++++++++++++++++++++++++++++++++++++++++++++++++++++++++++++++++++++++++++++++++++++++++++++++++++++++++++++++++++++++++
      
   !----------------------------------------------------------------------------------------
   !! copy the final predicted states from step t_global_next to actual states for that step
   !----------------------------------------------------------------------------------------
      
      ! ElastoDyn: copy final predictions to actual states
   CALL ED_CopyContState   (ED%x( STATE_PRED), ED%x( STATE_CURR), MESH_UPDATECOPY, Errstat2, ErrMsg2)
      CALL SetErrStat(ErrStat2, ErrMsg2, ErrStat, ErrMsg, RoutineName )
   CALL ED_CopyDiscState   (ED%xd(STATE_PRED), ED%xd(STATE_CURR), MESH_UPDATECOPY, Errstat2, ErrMsg2)  
      CALL SetErrStat(ErrStat2, ErrMsg2, ErrStat, ErrMsg, RoutineName )
   CALL ED_CopyConstrState (ED%z( STATE_PRED), ED%z( STATE_CURR), MESH_UPDATECOPY, Errstat2, ErrMsg2)      
      CALL SetErrStat(ErrStat2, ErrMsg2, ErrStat, ErrMsg, RoutineName )
   CALL ED_CopyOtherState (ED%OtherSt( STATE_PRED), ED%OtherSt( STATE_CURR), MESH_UPDATECOPY, Errstat2, ErrMsg2)      
      CALL SetErrStat(ErrStat2, ErrMsg2, ErrStat, ErrMsg, RoutineName )
      
      
      ! BeamDyn: copy final predictions to actual states
   IF ( p_FAST%CompElast == Module_BD ) THEN
      DO k=1,p_FAST%nBeams
         CALL BD_CopyContState   (BD%x( k,STATE_PRED), BD%x( k,STATE_CURR), MESH_UPDATECOPY, Errstat2, ErrMsg2)
            CALL SetErrStat(ErrStat2, ErrMsg2, ErrStat, ErrMsg, RoutineName )
         CALL BD_CopyDiscState   (BD%xd(k,STATE_PRED), BD%xd(k,STATE_CURR), MESH_UPDATECOPY, Errstat2, ErrMsg2)  
            CALL SetErrStat(ErrStat2, ErrMsg2, ErrStat, ErrMsg, RoutineName )
         CALL BD_CopyConstrState (BD%z( k,STATE_PRED), BD%z( k,STATE_CURR), MESH_UPDATECOPY, Errstat2, ErrMsg2)
            CALL SetErrStat(ErrStat2, ErrMsg2, ErrStat, ErrMsg, RoutineName )
         CALL BD_CopyOtherState (BD%OtherSt( k,STATE_PRED), BD%OtherSt( k,STATE_CURR), MESH_UPDATECOPY, Errstat2, ErrMsg2)
            CALL SetErrStat(ErrStat2, ErrMsg2, ErrStat, ErrMsg, RoutineName )
      END DO
   END IF

   
      ! AeroDyn: copy final predictions to actual states; copy current outputs to next 
   IF ( p_FAST%CompAero == Module_AD14 ) THEN
      CALL AD14_CopyContState   (AD14%x( STATE_PRED), AD14%x( STATE_CURR), MESH_UPDATECOPY, Errstat2, ErrMsg2)
         CALL SetErrStat(ErrStat2, ErrMsg2, ErrStat, ErrMsg, RoutineName )
      CALL AD14_CopyDiscState   (AD14%xd(STATE_PRED), AD14%xd(STATE_CURR), MESH_UPDATECOPY, Errstat2, ErrMsg2)  
         CALL SetErrStat(ErrStat2, ErrMsg2, ErrStat, ErrMsg, RoutineName )
      CALL AD14_CopyConstrState (AD14%z( STATE_PRED), AD14%z( STATE_CURR), MESH_UPDATECOPY, Errstat2, ErrMsg2)      
         CALL SetErrStat(ErrStat2, ErrMsg2, ErrStat, ErrMsg, RoutineName )
      CALL AD14_CopyOtherState (AD14%OtherSt(STATE_PRED), AD14%OtherSt(STATE_CURR), MESH_UPDATECOPY, Errstat2, ErrMsg2)      
         CALL SetErrStat(ErrStat2, ErrMsg2, ErrStat, ErrMsg, RoutineName )
   ELSEIF ( p_FAST%CompAero == Module_AD ) THEN
      CALL AD_CopyContState   (AD%x( STATE_PRED), AD%x( STATE_CURR), MESH_UPDATECOPY, Errstat2, ErrMsg2)
         CALL SetErrStat(ErrStat2, ErrMsg2, ErrStat, ErrMsg, RoutineName )
      CALL AD_CopyDiscState   (AD%xd(STATE_PRED), AD%xd(STATE_CURR), MESH_UPDATECOPY, Errstat2, ErrMsg2)  
         CALL SetErrStat(ErrStat2, ErrMsg2, ErrStat, ErrMsg, RoutineName )
      CALL AD_CopyConstrState (AD%z( STATE_PRED), AD%z( STATE_CURR), MESH_UPDATECOPY, Errstat2, ErrMsg2)      
         CALL SetErrStat(ErrStat2, ErrMsg2, ErrStat, ErrMsg, RoutineName )
      CALL AD_CopyOtherState (AD%OtherSt(STATE_PRED), AD%OtherSt(STATE_CURR), MESH_UPDATECOPY, Errstat2, ErrMsg2)      
         CALL SetErrStat(ErrStat2, ErrMsg2, ErrStat, ErrMsg, RoutineName )
   END IF
            
      
   ! InflowWind: copy final predictions to actual states; copy current outputs to next 
   IF ( p_FAST%CompInflow == Module_IfW ) THEN
      CALL InflowWind_CopyContState   (IfW%x( STATE_PRED), IfW%x( STATE_CURR), MESH_UPDATECOPY, Errstat2, ErrMsg2)
         CALL SetErrStat(ErrStat2, ErrMsg2, ErrStat, ErrMsg, RoutineName )
      CALL InflowWind_CopyDiscState   (IfW%xd(STATE_PRED), IfW%xd(STATE_CURR), MESH_UPDATECOPY, Errstat2, ErrMsg2)  
         CALL SetErrStat(ErrStat2, ErrMsg2, ErrStat, ErrMsg, RoutineName )
      CALL InflowWind_CopyConstrState (IfW%z( STATE_PRED), IfW%z( STATE_CURR), MESH_UPDATECOPY, Errstat2, ErrMsg2)      
         CALL SetErrStat(ErrStat2, ErrMsg2, ErrStat, ErrMsg, RoutineName )
      CALL InflowWind_CopyOtherState (IfW%OtherSt( STATE_PRED), IfW%OtherSt( STATE_CURR), MESH_UPDATECOPY, Errstat2, ErrMsg2)      
         CALL SetErrStat(ErrStat2, ErrMsg2, ErrStat, ErrMsg, RoutineName )
   END IF
            
      
   ! ServoDyn: copy final predictions to actual states; copy current outputs to next 
   IF ( p_FAST%CompServo == Module_SrvD ) THEN
      CALL SrvD_CopyContState   (SrvD%x( STATE_PRED), SrvD%x( STATE_CURR), MESH_UPDATECOPY, Errstat2, ErrMsg2)
         CALL SetErrStat(ErrStat2, ErrMsg2, ErrStat, ErrMsg, RoutineName )
      CALL SrvD_CopyDiscState   (SrvD%xd(STATE_PRED), SrvD%xd(STATE_CURR), MESH_UPDATECOPY, Errstat2, ErrMsg2)  
         CALL SetErrStat(ErrStat2, ErrMsg2, ErrStat, ErrMsg, RoutineName )
      CALL SrvD_CopyConstrState (SrvD%z( STATE_PRED), SrvD%z( STATE_CURR), MESH_UPDATECOPY, Errstat2, ErrMsg2)      
         CALL SetErrStat(ErrStat2, ErrMsg2, ErrStat, ErrMsg, RoutineName )
      CALL SrvD_CopyOtherState (SrvD%OtherSt( STATE_PRED), SrvD%OtherSt( STATE_CURR), MESH_UPDATECOPY, Errstat2, ErrMsg2)      
         CALL SetErrStat(ErrStat2, ErrMsg2, ErrStat, ErrMsg, RoutineName )
   END IF
      
      
   ! HydroDyn: copy final predictions to actual states
   IF ( p_FAST%CompHydro == Module_HD ) THEN         
      CALL HydroDyn_CopyContState   (HD%x( STATE_PRED), HD%x( STATE_CURR), MESH_UPDATECOPY, Errstat2, ErrMsg2)
         CALL SetErrStat(ErrStat2, ErrMsg2, ErrStat, ErrMsg, RoutineName )
      CALL HydroDyn_CopyDiscState   (HD%xd(STATE_PRED), HD%xd(STATE_CURR), MESH_UPDATECOPY, Errstat2, ErrMsg2)  
         CALL SetErrStat(ErrStat2, ErrMsg2, ErrStat, ErrMsg, RoutineName )
      CALL HydroDyn_CopyConstrState (HD%z( STATE_PRED), HD%z( STATE_CURR), MESH_UPDATECOPY, Errstat2, ErrMsg2)
         CALL SetErrStat(ErrStat2, ErrMsg2, ErrStat, ErrMsg, RoutineName )
      CALL HydroDyn_CopyOtherState (HD%OtherSt(STATE_PRED), HD%OtherSt(STATE_CURR), MESH_UPDATECOPY, Errstat2, ErrMsg2)
         CALL SetErrStat(ErrStat2, ErrMsg2, ErrStat, ErrMsg, RoutineName )
   END IF
            
            
   ! SubDyn: copy final predictions to actual states
   IF ( p_FAST%CompSub == Module_SD ) THEN
      CALL SD_CopyContState   (SD%x( STATE_PRED), SD%x( STATE_CURR), MESH_UPDATECOPY, Errstat2, ErrMsg2)
         CALL SetErrStat(ErrStat2, ErrMsg2, ErrStat, ErrMsg, RoutineName )
      CALL SD_CopyDiscState   (SD%xd(STATE_PRED), SD%xd(STATE_CURR), MESH_UPDATECOPY, Errstat2, ErrMsg2)  
         CALL SetErrStat(ErrStat2, ErrMsg2, ErrStat, ErrMsg, RoutineName )
      CALL SD_CopyConstrState (SD%z( STATE_PRED), SD%z( STATE_CURR), MESH_UPDATECOPY, Errstat2, ErrMsg2)
         CALL SetErrStat(ErrStat2, ErrMsg2, ErrStat, ErrMsg, RoutineName )
      CALL SD_CopyOtherState (SD%OtherSt(STATE_PRED), SD%OtherSt(STATE_CURR), MESH_UPDATECOPY, Errstat2, ErrMsg2)
         CALL SetErrStat(ErrStat2, ErrMsg2, ErrStat, ErrMsg, RoutineName )
   ELSE IF ( p_FAST%CompSub == Module_ExtPtfm ) THEN
      CALL ExtPtfm_CopyContState   (ExtPtfm%x( STATE_PRED), ExtPtfm%x( STATE_CURR), MESH_UPDATECOPY, Errstat2, ErrMsg2)
         CALL SetErrStat(ErrStat2, ErrMsg2, ErrStat, ErrMsg, RoutineName )
      CALL ExtPtfm_CopyDiscState   (ExtPtfm%xd(STATE_PRED), ExtPtfm%xd(STATE_CURR), MESH_UPDATECOPY, Errstat2, ErrMsg2)  
         CALL SetErrStat(ErrStat2, ErrMsg2, ErrStat, ErrMsg, RoutineName )
      CALL ExtPtfm_CopyConstrState (ExtPtfm%z( STATE_PRED), ExtPtfm%z( STATE_CURR), MESH_UPDATECOPY, Errstat2, ErrMsg2)
         CALL SetErrStat(ErrStat2, ErrMsg2, ErrStat, ErrMsg, RoutineName )
      CALL ExtPtfm_CopyOtherState (ExtPtfm%OtherSt(STATE_PRED), ExtPtfm%OtherSt(STATE_CURR), MESH_UPDATECOPY, Errstat2, ErrMsg2)
         CALL SetErrStat(ErrStat2, ErrMsg2, ErrStat, ErrMsg, RoutineName )
   END IF
         
      
   ! MAP: copy final predictions to actual states
   IF (p_FAST%CompMooring == Module_MAP) THEN
      CALL MAP_CopyContState   (MAPp%x( STATE_PRED), MAPp%x( STATE_CURR), MESH_UPDATECOPY, Errstat2, ErrMsg2)
         CALL SetErrStat(ErrStat2, ErrMsg2, ErrStat, ErrMsg, RoutineName )
      CALL MAP_CopyDiscState   (MAPp%xd(STATE_PRED), MAPp%xd(STATE_CURR), MESH_UPDATECOPY, Errstat2, ErrMsg2)  
         CALL SetErrStat(ErrStat2, ErrMsg2, ErrStat, ErrMsg, RoutineName )
      CALL MAP_CopyConstrState (MAPp%z( STATE_PRED), MAPp%z( STATE_CURR), MESH_UPDATECOPY, Errstat2, ErrMsg2)
         CALL SetErrStat(ErrStat2, ErrMsg2, ErrStat, ErrMsg, RoutineName )
      !CALL MAP_CopyOtherState (MAPp%OtherSt(STATE_PRED), MAPp%OtherSt(STATE_CURR), MESH_UPDATECOPY, Errstat2, ErrMsg2)
      !   CALL SetErrStat(ErrStat2, ErrMsg2, ErrStat, ErrMsg, RoutineName )
   ELSEIF (p_FAST%CompMooring == Module_MD) THEN
      CALL MD_CopyContState   (MD%x( STATE_PRED), MD%x( STATE_CURR), MESH_UPDATECOPY, Errstat2, ErrMsg2)
         CALL SetErrStat(ErrStat2, ErrMsg2, ErrStat, ErrMsg, RoutineName )
      CALL MD_CopyDiscState   (MD%xd(STATE_PRED), MD%xd(STATE_CURR), MESH_UPDATECOPY, Errstat2, ErrMsg2)  
         CALL SetErrStat(ErrStat2, ErrMsg2, ErrStat, ErrMsg, RoutineName )
      CALL MD_CopyConstrState (MD%z( STATE_PRED), MD%z( STATE_CURR), MESH_UPDATECOPY, Errstat2, ErrMsg2)
         CALL SetErrStat(ErrStat2, ErrMsg2, ErrStat, ErrMsg, RoutineName )
      CALL MD_CopyOtherState (MD%OtherSt(STATE_PRED), MD%OtherSt(STATE_CURR), MESH_UPDATECOPY, Errstat2, ErrMsg2)
         CALL SetErrStat(ErrStat2, ErrMsg2, ErrStat, ErrMsg, RoutineName )
   ELSEIF (p_FAST%CompMooring == Module_FEAM) THEN
      CALL FEAM_CopyContState   (FEAM%x( STATE_PRED), FEAM%x( STATE_CURR), MESH_UPDATECOPY, Errstat2, ErrMsg2)
         CALL SetErrStat(ErrStat2, ErrMsg2, ErrStat, ErrMsg, RoutineName )
      CALL FEAM_CopyDiscState   (FEAM%xd(STATE_PRED), FEAM%xd(STATE_CURR), MESH_UPDATECOPY, Errstat2, ErrMsg2)  
         CALL SetErrStat(ErrStat2, ErrMsg2, ErrStat, ErrMsg, RoutineName )
      CALL FEAM_CopyConstrState (FEAM%z( STATE_PRED), FEAM%z( STATE_CURR), MESH_UPDATECOPY, Errstat2, ErrMsg2)
         CALL SetErrStat(ErrStat2, ErrMsg2, ErrStat, ErrMsg, RoutineName )
      CALL FEAM_CopyOtherState (FEAM%OtherSt( STATE_PRED), FEAM%OtherSt( STATE_CURR), MESH_UPDATECOPY, Errstat2, ErrMsg2)
         CALL SetErrStat(ErrStat2, ErrMsg2, ErrStat, ErrMsg, RoutineName )
   ELSEIF (p_FAST%CompMooring == Module_Orca) THEN
      CALL Orca_CopyContState   (Orca%x( STATE_PRED), Orca%x( STATE_CURR), MESH_UPDATECOPY, Errstat2, ErrMsg2)
         CALL SetErrStat(ErrStat2, ErrMsg2, ErrStat, ErrMsg, RoutineName )
      CALL Orca_CopyDiscState   (Orca%xd(STATE_PRED), Orca%xd(STATE_CURR), MESH_UPDATECOPY, Errstat2, ErrMsg2)  
         CALL SetErrStat(ErrStat2, ErrMsg2, ErrStat, ErrMsg, RoutineName )
      CALL Orca_CopyConstrState (Orca%z( STATE_PRED), Orca%z( STATE_CURR), MESH_UPDATECOPY, Errstat2, ErrMsg2)
         CALL SetErrStat(ErrStat2, ErrMsg2, ErrStat, ErrMsg, RoutineName )
      CALL Orca_CopyOtherState (Orca%OtherSt( STATE_PRED), Orca%OtherSt( STATE_CURR), MESH_UPDATECOPY, Errstat2, ErrMsg2)
         CALL SetErrStat(ErrStat2, ErrMsg2, ErrStat, ErrMsg, RoutineName )
   END IF
             
         ! IceFloe: copy final predictions to actual states
   IF ( p_FAST%CompIce == Module_IceF ) THEN
      CALL IceFloe_CopyContState   (IceF%x( STATE_PRED), IceF%x( STATE_CURR), MESH_UPDATECOPY, Errstat2, ErrMsg2)
         CALL SetErrStat(ErrStat2, ErrMsg2, ErrStat, ErrMsg, RoutineName )
      CALL IceFloe_CopyDiscState   (IceF%xd(STATE_PRED), IceF%xd(STATE_CURR), MESH_UPDATECOPY, Errstat2, ErrMsg2)  
         CALL SetErrStat(ErrStat2, ErrMsg2, ErrStat, ErrMsg, RoutineName )
      CALL IceFloe_CopyConstrState (IceF%z( STATE_PRED), IceF%z( STATE_CURR), MESH_UPDATECOPY, Errstat2, ErrMsg2)
         CALL SetErrStat(ErrStat2, ErrMsg2, ErrStat, ErrMsg, RoutineName )
      CALL IceFloe_CopyOtherState (IceF%OtherSt(STATE_PRED), IceF%OtherSt(STATE_CURR), MESH_UPDATECOPY, Errstat2, ErrMsg2)
         CALL SetErrStat(ErrStat2, ErrMsg2, ErrStat, ErrMsg, RoutineName )
   ELSEIF ( p_FAST%CompIce == Module_IceD ) THEN
      DO i=1,p_FAST%numIceLegs
         CALL IceD_CopyContState   (IceD%x( i,STATE_PRED), IceD%x( i,STATE_CURR), MESH_UPDATECOPY, Errstat2, ErrMsg2)
            CALL SetErrStat(ErrStat2, ErrMsg2, ErrStat, ErrMsg, RoutineName )
         CALL IceD_CopyDiscState   (IceD%xd(i,STATE_PRED), IceD%xd(i,STATE_CURR), MESH_UPDATECOPY, Errstat2, ErrMsg2)  
            CALL SetErrStat(ErrStat2, ErrMsg2, ErrStat, ErrMsg, RoutineName )
         CALL IceD_CopyConstrState (IceD%z( i,STATE_PRED), IceD%z( i,STATE_CURR), MESH_UPDATECOPY, Errstat2, ErrMsg2)
            CALL SetErrStat(ErrStat2, ErrMsg2, ErrStat, ErrMsg, RoutineName )
         CALL IceD_CopyOtherState (IceD%OtherSt( i,STATE_PRED), IceD%OtherSt( i,STATE_CURR), MESH_UPDATECOPY, Errstat2, ErrMsg2)
            CALL SetErrStat(ErrStat2, ErrMsg2, ErrStat, ErrMsg, RoutineName )
      END DO
   END IF

            
   !++++++++++++++++++++++++++++++++++++++++++++++++++++++++++++++++++++++++++++++++++++++++++++++++++++++++++++++++++++++++++++
   !! We've advanced everything to the next time step: 
   !++++++++++++++++++++++++++++++++++++++++++++++++++++++++++++++++++++++++++++++++++++++++++++++++++++++++++++++++++++++++++++                       
      
   !! update the global time 
  
   m_FAST%t_global = t_global_next 
      
      
   !----------------------------------------------------------------------------------------
   !! Check to see if we should output data this time step:
   !----------------------------------------------------------------------------------------

   CALL WriteOutputToFile(n_t_global_next, t_global_next, p_FAST, y_FAST, ED, BD, AD14, AD, IfW, OpFM, HD, SD, ExtPtfm, &
                          SrvD, MAPp, FEAM, MD, Orca, IceF, IceD, MeshMapData, ErrStat2, ErrMsg2)
      CALL SetErrStat(ErrStat2, ErrMsg2, ErrStat, ErrMsg, RoutineName )

   !----------------------------------------------------------------------------------------
   !! Display simulation status every SttsTime-seconds (i.e., n_SttsTime steps):
   !----------------------------------------------------------------------------------------   
      
   IF (p_FAST%WrSttsTime) then
      IF ( MOD( n_t_global_next, p_FAST%n_SttsTime ) == 0 ) THEN
            CALL SimStatus( m_FAST%TiLstPrn, m_FAST%PrevClockTime, m_FAST%t_global, p_FAST%TMax, p_FAST%TDesc )

      ENDIF
   ENDIF
     
END SUBROUTINE FAST_Solution
!----------------------------------------------------------------------------------------------------------------------------------
! ROUTINES TO OUTPUT WRITE DATA TO FILE AT EACH REQUSTED TIME STEP
!----------------------------------------------------------------------------------------------------------------------------------
FUNCTION NeedWriteOutput(n_t_global, t_global, p_FAST)
   INTEGER(IntKi),           INTENT(IN   ) :: n_t_global          !< Current global time step
   REAL(DbKi),               INTENT(IN   ) :: t_global            !< Current global time
   TYPE(FAST_ParameterType), INTENT(IN   ) :: p_FAST              !< Parameters for the glue code
   
   LOGICAL                                 :: NeedWriteOutput     !< Function result; if true, WriteOutput values are needed on this time step

   IF ( t_global >= p_FAST%TStart )  THEN ! note that if TStart isn't an multiple of DT_out, we will not necessarially start output to the file at TStart
      NeedWriteOutput = MOD( n_t_global, p_FAST%n_DT_Out ) == 0
   ELSE
      NeedWriteOutput = .FALSE.
   END IF

END FUNCTION NeedWriteOutput
!----------------------------------------------------------------------------------------------------------------------------------
!> This routine determines if it's time to write to the output files--based on a previous call to fast_subs::needwriteoutput--, and 
!! calls the routine to write to the files with the output data. It should be called after all the output solves for a given time 
!! have been completed, and assumes y_FAST\%WriteThisStep has been set.
SUBROUTINE WriteOutputToFile(n_t_global, t_global, p_FAST, y_FAST, ED, BD, AD14, AD, IfW, OpFM, HD, SD, ExtPtfm, &
                             SrvD, MAPp, FEAM, MD, Orca, IceF, IceD, MeshMapData, ErrStat, ErrMsg)
!...............................................................................................................................
   INTEGER(IntKi),           INTENT(IN   ) :: n_t_global          !< Current global time step
   REAL(DbKi),               INTENT(IN   ) :: t_global            !< Current global time
   TYPE(FAST_ParameterType), INTENT(IN   ) :: p_FAST              !< Parameters for the glue code
   TYPE(FAST_OutputFileType),INTENT(INOUT) :: y_FAST              !< Output variables for the glue code

   TYPE(ElastoDyn_Data),     INTENT(IN   ) :: ED                  !< ElastoDyn data
   TYPE(BeamDyn_Data),       INTENT(IN   ) :: BD                  !< BeamDyn data
   TYPE(ServoDyn_Data),      INTENT(IN   ) :: SrvD                !< ServoDyn data
   TYPE(AeroDyn14_Data),     INTENT(IN   ) :: AD14                !< AeroDyn14 data
   TYPE(AeroDyn_Data),       INTENT(IN   ) :: AD                  !< AeroDyn data
   TYPE(InflowWind_Data),    INTENT(IN   ) :: IfW                 !< InflowWind data
   TYPE(OpenFOAM_Data),      INTENT(IN   ) :: OpFM                !< OpenFOAM data
   TYPE(HydroDyn_Data),      INTENT(IN   ) :: HD                  !< HydroDyn data
   TYPE(SubDyn_Data),        INTENT(IN   ) :: SD                  !< SubDyn data
   TYPE(ExtPtfm_Data),       INTENT(IN   ) :: ExtPtfm             !< ExtPtfm_MCKF data
   TYPE(MAP_Data),           INTENT(IN   ) :: MAPp                !< MAP data
   TYPE(FEAMooring_Data),    INTENT(IN   ) :: FEAM                !< FEAMooring data
   TYPE(MoorDyn_Data),       INTENT(IN   ) :: MD                  !< MoorDyn data
   TYPE(OrcaFlex_Data),      INTENT(IN   ) :: Orca                !< OrcaFlex interface data
   TYPE(IceFloe_Data),       INTENT(IN   ) :: IceF                !< IceFloe data
   TYPE(IceDyn_Data),        INTENT(IN   ) :: IceD                !< All the IceDyn data used in time-step loop

   TYPE(FAST_ModuleMapType), INTENT(IN   ) :: MeshMapData         !< Data for mapping between modules
   INTEGER(IntKi),           INTENT(  OUT) :: ErrStat             !< Error status of the operation
   CHARACTER(*),             INTENT(  OUT) :: ErrMsg              !< Error message if ErrStat /= ErrID_None


   CHARACTER(*), PARAMETER                 :: RoutineName = 'WriteOutputToFile'
      
   ErrStat = ErrID_None
   ErrMsg  = ""
   
      ! Write time-series channel data
   
  !y_FAST%WriteThisStep = NeedWriteOutput(n_t_global, t_global, p_FAST)
   IF ( y_FAST%WriteThisStep )  THEN

         ! Generate glue-code output file
        if (allocated(AD%y%rotors)) then
         CALL WrOutputLine( t_global, p_FAST, y_FAST, IfW%y%WriteOutput, OpFM%y%WriteOutput, ED%y%WriteOutput, &
               AD%y%rotors(1)%WriteOutput, SrvD%y%WriteOutput, HD%y%WriteOutput, SD%y%WriteOutput, ExtPtfm%y%WriteOutput, MAPp%y%WriteOutput, &
               FEAM%y%WriteOutput, MD%y%WriteOutput, Orca%y%WriteOutput, IceF%y%WriteOutput, IceD%y, BD%y, ErrStat, ErrMsg )
        else
         CALL WrOutputLine( t_global, p_FAST, y_FAST, IfW%y%WriteOutput, OpFM%y%WriteOutput, ED%y%WriteOutput, &
               (/0.0_ReKi/), SrvD%y%WriteOutput, HD%y%WriteOutput, SD%y%WriteOutput, ExtPtfm%y%WriteOutput, MAPp%y%WriteOutput, &
               FEAM%y%WriteOutput, MD%y%WriteOutput, Orca%y%WriteOutput, IceF%y%WriteOutput, IceD%y, BD%y, ErrStat, ErrMsg )
         endif

   ENDIF
      
      ! Write visualization data (and also note that we're ignoring any errors that occur doing so)
   IF ( p_FAST%WrVTK == VTK_Animate ) THEN
      IF ( MOD( n_t_global, p_FAST%n_VTKTime ) == 0 ) THEN
         call WriteVTK(t_global, p_FAST, y_FAST, MeshMapData, ED, BD, AD, IfW, OpFM, HD, SD, ExtPtfm, SrvD, MAPp, FEAM, MD, Orca, IceF, IceD)
      END IF
   END IF
   
            
END SUBROUTINE WriteOutputToFile
!----------------------------------------------------------------------------------------------------------------------------------
!> This routine writes the module output to the primary output file(s).
SUBROUTINE WrOutputLine( t, p_FAST, y_FAST, IfWOutput, OpFMOutput, EDOutput, ADOutput, SrvDOutput, HDOutput, SDOutput, ExtPtfmOutput,&
                        MAPOutput, FEAMOutput, MDOutput, OrcaOutput, IceFOutput, y_IceD, y_BD, ErrStat, ErrMsg)

   IMPLICIT                        NONE
   
      ! Passed variables
   REAL(DbKi), INTENT(IN)                  :: t                                  !< Current simulation time, in seconds
   TYPE(FAST_ParameterType), INTENT(IN)    :: p_FAST                             !< Glue-code simulation parameters
   TYPE(FAST_OutputFileType),INTENT(INOUT) :: y_FAST                             !< Glue-code simulation outputs


   REAL(ReKi),               INTENT(IN)    :: IfWOutput (:)                      !< InflowWind WriteOutput values
   REAL(ReKi),               INTENT(IN)    :: OpFMOutput (:)                     !< OpenFOAM WriteOutput values
   REAL(ReKi),               INTENT(IN)    :: EDOutput (:)                       !< ElastoDyn WriteOutput values
   REAL(ReKi),               INTENT(IN)    :: ADOutput (:)                       !< AeroDyn WriteOutput values
   REAL(ReKi),               INTENT(IN)    :: SrvDOutput (:)                     !< ServoDyn WriteOutput values
   REAL(ReKi),               INTENT(IN)    :: HDOutput (:)                       !< HydroDyn WriteOutput values
   REAL(ReKi),               INTENT(IN)    :: SDOutput (:)                       !< SubDyn WriteOutput values
   REAL(ReKi),               INTENT(IN)    :: ExtPtfmOutput (:)                  !< ExtPtfm_MCKF WriteOutput values
   REAL(ReKi),               INTENT(IN)    :: MAPOutput (:)                      !< MAP WriteOutput values
   REAL(ReKi),               INTENT(IN)    :: FEAMOutput (:)                     !< FEAMooring WriteOutput values
   REAL(ReKi),               INTENT(IN)    :: MDOutput (:)                       !< MoorDyn WriteOutput values
   REAL(ReKi),               INTENT(IN)    :: OrcaOutput (:)                     !< OrcaFlex interface WriteOutput values
   REAL(ReKi),               INTENT(IN)    :: IceFOutput (:)                     !< IceFloe WriteOutput values
   TYPE(IceD_OutputType),    INTENT(IN)    :: y_IceD (:)                         !< IceDyn outputs (WriteOutput values are subset)
   TYPE(BD_OutputType),      INTENT(IN)    :: y_BD (:)                           !< BeamDyn outputs (WriteOutput values are subset)

   INTEGER(IntKi),           INTENT(OUT)   :: ErrStat                            !< Error status
   CHARACTER(*),             INTENT(OUT)   :: ErrMsg                             !< Error message

      ! Local variables.

   CHARACTER(200)                   :: Frmt                                      ! A string to hold a format specifier
   CHARACTER(p_FAST%TChanLen)       :: TmpStr                                    ! temporary string to print the time output as text

   REAL(ReKi)                       :: OutputAry(SIZE(y_FAST%ChannelNames)-1)

   ErrStat = ErrID_None
   ErrMsg  = ''
   
   CALL FillOutputAry(p_FAST, y_FAST, IfWOutput, OpFMOutput, EDOutput, ADOutput, SrvDOutput, HDOutput, SDOutput, ExtPtfmOutput, &
                      MAPOutput, FEAMOutput, MDOutput, OrcaOutput, IceFOutput, y_IceD, y_BD, OutputAry)   

   IF (p_FAST%WrTxtOutFile) THEN

         ! Write one line of tabular output:
   !   Frmt = '(F8.3,'//TRIM(Num2LStr(p%NumOuts))//'(:,A,'//TRIM( p%OutFmt )//'))'
      Frmt = '"'//p_FAST%Delim//'"'//p_FAST%OutFmt      ! format for array elements from individual modules

            ! time
      WRITE( TmpStr, '('//trim(p_FAST%OutFmt_t)//')' ) t
      CALL WrFileNR( y_FAST%UnOu, TmpStr )

         ! write the individual module output (convert to SiKi if necessary, so that we don't need to print so many digits in the exponent)
      CALL WrNumAryFileNR ( y_FAST%UnOu, REAL(OutputAry,SiKi), Frmt, ErrStat, ErrMsg )
         !IF ( ErrStat >= AbortErrLev ) RETURN
      
         ! write a new line (advance to the next line)
      WRITE (y_FAST%UnOu,'()')

   END IF


   IF (p_FAST%WrBinOutFile) THEN

         ! Write data to array for binary output file

      IF ( y_FAST%n_Out == y_FAST%NOutSteps ) THEN
         ErrStat = ErrID_Warn
         ErrMsg = 'Not all data could be written to the binary output file.'
         !CALL ProgWarn( 'Not all data could be written to the binary output file.' )
         !this really would only happen if we have an error somewhere else, right?
         !otherwise, we could allocate a new, larger array and move existing data
      ELSE
         y_FAST%n_Out = y_FAST%n_Out + 1

            ! store time data
         IF ( y_FAST%n_Out == 1_IntKi .OR. p_FAST%WrBinMod == FileFmtID_WithTime ) THEN
            y_FAST%TimeData(y_FAST%n_Out) = t   ! Time associated with these outputs
         END IF

            ! store individual module data
         y_FAST%AllOutData(:, y_FAST%n_Out) = OutputAry
         
      END IF      

   END IF

   RETURN
END SUBROUTINE WrOutputLine
!----------------------------------------------------------------------------------------------------------------------------------
!> Routine that calls FillOutputAry for one instance of a Turbine data structure. This is a separate subroutine so that the FAST
!! driver programs do not need to change or operate on the individual module level. (Called from Simulink interface.) 
SUBROUTINE FillOutputAry_T(Turbine, Outputs)
                   
   TYPE(FAST_TurbineType),   INTENT(IN   ) :: Turbine                          !< all data for one instance of a turbine
   REAL(ReKi),               INTENT(  OUT) :: Outputs(:)                       !< single array of output 
   

      CALL FillOutputAry(Turbine%p_FAST, Turbine%y_FAST, Turbine%IfW%y%WriteOutput, Turbine%OpFM%y%WriteOutput, &
                Turbine%ED%y%WriteOutput, Turbine%AD%y%rotors(1)%WriteOutput, Turbine%SrvD%y%WriteOutput, &
                Turbine%HD%y%WriteOutput, Turbine%SD%y%WriteOutput, Turbine%ExtPtfm%y%WriteOutput, Turbine%MAP%y%WriteOutput, &
                Turbine%FEAM%y%WriteOutput, Turbine%MD%y%WriteOutput, Turbine%Orca%y%WriteOutput, &
                Turbine%IceF%y%WriteOutput, Turbine%IceD%y, Turbine%BD%y, Outputs)   
                        
END SUBROUTINE FillOutputAry_T                        
!----------------------------------------------------------------------------------------------------------------------------------
!> This routine concatenates all of the WriteOutput values from the module Output into one array to be written to the FAST 
!! output file.
SUBROUTINE FillOutputAry(p_FAST, y_FAST, IfWOutput, OpFMOutput, EDOutput, ADOutput, SrvDOutput, HDOutput, SDOutput, ExtPtfmOutput, &
                        MAPOutput, FEAMOutput, MDOutput, OrcaOutput, IceFOutput, y_IceD, y_BD, OutputAry)

   TYPE(FAST_ParameterType), INTENT(IN)    :: p_FAST                             !< Glue-code simulation parameters
   TYPE(FAST_OutputFileType),INTENT(IN)    :: y_FAST                             !< Glue-code simulation outputs

   REAL(ReKi),               INTENT(IN)    :: IfWOutput (:)                      !< InflowWind WriteOutput values
   REAL(ReKi),               INTENT(IN)    :: OpFMOutput (:)                     !< OpenFOAM WriteOutput values
   REAL(ReKi),               INTENT(IN)    :: EDOutput (:)                       !< ElastoDyn WriteOutput values
   REAL(ReKi),               INTENT(IN)    :: ADOutput (:)                       !< AeroDyn WriteOutput values
   REAL(ReKi),               INTENT(IN)    :: SrvDOutput (:)                     !< ServoDyn WriteOutput values
   REAL(ReKi),               INTENT(IN)    :: HDOutput (:)                       !< HydroDyn WriteOutput values
   REAL(ReKi),               INTENT(IN)    :: SDOutput (:)                       !< SubDyn WriteOutput values
   REAL(ReKi),               INTENT(IN)    :: ExtPtfmOutput (:)                  !< ExtPtfm_MCKF WriteOutput values
   REAL(ReKi),               INTENT(IN)    :: MAPOutput (:)                      !< MAP WriteOutput values
   REAL(ReKi),               INTENT(IN)    :: FEAMOutput (:)                     !< FEAMooring WriteOutput values
   REAL(ReKi),               INTENT(IN)    :: MDOutput (:)                       !< MoorDyn WriteOutput values
   REAL(ReKi),               INTENT(IN)    :: OrcaOutput (:)                     !< OrcaFlex interface WriteOutput values
   REAL(ReKi),               INTENT(IN)    :: IceFOutput (:)                     !< IceFloe WriteOutput values
   TYPE(IceD_OutputType),    INTENT(IN)    :: y_IceD (:)                         !< IceDyn outputs (WriteOutput values are subset)
   TYPE(BD_OutputType),      INTENT(IN)    :: y_BD (:)                           !< BeamDyn outputs (WriteOutput values are subset)

   REAL(ReKi),               INTENT(OUT)   :: OutputAry(:)                       !< single array of output 
   
   INTEGER(IntKi)                          :: i                                  ! loop counter
   INTEGER(IntKi)                          :: indxLast                           ! The index of the last row value to be written to AllOutData for this time step (column).
   INTEGER(IntKi)                          :: indxNext                           ! The index of the next row value to be written to AllOutData for this time step (column).
   
   
            ! store individual module data into one array for output

      indxLast = 0
      indxNext = 1
      
      IF (y_FAST%numOuts(Module_Glue) > 1) THEN ! if we output more than just the time channel....
         indxLast = indxNext + SIZE(y_FAST%DriverWriteOutput) - 1
         OutputAry(indxNext:indxLast) = y_FAST%DriverWriteOutput
         indxNext = IndxLast + 1
      END IF

      IF ( y_FAST%numOuts(Module_IfW) > 0 ) THEN
         indxLast = indxNext + SIZE(IfWOutput) - 1
         OutputAry(indxNext:indxLast) = IfWOutput
         indxNext = IndxLast + 1
      ELSEIF ( y_FAST%numOuts(Module_OpFM) > 0 ) THEN
         indxLast = indxNext + SIZE(OpFMOutput) - 1
         OutputAry(indxNext:indxLast) = OpFMOutput
         indxNext = IndxLast + 1
      END IF

      IF ( y_FAST%numOuts(Module_ED) > 0 ) THEN
         indxLast = indxNext + SIZE(EDOutput) - 1
         OutputAry(indxNext:indxLast) = EDOutput
         indxNext = IndxLast + 1
      END IF
         
      IF ( y_FAST%numOuts(Module_BD) > 0 ) THEN
         do i=1,SIZE(y_BD)
            indxLast = indxNext + SIZE(y_BD(i)%WriteOutput) - 1
            OutputAry(indxNext:indxLast) = y_BD(i)%WriteOutput
            indxNext = IndxLast + 1
         end do         
      END IF            
      
      IF ( y_FAST%numOuts(Module_AD) > 0 ) THEN
         indxLast = indxNext + SIZE(ADOutput) - 1
         OutputAry(indxNext:indxLast) = ADOutput
         indxNext = IndxLast + 1
      END IF
         
      IF ( y_FAST%numOuts(Module_SrvD) > 0 ) THEN
         indxLast = indxNext + SIZE(SrvDOutput) - 1
         OutputAry(indxNext:indxLast) = SrvDOutput
         indxNext = IndxLast + 1
      END IF

      IF ( y_FAST%numOuts(Module_HD) > 0 ) THEN
         indxLast = indxNext + SIZE(HDOutput) - 1
         OutputAry(indxNext:indxLast) = HDOutput
         indxNext = IndxLast + 1
      END IF

      IF ( y_FAST%numOuts(Module_SD) > 0 ) THEN
         indxLast = indxNext + SIZE(SDOutput) - 1
         OutputAry(indxNext:indxLast) = SDOutput
         indxNext = IndxLast + 1
      ELSE IF ( y_FAST%numOuts(Module_ExtPtfm) > 0 ) THEN
         indxLast = indxNext + SIZE(ExtPtfmOutput) - 1
         OutputAry(indxNext:indxLast) = ExtPtfmOutput
         indxNext = IndxLast + 1
      END IF
                  
      IF ( y_FAST%numOuts(Module_MAP) > 0 ) THEN
         indxLast = indxNext + SIZE(MAPOutput) - 1
         OutputAry(indxNext:indxLast) = MAPOutput
         indxNext = IndxLast + 1
      ELSEIF ( y_FAST%numOuts(Module_MD) > 0 ) THEN
         indxLast = indxNext + SIZE(MDOutput) - 1
         OutputAry(indxNext:indxLast) = MDOutput
         indxNext = IndxLast + 1
      ELSEIF ( y_FAST%numOuts(Module_FEAM) > 0 ) THEN
         indxLast = indxNext + SIZE(FEAMOutput) - 1
         OutputAry(indxNext:indxLast) = FEAMOutput
         indxNext = IndxLast + 1
      ELSEIF ( y_FAST%numOuts(Module_Orca) > 0 ) THEN
         indxLast = indxNext + SIZE(OrcaOutput) - 1
         OutputAry(indxNext:indxLast) = OrcaOutput
         indxNext = IndxLast + 1
      END IF
         
      IF ( y_FAST%numOuts(Module_IceF) > 0 ) THEN
         indxLast = indxNext + SIZE(IceFOutput) - 1
         OutputAry(indxNext:indxLast) = IceFOutput
         indxNext = IndxLast + 1
      ELSEIF ( y_FAST%numOuts(Module_IceD) > 0 ) THEN
         DO i=1,p_FAST%numIceLegs
            indxLast = indxNext + SIZE(y_IceD(i)%WriteOutput) - 1
            OutputAry(indxNext:indxLast) = y_IceD(i)%WriteOutput
            indxNext = IndxLast + 1
         END DO            
      END IF     
         
END SUBROUTINE FillOutputAry
!----------------------------------------------------------------------------------------------------------------------------------
SUBROUTINE WriteVTK(t_global, p_FAST, y_FAST, MeshMapData, ED, BD, AD, IfW, OpFM, HD, SD, ExtPtfm, SrvD, MAPp, FEAM, MD, Orca, IceF, IceD)
   REAL(DbKi),               INTENT(IN   ) :: t_global            !< Current global time
   TYPE(FAST_ParameterType), INTENT(IN   ) :: p_FAST              !< Parameters for the glue code
   TYPE(FAST_OutputFileType),INTENT(INOUT) :: y_FAST              !< Output variables for the glue code (only because we're updating VTK_LastWaveIndx)
   TYPE(FAST_ModuleMapType), INTENT(IN   ) :: MeshMapData         !< Data for mapping between modules

   TYPE(ElastoDyn_Data),     INTENT(IN   ) :: ED                  !< ElastoDyn data
   TYPE(BeamDyn_Data),       INTENT(IN   ) :: BD                  !< BeamDyn data
   TYPE(ServoDyn_Data),      INTENT(IN   ) :: SrvD                !< ServoDyn data
   TYPE(AeroDyn_Data),       INTENT(IN   ) :: AD                  !< AeroDyn data
   TYPE(InflowWind_Data),    INTENT(IN   ) :: IfW                 !< InflowWind data
   TYPE(OpenFOAM_Data),      INTENT(IN   ) :: OpFM                !< OpenFOAM data
   TYPE(HydroDyn_Data),      INTENT(IN   ) :: HD                  !< HydroDyn data
   TYPE(SubDyn_Data),        INTENT(IN   ) :: SD                  !< SubDyn data
   TYPE(ExtPtfm_Data),       INTENT(IN   ) :: ExtPtfm             !< ExtPtfm_MCKF data
   TYPE(MAP_Data),           INTENT(IN   ) :: MAPp                !< MAP data
   TYPE(FEAMooring_Data),    INTENT(IN   ) :: FEAM                !< FEAMooring data
   TYPE(MoorDyn_Data),       INTENT(IN   ) :: MD                  !< MoorDyn data
   TYPE(OrcaFlex_Data),      INTENT(IN   ) :: Orca                !< OrcaFlex interface data
   TYPE(IceFloe_Data),       INTENT(IN   ) :: IceF                !< IceFloe data
   TYPE(IceDyn_Data),        INTENT(IN   ) :: IceD                !< All the IceDyn data used in time-step loop


   INTEGER(IntKi)                          :: ErrStat2
   CHARACTER(ErrMsgLen)                    :: ErrMSg2
   CHARACTER(*), PARAMETER                 :: RoutineName = 'WriteVTK'


      IF ( p_FAST%VTK_Type == VTK_Surf ) THEN
         CALL WrVTK_Surfaces(t_global, p_FAST, y_FAST, MeshMapData, ED, BD, AD, IfW, OpFM, HD, SD, SrvD, MAPp, FEAM, MD, Orca, IceF, IceD)
      ELSE IF ( p_FAST%VTK_Type == VTK_Basic ) THEN
         CALL WrVTK_BasicMeshes(p_FAST, y_FAST, MeshMapData, ED, BD, AD, IfW, OpFM, HD, SD, SrvD, MAPp, FEAM, MD, Orca, IceF, IceD)
      ELSE IF ( p_FAST%VTK_Type == VTK_All ) THEN
         CALL WrVTK_AllMeshes(p_FAST, y_FAST, MeshMapData, ED, BD, AD, IfW, OpFM, HD, SD, ExtPtfm, SrvD, MAPp, FEAM, MD, Orca, IceF, IceD)
      ELSE IF (p_FAST%VTK_Type==VTK_Old) THEN
         CALL WriteInputMeshesToFile( ED%Input(1), AD%Input(1), SD%Input(1), HD%Input(1), MAPp%Input(1), BD%Input(1,:), TRIM(p_FAST%OutFileRoot)//'.InputMeshes.bin', ErrStat2, ErrMsg2)
         CALL WriteMotionMeshesToFile(t_global, ED%y, SD%Input(1), SD%y, HD%Input(1), MAPp%Input(1), BD%y, BD%Input(1,:), y_FAST%UnGra, ErrStat2, ErrMsg2, TRIM(p_FAST%OutFileRoot)//'.gra') 
   !unOut = -1
   !CALL MeshWrBin ( unOut, AD%y%BladeLoad(2), ErrStat2, ErrMsg2, 'AD_2_ED_loads.bin');  IF (ErrStat2 /= ErrID_None) CALL WrScr(TRIM(ErrMsg2))
   !CALL MeshWrBin ( unOut, ED%Input(1)%BladePtLoads(2),ErrStat2, ErrMsg2, 'AD_2_ED_loads.bin');  IF (ErrStat2 /= ErrID_None) CALL WrScr(TRIM(ErrMsg2))
   !CALL MeshMapWrBin( unOut, AD%y%BladeLoad(2), ED%Input(1)%BladePtLoads(2), MeshMapData%AD_L_2_BDED_B(2), ErrStat2, ErrMsg2, 'AD_2_ED_loads.bin' );  IF (ErrStat2 /= ErrID_None) CALL WrScr(TRIM(ErrMsg2))
   !close( unOut )
      END IF
         
     y_FAST%VTK_count = y_FAST%VTK_count + 1

END SUBROUTINE WriteVTK
!----------------------------------------------------------------------------------------------------------------------------------
!> This routine writes all the committed meshes to VTK-formatted files. It doesn't bother with returning an error code.
SUBROUTINE WrVTK_AllMeshes(p_FAST, y_FAST, MeshMapData, ED, BD, AD, IfW, OpFM, HD, SD, ExtPtfm, SrvD, MAPp, FEAM, MD, Orca, IceF, IceD)
   use FVW_IO, only: WrVTK_FVW

   TYPE(FAST_ParameterType), INTENT(IN   ) :: p_FAST              !< Parameters for the glue code
   TYPE(FAST_OutputFileType),INTENT(IN   ) :: y_FAST              !< Output variables for the glue code
   TYPE(FAST_ModuleMapType), INTENT(IN   ) :: MeshMapData         !< Data for mapping between modules

   TYPE(ElastoDyn_Data),     INTENT(IN   ) :: ED                  !< ElastoDyn data
   TYPE(BeamDyn_Data),       INTENT(IN   ) :: BD                  !< BeamDyn data
   TYPE(ServoDyn_Data),      INTENT(IN   ) :: SrvD                !< ServoDyn data
   TYPE(AeroDyn_Data),       INTENT(IN   ) :: AD                  !< AeroDyn data
   TYPE(InflowWind_Data),    INTENT(IN   ) :: IfW                 !< InflowWind data
   TYPE(OpenFOAM_Data),      INTENT(IN   ) :: OpFM                !< OpenFOAM data
   TYPE(HydroDyn_Data),      INTENT(IN   ) :: HD                  !< HydroDyn data
   TYPE(SubDyn_Data),        INTENT(IN   ) :: SD                  !< SubDyn data
   TYPE(ExtPtfm_Data),       INTENT(IN   ) :: ExtPtfm             !< ExtPtfm data
   TYPE(MAP_Data),           INTENT(IN   ) :: MAPp                !< MAP data
   TYPE(FEAMooring_Data),    INTENT(IN   ) :: FEAM                !< FEAMooring data
   TYPE(MoorDyn_Data),       INTENT(IN   ) :: MD                  !< MoorDyn data
   TYPE(OrcaFlex_Data),      INTENT(IN   ) :: Orca                !< OrcaFlex interface data
   TYPE(IceFloe_Data),       INTENT(IN   ) :: IceF                !< IceFloe data
   TYPE(IceDyn_Data),        INTENT(IN   ) :: IceD                !< All the IceDyn data used in time-step loop


   logical                                 :: outputFields        ! flag to determine if we want to output the HD mesh fields
   INTEGER(IntKi)                          :: NumBl, k
   INTEGER(IntKi)                          :: j                   ! counter for StC instance at location

   INTEGER(IntKi)                          :: ErrStat2
   CHARACTER(ErrMsgLen)                    :: ErrMSg2
   CHARACTER(*), PARAMETER                 :: RoutineName = 'WrVTK_AllMeshes'

   
   
   NumBl = 0
   if (allocated(ED%y%BladeRootMotion)) then
      NumBl = SIZE(ED%y%BladeRootMotion)
   end if
   
   
   
! I'm first going to just put all of the meshes that get mapped together, then decide if we're going to print/plot them all
         
!  ElastoDyn
   if (allocated(ED%Input)) then
   
         !  ElastoDyn outputs (motions)
      DO K=1,NumBl        
         !%BladeLn2Mesh(K) used only when not BD (see below)
         call MeshWrVTK(p_FAST%TurbinePos, ED%y%BladeRootMotion(K), trim(p_FAST%VTK_OutFileRoot)//'.ED_BladeRootMotion'//trim(num2lstr(k)), y_FAST%VTK_count, p_FAST%VTK_fields, ErrStat2, ErrMsg2, p_FAST%VTK_tWidth )
      END DO
      
      call MeshWrVTK(p_FAST%TurbinePos, ED%y%TowerLn2Mesh, trim(p_FAST%VTK_OutFileRoot)//'.ED_TowerLn2Mesh_motion', y_FAST%VTK_count, p_FAST%VTK_fields, ErrStat2, ErrMsg2, p_FAST%VTK_tWidth )     

! these will get output with their sibling input meshes
      !call MeshWrVTK(p_FAST%TurbinePos, ED%y%HubPtMotion, trim(p_FAST%VTK_OutFileRoot)//'.ED_HubPtMotion', y_FAST%VTK_count, p_FAST%VTK_fields, ErrStat2, ErrMsg2, p_FAST%VTK_tWidth )
      !call MeshWrVTK(p_FAST%TurbinePos, ED%y%NacelleMotion, trim(p_FAST%VTK_OutFileRoot)//'.ED_NacelleMotion', y_FAST%VTK_count, p_FAST%VTK_fields, ErrStat2, ErrMsg2, p_FAST%VTK_tWidth )
      !call MeshWrVTK(p_FAST%TurbinePos, ED%y%PlatformPtMesh, trim(p_FAST%VTK_OutFileRoot)//'.ED_PlatformPtMesh_motion', y_FAST%VTK_count, p_FAST%VTK_fields, ErrStat2, ErrMsg2, p_FAST%VTK_tWidth )
      
         !  ElastoDyn inputs (loads)
      ! %BladePtLoads used only when not BD (see below)
      call MeshWrVTK(p_FAST%TurbinePos, ED%Input(1)%TowerPtLoads, trim(p_FAST%VTK_OutFileRoot)//'.ED_TowerPtLoads', y_FAST%VTK_count, p_FAST%VTK_fields, ErrStat2, ErrMsg2, p_FAST%VTK_tWidth, ED%y%TowerLn2Mesh )
      call MeshWrVTK(p_FAST%TurbinePos, ED%Input(1)%HubPtLoad, trim(p_FAST%VTK_OutFileRoot)//'.ED_Hub', y_FAST%VTK_count, p_FAST%VTK_fields, ErrStat2, ErrMsg2, p_FAST%VTK_tWidth, ED%y%HubPtMotion )
      call MeshWrVTK(p_FAST%TurbinePos, ED%Input(1)%NacelleLoads, trim(p_FAST%VTK_OutFileRoot)//'.ED_Nacelle' ,y_FAST%VTK_count, p_FAST%VTK_fields, ErrStat2, ErrMsg2, p_FAST%VTK_tWidth, ED%y%NacelleMotion )
      call MeshWrVTK(p_FAST%TurbinePos, ED%Input(1)%PlatformPtMesh, trim(p_FAST%VTK_OutFileRoot)//'.ED_PlatformPtMesh', y_FAST%VTK_count, p_FAST%VTK_fields, ErrStat2, ErrMsg2, p_FAST%VTK_tWidth, ED%y%PlatformPtMesh )
   end if
   
   
!  BeamDyn
   IF ( p_FAST%CompElast == Module_BD .and. allocated(BD%Input) .and. allocated(BD%y)) THEN
            
      do K=1,NumBl        
            ! BeamDyn inputs
         !call MeshWrVTK(p_FAST%TurbinePos, BD%Input(1,k)%RootMotion, trim(p_FAST%VTK_OutFileRoot)//'.BD_RootMotion'//trim(num2lstr(k)), y_FAST%VTK_count, p_FAST%VTK_fields, ErrStat2, ErrMsg2, p_FAST%VTK_tWidth )
         call MeshWrVTK(p_FAST%TurbinePos, BD%Input(1,k)%HubMotion, trim(p_FAST%VTK_OutFileRoot)//'.BD_HubMotion'//trim(num2lstr(k)), y_FAST%VTK_count, p_FAST%VTK_fields, ErrStat2, ErrMsg2, p_FAST%VTK_tWidth )
      end do
      if (allocated(MeshMapData%y_BD_BldMotion_4Loads)) then
         do K=1,NumBl 
            call MeshWrVTK(p_FAST%TurbinePos, BD%Input(1,k)%DistrLoad, trim(p_FAST%VTK_OutFileRoot)//'.BD_DistrLoad'//trim(num2lstr(k)), y_FAST%VTK_count, p_FAST%VTK_fields, ErrStat2, ErrMsg2, p_FAST%VTK_tWidth, MeshMapData%y_BD_BldMotion_4Loads(k) )
            ! skipping PointLoad
         end do
      elseif (p_FAST%BD_OutputSibling) then
         do K=1,NumBl
            call MeshWrVTK(p_FAST%TurbinePos, BD%Input(1,k)%DistrLoad, trim(p_FAST%VTK_OutFileRoot)//'.BD_Blade'//trim(num2lstr(k)), y_FAST%VTK_count, p_FAST%VTK_fields, ErrStat2, ErrMsg2, p_FAST%VTK_tWidth, BD%y(k)%BldMotion )
            ! skipping PointLoad
         end do
      end if
      
      do K=1,NumBl
            ! BeamDyn outputs
         call MeshWrVTK(p_FAST%TurbinePos, BD%y(k)%ReactionForce, trim(p_FAST%VTK_OutFileRoot)//'.BD_ReactionForce_RootMotion'//trim(num2lstr(k)), y_FAST%VTK_count, p_FAST%VTK_fields, ErrStat2, ErrMsg2, p_FAST%VTK_tWidth, BD%Input(1,k)%RootMotion )
      end do  
      
      if (.not. p_FAST%BD_OutputSibling) then !otherwise this mesh has been put with the DistrLoad mesh
         do K=1,NumBl
               ! BeamDyn outputs
            call MeshWrVTK(p_FAST%TurbinePos, BD%y(k)%BldMotion, trim(p_FAST%VTK_OutFileRoot)//'.BD_BldMotion'//trim(num2lstr(k)), y_FAST%VTK_count, p_FAST%VTK_fields, ErrStat2, ErrMsg2, p_FAST%VTK_tWidth )
         end do
      end if
      
      
   ELSE if (p_FAST%CompElast == Module_ED .and. allocated(ED%Input)) then
      ! ElastoDyn
      DO K=1,NumBl        
         call MeshWrVTK(p_FAST%TurbinePos, ED%y%BladeLn2Mesh(K), trim(p_FAST%VTK_OutFileRoot)//'.ED_BladeLn2Mesh_motion'//trim(num2lstr(k)), y_FAST%VTK_count, p_FAST%VTK_fields, ErrStat2, ErrMsg2, p_FAST%VTK_tWidth )
         call MeshWrVTK(p_FAST%TurbinePos, ED%Input(1)%BladePtLoads(K), trim(p_FAST%VTK_OutFileRoot)//'.ED_BladePtLoads'//trim(num2lstr(k)), y_FAST%VTK_count, p_FAST%VTK_fields, ErrStat2, ErrMsg2, p_FAST%VTK_tWidth, ED%y%BladeLn2Mesh(K) )
      END DO      
   END IF
            
!  ServoDyn
   if (allocated(SrvD%Input)) then
      IF ( ALLOCATED(SrvD%Input(1)%NStC) ) THEN
         do j=1,size(SrvD%Input(1)%NStC)
            IF ( ALLOCATED(SrvD%Input(1)%NStC(j)%Mesh) ) THEN
               IF ( SrvD%Input(1)%NStC(j)%Mesh(1)%Committed ) THEN
                  !call MeshWrVTK(p_FAST%TurbinePos, SrvD%Input(1)%NStC(j)%Mesh(1), trim(p_FAST%VTK_OutFileRoot)//'.SrvD_NStC_Motion'//trim(num2lstr(j)), y_FAST%VTK_count, p_FAST%VTK_fields, ErrStat2, ErrMsg2, p_FAST%VTK_tWidth )
                  call MeshWrVTK(p_FAST%TurbinePos, SrvD%y%NStC(j)%Mesh(1), trim(p_FAST%VTK_OutFileRoot)//'.SrvD_NStC'//trim(num2lstr(j)), y_FAST%VTK_count, p_FAST%VTK_fields, ErrStat2, ErrMsg2, p_FAST%VTK_tWidth, SrvD%Input(1)%NStC(j)%Mesh(1) )
               END IF
            ENDIF
         enddo
      ENDIF
      IF ( ALLOCATED(SrvD%Input(1)%TStC) ) THEN
         do j=1,size(SrvD%Input(1)%TStC)
            IF ( ALLOCATED(SrvD%Input(1)%TStC(j)%Mesh) ) THEN
               IF ( SrvD%Input(1)%TStC(j)%Mesh(1)%Committed ) THEN
                  !call MeshWrVTK(p_FAST%TurbinePos, SrvD%Input(1)%TStC(j)%Mesh(1), trim(p_FAST%VTK_OutFileRoot)//'.SrvD_TStC_Motion', y_FAST%VTK_count, p_FAST%VTK_fields, ErrStat2, ErrMsg2, p_FAST%VTK_tWidth )
                  call MeshWrVTK(p_FAST%TurbinePos, SrvD%y%TStC(j)%Mesh(1), trim(p_FAST%VTK_OutFileRoot)//'.SrvD_TStC'//trim(num2lstr(j)), y_FAST%VTK_count, p_FAST%VTK_fields, ErrStat2, ErrMsg2, p_FAST%VTK_tWidth, SrvD%Input(1)%TStC(j)%Mesh(1) )
               ENDIF
            ENDIF
         enddo
     ENDIF
     IF ( ALLOCATED(SrvD%Input(1)%BStC) ) THEN
        do j=1,size(SrvD%Input(1)%BStC)
           IF ( ALLOCATED(SrvD%Input(1)%BStC(j)%Mesh) ) THEN
              DO K=1,size(SrvD%Input(1)%BStC(j)%Mesh)
                 !call MeshWrVTK(p_FAST%TurbinePos, SrvD%Input(1)%BStC(j)%Mesh(k), trim(p_FAST%VTK_OutFileRoot)//'.SrvD_BStC_Motion', y_FAST%VTK_count, p_FAST%VTK_fields, ErrStat2, ErrMsg2, p_FAST%VTK_tWidth )
                 call MeshWrVTK(p_FAST%TurbinePos, SrvD%y%BStC(j)%Mesh(k), trim(p_FAST%VTK_OutFileRoot)//'.SrvD_BStC'//trim(num2lstr(j))//'B'//trim(num2lstr(k)), y_FAST%VTK_count, p_FAST%VTK_fields, ErrStat2, ErrMsg2, p_FAST%VTK_tWidth, SrvD%Input(1)%BStC(j)%Mesh(k) )
              ENDDO
           END IF
         enddo
      ENDIF
      IF ( ALLOCATED(SrvD%Input(1)%SStC) ) THEN
         do j=1,size(SrvD%Input(1)%SStC)
            IF ( ALLOCATED(SrvD%Input(1)%SStC(j)%Mesh) ) THEN
               IF ( SrvD%Input(1)%SStC(j)%Mesh(1)%Committed ) THEN
                  !call MeshWrVTK(p_FAST%TurbinePos, SrvD%Input(1)%SStC(j)%Mesh(1), trim(p_FAST%VTK_OutFileRoot)//'.SrvD_SStC_Motion', y_FAST%VTK_count, p_FAST%VTK_fields, ErrStat2, ErrMsg2, p_FAST%VTK_tWidth )
                  call MeshWrVTK(p_FAST%TurbinePos, SrvD%y%SStC(j)%Mesh(1), trim(p_FAST%VTK_OutFileRoot)//'.SrvD_SStC'//trim(num2lstr(j)), y_FAST%VTK_count, p_FAST%VTK_fields, ErrStat2, ErrMsg2, p_FAST%VTK_tWidth, SrvD%Input(1)%SStC(j)%Mesh(1) )
               ENDIF
            ENDIF
         enddo
     ENDIF
   end if
   
      
!  AeroDyn   
   IF ( p_FAST%CompAero == Module_AD .and. allocated(AD%Input)) THEN 
               
      if (allocated(AD%Input(1)%rotors(1)%BladeRootMotion)) then      
      
         DO K=1,NumBl   
            call MeshWrVTK(p_FAST%TurbinePos, AD%Input(1)%rotors(1)%BladeRootMotion(K), trim(p_FAST%VTK_OutFileRoot)//'.AD_BladeRootMotion'//trim(num2lstr(k)), y_FAST%VTK_count, p_FAST%VTK_fields, ErrStat2, ErrMsg2, p_FAST%VTK_tWidth )
            !call MeshWrVTK(p_FAST%TurbinePos, AD%Input(1)%BladeMotion(K), trim(p_FAST%VTK_OutFileRoot)//'.AD_BladeMotion'//trim(num2lstr(k)), y_FAST%VTK_count, p_FAST%VTK_fields, ErrStat2, ErrMsg2, p_FAST%VTK_tWidth )
         END DO            

         call MeshWrVTK(p_FAST%TurbinePos, AD%Input(1)%rotors(1)%HubMotion, trim(p_FAST%VTK_OutFileRoot)//'.AD_HubMotion', y_FAST%VTK_count, p_FAST%VTK_fields, ErrStat2, ErrMsg2, p_FAST%VTK_tWidth )
         !call MeshWrVTK(p_FAST%TurbinePos, AD%Input(1)%TowerMotion, trim(p_FAST%VTK_OutFileRoot)//'.AD_TowerMotion', y_FAST%VTK_count, p_FAST%VTK_fields, ErrStat2, ErrMsg2, p_FAST%VTK_tWidth )
               
         DO K=1,NumBl   
            call MeshWrVTK(p_FAST%TurbinePos, AD%y%rotors(1)%BladeLoad(K), trim(p_FAST%VTK_OutFileRoot)//'.AD_Blade'//trim(num2lstr(k)), y_FAST%VTK_count, p_FAST%VTK_fields, ErrStat2, ErrMsg2, p_FAST%VTK_tWidth, AD%Input(1)%rotors(1)%BladeMotion(k) )
         END DO            
         call MeshWrVTK(p_FAST%TurbinePos, AD%y%rotors(1)%TowerLoad, trim(p_FAST%VTK_OutFileRoot)//'.AD_Tower', y_FAST%VTK_count, p_FAST%VTK_fields, ErrStat2, ErrMsg2, p_FAST%VTK_tWidth, AD%Input(1)%rotors(1)%TowerMotion )
         
      end if

         ! FVW submodule of AD15
      if (allocated(AD%m%FVW_u)) then
         if (allocated(AD%m%FVW_u(1)%WingsMesh)) then
            DO K=1,NumBl
               call MeshWrVTK(p_FAST%TurbinePos, AD%m%FVW_u(1)%WingsMesh(k), trim(p_FAST%VTK_OutFileRoot)//'.FVW_WingsMesh'//trim(num2lstr(k)), y_FAST%VTK_count, p_FAST%VTK_fields, ErrStat2, ErrMsg2, p_FAST%VTK_tWidth, AD%Input(1)%rotors(1)%BladeMotion(k) )
               !call MeshWrVTK(p_FAST%TurbinePos, AD%Input(1)%BladeMotion(K), trim(p_FAST%OutFileRoot)//'.AD_BladeMotion'//trim(num2lstr(k)), y_FAST%VTK_count, p_FAST%VTK_fields, ErrStat2, ErrMsg2 )
            END DO
            ! Free wake
            call WrVTK_FVW(AD%p%FVW, AD%x(1)%FVW, AD%z(1)%FVW, AD%m%FVW, trim(p_FAST%VTK_OutFileRoot)//'.FVW', y_FAST%VTK_count, p_FAST%VTK_tWidth, bladeFrame=.FALSE.)  ! bladeFrame==.FALSE. to output in global coords
         end if
      end if
   END IF
   
! HydroDyn            
   IF ( p_FAST%CompHydro == Module_HD .and. allocated(HD%Input)) THEN     
      !TODO: Fix for Visualizaton GJH 4/23/20
      !call MeshWrVTK(p_FAST%TurbinePos, HD%Input(1)%Mesh, trim(p_FAST%VTK_OutFileRoot)//'.HD_Mesh_motion', y_FAST%VTK_count, p_FAST%VTK_fields, ErrStat2, ErrMsg2 )     
      call MeshWrVTK(p_FAST%TurbinePos, HD%Input(1)%Morison%Mesh, trim(p_FAST%VTK_OutFileRoot)//'.HD_Morison_Motion', y_FAST%VTK_count, p_FAST%VTK_fields, ErrStat2, ErrMsg2, p_FAST%VTK_tWidth )
      
      if (HD%y%WamitMesh%Committed) then
!         if (p_FAST%CompSub == Module_NONE) then
!TODO         call MeshWrVTK(p_FAST%TurbinePos, HD%y%WamitMesh, trim(p_FAST%VTK_OutFileRoot)//'.HD_Mesh', y_FAST%VTK_count, p_FAST%VTK_fields, ErrStat2, ErrMsg2, p_FAST%VTK_tWidth, HD%Input(1)%WAMITMesh )
!            outputFields = .false.
!         else
            call MeshWrVTK(p_FAST%TurbinePos, HD%y%WamitMesh, trim(p_FAST%VTK_OutFileRoot)//'.HD_Mesh', y_FAST%VTK_count, p_FAST%VTK_fields, ErrStat2, ErrMsg2, p_FAST%VTK_tWidth, HD%Input(1)%WAMITMesh )
!            outputFields = p_FAST%VTK_fields
!         end if
      endif
      if (HD%y%Morison%Mesh%Committed) then
         call MeshWrVTK(p_FAST%TurbinePos, HD%y%Morison%Mesh, trim(p_FAST%VTK_OutFileRoot)//'.HD_Morison', y_FAST%VTK_count, p_FAST%VTK_fields, ErrStat2, ErrMsg2, p_FAST%VTK_tWidth, HD%Input(1)%Morison%Mesh )
      endif
   END IF
   
! SubDyn   
   IF ( p_FAST%CompSub == Module_SD .and. allocated(SD%Input)) THEN
      !call MeshWrVTK(p_FAST%TurbinePos, SD%Input(1)%TPMesh, trim(p_FAST%VTK_OutFileRoot)//'.SD_TPMesh_motion', y_FAST%VTK_count, p_FAST%VTK_fields, ErrStat2, ErrMsg2, p_FAST%VTK_tWidth )
      call MeshWrVTK(p_FAST%TurbinePos, SD%Input(1)%LMesh, trim(p_FAST%VTK_OutFileRoot)//'.SD_LMesh_y2Mesh', y_FAST%VTK_count, p_FAST%VTK_fields, ErrStat2, ErrMsg2, p_FAST%VTK_tWidth, SD%y%y2Mesh )
      
      call MeshWrVTK(p_FAST%TurbinePos, SD%y%y1Mesh, trim(p_FAST%VTK_OutFileRoot)//'.SD_y1Mesh_TPMesh', y_FAST%VTK_count, p_FAST%VTK_fields, ErrStat2, ErrMsg2, p_FAST%VTK_tWidth, SD%Input(1)%TPMesh )
      !call MeshWrVTK(p_FAST%TurbinePos, SD%y%y2Mesh, trim(p_FAST%VTK_OutFileRoot)//'.SD_y2Mesh_motion', y_FAST%VTK_count, p_FAST%VTK_fields, ErrStat2, ErrMsg2, p_FAST%VTK_tWidth )
   ELSE IF ( p_FAST%CompSub == Module_ExtPtfm .and. allocated(ExtPtfm%Input)) THEN
      call MeshWrVTK(p_FAST%TurbinePos, ExtPtfm%y%PtfmMesh, trim(p_FAST%VTK_OutFileRoot)//'.ExtPtfm', y_FAST%VTK_count, p_FAST%VTK_fields, ErrStat2, ErrMsg2, p_FAST%VTK_tWidth, ExtPtfm%Input(1)%PtfmMesh )
   END IF     
       
! MAP
   IF ( p_FAST%CompMooring == Module_MAP ) THEN
      if (allocated(MAPp%Input)) then
         call MeshWrVTK(p_FAST%TurbinePos, MAPp%y%PtFairleadLoad, trim(p_FAST%VTK_OutFileRoot)//'.MAP_PtFairlead', y_FAST%VTK_count, p_FAST%VTK_fields, ErrStat2, ErrMsg2, p_FAST%VTK_tWidth, MAPp%Input(1)%PtFairDisplacement )
         !call MeshWrVTK(p_FAST%TurbinePos, MAPp%Input(1)%PtFairDisplacement, trim(p_FAST%VTK_OutFileRoot)//'.MAP_PtFair_motion', y_FAST%VTK_count, p_FAST%VTK_fields, ErrStat2, ErrMsg2, p_FAST%VTK_tWidth )
      end if
      
! MoorDyn      
   ELSEIF ( p_FAST%CompMooring == Module_MD ) THEN
      if (allocated(MD%Input)) then
         call MeshWrVTK(p_FAST%TurbinePos, MD%y%PtFairleadLoad, trim(p_FAST%VTK_OutFileRoot)//'.MD_PtFairlead', y_FAST%VTK_count, p_FAST%VTK_fields, ErrStat2, ErrMsg2, p_FAST%VTK_tWidth, MD%Input(1)%PtFairleadDisplacement )
         !call MeshWrVTK(p_FAST%TurbinePos, MD%Input(1)%PtFairleadDisplacement, trim(p_FAST%VTK_OutFileRoot)//'.MD_PtFair_motion', y_FAST%VTK_count, p_FAST%VTK_fields, ErrStat2, ErrMsg2, p_FAST%VTK_tWidth )
      end if
      
! FEAMooring                   
   ELSEIF ( p_FAST%CompMooring == Module_FEAM ) THEN
      if (allocated(FEAM%Input)) then
         call MeshWrVTK(p_FAST%TurbinePos, FEAM%y%PtFairleadLoad, trim(p_FAST%VTK_OutFileRoot)//'.FEAM_PtFairlead', y_FAST%VTK_count, p_FAST%VTK_fields, ErrStat2, ErrMsg2, p_FAST%VTK_tWidth, FEAM%Input(1)%PtFairleadDisplacement )
         !call MeshWrVTK(p_FAST%TurbinePos, FEAM%Input(1)%PtFairleadDisplacement, trim(p_FAST%VTK_OutFileRoot)//'.FEAM_PtFair_motion', y_FAST%VTK_count, p_FAST%VTK_fields, ErrStat2, ErrMsg2, p_FAST%VTK_tWidth )
      end if
      
! Orca      
   ELSEIF ( p_FAST%CompMooring == Module_Orca ) THEN
      if (allocated(Orca%Input)) then
         call MeshWrVTK(p_FAST%TurbinePos, Orca%y%PtfmMesh, trim(p_FAST%VTK_OutFileRoot)//'.Orca_PtfmMesh', y_FAST%VTK_count, p_FAST%VTK_fields, ErrStat2, ErrMsg2, p_FAST%VTK_tWidth, Orca%Input(1)%PtfmMesh )
         !call MeshWrVTK(p_FAST%TurbinePos, Orca%Input(1)%PtfmMesh, trim(p_FAST%VTK_OutFileRoot)//'.Orca_PtfmMesh_motion', y_FAST%VTK_count, p_FAST%VTK_fields, ErrStat2, ErrMsg2, p_FAST%VTK_tWidth )
      end if
   END IF
            
         
! IceFloe      
   IF ( p_FAST%CompIce == Module_IceF ) THEN
      if (allocated(IceF%Input)) then
         call MeshWrVTK(p_FAST%TurbinePos, IceF%y%iceMesh, trim(p_FAST%VTK_OutFileRoot)//'.IceF_iceMesh', y_FAST%VTK_count, p_FAST%VTK_fields, ErrStat2, ErrMsg2, p_FAST%VTK_tWidth, IceF%Input(1)%iceMesh )
         !call MeshWrVTK(p_FAST%TurbinePos, IceF%Input(1)%iceMesh, trim(p_FAST%VTK_OutFileRoot)//'.IceF_iceMesh_motion', y_FAST%VTK_count, p_FAST%VTK_fields, ErrStat2, ErrMsg2, p_FAST%VTK_tWidth )
      end if
      
! IceDyn
   ELSEIF ( p_FAST%CompIce == Module_IceD ) THEN
      if (allocated(IceD%Input)) then
            
         DO k = 1,p_FAST%numIceLegs
            call MeshWrVTK(p_FAST%TurbinePos, IceD%y(k)%PointMesh, trim(p_FAST%VTK_OutFileRoot)//'.IceD_PointMesh'//trim(num2lstr(k)), y_FAST%VTK_count, p_FAST%VTK_fields, ErrStat2, ErrMsg2, p_FAST%VTK_tWidth, IceD%Input(1,k)%PointMesh )
            !call MeshWrVTK(p_FAST%TurbinePos, IceD%Input(1,k)%PointMesh, trim(p_FAST%VTK_OutFileRoot)//'.IceD_PointMesh_motion'//trim(num2lstr(k)), y_FAST%VTK_count, p_FAST%VTK_fields, ErrStat2, ErrMsg2, p_FAST%VTK_tWidth )
         END DO
      end if
      
   END IF
   
   
END SUBROUTINE WrVTK_AllMeshes 
!----------------------------------------------------------------------------------------------------------------------------------
!> This routine writes a minimal subset of meshes (enough to visualize the turbine) to VTK-formatted files. It doesn't bother with 
!! returning an error code.
SUBROUTINE WrVTK_BasicMeshes(p_FAST, y_FAST, MeshMapData, ED, BD, AD, IfW, OpFM, HD, SD, SrvD, MAPp, FEAM, MD, Orca, IceF, IceD)

   TYPE(FAST_ParameterType), INTENT(IN   ) :: p_FAST              !< Parameters for the glue code
   TYPE(FAST_OutputFileType),INTENT(IN   ) :: y_FAST              !< Output variables for the glue code
   TYPE(FAST_ModuleMapType), INTENT(IN   ) :: MeshMapData         !< Data for mapping between modules

   TYPE(ElastoDyn_Data),     INTENT(IN   ) :: ED                  !< ElastoDyn data
   TYPE(BeamDyn_Data),       INTENT(IN   ) :: BD                  !< BeamDyn data
   TYPE(ServoDyn_Data),      INTENT(IN   ) :: SrvD                !< ServoDyn data
   TYPE(AeroDyn_Data),       INTENT(IN   ) :: AD                  !< AeroDyn data
   TYPE(InflowWind_Data),    INTENT(IN   ) :: IfW                 !< InflowWind data
   TYPE(OpenFOAM_Data),      INTENT(IN   ) :: OpFM                !< OpenFOAM data
   TYPE(HydroDyn_Data),      INTENT(IN   ) :: HD                  !< HydroDyn data
   TYPE(SubDyn_Data),        INTENT(IN   ) :: SD                  !< SubDyn data
   TYPE(MAP_Data),           INTENT(IN   ) :: MAPp                !< MAP data
   TYPE(FEAMooring_Data),    INTENT(IN   ) :: FEAM                !< FEAMooring data
   TYPE(MoorDyn_Data),       INTENT(IN   ) :: MD                  !< MoorDyn data
   TYPE(OrcaFlex_Data),      INTENT(IN   ) :: Orca                !< OrcaFlex interface data
   TYPE(IceFloe_Data),       INTENT(IN   ) :: IceF                !< IceFloe data
   TYPE(IceDyn_Data),        INTENT(IN   ) :: IceD                !< All the IceDyn data used in time-step loop

   logical                                 :: OutputFields
   INTEGER(IntKi)                          :: NumBl, k
   INTEGER(IntKi)                          :: ErrStat2
   CHARACTER(ErrMsgLen)                    :: ErrMSg2
   CHARACTER(*), PARAMETER                 :: RoutineName = 'WrVTK_BasicMeshes'


   NumBl = 0
   if (allocated(ED%y%BladeRootMotion)) then
      NumBl = SIZE(ED%y%BladeRootMotion)
   end if

   
! Blades
   IF ( p_FAST%CompAero == Module_AD ) THEN  ! These meshes may have airfoil data associated with nodes...
      DO K=1,NumBl   
         call MeshWrVTK(p_FAST%TurbinePos, AD%Input(1)%rotors(1)%BladeMotion(K), trim(p_FAST%VTK_OutFileRoot)//'.AD_Blade'//trim(num2lstr(k)), &
                        y_FAST%VTK_count, p_FAST%VTK_fields, ErrStat2, ErrMsg2, p_FAST%VTK_tWidth, Sib=AD%y%rotors(1)%BladeLoad(K) )
      END DO                  
   ELSE IF ( p_FAST%CompElast == Module_BD ) THEN
      DO K=1,NumBl                 
         call MeshWrVTK(p_FAST%TurbinePos, BD%y(k)%BldMotion, trim(p_FAST%VTK_OutFileRoot)//'.BD_BldMotion'//trim(num2lstr(k)), &
                        y_FAST%VTK_count, p_FAST%VTK_fields, ErrStat2, ErrMsg2, p_FAST%VTK_tWidth )
      END DO  
   ELSE IF ( p_FAST%CompElast == Module_ED ) THEN
      DO K=1,NumBl        
         call MeshWrVTK(p_FAST%TurbinePos, ED%y%BladeLn2Mesh(K), trim(p_FAST%VTK_OutFileRoot)//'.ED_BladeLn2Mesh_motion'//trim(num2lstr(k)), &
                        y_FAST%VTK_count, p_FAST%VTK_fields, ErrStat2, ErrMsg2, p_FAST%VTK_tWidth )
      END DO  
   END IF   
   
! Nacelle
   call MeshWrVTK(p_FAST%TurbinePos, ED%y%NacelleMotion, trim(p_FAST%VTK_OutFileRoot)//'.ED_Nacelle', y_FAST%VTK_count, &
                  p_FAST%VTK_fields, ErrStat2, ErrMsg2, p_FAST%VTK_tWidth, Sib=ED%Input(1)%NacelleLoads )
            
! Hub
   call MeshWrVTK(p_FAST%TurbinePos, ED%y%HubPtMotion, trim(p_FAST%VTK_OutFileRoot)//'.ED_Hub', y_FAST%VTK_count, &
                  p_FAST%VTK_fields, ErrStat2, ErrMsg2, p_FAST%VTK_tWidth, Sib=ED%Input(1)%HubPtLoad )
! Tower motions
   call MeshWrVTK(p_FAST%TurbinePos, ED%y%TowerLn2Mesh, trim(p_FAST%VTK_OutFileRoot)//'.ED_TowerLn2Mesh_motion', &
                  y_FAST%VTK_count, p_FAST%VTK_fields, ErrStat2, ErrMsg2, p_FAST%VTK_tWidth )

   
   
! Substructure   
!   call MeshWrVTK(p_FAST%TurbinePos, ED%y%PlatformPtMesh, trim(p_FAST%VTK_OutFileRoot)//'.ED_PlatformPtMesh_motion', y_FAST%VTK_count, p_FAST%VTK_fields, ErrStat2, ErrMsg2, p_FAST%VTK_tWidth )
!   IF ( p_FAST%CompSub == Module_SD ) THEN
!     call MeshWrVTK(p_FAST%TurbinePos, SD%Input(1)%TPMesh, trim(p_FAST%VTK_OutFileRoot)//'.SD_TPMesh_motion', y_FAST%VTK_count, p_FAST%VTK_fields, ErrStat2, ErrMsg2, p_FAST%VTK_tWidth )
!      call MeshWrVTK(p_FAST%TurbinePos, SD%y%y2Mesh, trim(p_FAST%VTK_OutFileRoot)//'.SD_y2Mesh_motion', y_FAST%VTK_count, ErrStat2, ErrMsg2, p_FAST%VTK_tWidth )
!   END IF     
      
   IF ( p_FAST%CompHydro == Module_HD ) THEN 
      
      if (p_FAST%CompSub == Module_NONE) then
         call MeshWrVTK(p_FAST%TurbinePos, HD%y%WAMITMesh, trim(p_FAST%VTK_OutFileRoot)//'.HD_AllHdroOrigin', y_FAST%VTK_count, p_FAST%VTK_fields, ErrStat2, ErrMsg2, p_FAST%VTK_tWidth, HD%Input(1)%WAMITMesh )
         outputFields = .false.
      else         
         OutputFields = p_FAST%VTK_fields
      end if
     !TODO: Fix for Visualization GJH 4/23/20 
     call MeshWrVTK(p_FAST%TurbinePos, HD%Input(1)%Morison%Mesh, trim(p_FAST%VTK_OutFileRoot)//'.HD_Morison', &
                    y_FAST%VTK_count, OutputFields, ErrStat2, ErrMsg2, p_FAST%VTK_tWidth, Sib=HD%y%Morison%Mesh )
   END IF
   
   
! Mooring Lines?            
!   IF ( p_FAST%CompMooring == Module_MAP ) THEN
!      call MeshWrVTK(p_FAST%TurbinePos, MAPp%Input(1)%PtFairDisplacement, trim(p_FAST%VTK_OutFileRoot)//'.MAP_PtFair_motion', y_FAST%VTK_count, p_FAST%VTK_fields, ErrStat2, ErrMsg2, p_FAST%VTK_tWidth )
!   ELSEIF ( p_FAST%CompMooring == Module_MD ) THEN
!      call MeshWrVTK(p_FAST%TurbinePos, MD%Input(1)%PtFairleadDisplacement, trim(p_FAST%VTK_OutFileRoot)//'.MD_PtFair_motion', y_FAST%VTK_count, p_FAST%VTK_fields, ErrStat2, ErrMsg2, p_FAST%VTK_tWidth )
!   ELSEIF ( p_FAST%CompMooring == Module_FEAM ) THEN
!      call MeshWrVTK(p_FAST%TurbinePos, FEAM%Input(1)%PtFairleadDisplacement, trim(p_FAST%VTK_OutFileRoot)//'FEAM_PtFair_motion', y_FAST%VTK_count, p_FAST%VTK_fields, ErrStat2, ErrMsg2, p_FAST%VTK_tWidth )
!   END IF
         
   
END SUBROUTINE WrVTK_BasicMeshes 
!----------------------------------------------------------------------------------------------------------------------------------
!> This routine writes a minimal subset of meshes with surfaces to VTK-formatted files. It doesn't bother with 
!! returning an error code.
SUBROUTINE WrVTK_Surfaces(t_global, p_FAST, y_FAST, MeshMapData, ED, BD, AD, IfW, OpFM, HD, SD, SrvD, MAPp, FEAM, MD, Orca, IceF, IceD)
   use FVW_IO, only: WrVTK_FVW

   REAL(DbKi),               INTENT(IN   ) :: t_global            !< Current global time
   TYPE(FAST_ParameterType), INTENT(IN   ) :: p_FAST              !< Parameters for the glue code
   TYPE(FAST_OutputFileType),INTENT(INOUT) :: y_FAST              !< Output variables for the glue code (only because we're updating VTK_LastWaveIndx)
   TYPE(FAST_ModuleMapType), INTENT(IN   ) :: MeshMapData         !< Data for mapping between modules

   TYPE(ElastoDyn_Data),     INTENT(IN   ) :: ED                  !< ElastoDyn data
   TYPE(BeamDyn_Data),       INTENT(IN   ) :: BD                  !< BeamDyn data
   TYPE(ServoDyn_Data),      INTENT(IN   ) :: SrvD                !< ServoDyn data
   TYPE(AeroDyn_Data),       INTENT(IN   ) :: AD                  !< AeroDyn data
   TYPE(InflowWind_Data),    INTENT(IN   ) :: IfW                 !< InflowWind data
   TYPE(OpenFOAM_Data),      INTENT(IN   ) :: OpFM                !< OpenFOAM data
   TYPE(HydroDyn_Data),      INTENT(IN   ) :: HD                  !< HydroDyn data
   TYPE(SubDyn_Data),        INTENT(IN   ) :: SD                  !< SubDyn data
   TYPE(MAP_Data),           INTENT(IN   ) :: MAPp                !< MAP data
   TYPE(FEAMooring_Data),    INTENT(IN   ) :: FEAM                !< FEAMooring data
   TYPE(MoorDyn_Data),       INTENT(IN   ) :: MD                  !< MoorDyn data
   TYPE(OrcaFlex_Data),      INTENT(IN   ) :: Orca                !< OrcaFlex interface data
   TYPE(IceFloe_Data),       INTENT(IN   ) :: IceF                !< IceFloe data
   TYPE(IceDyn_Data),        INTENT(IN   ) :: IceD                !< All the IceDyn data used in time-step loop


   logical, parameter                      :: OutputFields = .FALSE. ! due to confusion about what fields mean on a surface, we are going to just output the basic meshes if people ask for fields
   INTEGER(IntKi)                          :: NumBl, k
   INTEGER(IntKi)                          :: ErrStat2
   CHARACTER(ErrMsgLen)                    :: ErrMSg2
   CHARACTER(*), PARAMETER                 :: RoutineName = 'WrVTK_Surfaces'

   NumBl = 0
   if (allocated(ED%y%BladeRootMotion)) then
      NumBl = SIZE(ED%y%BladeRootMotion)
   end if

! Ground (written at initialization)
   
! Wave elevation
   if ( allocated( p_FAST%VTK_Surface%WaveElev ) ) call WrVTK_WaveElev( t_global, p_FAST, y_FAST, HD)
   
! Nacelle
   call MeshWrVTK_PointSurface (p_FAST%TurbinePos, ED%y%NacelleMotion, trim(p_FAST%VTK_OutFileRoot)//'.NacelleSurface', &
                                y_FAST%VTK_count, OutputFields, ErrStat2, ErrMsg2, p_FAST%VTK_tWidth , verts = p_FAST%VTK_Surface%NacelleBox, Sib=ED%Input(1)%NacelleLoads )
   
   
! Hub
   call MeshWrVTK_PointSurface (p_FAST%TurbinePos, ED%y%HubPtMotion, trim(p_FAST%VTK_OutFileRoot)//'.HubSurface', &
                                y_FAST%VTK_count, OutputFields, ErrStat2, ErrMsg2, p_FAST%VTK_tWidth , &
                                NumSegments=p_FAST%VTK_Surface%NumSectors, radius=p_FAST%VTK_Surface%HubRad, Sib=ED%Input(1)%HubPtLoad )
   
! Tower motions
   call MeshWrVTK_Ln2Surface (p_FAST%TurbinePos, ED%y%TowerLn2Mesh, trim(p_FAST%VTK_OutFileRoot)//'.TowerSurface', &
                              y_FAST%VTK_count, OutputFields, ErrStat2, ErrMsg2, p_FAST%VTK_tWidth, p_FAST%VTK_Surface%NumSectors, p_FAST%VTK_Surface%TowerRad )
   
! Blades
   IF ( p_FAST%CompAero == Module_AD ) THEN  ! These meshes may have airfoil data associated with nodes...
      DO K=1,NumBl
         call MeshWrVTK_Ln2Surface (p_FAST%TurbinePos, AD%Input(1)%rotors(1)%BladeMotion(K), trim(p_FAST%VTK_OutFileRoot)//'.Blade'//trim(num2lstr(k))//'Surface', &
                                    y_FAST%VTK_count, OutputFields, ErrStat2, ErrMsg2, p_FAST%VTK_tWidth , verts=p_FAST%VTK_Surface%BladeShape(K)%AirfoilCoords &
                                    ,Sib=AD%y%rotors(1)%BladeLoad(k) )
      END DO                  
   ELSE IF ( p_FAST%CompElast == Module_BD ) THEN
      DO K=1,NumBl                 
         call MeshWrVTK_Ln2Surface (p_FAST%TurbinePos, BD%y(k)%BldMotion, trim(p_FAST%VTK_OutFileRoot)//'.Blade'//trim(num2lstr(k))//'Surface', &
                                    y_FAST%VTK_count, OutputFields, ErrStat2, ErrMsg2, p_FAST%VTK_tWidth , verts=p_FAST%VTK_Surface%BladeShape(K)%AirfoilCoords )
      END DO  
   ELSE IF ( p_FAST%CompElast == Module_ED ) THEN
      DO K=1,NumBl        
         call MeshWrVTK_Ln2Surface (p_FAST%TurbinePos, ED%y%BladeLn2Mesh(K), trim(p_FAST%VTK_OutFileRoot)//'.Blade'//trim(num2lstr(k))//'Surface', &
                                    y_FAST%VTK_count, OutputFields, ErrStat2, ErrMsg2, p_FAST%VTK_tWidth , verts=p_FAST%VTK_Surface%BladeShape(K)%AirfoilCoords )
      END DO  
   END IF   

! Free wake
   if (allocated(AD%m%FVW_u)) then
      if (allocated(AD%m%FVW_u(1)%WingsMesh)) then
         call WrVTK_FVW(AD%p%FVW, AD%x(1)%FVW, AD%z(1)%FVW, AD%m%FVW, trim(p_FAST%VTK_OutFileRoot)//'.FVW', y_FAST%VTK_count, p_FAST%VTK_tWidth, bladeFrame=.FALSE.)  ! bladeFrame==.FALSE. to output in global coords
      end if   
   end if   

   
! Platform
! call MeshWrVTK_PointSurface (p_FAST%TurbinePos, ED%y%PlatformPtMesh, trim(p_FAST%VTK_OutFileRoot)//'.PlatformSurface', y_FAST%VTK_count, OutputFields, ErrStat2, ErrMsg2, Radius = p_FAST%VTK_Surface%GroundRad )
   
   
! Substructure   
!   call MeshWrVTK(p_FAST%TurbinePos, ED%y%PlatformPtMesh, trim(p_FAST%VTK_OutFileRoot)//'.ED_PlatformPtMesh_motion', y_FAST%VTK_count, OutputFields, ErrStat2, ErrMsg2 )     
!   IF ( p_FAST%CompSub == Module_SD ) THEN
!     call MeshWrVTK(p_FAST%TurbinePos, SD%Input(1)%TPMesh, trim(p_FAST%VTK_OutFileRoot)//'.SD_TPMesh_motion', y_FAST%VTK_count, OutputFields, ErrStat2, ErrMsg2 )     
!      call MeshWrVTK(p_FAST%TurbinePos, SD%y%y2Mesh, trim(p_FAST%VTK_OutFileRoot)//'.SD_y2Mesh_motion', y_FAST%VTK_count, OutputFields, ErrStat2, ErrMsg2 )        
!   END IF 
!TODO: Fix below section for new Morison GJH 4/23/20
   !   
   !IF ( HD%Input(1)%Morison%Mesh%Committed ) THEN 
   !   !if ( p_FAST%CompSub == Module_NONE ) then ! floating
   !   !   OutputFields = .false.
   !   !else
   !   !   OutputFields = p_FAST%VTK_fields
   !   !end if
   !      
   !   call MeshWrVTK_Ln2Surface (p_FAST%TurbinePos, HD%Input(1)%Morison%Mesh, trim(p_FAST%VTK_OutFileRoot)//'.MorisonSurface', &
   !                              y_FAST%VTK_count, OutputFields, ErrStat2, ErrMsg2, p_FAST%VTK_tWidth, p_FAST%VTK_Surface%NumSectors, &
   !                              p_FAST%VTK_Surface%MorisonRad, Sib=HD%y%Morison%Mesh )
   !END IF
   
   
! Mooring Lines?            
!   IF ( p_FAST%CompMooring == Module_MAP ) THEN
!      call MeshWrVTK(p_FAST%TurbinePos, MAPp%Input(1)%PtFairDisplacement, trim(p_FAST%VTK_OutFileRoot)//'.MAP_PtFair_motion', y_FAST%VTK_count, OutputFields, ErrStat2, ErrMsg2 )        
!   ELSEIF ( p_FAST%CompMooring == Module_MD ) THEN
!      call MeshWrVTK(p_FAST%TurbinePos, MD%Input(1)%PtFairleadDisplacement, trim(p_FAST%VTK_OutFileRoot)//'.MD_PtFair_motion', y_FAST%VTK_count, OutputFields, ErrStat2, ErrMsg2 )        
!   ELSEIF ( p_FAST%CompMooring == Module_FEAM ) THEN
!      call MeshWrVTK(p_FAST%TurbinePos, FEAM%Input(1)%PtFairleadDisplacement, trim(p_FAST%VTK_OutFileRoot)//'FEAM_PtFair_motion', y_FAST%VTK_count, OutputFields, ErrStat2, ErrMsg2   )        
!   END IF
         
   
   if (p_FAST%VTK_fields) then
      call WrVTK_BasicMeshes(p_FAST, y_FAST, MeshMapData, ED, BD, AD, IfW, OpFM, HD, SD, SrvD, MAPp, FEAM, MD, Orca, IceF, IceD)
   end if
   
   
END SUBROUTINE WrVTK_Surfaces 
!----------------------------------------------------------------------------------------------------------------------------------
!> This subroutine writes the wave elevation data for a given time step
SUBROUTINE WrVTK_WaveElev(t_global, p_FAST, y_FAST, HD)

   REAL(DbKi),               INTENT(IN   ) :: t_global            !< Current global time
   TYPE(FAST_ParameterType), INTENT(IN   ) :: p_FAST              !< Parameters for the glue code
   TYPE(FAST_OutputFileType),INTENT(INOUT) :: y_FAST              !< Output variables for the glue code

   TYPE(HydroDyn_Data),      INTENT(IN   ) :: HD                  !< HydroDyn data

   ! local variables
   INTEGER(IntKi)                        :: Un                    ! fortran unit number
   INTEGER(IntKi)                        :: n, iy, ix             ! loop counters
   REAL(SiKi)                            :: t
   CHARACTER(1024)                       :: FileName
   INTEGER(IntKi)                        :: NumberOfPoints 
   INTEGER(IntKi), parameter             :: NumberOfLines = 0
   INTEGER(IntKi)                        :: NumberOfPolys
   CHARACTER(1024)                       :: Tstr
   INTEGER(IntKi)                        :: ErrStat2 
   CHARACTER(ErrMsgLen)                  :: ErrMsg2
   CHARACTER(*),PARAMETER                :: RoutineName = 'WrVTK_WaveElev'

   
   NumberOfPoints = size(p_FAST%VTK_surface%WaveElevXY,2)
      ! I'm going to make triangles for now. we should probably just make this a structured file at some point
   NumberOfPolys  = ( p_FAST%VTK_surface%NWaveElevPts(1) - 1 ) * &
                    ( p_FAST%VTK_surface%NWaveElevPts(2) - 1 ) * 2
   
   !.................................................................
   ! write the data that potentially changes each time step:
   !.................................................................
   ! construct the string for the zero-padded VTK write-out step
   write(Tstr, '(i' // trim(Num2LStr(p_FAST%VTK_tWidth)) //'.'// trim(Num2LStr(p_FAST%VTK_tWidth)) // ')') y_FAST%VTK_count
      
   ! PolyData (.vtp) - Serial vtkPolyData (unstructured) file
   FileName = TRIM(p_FAST%VTK_OutFileRoot)//'.WaveSurface.'//TRIM(Tstr)//'.vtp'
      
   call WrVTK_header( FileName, NumberOfPoints, NumberOfLines, NumberOfPolys, Un, ErrStat2, ErrMsg2 )    
      if (ErrStat2 >= AbortErrLev) return
         
! points (nodes, augmented with NumSegments):   
      WRITE(Un,'(A)')         '      <Points>'
      WRITE(Un,'(A)')         '        <DataArray type="Float32" NumberOfComponents="3" format="ascii">'

      ! I'm not going to interpolate in time; I'm just going to get the index of the closest wave time value
      t = REAL(t_global,SiKi)
      call GetWaveElevIndx( t, HD%p%WaveTime, y_FAST%VTK_LastWaveIndx )
      
      n = 1
      do ix=1,p_FAST%VTK_surface%NWaveElevPts(1)
         do iy=1,p_FAST%VTK_surface%NWaveElevPts(2)            
            WRITE(Un,VTK_AryFmt) p_FAST%VTK_surface%WaveElevXY(:,n), p_FAST%VTK_surface%WaveElev(y_FAST%VTK_LastWaveIndx,n) 
            n = n+1
         end do
      end do
                     
      WRITE(Un,'(A)')         '        </DataArray>'
      WRITE(Un,'(A)')         '      </Points>'
  
                  
      WRITE(Un,'(A)')         '      <Polys>'      
      WRITE(Un,'(A)')         '        <DataArray type="Int32" Name="connectivity" format="ascii">'         
      
      do ix=1,p_FAST%VTK_surface%NWaveElevPts(1)-1
         do iy=1,p_FAST%VTK_surface%NWaveElevPts(2)-1
            n = p_FAST%VTK_surface%NWaveElevPts(1)*(ix-1)+iy - 1 ! points start at 0
            
            WRITE(Un,'(3(i7))') n,   n+1,                                    n+p_FAST%VTK_surface%NWaveElevPts(2)
            WRITE(Un,'(3(i7))') n+1, n+1+p_FAST%VTK_surface%NWaveElevPts(2), n+p_FAST%VTK_surface%NWaveElevPts(2)
            
         end do
      end do            
      WRITE(Un,'(A)')         '        </DataArray>'      
      
      WRITE(Un,'(A)')         '        <DataArray type="Int32" Name="offsets" format="ascii">'                  
      do n=1,NumberOfPolys
         WRITE(Un,'(i7)') 3*n
      end do      
      WRITE(Un,'(A)')         '        </DataArray>'
      WRITE(Un,'(A)')         '      </Polys>'      
                  
      call WrVTK_footer( Un )       
      
END SUBROUTINE WrVTK_WaveElev  
!----------------------------------------------------------------------------------------------------------------------------------
!> This function returns the index, Ind, of the XAry closest to XValIn, where XAry is assumed to be periodic. It starts
!! searching at the value of Ind from a previous step.
SUBROUTINE GetWaveElevIndx( XValIn, XAry, Ind )

      ! Argument declarations.

   INTEGER, INTENT(INOUT)       :: Ind                ! Initial and final index into the arrays.

   REAL(SiKi), INTENT(IN)       :: XAry    (:)        !< Array of X values to be interpolated.
   REAL(SiKi), INTENT(IN)       :: XValIn             !< X value to be found

   
   INTEGER                      :: AryLen             ! Length of the arrays.
   REAL(SiKi)                   :: XVal               !< X to be found (wrapped/periodic)
   
   
   AryLen = size(XAry)
   
      ! Wrap XValIn into the range XAry(1) to XAry(AryLen)
   XVal = MOD(XValIn, XAry(AryLen))

   
   
        ! Let's check the limits first.

   IF ( XVal <= XAry(1) )  THEN
      Ind = 1
      RETURN
   ELSE IF ( XVal >= XAry(AryLen) )  THEN
      Ind = AryLen
      RETURN
   ELSE
      ! Set the Ind to the first index if we are at the beginning of XAry
      IF ( XVal <= XAry(2) )  THEN  
         Ind = 1
      END IF      
   END IF


     ! Let's interpolate!

   Ind = MAX( MIN( Ind, AryLen-1 ), 1 )

   DO

      IF ( XVal < XAry(Ind) )  THEN

         Ind = Ind - 1

      ELSE IF ( XVal >= XAry(Ind+1) )  THEN

         Ind = Ind + 1

      ELSE
         
         ! XAry(Ind) <= XVal < XAry(Ind+1)
         ! this would make it the "closest" node, but I'm not going to worry about that for visualization purposes
         !if ( XVal > (XAry(Ind+1) + XAry(Ind))/2.0_SiKi ) Ind = Ind + 1

         RETURN

      END IF

   END DO

   RETURN
END SUBROUTINE GetWaveElevIndx   
!----------------------------------------------------------------------------------------------------------------------------------
!> This routine writes Input Mesh information to a binary file (for debugging). It both opens and closes the file.
SUBROUTINE WriteInputMeshesToFile(u_ED, u_AD, u_SD, u_HD, u_MAP, u_BD, FileName, ErrStat, ErrMsg) 
   TYPE(ED_InputType),        INTENT(IN)  :: u_ED           !< ElastoDyn inputs
   TYPE(AD_InputType),        INTENT(IN)  :: u_AD           !< AeroDyn inputs
   TYPE(SD_InputType),        INTENT(IN)  :: u_SD           !< SubDyn inputs
   TYPE(HydroDyn_InputType),  INTENT(IN)  :: u_HD           !< HydroDyn inputs
   TYPE(MAP_InputType),       INTENT(IN)  :: u_MAP          !< MAP inputs
   TYPE(BD_InputType),        INTENT(IN)  :: u_BD(:)        !< BeamDyn inputs
   CHARACTER(*),              INTENT(IN)  :: FileName       !< Name of file to write this information to
   INTEGER(IntKi)                         :: ErrStat        !< Error status of the operation
   CHARACTER(*)                           :: ErrMsg         !< Error message if ErrStat /= ErrID_None

   INTEGER(IntKi)           :: unOut
   INTEGER(IntKi)           :: K_local
   INTEGER(B4Ki), PARAMETER :: File_ID = 3
   INTEGER(B4Ki)            :: NumBl

      ! Open the binary output file:
   unOut=-1      
   CALL GetNewUnit( unOut, ErrStat, ErrMsg )
   CALL OpenBOutFile ( unOut, TRIM(FileName), ErrStat, ErrMsg )
      IF (ErrStat /= ErrID_None) RETURN

   ! note that I'm not doing anything with the errors here, so it won't tell
   ! you there was a problem writing the data unless it was the last call.

      ! Add a file identification number (in case we ever have to change this):
   WRITE( unOut, IOSTAT=ErrStat )   File_ID

      ! Add how many blade meshes there are:
   NumBl =  SIZE(u_ED%BladePtLoads,1)   ! Note that NumBl is B4Ki 
   WRITE( unOut, IOSTAT=ErrStat )   NumBl
      
      ! Add all of the input meshes:
   DO K_local = 1,NumBl
      CALL MeshWrBin( unOut, u_ED%BladePtLoads(K_local), ErrStat, ErrMsg )
   END DO            
   CALL MeshWrBin( unOut, u_ED%TowerPtLoads,            ErrStat, ErrMsg )
   CALL MeshWrBin( unOut, u_ED%PlatformPtMesh,          ErrStat, ErrMsg )
   CALL MeshWrBin( unOut, u_SD%TPMesh,                  ErrStat, ErrMsg )
   CALL MeshWrBin( unOut, u_SD%LMesh,                   ErrStat, ErrMsg )
   CALL MeshWrBin( unOut, u_HD%Morison%Mesh,      ErrStat, ErrMsg )
   CALL MeshWrBin( unOut, u_HD%WAMITMesh,                    ErrStat, ErrMsg )
   CALL MeshWrBin( unOut, u_MAP%PtFairDisplacement,     ErrStat, ErrMsg )
      ! Add how many BD blade meshes there are:
   NumBl =  SIZE(u_BD,1)   ! Note that NumBl is B4Ki 
   WRITE( unOut, IOSTAT=ErrStat )   NumBl
   
   DO K_local = 1,NumBl
      CALL MeshWrBin( unOut, u_BD(K_local)%RootMotion, ErrStat, ErrMsg )
      CALL MeshWrBin( unOut, u_BD(K_local)%DistrLoad, ErrStat, ErrMsg )
   END DO            
      
      ! Add how many AD blade meshes there are:
   NumBl =  SIZE(u_AD%rotors(1)%BladeMotion,1)   ! Note that NumBl is B4Ki 
   WRITE( unOut, IOSTAT=ErrStat )   NumBl
   
   DO K_local = 1,NumBl
      CALL MeshWrBin( unOut, u_AD%rotors(1)%BladeMotion(k_local), ErrStat, ErrMsg )
   END DO    
      
      ! Close the file
   CLOSE(unOut)
         
END SUBROUTINE WriteInputMeshesToFile   
!----------------------------------------------------------------------------------------------------------------------------------
!> This routine writes motion mesh data to a binary file (for rudimentary visualization and debugging). If unOut < 0, a new file
!! will be opened for writing (FileName). It is up to the caller of this routine to close the file.
SUBROUTINE WriteMotionMeshesToFile(time, y_ED, u_SD, y_SD, u_HD, u_MAP, y_BD, u_BD, UnOut, ErrStat, ErrMsg, FileName) 
   REAL(DbKi),                 INTENT(IN)    :: time           !< current simulation time 
   TYPE(ED_OutputType),        INTENT(IN)    :: y_ED           !< ElastoDyn outputs
   TYPE(SD_InputType),         INTENT(IN)    :: u_SD           !< SubDyn inputs
   TYPE(SD_OutputType),        INTENT(IN)    :: y_SD           !< SubDyn outputs
   TYPE(HydroDyn_InputType),   INTENT(IN)    :: u_HD           !< HydroDyn inputs
   TYPE(MAP_InputType),        INTENT(IN)    :: u_MAP          !< MAP inputs
   TYPE(BD_OutputType),        INTENT(IN)    :: y_BD(:)        !< BeamDyn outputs
   TYPE(BD_InputType),         INTENT(IN)    :: u_BD(:)        !< BeamDyn inputs
   INTEGER(IntKi) ,            INTENT(INOUT) :: unOut          !< Unit number to write where this info should be written. If unOut < 0, a new file will be opened and the opened unit number will be returned.
   CHARACTER(*),               INTENT(IN)    :: FileName       !< If unOut < 0, FileName will be opened for writing this mesh information.
   
   INTEGER(IntKi), INTENT(OUT)               :: ErrStat        !< Error status of the operation
   CHARACTER(*)  , INTENT(OUT)               :: ErrMsg         !< Error message if ErrStat /= ErrID_None
   
   
   REAL(R8Ki)               :: t
      
   INTEGER(IntKi)           :: K_local
   INTEGER(B4Ki), PARAMETER :: File_ID = 101
   INTEGER(B4Ki)            :: NumBl
      
   t = time  ! convert to 8-bytes if necessary (DbKi might not be R8Ki)
   
   ! note that I'm not doing anything with the errors here, so it won't tell
   ! you there was a problem writing the data unless it was the last call.
   
   
      ! Open the binary output file and write a header:
   if (unOut<0) then
      CALL GetNewUnit( unOut, ErrStat, ErrMsg )
      
      CALL OpenBOutFile ( unOut, TRIM(FileName), ErrStat, ErrMsg )
         IF (ErrStat /= ErrID_None) RETURN
               
         ! Add a file identification number (in case we ever have to change this):
      WRITE( unOut, IOSTAT=ErrStat )   File_ID
      
         ! Add how many blade meshes there are:
      NumBl =  SIZE(y_ED%BladeLn2Mesh,1)   ! Note that NumBl is B4Ki 
      WRITE( unOut, IOSTAT=ErrStat )   NumBl
      NumBl =  SIZE(y_BD,1)   ! Note that NumBl is B4Ki 
      WRITE( unOut, IOSTAT=ErrStat )   NumBl
   end if
   
   WRITE( unOut, IOSTAT=ErrStat ) t          
   
      ! Add all of the meshes with motions:
   DO K_local = 1,SIZE(y_ED%BladeLn2Mesh,1)
      CALL MeshWrBin( unOut, y_ED%BladeLn2Mesh(K_local), ErrStat, ErrMsg )
   END DO            
   CALL MeshWrBin( unOut, y_ED%TowerLn2Mesh,            ErrStat, ErrMsg )
   CALL MeshWrBin( unOut, y_ED%PlatformPtMesh,          ErrStat, ErrMsg )
   CALL MeshWrBin( unOut, u_SD%TPMesh,                  ErrStat, ErrMsg )
   CALL MeshWrBin( unOut, y_SD%y2Mesh,                  ErrStat, ErrMsg )
   CALL MeshWrBin( unOut, u_HD%Morison%Mesh,      ErrStat, ErrMsg )
   CALL MeshWrBin( unOut, u_HD%WAMITMesh,                    ErrStat, ErrMsg )
   CALL MeshWrBin( unOut, u_MAP%PtFairDisplacement,     ErrStat, ErrMsg )
   DO K_local = 1,SIZE(y_BD,1)
      CALL MeshWrBin( unOut, u_BD(K_local)%RootMotion, ErrStat, ErrMsg )
      CALL MeshWrBin( unOut, y_BD(K_local)%BldMotion,  ErrStat, ErrMsg )
   END DO            
      
   !   
   !   ! Close the file
   !CLOSE(unOut)
   !      
END SUBROUTINE WriteMotionMeshesToFile   
!----------------------------------------------------------------------------------------------------------------------------------

   
!++++++++++++++++++++++++++++++++++++++++++++++++++++++++++++++++++++++++++++++++++++++++++++++++++++++++++++++++++++++++++++++++++
! Linerization routines   
!++++++++++++++++++++++++++++++++++++++++++++++++++++++++++++++++++++++++++++++++++++++++++++++++++++++++++++++++++++++++++++++++++
!> Routine that calls FAST_Linearize_T for an array of Turbine data structures if the linearization flag is set for each individual turbine. 
SUBROUTINE FAST_Linearize_Tary(t_initial, n_t_global, Turbine, ErrStat, ErrMsg)

   REAL(DbKi),               INTENT(IN   ) :: t_initial           !< initial simulation time (almost always 0)
   INTEGER(IntKi),           INTENT(IN   ) :: n_t_global          !< integer time step   
   TYPE(FAST_TurbineType),   INTENT(INOUT) :: Turbine(:)          !< all data for one instance of a turbine
   INTEGER(IntKi),           INTENT(  OUT) :: ErrStat             !< Error status of the operation
   CHARACTER(*),             INTENT(  OUT) :: ErrMsg              !< Error message if ErrStat /= ErrID_None

      ! local variables
   INTEGER(IntKi)                          :: i_turb, NumTurbines
   INTEGER(IntKi)                          :: ErrStat2            ! local error status
   CHARACTER(ErrMsgLen)                    :: ErrMsg2             ! local error message
   CHARACTER(*),             PARAMETER     :: RoutineName = 'FAST_Linearize_Tary' 
   
   
   NumTurbines = SIZE(Turbine)   
   ErrStat = ErrID_None
   ErrMsg  = ""
      
   DO i_turb = 1,NumTurbines
      
      CALL FAST_Linearize_T(t_initial, n_t_global, Turbine(i_turb), ErrStat2, ErrMsg2 )
         CALL SetErrStat(ErrStat2, ErrMsg2, ErrStat, ErrMsg, RoutineName )
         IF (ErrStat >= AbortErrLev) RETURN
      
   END DO
  
   
END SUBROUTINE FAST_Linearize_Tary
!----------------------------------------------------------------------------------------------------------------------------------
!> Routine that performs lineaization at an operating point for a turbine. This is a separate subroutine so that the FAST
!! driver programs do not need to change or operate on the individual module level. 
SUBROUTINE FAST_Linearize_T(t_initial, n_t_global, Turbine, ErrStat, ErrMsg)

   REAL(DbKi),               INTENT(IN   ) :: t_initial           !< initial simulation time (almost always 0)
   INTEGER(IntKi),           INTENT(IN   ) :: n_t_global          !< integer time step   
   TYPE(FAST_TurbineType),   INTENT(INOUT) :: Turbine             !< all data for one instance of a turbine
   INTEGER(IntKi),           INTENT(  OUT) :: ErrStat             !< Error status of the operation
   CHARACTER(*),             INTENT(  OUT) :: ErrMsg              !< Error message if ErrStat /= ErrID_None

      ! local variables
   REAL(DbKi)                              :: t_global            ! current simulation time
   REAL(DbKi)                              :: next_lin_time       ! next simulation time where linearization analysis should be performed
   INTEGER(IntKi)                          :: iLinTime            ! loop counter
   INTEGER(IntKi)                          :: ErrStat2            ! local error status
   CHARACTER(ErrMsgLen)                    :: ErrMsg2             ! local error message
   CHARACTER(*),             PARAMETER     :: RoutineName = 'FAST_Linearize_T'

            
   ErrStat = ErrID_None
   ErrMsg  = ""
   
   if ( .not. Turbine%p_FAST%Linearize ) return
   
   if (.not. Turbine%p_FAST%CalcSteady) then
   
      if ( Turbine%m_FAST%Lin%NextLinTimeIndx <= Turbine%p_FAST%NLinTimes ) then  !bjj: maybe this logic should go in FAST_Linearize_OP???
      
         next_lin_time = Turbine%m_FAST%Lin%LinTimes( Turbine%m_FAST%Lin%NextLinTimeIndx )
         t_global      = t_initial + n_t_global*Turbine%p_FAST%dt
   
         if ( EqualRealNos( t_global, next_lin_time ) .or. t_global > next_lin_time ) then
         
            CALL FAST_Linearize_OP(t_global, Turbine%p_FAST, Turbine%y_FAST, Turbine%m_FAST, &
                     Turbine%ED, Turbine%BD, Turbine%SrvD, Turbine%AD, Turbine%IfW, Turbine%OpFM, &
                     Turbine%HD, Turbine%SD, Turbine%ExtPtfm, Turbine%MAP, Turbine%FEAM, Turbine%MD, Turbine%Orca, &
                     Turbine%IceF, Turbine%IceD, Turbine%MeshMapData, ErrStat2, ErrMsg2 )  
               CALL SetErrStat(ErrStat2, ErrMsg2, ErrStat, ErrMsg, RoutineName )
               IF (ErrStat >= AbortErrLev) RETURN
         
            if (Turbine%p_FAST%WrVTK == VTK_ModeShapes) then
               if (Turbine%m_FAST%Lin%NextLinTimeIndx > Turbine%p_FAST%NLinTimes) call WrVTKCheckpoint()
            end if
         
         end if

      end if
   
   else ! CalcSteady

      t_global      = t_initial + n_t_global*Turbine%p_FAST%dt
      
      call FAST_CalcSteady( n_t_global, t_global, Turbine%p_FAST, Turbine%y_FAST, Turbine%m_FAST, Turbine%ED, Turbine%BD, Turbine%SrvD, &
                      Turbine%AD, Turbine%IfW, Turbine%OpFM, Turbine%HD, Turbine%SD, Turbine%ExtPtfm, Turbine%MAP, Turbine%FEAM, Turbine%MD, &
                      Turbine%Orca, Turbine%IceF, Turbine%IceD, ErrStat2, ErrMsg2 )
            call SetErrStat(ErrStat2, ErrMsg2, ErrStat, ErrMsg, RoutineName )

      if (Turbine%m_FAST%Lin%FoundSteady) then
      
         do iLinTime=1,Turbine%p_FAST%NLinTimes
            t_global = Turbine%m_FAST%Lin%LinTimes(iLinTime)

            call SetOperatingPoint(iLinTime, Turbine%p_FAST, Turbine%y_FAST, Turbine%m_FAST, Turbine%ED, Turbine%BD, Turbine%SrvD, &
                                      Turbine%AD, Turbine%IfW, Turbine%OpFM, Turbine%HD, Turbine%SD, Turbine%ExtPtfm, &
                                    Turbine%MAP, Turbine%FEAM, Turbine%MD, Turbine%Orca, Turbine%IceF, Turbine%IceD, ErrStat2, ErrMsg2 )
               CALL SetErrStat(ErrStat2, ErrMsg2, ErrStat, ErrMsg, RoutineName )
               
            if (Turbine%p_FAST%DT_UJac < Turbine%p_FAST%TMax) then
               Turbine%m_FAST%calcJacobian = .true.
               Turbine%m_FAST%NextJacCalcTime = t_global
            end if

            CALL CalcOutputs_And_SolveForInputs( -1,  t_global,  STATE_CURR, Turbine%m_FAST%calcJacobian, Turbine%m_FAST%NextJacCalcTime, &
               Turbine%p_FAST, Turbine%m_FAST, .false., Turbine%ED, Turbine%BD, Turbine%SrvD, Turbine%AD14, Turbine%AD, Turbine%IfW, Turbine%OpFM, &
               Turbine%HD, Turbine%SD, Turbine%ExtPtfm, Turbine%MAP, Turbine%FEAM, Turbine%MD, Turbine%Orca, Turbine%IceF, Turbine%IceD, Turbine%MeshMapData, ErrStat2, ErrMsg2 )
               CALL SetErrStat(ErrStat2, ErrMsg2, ErrStat, ErrMsg, RoutineName )
               IF (ErrStat >= AbortErrLev) RETURN

            CALL FAST_Linearize_OP(t_global, Turbine%p_FAST, Turbine%y_FAST, Turbine%m_FAST, &
                     Turbine%ED, Turbine%BD, Turbine%SrvD, Turbine%AD, Turbine%IfW, Turbine%OpFM, &
                     Turbine%HD, Turbine%SD, Turbine%ExtPtfm, Turbine%MAP, Turbine%FEAM, Turbine%MD, Turbine%Orca, &
                     Turbine%IceF, Turbine%IceD, Turbine%MeshMapData, ErrStat2, ErrMsg2 )  
               CALL SetErrStat(ErrStat2, ErrMsg2, ErrStat, ErrMsg, RoutineName )
               IF (ErrStat >= AbortErrLev) RETURN
               
         end do

         if (Turbine%p_FAST%WrVTK == VTK_ModeShapes) CALL WrVTKCheckpoint()
      
      end if
      
   end if
   return
   
contains
   subroutine WrVTKCheckpoint()
         ! we are creating a checkpoint file for each turbine, so setting NumTurbines=1 in the file
      CALL FAST_CreateCheckpoint_T(t_initial, Turbine%p_FAST%n_TMax_m1+1, 1, Turbine, TRIM(Turbine%p_FAST%OutFileRoot)//'.ModeShapeVTK', ErrStat2, ErrMsg2 )
         CALL SetErrStat(ErrStat2, ErrMsg2, ErrStat, ErrMsg, RoutineName )
   end subroutine WrVTKCheckpoint
END SUBROUTINE FAST_Linearize_T   
!----------------------------------------------------------------------------------------------------------------------------------
   
!++++++++++++++++++++++++++++++++++++++++++++++++++++++++++++++++++++++++++++++++++++++++++++++++++++++++++++++++++++++++++++++++++
! PROGRAM EXIT ROUTINES
!++++++++++++++++++++++++++++++++++++++++++++++++++++++++++++++++++++++++++++++++++++++++++++++++++++++++++++++++++++++++++++++++++
!> Routine that calls ExitThisProgram for one instance of a Turbine data structure. This is a separate subroutine so that the FAST
!! driver programs do not need to change or operate on the individual module level. 
!! This routine should be called from glue code only (e.g., FAST_Prog.f90). It should not be called in any of these driver routines.
SUBROUTINE ExitThisProgram_T( Turbine, ErrLevel_in, StopTheProgram, ErrLocMsg, SkipRunTimeMsg )
   
   TYPE(FAST_TurbineType),   INTENT(INOUT) :: Turbine             !< Data for one turbine instance
   INTEGER(IntKi),           INTENT(IN)    :: ErrLevel_in         !< Error level when Error == .TRUE. (required when Error is .TRUE.)
   LOGICAL,                  INTENT(IN)    :: StopTheProgram      !< flag indicating if the program should end (false if there are more turbines to end)
   CHARACTER(*), OPTIONAL,   INTENT(IN)    :: ErrLocMsg           !< an optional message describing the location of the error
   LOGICAL,      OPTIONAL,   INTENT(IN)    :: SkipRunTimeMsg      !< an optional message describing run-time stats
   
   LOGICAL                                 :: SkipRunTimes
   
   IF (PRESENT(SkipRunTimeMsg)) THEN
      SkipRunTimes = SkipRunTimeMsg
   ELSE
      SkipRunTimes = .FALSE.
   END IF
   
   
   IF (PRESENT(ErrLocMsg)) THEN
      
      CALL ExitThisProgram( Turbine%p_FAST, Turbine%y_FAST, Turbine%m_FAST, &
                     Turbine%ED, Turbine%BD, Turbine%SrvD, Turbine%AD14, Turbine%AD, Turbine%IfW, Turbine%OpFM, &
                     Turbine%HD, Turbine%SD, Turbine%ExtPtfm, Turbine%MAP, Turbine%FEAM, Turbine%MD, Turbine%Orca, &
                     Turbine%IceF, Turbine%IceD, Turbine%MeshMapData, ErrLevel_in, StopTheProgram, ErrLocMsg, SkipRunTimes )
   
   ELSE     
      
      CALL ExitThisProgram( Turbine%p_FAST, Turbine%y_FAST, Turbine%m_FAST, &
                     Turbine%ED, Turbine%BD, Turbine%SrvD, Turbine%AD14, Turbine%AD, Turbine%IfW, Turbine%OpFM, &
                     Turbine%HD, Turbine%SD, Turbine%ExtPtfm, Turbine%MAP, Turbine%FEAM, Turbine%MD, Turbine%Orca, &
                     Turbine%IceF, Turbine%IceD, Turbine%MeshMapData, ErrLevel_in, StopTheProgram, SkipRunTimeMsg=SkipRunTimes )
      
   END IF

END SUBROUTINE ExitThisProgram_T
!----------------------------------------------------------------------------------------------------------------------------------
!> This subroutine is called when FAST exits. It calls all the modules' end routines and cleans up variables declared in the
!! main program. If there was an error, it also aborts. Otherwise, it prints the run times and performs a normal exit.
!! This routine should not be called from glue code (e.g., FAST_Prog.f90) or ExitThisProgram_T only. It should not be called in any 
!! of these driver routines.
SUBROUTINE ExitThisProgram( p_FAST, y_FAST, m_FAST, ED, BD, SrvD, AD14, AD, IfW, OpFM, HD, SD, ExtPtfm, &
                            MAPp, FEAM, MD, Orca, IceF, IceD, MeshMapData, ErrLevel_in, StopTheProgram, ErrLocMsg, SkipRunTimeMsg )
!...............................................................................................................................

      ! Passed arguments
   TYPE(FAST_ParameterType), INTENT(INOUT) :: p_FAST              !< Parameters for the glue code
   TYPE(FAST_OutputFileType),INTENT(INOUT) :: y_FAST              !< Output variables for the glue code
   TYPE(FAST_MiscVarType),   INTENT(INOUT) :: m_FAST              !< Miscellaneous variables
     
   TYPE(ElastoDyn_Data),     INTENT(INOUT) :: ED                  !< ElastoDyn data
   TYPE(BeamDyn_Data),       INTENT(INOUT) :: BD                  !< BeamDyn data
   TYPE(ServoDyn_Data),      INTENT(INOUT) :: SrvD                !< ServoDyn data
   TYPE(AeroDyn14_Data),     INTENT(INOUT) :: AD14                !< AeroDyn v14 data
   TYPE(AeroDyn_Data),       INTENT(INOUT) :: AD                  !< AeroDyn data
   TYPE(InflowWind_Data),    INTENT(INOUT) :: IfW                 !< InflowWind data
   TYPE(OpenFOAM_Data),      INTENT(INOUT) :: OpFM                !< OpenFOAM data
   TYPE(HydroDyn_Data),      INTENT(INOUT) :: HD                  !< HydroDyn data
   TYPE(SubDyn_Data),        INTENT(INOUT) :: SD                  !< SubDyn data
   TYPE(ExtPtfm_Data),       INTENT(INOUT) :: ExtPtfm             !< ExtPtfm_MCKF data
   TYPE(MAP_Data),           INTENT(INOUT) :: MAPp                !< MAP data
   TYPE(FEAMooring_Data),    INTENT(INOUT) :: FEAM                !< FEAMooring data
   TYPE(MoorDyn_Data),       INTENT(INOUT) :: MD                  !< Data for the MoorDyn module
   TYPE(OrcaFlex_Data),      INTENT(INOUT) :: Orca                !< OrcaFlex interface data
   TYPE(IceFloe_Data),       INTENT(INOUT) :: IceF                !< IceFloe data
   TYPE(IceDyn_Data),        INTENT(INOUT) :: IceD                !< All the IceDyn data used in time-step loop

   TYPE(FAST_ModuleMapType), INTENT(INOUT) :: MeshMapData         !< Data for mapping between modules

   INTEGER(IntKi),           INTENT(IN)    :: ErrLevel_in         !< Error level when Error == .TRUE. (required when Error is .TRUE.)
   LOGICAL,                  INTENT(IN)    :: StopTheProgram      !< flag indicating if the program should end (false if there are more turbines to end)
   CHARACTER(*), OPTIONAL,   INTENT(IN)    :: ErrLocMsg           !< an optional message describing the location of the error
   LOGICAL,      OPTIONAL,   INTENT(IN)    :: SkipRunTimeMsg      !< an optional message describing run-time stats


      ! Local variables:            
   INTEGER(IntKi)                          :: ErrorLevel
   LOGICAL                                 :: PrintRunTimes
                                          
   INTEGER(IntKi)                          :: ErrStat2            ! Error status
   CHARACTER(ErrMsgLen)                    :: ErrMsg2             ! Error message
   CHARACTER(1224)                         :: SimMsg              ! optional message to print about where the error took place in the simulation
   
   CHARACTER(*), PARAMETER                 :: RoutineName = 'ExitThisProgram'       
   
      
   ErrorLevel = ErrLevel_in
      
      ! for debugging, let's output the meshes and all of their fields
   IF ( ErrorLevel >= AbortErrLev .AND. p_FAST%WrVTK > VTK_None) THEN
      p_FAST%VTK_OutFileRoot = trim(p_FAST%VTK_OutFileRoot)//'.DebugError'
      p_FAST%VTK_fields = .true.
      CALL WrVTK_AllMeshes(p_FAST, y_FAST, MeshMapData, ED, BD, AD, IfW, OpFM, HD, SD, ExtPtfm, SrvD, MAPp, FEAM, MD, Orca, IceF, IceD)
   end if
   
   
      
      ! End all modules
   CALL FAST_EndMods( p_FAST, y_FAST, m_FAST, ED, BD, SrvD, AD14, AD, IfW, HD, SD, ExtPtfm, MAPp, FEAM, MD, Orca, IceF, IceD, ErrStat2, ErrMsg2 )
      IF (ErrStat2 /= ErrID_None) THEN
         CALL WrScr( NewLine//RoutineName//':'//TRIM(ErrMsg2)//NewLine )
         ErrorLevel = MAX(ErrorLevel,ErrStat2)
      END IF
                  
      ! Destroy all data associated with FAST variables:

   CALL FAST_DestroyAll( p_FAST, y_FAST, m_FAST, ED, BD, SrvD, AD14, AD, IfW, OpFM, HD, SD, ExtPtfm, MAPp, FEAM, MD, Orca, IceF, IceD, MeshMapData, ErrStat2, ErrMsg2 )
      IF (ErrStat2 /= ErrID_None) THEN
         CALL WrScr( NewLine//RoutineName//':'//TRIM(ErrMsg2)//NewLine )
         ErrorLevel = MAX(ErrorLevel,ErrStat2)
      END IF

      
   !............................................................................................................................
   ! Set exit error code if there was an error;
   !............................................................................................................................
   IF ( ErrorLevel >= AbortErrLev ) THEN
      
      IF (PRESENT(ErrLocMsg)) THEN
         SimMsg = ErrLocMsg
      ELSE
         SimMsg = 'after the simulation completed'
      END IF
      
      IF (y_FAST%UnSum > 0) THEN
         CLOSE(y_FAST%UnSum)
         y_FAST%UnSum = -1
      END IF
      
                         
      SimMsg = TRIM(FAST_Ver%Name)//' encountered an error '//TRIM(SimMsg)//'.'//NewLine//' Simulation error level: '//TRIM(GetErrStr(ErrorLevel))
      if (StopTheProgram) then
         CALL ProgAbort( trim(SimMsg), TrapErrors=.FALSE., TimeWait=3._ReKi )  ! wait 3 seconds (in case they double-clicked and got an error)
      else
         CALL WrScr(trim(SimMsg))
      end if
                        
   END IF
      
   !............................................................................................................................
   !  Write simulation times and stop
   !............................................................................................................................
   if (present(SkipRunTimeMsg)) then
      PrintRunTimes = .not. SkipRunTimeMsg
   else
      PrintRunTimes = .true.
   end if
   
   IF (p_FAST%WrSttsTime .and. PrintRunTimes) THEN
      CALL RunTimes( m_FAST%StrtTime, m_FAST%UsrTime1, m_FAST%SimStrtTime, m_FAST%UsrTime2, m_FAST%t_global, UnSum=y_FAST%UnSum, DescStrIn=p_FAST%TDesc )
   END IF
   IF (y_FAST%UnSum > 0) THEN
      CLOSE(y_FAST%UnSum)
      y_FAST%UnSum = -1
   END IF

   if (StopTheProgram) then
#if (defined COMPILE_SIMULINK || defined COMPILE_LABVIEW)
      ! for Simulink, this may not be a normal stop. It might call this after an error in the model.
      CALL WrScr( NewLine//' '//TRIM(FAST_Ver%Name)//' completed.'//NewLine )
#else   
      CALL NormStop( )
#endif   
   end if


END SUBROUTINE ExitThisProgram
!----------------------------------------------------------------------------------------------------------------------------------
!> This subroutine is called at program termination. It writes any additional output files,
!! deallocates variables for FAST file I/O and closes files.
SUBROUTINE FAST_EndOutput( p_FAST, y_FAST, m_FAST, ErrStat, ErrMsg )

   TYPE(FAST_ParameterType), INTENT(INOUT) :: p_FAST                    !< FAST Parameters
   TYPE(FAST_OutputFileType),INTENT(INOUT) :: y_FAST                    !< FAST Output
   TYPE(FAST_MiscVarType),   INTENT(IN   ) :: m_FAST                    !< Miscellaneous variables (only for the final time)

   INTEGER(IntKi),           INTENT(OUT)   :: ErrStat                   !< Error status
   CHARACTER(*),             INTENT(OUT)   :: ErrMsg                    !< Message associated with errro status

      ! local variables
   CHARACTER(LEN(y_FAST%FileDescLines)*3)  :: FileDesc                  ! The description of the run, to be written in the binary output file


      ! Initialize some values

   ErrStat = ErrID_None
   ErrMsg  = ''

   !-------------------------------------------------------------------------------------------------
   ! Write the binary output file if requested
   !-------------------------------------------------------------------------------------------------

   IF (p_FAST%WrBinOutFile .AND. y_FAST%n_Out > 0) THEN

      FileDesc = TRIM(y_FAST%FileDescLines(1))//' '//TRIM(y_FAST%FileDescLines(2))//'; '//TRIM(y_FAST%FileDescLines(3))

      CALL WrBinFAST(TRIM(p_FAST%OutFileRoot)//'.outb', Int(p_FAST%WrBinMod, B2Ki), TRIM(FileDesc), &
            y_FAST%ChannelNames, y_FAST%ChannelUnits, y_FAST%TimeData, y_FAST%AllOutData(:,1:y_FAST%n_Out), ErrStat, ErrMsg)

      IF ( ErrStat /= ErrID_None ) CALL WrScr( TRIM(GetErrStr(ErrStat))//' when writing binary output file: '//TRIM(ErrMsg) )

   END IF


   !-------------------------------------------------------------------------------------------------
   ! Close the text tabular output file and summary file (if opened)
   !-------------------------------------------------------------------------------------------------
   IF (y_FAST%UnOu  > 0) THEN ! I/O unit number for the tabular output file
      CLOSE( y_FAST%UnOu )         
      y_FAST%UnOu = -1
   END IF
   
   IF (y_FAST%UnSum > 0) THEN ! I/O unit number for the tabular output file
      CLOSE( y_FAST%UnSum )        
      y_FAST%UnSum = -1
   END IF

   IF (y_FAST%UnGra > 0) THEN ! I/O unit number for the graphics output file
      CLOSE( y_FAST%UnGra )        
      y_FAST%UnGra = -1
   END IF
   
   !-------------------------------------------------------------------------------------------------
   ! Deallocate arrays
   !-------------------------------------------------------------------------------------------------

      ! Output
   IF ( ALLOCATED(y_FAST%AllOutData                  ) ) DEALLOCATE(y_FAST%AllOutData                  )
   IF ( ALLOCATED(y_FAST%TimeData                    ) ) DEALLOCATE(y_FAST%TimeData                    )
   IF ( ALLOCATED(y_FAST%ChannelNames                ) ) DEALLOCATE(y_FAST%ChannelNames                )
   IF ( ALLOCATED(y_FAST%ChannelUnits                ) ) DEALLOCATE(y_FAST%ChannelUnits                )


END SUBROUTINE FAST_EndOutput
!----------------------------------------------------------------------------------------------------------------------------------
!> This routine calls the end routines for each module that was previously initialized.
SUBROUTINE FAST_EndMods( p_FAST, y_FAST, m_FAST, ED, BD, SrvD, AD14, AD, IfW, HD, SD, ExtPtfm, MAPp, FEAM, MD, Orca, IceF, IceD, ErrStat, ErrMsg )

   TYPE(FAST_ParameterType), INTENT(INOUT) :: p_FAST              !< Parameters for the glue code
   TYPE(FAST_OutputFileType),INTENT(INOUT) :: y_FAST              !< Output variables for the glue code
   TYPE(FAST_MiscVarType),   INTENT(INOUT) :: m_FAST              !< Miscellaneous variables
     
   TYPE(ElastoDyn_Data),     INTENT(INOUT) :: ED                  !< ElastoDyn data
   TYPE(BeamDyn_Data),       INTENT(INOUT) :: BD                  !< BeamDyn data
   TYPE(ServoDyn_Data),      INTENT(INOUT) :: SrvD                !< ServoDyn data
   TYPE(AeroDyn14_Data),     INTENT(INOUT) :: AD14                !< AeroDyn v14 data
   TYPE(AeroDyn_Data),       INTENT(INOUT) :: AD                  !< AeroDyn data
   TYPE(InflowWind_Data),    INTENT(INOUT) :: IfW                 !< InflowWind data
   TYPE(HydroDyn_Data),      INTENT(INOUT) :: HD                  !< HydroDyn data
   TYPE(SubDyn_Data),        INTENT(INOUT) :: SD                  !< SubDyn data
   TYPE(ExtPtfm_Data),       INTENT(INOUT) :: ExtPtfm             !< ExtPtfm data
   TYPE(MAP_Data),           INTENT(INOUT) :: MAPp                !< MAP data
   TYPE(FEAMooring_Data),    INTENT(INOUT) :: FEAM                !< FEAMooring data
   TYPE(MoorDyn_Data),       INTENT(INOUT) :: MD                  !< Data for the MoorDyn module
   TYPE(OrcaFlex_Data),      INTENT(INOUT) :: Orca                !< OrcaFlex interface data
   TYPE(IceFloe_Data),       INTENT(INOUT) :: IceF                !< IceFloe data
   TYPE(IceDyn_Data),        INTENT(INOUT) :: IceD                !< All the IceDyn data used in time-step loop
      
   INTEGER(IntKi),           INTENT(  OUT) :: ErrStat             !< Error status of the operation
   CHARACTER(*),             INTENT(  OUT) :: ErrMsg              !< Error message if ErrStat /= ErrID_None
   
   ! local variables
   INTEGER(IntKi)                          :: i, k                ! loop counter
   
   INTEGER(IntKi)                          :: ErrStat2
   CHARACTER(ErrMsgLen)                    :: ErrMsg2
   CHARACTER(*), PARAMETER                 :: RoutineName = 'FAST_EndMods'
                  
      !...............................................................................................................................
      ! End all modules (and write binary FAST output file)
      !...............................................................................................................................

   ErrStat = ErrID_None
   ErrMsg  = ""
            
      
   CALL FAST_EndOutput( p_FAST, y_FAST, m_FAST, ErrStat2, ErrMsg2 )
      CALL SetErrStat(ErrStat2, ErrMsg2, ErrStat, ErrMsg, RoutineName)

   IF ( p_FAST%ModuleInitialized(Module_ED) ) THEN
      CALL ED_End(   ED%Input(1),   ED%p,   ED%x(STATE_CURR),   ED%xd(STATE_CURR),   ED%z(STATE_CURR),   ED%OtherSt(STATE_CURR),   &
                     ED%y,          ED%m,  ErrStat2, ErrMsg2 )
      CALL SetErrStat(ErrStat2, ErrMsg2, ErrStat, ErrMsg, RoutineName)
   END IF

   IF ( p_FAST%ModuleInitialized(Module_BD) ) THEN
         
      DO k=1,p_FAST%nBeams                     
         CALL BD_End(BD%Input(1,k),  BD%p(k),  BD%x(k,STATE_CURR),  BD%xd(k,STATE_CURR),  BD%z(k,STATE_CURR), &
                        BD%OtherSt(k,STATE_CURR),  BD%y(k),  BD%m(k), ErrStat2, ErrMsg2)
         CALL SetErrStat(ErrStat2, ErrMsg2, ErrStat, ErrMsg, RoutineName)            
      END DO
         
   END IF   
   
   
   IF ( p_FAST%ModuleInitialized(Module_AD14) ) THEN
      CALL AD14_End( AD14%Input(1), AD14%p, AD14%x(STATE_CURR), AD14%xd(STATE_CURR), AD14%z(STATE_CURR), &
                     AD14%OtherSt(STATE_CURR), AD14%y, AD14%m, ErrStat2, ErrMsg2 )
      CALL SetErrStat(ErrStat2, ErrMsg2, ErrStat, ErrMsg, RoutineName)
   ELSEIF ( p_FAST%ModuleInitialized(Module_AD) ) THEN
      CALL AD_End(   AD%Input(1), AD%p, AD%x(STATE_CURR), AD%xd(STATE_CURR), AD%z(STATE_CURR), &
                     AD%OtherSt(STATE_CURR), AD%y, AD%m,  ErrStat2, ErrMsg2 )
      CALL SetErrStat(ErrStat2, ErrMsg2, ErrStat, ErrMsg, RoutineName)   
   END IF
      
   IF ( p_FAST%ModuleInitialized(Module_IfW) ) THEN
      CALL InflowWind_End( IfW%Input(1), IfW%p, IfW%x(STATE_CURR), IfW%xd(STATE_CURR), IfW%z(STATE_CURR), IfW%OtherSt(STATE_CURR),   &
                           IfW%y, IfW%m, ErrStat2, ErrMsg2 )
      CALL SetErrStat(ErrStat2, ErrMsg2, ErrStat, ErrMsg, RoutineName)
   END IF   
   
   IF ( p_FAST%ModuleInitialized(Module_SrvD) ) THEN
      CALL SrvD_End( SrvD%Input(1), SrvD%p, SrvD%x(STATE_CURR), SrvD%xd(STATE_CURR), SrvD%z(STATE_CURR), SrvD%OtherSt(STATE_CURR), &
                     SrvD%y, SrvD%m, ErrStat2, ErrMsg2 )
      CALL SetErrStat(ErrStat2, ErrMsg2, ErrStat, ErrMsg, RoutineName)
   END IF

   IF ( p_FAST%ModuleInitialized(Module_HD) ) THEN
      CALL HydroDyn_End( HD%Input(1), HD%p, HD%x(STATE_CURR), HD%xd(STATE_CURR), HD%z(STATE_CURR), HD%OtherSt(STATE_CURR),  &
                         HD%y, HD%m, ErrStat2, ErrMsg2)
      CALL SetErrStat(ErrStat2, ErrMsg2, ErrStat, ErrMsg, RoutineName)
   END IF

   IF ( p_FAST%ModuleInitialized(Module_SD) ) THEN
      CALL SD_End( SD%Input(1), SD%p, SD%x(STATE_CURR), SD%xd(STATE_CURR), SD%z(STATE_CURR), SD%OtherSt(STATE_CURR),   &
                   SD%y, SD%m, ErrStat2, ErrMsg2)
      CALL SetErrStat(ErrStat2, ErrMsg2, ErrStat, ErrMsg, RoutineName)
   ELSE IF ( p_FAST%ModuleInitialized(Module_ExtPtfm) ) THEN
      CALL ExtPtfm_End( ExtPtfm%Input(1), ExtPtfm%p, ExtPtfm%x(STATE_CURR), ExtPtfm%xd(STATE_CURR), ExtPtfm%z(STATE_CURR), &
                        ExtPtfm%OtherSt(STATE_CURR), ExtPtfm%y, ExtPtfm%m, ErrStat2, ErrMsg2)
      CALL SetErrStat(ErrStat2, ErrMsg2, ErrStat, ErrMsg, RoutineName)
   END IF
      
   IF ( p_FAST%ModuleInitialized(Module_MAP) ) THEN
      CALL MAP_End(    MAPp%Input(1),   MAPp%p,   MAPp%x(STATE_CURR),   MAPp%xd(STATE_CURR),   MAPp%z(STATE_CURR),   MAPp%OtherSt,   &
                        MAPp%y,   ErrStat2, ErrMsg2)
      CALL SetErrStat(ErrStat2, ErrMsg2, ErrStat, ErrMsg, RoutineName)
   ELSEIF ( p_FAST%ModuleInitialized(Module_MD) ) THEN
      CALL MD_End(  MD%Input(1), MD%p, MD%x(STATE_CURR), MD%xd(STATE_CURR), MD%z(STATE_CURR), MD%OtherSt(STATE_CURR), &
                    MD%y, MD%m, ErrStat2, ErrMsg2)
      CALL SetErrStat(ErrStat2, ErrMsg2, ErrStat, ErrMsg, RoutineName)
   ELSEIF ( p_FAST%ModuleInitialized(Module_FEAM) ) THEN
      CALL FEAM_End( FEAM%Input(1), FEAM%p, FEAM%x(STATE_CURR), FEAM%xd(STATE_CURR), FEAM%z(STATE_CURR),   &
                     FEAM%OtherSt(STATE_CURR), FEAM%y, FEAM%m, ErrStat2, ErrMsg2)
      CALL SetErrStat(ErrStat2, ErrMsg2, ErrStat, ErrMsg, RoutineName)
   ELSEIF ( p_FAST%ModuleInitialized(Module_Orca) ) THEN
      CALL Orca_End(   Orca%Input(1),  Orca%p,  Orca%x(STATE_CURR),  Orca%xd(STATE_CURR),  Orca%z(STATE_CURR),  Orca%OtherSt(STATE_CURR),  &
                        Orca%y,  Orca%m, ErrStat2, ErrMsg2)
      CALL SetErrStat(ErrStat2, ErrMsg2, ErrStat, ErrMsg, RoutineName)
   END IF
      
   IF ( p_FAST%ModuleInitialized(Module_IceF) ) THEN
      CALL IceFloe_End(IceF%Input(1), IceF%p, IceF%x(STATE_CURR), IceF%xd(STATE_CURR), IceF%z(STATE_CURR),  &
                       IceF%OtherSt(STATE_CURR), IceF%y, IceF%m, ErrStat2, ErrMsg2)
      CALL SetErrStat(ErrStat2, ErrMsg2, ErrStat, ErrMsg, RoutineName)
   ELSEIF ( p_FAST%ModuleInitialized(Module_IceD) ) THEN
         
      DO i=1,p_FAST%numIceLegs                     
         CALL IceD_End(IceD%Input(1,i),  IceD%p(i),  IceD%x(i,STATE_CURR),  IceD%xd(i,STATE_CURR),  IceD%z(i,STATE_CURR), &
                        IceD%OtherSt(i,STATE_CURR),  IceD%y(i),  IceD%m(i), ErrStat2, ErrMsg2)
         CALL SetErrStat(ErrStat2, ErrMsg2, ErrStat, ErrMsg, RoutineName)            
      END DO
         
   END IF   
                     
END SUBROUTINE FAST_EndMods
!----------------------------------------------------------------------------------------------------------------------------------
!> This routine calls the destroy routines for each module. (It is basically a duplicate of FAST_DestroyTurbineType().)
SUBROUTINE FAST_DestroyAll( p_FAST, y_FAST, m_FAST, ED, BD, SrvD, AD14, AD, IfW, OpFM, HD, SD, ExtPtfm, &
                            MAPp, FEAM, MD, Orca, IceF, IceD, MeshMapData, ErrStat, ErrMsg )

   TYPE(FAST_ParameterType), INTENT(INOUT) :: p_FAST              !< Parameters for the glue code
   TYPE(FAST_OutputFileType),INTENT(INOUT) :: y_FAST              !< Output variables for the glue code
   TYPE(FAST_MiscVarType),   INTENT(INOUT) :: m_FAST              !< Miscellaneous variables
     
   TYPE(ElastoDyn_Data),     INTENT(INOUT) :: ED                  !< ElastoDyn data
   TYPE(BeamDyn_Data),       INTENT(INOUT) :: BD                  !< BeamDyn data
   TYPE(ServoDyn_Data),      INTENT(INOUT) :: SrvD                !< ServoDyn data
   TYPE(AeroDyn14_Data),     INTENT(INOUT) :: AD14                !< AeroDyn v14 data
   TYPE(AeroDyn_Data),       INTENT(INOUT) :: AD                  !< AeroDyn data
   TYPE(InflowWind_Data),    INTENT(INOUT) :: IfW                 !< InflowWind data
   TYPE(OpenFOAM_Data),      INTENT(INOUT) :: OpFM                !< OpenFOAM data
   TYPE(HydroDyn_Data),      INTENT(INOUT) :: HD                  !< HydroDyn data
   TYPE(SubDyn_Data),        INTENT(INOUT) :: SD                  !< SubDyn data
   TYPE(ExtPtfm_Data),       INTENT(INOUT) :: ExtPtfm             !< ExtPtfm data
   TYPE(MAP_Data),           INTENT(INOUT) :: MAPp                !< MAP data
   TYPE(FEAMooring_Data),    INTENT(INOUT) :: FEAM                !< FEAMooring data
   TYPE(MoorDyn_Data),       INTENT(INOUT) :: MD                  !< Data for the MoorDyn module
   TYPE(OrcaFlex_Data),      INTENT(INOUT) :: Orca                !< OrcaFlex interface data
   TYPE(IceFloe_Data),       INTENT(INOUT) :: IceF                !< IceFloe data
   TYPE(IceDyn_Data),        INTENT(INOUT) :: IceD                !< All the IceDyn data used in time-step loop

   TYPE(FAST_ModuleMapType), INTENT(INOUT) :: MeshMapData         !< Data for mapping between modules
      
   INTEGER(IntKi),           INTENT(  OUT) :: ErrStat             !< Error status of the operation
   CHARACTER(*),             INTENT(  OUT) :: ErrMsg              !< Error message if ErrStat /= ErrID_None
   
   ! local variables
   INTEGER(IntKi)                          :: ErrStat2
   CHARACTER(ErrMsgLen)                    :: ErrMsg2
   CHARACTER(*), PARAMETER                 :: RoutineName = 'FAST_DestroyAll'


   
   ! -------------------------------------------------------------------------
   ! Deallocate/Destroy structures associated with mesh mapping
   ! -------------------------------------------------------------------------

   ErrStat = ErrID_None
   ErrMsg  = ""
   
   
   ! FAST      
   CALL FAST_DestroyParam( p_FAST, ErrStat2, ErrMsg2 )
      CALL SetErrStat(ErrStat2, ErrMsg2, ErrStat, ErrMsg, RoutineName)
   
   CALL FAST_DestroyOutputFileType( y_FAST, ErrStat2, ErrMsg2 )
      CALL SetErrStat(ErrStat2, ErrMsg2, ErrStat, ErrMsg, RoutineName)
   
   CALL FAST_DestroyMisc( m_FAST, ErrStat2, ErrMsg2 )
      CALL SetErrStat(ErrStat2, ErrMsg2, ErrStat, ErrMsg, RoutineName)
   
   ! ElastoDyn
   CALL FAST_DestroyElastoDyn_Data( ED, ErrStat2, ErrMsg2 )
      CALL SetErrStat(ErrStat2, ErrMsg2, ErrStat, ErrMsg, RoutineName)      
      
   ! BeamDyn
   CALL FAST_DestroyBeamDyn_Data( BD, ErrStat2, ErrMsg2 )
      CALL SetErrStat(ErrStat2, ErrMsg2, ErrStat, ErrMsg, RoutineName)            
      
   ! ServoDyn
   CALL FAST_DestroyServoDyn_Data( SrvD, ErrStat2, ErrMsg2 )
      CALL SetErrStat(ErrStat2, ErrMsg2, ErrStat, ErrMsg, RoutineName)      
   
   ! AeroDyn14
   CALL FAST_DestroyAeroDyn14_Data( AD14, ErrStat2, ErrMsg2 )
      CALL SetErrStat(ErrStat2, ErrMsg2, ErrStat, ErrMsg, RoutineName)      

   ! AeroDyn
   CALL FAST_DestroyAeroDyn_Data( AD, ErrStat2, ErrMsg2 )
      CALL SetErrStat(ErrStat2, ErrMsg2, ErrStat, ErrMsg, RoutineName)            
      
   ! InflowWind
   CALL FAST_DestroyInflowWind_Data( IfW, ErrStat2, ErrMsg2 )
      CALL SetErrStat(ErrStat2, ErrMsg2, ErrStat, ErrMsg, RoutineName)            
      
   ! OpenFOAM
   CALL FAST_DestroyOpenFOAM_Data( OpFM, ErrStat2, ErrMsg2 )
      CALL SetErrStat(ErrStat2, ErrMsg2, ErrStat, ErrMsg, RoutineName)            
            
   ! HydroDyn
   CALL FAST_DestroyHydroDyn_Data( HD, ErrStat2, ErrMsg2 )
      CALL SetErrStat(ErrStat2, ErrMsg2, ErrStat, ErrMsg, RoutineName)      
   
   ! SubDyn
   CALL FAST_DestroySubDyn_Data( SD, ErrStat2, ErrMsg2 )
      CALL SetErrStat(ErrStat2, ErrMsg2, ErrStat, ErrMsg, RoutineName)      
      
   ! ExtPtfm
   CALL FAST_DestroyExtPtfm_Data( ExtPtfm, ErrStat2, ErrMsg2 )
      CALL SetErrStat(ErrStat2, ErrMsg2, ErrStat, ErrMsg, RoutineName)      
      
      
   ! MAP      
   CALL FAST_DestroyMAP_Data( MAPp, ErrStat2, ErrMsg2 )
      CALL SetErrStat(ErrStat2, ErrMsg2, ErrStat, ErrMsg, RoutineName)      
            
   ! FEAMooring 
   CALL FAST_DestroyFEAMooring_Data( FEAM, ErrStat2, ErrMsg2 )
      CALL SetErrStat(ErrStat2, ErrMsg2, ErrStat, ErrMsg, RoutineName)      

   ! MoorDyn 
   CALL FAST_DestroyMoorDyn_Data( MD, ErrStat2, ErrMsg2 )
      CALL SetErrStat(ErrStat2, ErrMsg2, ErrStat, ErrMsg, RoutineName)      

   ! Orca 
   CALL FAST_DestroyOrcaFlex_Data( Orca, ErrStat2, ErrMsg2 )
      CALL SetErrStat(ErrStat2, ErrMsg2, ErrStat, ErrMsg, RoutineName)      
      
      
   ! IceFloe
   CALL FAST_DestroyIceFloe_Data( IceF, ErrStat2, ErrMsg2 )
      CALL SetErrStat(ErrStat2, ErrMsg2, ErrStat, ErrMsg, RoutineName)      
            
   ! IceDyn
   CALL FAST_DestroyIceDyn_Data( IceD, ErrStat2, ErrMsg2 )
      CALL SetErrStat(ErrStat2, ErrMsg2, ErrStat, ErrMsg, RoutineName)      

   ! Module (Mesh) Mapping data
   CALL FAST_DestroyModuleMapType( MeshMapData, ErrStat2, ErrMsg2 )
      CALL SetErrStat(ErrStat2, ErrMsg2, ErrStat, ErrMsg, RoutineName)            
       
      
   
   END SUBROUTINE FAST_DestroyAll
!----------------------------------------------------------------------------------------------------------------------------------
   
   
!++++++++++++++++++++++++++++++++++++++++++++++++++++++++++++++++++++++++++++++++++++++++++++++++++++++++++++++++++++++++++++++++++
! CHECKPOINT/RESTART ROUTINES
!++++++++++++++++++++++++++++++++++++++++++++++++++++++++++++++++++++++++++++++++++++++++++++++++++++++++++++++++++++++++++++++++++
!> Routine that calls FAST_CreateCheckpoint_T for an array of Turbine data structures. 
SUBROUTINE FAST_CreateCheckpoint_Tary(t_initial, n_t_global, Turbine, CheckpointRoot, ErrStat, ErrMsg)

   REAL(DbKi),               INTENT(IN   ) :: t_initial           !< initial time
   INTEGER(IntKi),           INTENT(IN   ) :: n_t_global          !< loop counter
   TYPE(FAST_TurbineType),   INTENT(INOUT) :: Turbine(:)          !< all data for all turbines
   CHARACTER(*),             INTENT(IN   ) :: CheckpointRoot      !< Rootname of checkpoint file
   INTEGER(IntKi),           INTENT(  OUT) :: ErrStat             !< Error status of the operation
   CHARACTER(*),             INTENT(  OUT) :: ErrMsg              !< Error message if ErrStat /= ErrID_None

      ! local variables
   INTEGER(IntKi)                          :: NumTurbines         ! Number of turbines in this simulation
   INTEGER(IntKi)                          :: i_turb
   INTEGER                                 :: Unit
   INTEGER(IntKi)                          :: ErrStat2            ! local error status
   CHARACTER(ErrMsgLen)                    :: ErrMsg2             ! local error message
   CHARACTER(*),             PARAMETER     :: RoutineName = 'FAST_CreateCheckpoint_Tary' 
   
   
   NumTurbines = SIZE(Turbine)   
   ErrStat = ErrID_None
   ErrMsg  = ""
   
   ! TRIM(CheckpointRoot)//'.'//TRIM(Num2LStr(Turbine%TurbID))//
   
      !! This allows us to put all the turbine data in one file.
   Unit = -1         
   DO i_turb = 1,NumTurbines
      CALL FAST_CreateCheckpoint_T(t_initial, n_t_global, NumTurbines, Turbine(i_turb), CheckpointRoot, ErrStat2, ErrMsg2, Unit )
         CALL SetErrStat(ErrStat2, ErrMsg2, ErrStat, ErrMsg, RoutineName )
         if (ErrStat >= AbortErrLev ) then
            if (Unit > 0) close(Unit)
            RETURN
         end if
         
   END DO
               
   
END SUBROUTINE FAST_CreateCheckpoint_Tary
!----------------------------------------------------------------------------------------------------------------------------------
!> Routine that packs all of the data from one turbine instance into arrays and writes checkpoint files. If Unit is present and 
!! greater than 0, it will append the data to an already open file. Otherwise, it opens a new file and writes header information
!! before writing the turbine data to the file.
SUBROUTINE FAST_CreateCheckpoint_T(t_initial, n_t_global, NumTurbines, Turbine, CheckpointRoot, ErrStat, ErrMsg, Unit )

   USE BladedInterface, ONLY: CallBladedDLL  ! Hack for Bladed-style DLL
   USE BladedInterface, ONLY: GH_DISCON_STATUS_CHECKPOINT

   REAL(DbKi),               INTENT(IN   ) :: t_initial           !< initial time
   INTEGER(IntKi),           INTENT(IN   ) :: n_t_global          !< loop counter
   INTEGER(IntKi),           INTENT(IN   ) :: NumTurbines         !< Number of turbines in this simulation
   TYPE(FAST_TurbineType),   INTENT(INOUT) :: Turbine             !< all data for one instance of a turbine (INTENT(OUT) only because of hack for Bladed DLL)
   CHARACTER(*),             INTENT(IN   ) :: CheckpointRoot      !< Rootname of checkpoint file
   INTEGER(IntKi),           INTENT(  OUT) :: ErrStat             !< Error status of the operation
   CHARACTER(*),             INTENT(  OUT) :: ErrMsg              !< Error message if ErrStat /= ErrID_None
   INTEGER(IntKi), OPTIONAL, INTENT(INOUT) :: Unit                !< unit number for output file 
   
      ! local variables:
   REAL(ReKi),               ALLOCATABLE   :: ReKiBuf(:)
   REAL(DbKi),               ALLOCATABLE   :: DbKiBuf(:)
   INTEGER(IntKi),           ALLOCATABLE   :: IntKiBuf(:)
   
   INTEGER(B4Ki)                           :: ArraySizes(3) 
   
   INTEGER(IntKi)                          :: unOut               ! unit number for output file 
   INTEGER(IntKi)                          :: old_avrSwap1        ! previous value of avrSwap(1) !hack for Bladed DLL checkpoint/restore
   INTEGER(IntKi)                          :: ErrStat2            ! local error status
   CHARACTER(ErrMsgLen)                    :: ErrMsg2             ! local error message
   CHARACTER(*),             PARAMETER     :: RoutineName = 'FAST_CreateCheckpoint_T' 
  
   CHARACTER(1024)                         :: FileName            ! Name of the (output) checkpoint file
   CHARACTER(1024)                         :: DLLFileName         ! Name of the (output) checkpoint file
   
      ! init error status
   ErrStat = ErrID_None
   ErrMsg  = ""
   
      ! Get the arrays of data to be stored in the output file
   CALL FAST_PackTurbineType( ReKiBuf, DbKiBuf, IntKiBuf, Turbine, ErrStat2, ErrMsg2 )
      CALL SetErrStat(ErrStat2, ErrMsg2, ErrStat, ErrMsg, RoutineName )
      if (ErrStat >= AbortErrLev ) then
         call cleanup()
         RETURN
      end if
      
      
   ArraySizes = 0   
   IF ( ALLOCATED(ReKiBuf)  ) ArraySizes(1) = SIZE(ReKiBuf)
   IF ( ALLOCATED(DbKiBuf)  ) ArraySizes(2) = SIZE(DbKiBuf)
   IF ( ALLOCATED(IntKiBuf) ) ArraySizes(3) = SIZE(IntKiBuf)

   FileName    = TRIM(CheckpointRoot)//'.chkp'
   DLLFileName = TRIM(CheckpointRoot)//'.dll.chkp'

   unOut=-1      
   IF (PRESENT(Unit)) unOut = Unit
         
   IF ( unOut < 0 ) THEN

      CALL GetNewUnit( unOut, ErrStat2, ErrMsg2 )      
      CALL OpenBOutFile ( unOut, FileName, ErrStat2, ErrMsg2)
         CALL SetErrStat(ErrStat2, ErrMsg2, ErrStat, ErrMsg, RoutineName )
         if (ErrStat >= AbortErrLev ) then
            call cleanup()
            IF (.NOT. PRESENT(Unit)) THEN
               CLOSE(unOut)
               unOut = -1
            END IF
                        
            RETURN
         end if
  
         ! checkpoint file header:
      WRITE (unOut, IOSTAT=ErrStat2)   INT(ReKi              ,B4Ki)     ! let's make sure we've got the correct number of bytes for reals on restart.
      WRITE (unOut, IOSTAT=ErrStat2)   INT(DbKi              ,B4Ki)     ! let's make sure we've got the correct number of bytes for doubles on restart.
      WRITE (unOut, IOSTAT=ErrStat2)   INT(IntKi             ,B4Ki)     ! let's make sure we've got the correct number of bytes for integers on restart.
      WRITE (unOut, IOSTAT=ErrStat2)   AbortErrLev
      WRITE (unOut, IOSTAT=ErrStat2)   NumTurbines                      ! Number of turbines
      WRITE (unOut, IOSTAT=ErrStat2)   t_initial                        ! initial time
      WRITE (unOut, IOSTAT=ErrStat2)   n_t_global                       ! current time step
   
   END IF
      
      
      ! data from current turbine at time step:
   WRITE (unOut, IOSTAT=ErrStat2)   ArraySizes                       ! Number of reals, doubles, and integers written to file
   WRITE (unOut, IOSTAT=ErrStat2)   ReKiBuf                          ! Packed reals
   WRITE (unOut, IOSTAT=ErrStat2)   DbKiBuf                          ! Packed doubles
   WRITE (unOut, IOSTAT=ErrStat2)   IntKiBuf                         ! Packed integers
      
      
   IF ( ALLOCATED(ReKiBuf)  ) DEALLOCATE(ReKiBuf)
   IF ( ALLOCATED(DbKiBuf)  ) DEALLOCATE(DbKiBuf)
   IF ( ALLOCATED(IntKiBuf) ) DEALLOCATE(IntKiBuf)
   
      !CALL FAST_CreateCheckpoint(t_initial, n_t_global, Turbine%p_FAST, Turbine%y_FAST, Turbine%m_FAST, &
      !            Turbine%ED, Turbine%SrvD, Turbine%AD, Turbine%IfW, &
      !            Turbine%HD, Turbine%SD, Turbine%MAP, Turbine%FEAM, Turbine%MD, &
      !            Turbine%IceF, Turbine%IceD, Turbine%MeshMapData, ErrStat, ErrMsg )              
   
      
   IF (Turbine%TurbID == NumTurbines .OR. .NOT. PRESENT(Unit)) THEN
      CLOSE(unOut)
      unOut = -1
   END IF
   
   IF (PRESENT(Unit)) Unit = unOut
      
      ! A hack to pack Bladed-style DLL data
   IF (Turbine%SrvD%p%UseBladedInterface) THEN
      if (Turbine%SrvD%m%dll_data%avrSWAP( 1) > 0   ) then
            ! store value to be overwritten
         old_avrSwap1 = Turbine%SrvD%m%dll_data%avrSWAP( 1) 
         FileName     = Turbine%SrvD%m%dll_data%DLL_InFile
            ! overwrite values:
         Turbine%SrvD%m%dll_data%DLL_InFile = DLLFileName
         Turbine%SrvD%m%dll_data%avrSWAP(50) = REAL( LEN_TRIM(DLLFileName) ) +1 ! No. of characters in the "INFILE"  argument (-) (we add one for the C NULL CHARACTER)
         Turbine%SrvD%m%dll_data%avrSWAP( 1) = GH_DISCON_STATUS_CHECKPOINT
         Turbine%SrvD%m%dll_data%SimStatus = Turbine%SrvD%m%dll_data%avrSWAP( 1)
         CALL CallBladedDLL(Turbine%SrvD%Input(1), Turbine%SrvD%p, Turbine%SrvD%m%dll_data, ErrStat2, ErrMsg2)
            CALL SetErrStat(ErrStat2, ErrMsg2, ErrStat, ErrMsg, RoutineName )

            ! put values back:
         Turbine%SrvD%m%dll_data%DLL_InFile = FileName
         Turbine%SrvD%m%dll_data%avrSWAP(50) = REAL( LEN_TRIM(FileName) ) +1 ! No. of characters in the "INFILE"  argument (-) (we add one for the C NULL CHARACTER)
         Turbine%SrvD%m%dll_data%avrSWAP( 1) = old_avrSwap1
         Turbine%SrvD%m%dll_data%SimStatus = Turbine%SrvD%m%dll_data%avrSWAP( 1)
      end if      
   END IF
   
   call cleanup()
   
contains
   subroutine cleanup()
      IF ( ALLOCATED(ReKiBuf)  ) DEALLOCATE(ReKiBuf)
      IF ( ALLOCATED(DbKiBuf)  ) DEALLOCATE(DbKiBuf)
      IF ( ALLOCATED(IntKiBuf) ) DEALLOCATE(IntKiBuf)   
   end subroutine cleanup                  
END SUBROUTINE FAST_CreateCheckpoint_T
!----------------------------------------------------------------------------------------------------------------------------------
!> Routine that calls FAST_RestoreFromCheckpoint_T for an array of Turbine data structures. 
SUBROUTINE FAST_RestoreFromCheckpoint_Tary(t_initial, n_t_global, Turbine, CheckpointRoot, ErrStat, ErrMsg  )

   REAL(DbKi),               INTENT(IN   ) :: t_initial           !< initial time (for comparing with time from checkpoint file)
   INTEGER(IntKi),           INTENT(  OUT) :: n_t_global          !< loop counter
   TYPE(FAST_TurbineType),   INTENT(INOUT) :: Turbine(:)          !< all data for one instance of a turbine !intent(INOUT) instead of (IN) to attempt to avoid memory warnings in gnu compilers
   CHARACTER(*),             INTENT(IN   ) :: CheckpointRoot      !< Rootname of checkpoint file
   INTEGER(IntKi),           INTENT(  OUT) :: ErrStat             !< Error status of the operation
   CHARACTER(*),             INTENT(  OUT) :: ErrMsg              !< Error message if ErrStat /= ErrID_None

      ! local variables
   REAL(DbKi)                              :: t_initial_out
   INTEGER(IntKi)                          :: NumTurbines_out
   INTEGER(IntKi)                          :: NumTurbines         ! Number of turbines in this simulation
   INTEGER(IntKi)                          :: i_turb
   INTEGER                                 :: Unit
   INTEGER(IntKi)                          :: ErrStat2            ! local error status
   CHARACTER(ErrMsgLen)                    :: ErrMsg2             ! local error message
   CHARACTER(*),             PARAMETER     :: RoutineName = 'FAST_RestoreFromCheckpoint_Tary' 
   
   
   NumTurbines = SIZE(Turbine)   
   ErrStat = ErrID_None
   ErrMsg  = ""
   
      ! Init NWTC_Library, display copyright and version information:
   CALL FAST_ProgStart( FAST_Ver )
   
      ! Restore data from checkpoint file
   Unit = -1         
   DO i_turb = 1,NumTurbines
      CALL FAST_RestoreFromCheckpoint_T(t_initial_out, n_t_global, NumTurbines_out, Turbine(i_turb), CheckpointRoot, ErrStat2, ErrMsg2, Unit )
         CALL SetErrStat(ErrStat2, ErrMsg2, ErrStat, ErrMsg, RoutineName )

         IF (t_initial_out /= t_initial) CALL SetErrStat(ErrID_Fatal, "invalid value of t_initial.", ErrStat, ErrMsg, RoutineName )
         IF (NumTurbines_out /= NumTurbines) CALL SetErrStat(ErrID_Fatal, "invalid value of NumTurbines.", ErrStat, ErrMsg, RoutineName )
         IF (ErrStat >= AbortErrLev) RETURN
   END DO

   CALL WrScr( ' Restarting simulation at '//TRIM(Num2LStr(n_t_global*Turbine(1)%p_FAST%DT))//' seconds.' )
   
   
END SUBROUTINE FAST_RestoreFromCheckpoint_Tary
!----------------------------------------------------------------------------------------------------------------------------------
!> This routine is the inverse of FAST_CreateCheckpoint_T. It reads data from a checkpoint file and populates data structures for 
!! the turbine instance.
SUBROUTINE FAST_RestoreFromCheckpoint_T(t_initial, n_t_global, NumTurbines, Turbine, CheckpointRoot, ErrStat, ErrMsg, Unit )
   USE BladedInterface, ONLY: CallBladedDLL  ! Hack for Bladed-style DLL
   USE BladedInterface, ONLY: GH_DISCON_STATUS_RESTARTING

   REAL(DbKi),               INTENT(INOUT) :: t_initial           !< initial time
   INTEGER(IntKi),           INTENT(INOUT) :: n_t_global          !< loop counter
   INTEGER(IntKi),           INTENT(INOUT) :: NumTurbines         !< Number of turbines in this simulation
   TYPE(FAST_TurbineType),   INTENT(INOUT) :: Turbine             !< all data for one instance of a turbine (bjj: note that is intent INOUT instead of OUT only because of a gfortran compiler memory issue)
   CHARACTER(*),             INTENT(IN   ) :: CheckpointRoot      !< Rootname of checkpoint file
   INTEGER(IntKi),           INTENT(  OUT) :: ErrStat             !< Error status of the operation
   CHARACTER(*),             INTENT(  OUT) :: ErrMsg              !< Error message if ErrStat /= ErrID_None
   INTEGER(IntKi), OPTIONAL, INTENT(INOUT) :: Unit                !< unit number for output file 
   
      ! local variables:
   REAL(ReKi),               ALLOCATABLE   :: ReKiBuf(:)
   REAL(DbKi),               ALLOCATABLE   :: DbKiBuf(:)
   INTEGER(IntKi),           ALLOCATABLE   :: IntKiBuf(:)
   
   INTEGER(B4Ki)                           :: ArraySizes(3) 
   
   INTEGER(IntKi)                          :: unIn                ! unit number for input file 
   INTEGER(IntKi)                          :: old_avrSwap1        ! previous value of avrSwap(1) !hack for Bladed DLL checkpoint/restore
   INTEGER(IntKi)                          :: ErrStat2            ! local error status
   CHARACTER(ErrMsgLen)                    :: ErrMsg2             ! local error message
   CHARACTER(*),             PARAMETER     :: RoutineName = 'FAST_RestoreFromCheckpoint_T' 

   CHARACTER(1024)                         :: FileName            ! Name of the (input) checkpoint file
   CHARACTER(1024)                         :: DLLFileName         ! Name of the (input) checkpoint file

            
   ErrStat=ErrID_None
   ErrMsg=""
   
   FileName    = TRIM(CheckpointRoot)//'.chkp'
   DLLFileName = TRIM(CheckpointRoot)//'.dll.chkp'
   ! FileName = TRIM(CheckpointRoot)//'.cp'   
   unIn=-1      
   IF (PRESENT(Unit)) unIn = Unit
         
   IF ( unIn < 0 ) THEN
   
      CALL GetNewUnit( unIn, ErrStat2, ErrMsg2 )
      
      CALL OpenBInpFile ( unIn, FileName, ErrStat2, ErrMsg2)
         CALL SetErrStat(ErrStat2, ErrMsg2, ErrStat, ErrMsg, RoutineName )
         IF (ErrStat >= AbortErrLev ) RETURN
   
         ! checkpoint file header:
      READ (unIn, IOSTAT=ErrStat2)   ArraySizes     ! let's make sure we've got the correct number of bytes for reals, doubles, and integers on restart.
      
      IF ( ArraySizes(1) /= ReKi  ) CALL SetErrStat(ErrID_Fatal,"ReKi on restart is different than when checkpoint file was created.",ErrStat,ErrMsg,RoutineName)
      IF ( ArraySizes(2) /= DbKi  ) CALL SetErrStat(ErrID_Fatal,"DbKi on restart is different than when checkpoint file was created.",ErrStat,ErrMsg,RoutineName)
      IF ( ArraySizes(3) /= IntKi ) CALL SetErrStat(ErrID_Fatal,"IntKi on restart is different than when checkpoint file was created.",ErrStat,ErrMsg,RoutineName)
      IF (ErrStat >= AbortErrLev) THEN
         CLOSE(unIn)
         unIn = -1
         IF (PRESENT(Unit)) Unit = unIn
         RETURN
      END IF
      
      READ (unIn, IOSTAT=ErrStat2)   AbortErrLev
      READ (unIn, IOSTAT=ErrStat2)   NumTurbines                      ! Number of turbines
      READ (unIn, IOSTAT=ErrStat2)   t_initial                        ! initial time
      READ (unIn, IOSTAT=ErrStat2)   n_t_global                       ! current time step
   
   END IF
      
      ! in case the Turbine data structure isn't empty on entry of this routine:
   call FAST_DestroyTurbineType( Turbine, ErrStat2, ErrMsg2 )   
   
      ! data from current time step:
   READ (unIn, IOSTAT=ErrStat2)   ArraySizes                       ! Number of reals, doubles, and integers written to file
   
   ALLOCATE(ReKiBuf( ArraySizes(1)), STAT=ErrStat2)
      IF (ErrStat2 /=0) CALL SetErrStat(ErrID_Fatal, "Could not allocate ReKiBuf", ErrStat, ErrMsg, RoutineName )
   ALLOCATE(DbKiBuf( ArraySizes(2)), STAT=ErrStat2)
      IF (ErrStat2 /=0) CALL SetErrStat(ErrID_Fatal, "Could not allocate DbKiBuf", ErrStat, ErrMsg, RoutineName )
   ALLOCATE(IntKiBuf(ArraySizes(3)), STAT=ErrStat2)
      IF (ErrStat2 /=0) CALL SetErrStat(ErrID_Fatal, "Could not allocate IntKiBuf", ErrStat, ErrMsg, RoutineName )
      
      ! Read the packed arrays
   IF (ErrStat < AbortErrLev) THEN
      
      READ (unIn, IOSTAT=ErrStat2)   ReKiBuf    ! Packed reals
         IF (ErrStat2 /=0) CALL SetErrStat(ErrID_Fatal, "Could not read ReKiBuf", ErrStat, ErrMsg, RoutineName )         
      READ (unIn, IOSTAT=ErrStat2)   DbKiBuf    ! Packed doubles
         IF (ErrStat2 /=0) CALL SetErrStat(ErrID_Fatal, "Could not read DbKiBuf", ErrStat, ErrMsg, RoutineName )         
      READ (unIn, IOSTAT=ErrStat2)   IntKiBuf   ! Packed integers
         IF (ErrStat2 /=0) CALL SetErrStat(ErrID_Fatal, "Could not read IntKiBuf", ErrStat, ErrMsg, RoutineName )         
                  
   END IF
                           
      ! Put the arrays back in the data types
   IF (ErrStat < AbortErrLev) THEN
      CALL FAST_UnpackTurbineType( ReKiBuf, DbKiBuf, IntKiBuf, Turbine, ErrStat2, ErrMsg2 )
         CALL SetErrStat(ErrStat2, ErrMsg2, ErrStat, ErrMsg, RoutineName )
   END IF
   
   
      ! close file if necessary (do this after unpacking turbine data, so that TurbID is set)     
   IF (Turbine%TurbID == NumTurbines .OR. .NOT. PRESENT(Unit)) THEN
      CLOSE(unIn)
      unIn = -1
   END IF
   
   IF (PRESENT(Unit)) Unit = unIn
      
   
   IF ( ALLOCATED(ReKiBuf)  ) DEALLOCATE(ReKiBuf)
   IF ( ALLOCATED(DbKiBuf)  ) DEALLOCATE(DbKiBuf)
   IF ( ALLOCATED(IntKiBuf) ) DEALLOCATE(IntKiBuf)    
   
   
      ! A sort-of hack to restore MAP DLL data (in particular Turbine%MAP%OtherSt%C_Obj%object)
    ! these must be the same variables that are used in MAP_Init because they get allocated in the DLL and
    ! destroyed in MAP_End (also, inside the DLL)
   IF (Turbine%p_FAST%CompMooring == Module_MAP) THEN
      CALL MAP_Restart( Turbine%MAP%Input(1), Turbine%MAP%p, Turbine%MAP%x(STATE_CURR), Turbine%MAP%xd(STATE_CURR), &
                        Turbine%MAP%z(STATE_CURR), Turbine%MAP%OtherSt, Turbine%MAP%y, ErrStat2, ErrMsg2 )   
         CALL SetErrStat(ErrStat2, ErrMsg2, ErrStat, ErrMsg, RoutineName )                           
   END IF
   
   
      ! A hack to restore Bladed-style DLL data
   if (Turbine%SrvD%p%UseBladedInterface) then
      if (Turbine%SrvD%m%dll_data%avrSWAP( 1) > 0   ) then ! this isn't allocated if UseBladedInterface is FALSE
            ! store value to be overwritten
         old_avrSwap1 = Turbine%SrvD%m%dll_data%avrSWAP( 1) 
         FileName     = Turbine%SrvD%m%dll_data%DLL_InFile
            ! overwrite values before calling DLL:
         Turbine%SrvD%m%dll_data%DLL_InFile = DLLFileName
         Turbine%SrvD%m%dll_data%avrSWAP(50) = REAL( LEN_TRIM(DLLFileName) ) +1 ! No. of characters in the "INFILE"  argument (-) (we add one for the C NULL CHARACTER)
         Turbine%SrvD%m%dll_data%avrSWAP( 1) = GH_DISCON_STATUS_RESTARTING
         Turbine%SrvD%m%dll_data%SimStatus = Turbine%SrvD%m%dll_data%avrSWAP( 1)
         CALL CallBladedDLL(Turbine%SrvD%Input(1), Turbine%SrvD%p,  Turbine%SrvD%m%dll_data, ErrStat2, ErrMsg2)
            CALL SetErrStat(ErrStat2, ErrMsg2, ErrStat, ErrMsg, RoutineName )                           
            ! put values back:
         Turbine%SrvD%m%dll_data%DLL_InFile = FileName
         Turbine%SrvD%m%dll_data%avrSWAP(50) = REAL( LEN_TRIM(FileName) ) +1 ! No. of characters in the "INFILE"  argument (-) (we add one for the C NULL CHARACTER)
         Turbine%SrvD%m%dll_data%avrSWAP( 1) = old_avrSwap1
         Turbine%SrvD%m%dll_data%SimStatus = Turbine%SrvD%m%dll_data%avrSWAP( 1)
      end if      
   end if   
   
      ! deal with sibling meshes here:
   ! (ignoring for now; they are not going to be siblings on restart)
   
   ! deal with files that were open:
   IF (Turbine%p_FAST%WrTxtOutFile) THEN
      CALL OpenFunkFileAppend ( Turbine%y_FAST%UnOu, TRIM(Turbine%p_FAST%OutFileRoot)//'.out', ErrStat2, ErrMsg2)
      IF ( ErrStat2 >= AbortErrLev ) RETURN
      CALL SetErrStat(ErrStat2, ErrMsg2, ErrStat, ErrMsg, RoutineName )
      CALL WrFileNR ( Turbine%y_FAST%UnOu, '#Restarting here')
      WRITE(Turbine%y_FAST%UnOu, '()')
   END IF
   ! (ignoring for now; will have fort.x files if any were open [though I printed a warning about not outputting binary files earlier])
      

END SUBROUTINE FAST_RestoreFromCheckpoint_T
!----------------------------------------------------------------------------------------------------------------------------------

!----------------------------------------------------------------------------------------------------------------------------------
!> Routine that calls FAST_RestoreForVTKModeShape_T for an array of Turbine data structures. 
SUBROUTINE FAST_RestoreForVTKModeShape_Tary(t_initial, Turbine, InputFileName, ErrStat, ErrMsg  )

   REAL(DbKi),               INTENT(IN   ) :: t_initial           !< initial time (for comparing with time from checkpoint file)
   TYPE(FAST_TurbineType),   INTENT(INOUT) :: Turbine(:)          !< all data for one instance of a turbine !intent(INOUT) instead of (IN) to attempt to avoid memory warnings in gnu compilers
   CHARACTER(*),             INTENT(IN   ) :: InputFileName       !< Name of the input file
   INTEGER(IntKi),           INTENT(  OUT) :: ErrStat             !< Error status of the operation
   CHARACTER(*),             INTENT(  OUT) :: ErrMsg              !< Error message if ErrStat /= ErrID_None

      ! local variables
   INTEGER(IntKi)                          :: i_turb
   INTEGER(IntKi)                          :: n_t_global          !< loop counter
   INTEGER(IntKi)                          :: NumTurbines         ! Number of turbines in this simulation
   INTEGER(IntKi)                          :: ErrStat2            ! local error status
   CHARACTER(ErrMsgLen)                    :: ErrMsg2             ! local error message
   CHARACTER(*),             PARAMETER     :: RoutineName = 'FAST_RestoreForVTKModeShape_Tary'
   
   
   ErrStat = ErrID_None
   ErrMsg  = ""

   NumTurbines = SIZE(Turbine)
   if (NumTurbines /=1) then
      call SetErrStat(ErrID_Fatal, "Mode-shape visualization is not available for multiple turbines.", ErrStat, ErrMsg, RoutineName)
      return
   end if
   

   CALL ReadModeShapeFile( Turbine(1)%p_FAST, trim(InputFileName), ErrStat2, ErrMsg2, checkpointOnly=.true. )
      CALL SetErrStat(ErrStat2, ErrMsg2, ErrStat, ErrMsg, RoutineName )
      if (ErrStat >= AbortErrLev) return
   
   CALL FAST_RestoreFromCheckpoint_Tary( t_initial, n_t_global, Turbine, trim(Turbine(1)%p_FAST%VTK_modes%CheckpointRoot), ErrStat2, ErrMsg2 )
      CALL SetErrStat(ErrStat2, ErrMsg2, ErrStat, ErrMsg, RoutineName )


   DO i_turb = 1,NumTurbines
      if (.not. allocated(Turbine(i_turb)%m_FAST%Lin%LinTimes)) then
         call SetErrStat(ErrID_Fatal, "Mode-shape visualization requires a checkpoint file from a simulation with linearization analysis, but NLinTimes is 0.", ErrStat, ErrMsg, RoutineName)
         return
      end if
      
      CALL FAST_RestoreForVTKModeShape_T(t_initial, Turbine(i_turb)%p_FAST, Turbine(i_turb)%y_FAST, Turbine(i_turb)%m_FAST, &
                  Turbine(i_turb)%ED, Turbine(i_turb)%BD, Turbine(i_turb)%SrvD, Turbine(i_turb)%AD14, Turbine(i_turb)%AD, Turbine(i_turb)%IfW, Turbine(i_turb)%OpFM, &
                  Turbine(i_turb)%HD, Turbine(i_turb)%SD, Turbine(i_turb)%ExtPtfm, Turbine(i_turb)%MAP, Turbine(i_turb)%FEAM, Turbine(i_turb)%MD, Turbine(i_turb)%Orca, &
                  Turbine(i_turb)%IceF, Turbine(i_turb)%IceD, Turbine(i_turb)%MeshMapData, trim(InputFileName), ErrStat2, ErrMsg2 )
      CALL SetErrStat(ErrStat2, ErrMsg2, ErrStat, ErrMsg, RoutineName )
   END DO

   
END SUBROUTINE FAST_RestoreForVTKModeShape_Tary

!----------------------------------------------------------------------------------------------------------------------------------
!> This routine calculates the motions generated by mode shapes and outputs VTK data for it
SUBROUTINE FAST_RestoreForVTKModeShape_T(t_initial, p_FAST, y_FAST, m_FAST, ED, BD, SrvD, AD14, AD, IfW, OpFM, HD, SD, ExtPtfm, &
                         MAPp, FEAM, MD, Orca, IceF, IceD, MeshMapData, InputFileName, ErrStat, ErrMsg )

   REAL(DbKi),               INTENT(IN   ) :: t_initial           !< initial time

   TYPE(FAST_ParameterType), INTENT(INOUT) :: p_FAST              !< Parameters for the glue code
   TYPE(FAST_OutputFileType),INTENT(INOUT) :: y_FAST              !< Output variables for the glue code
   TYPE(FAST_MiscVarType),   INTENT(INOUT) :: m_FAST              !< Miscellaneous variables
     
   TYPE(ElastoDyn_Data),     INTENT(INOUT) :: ED                  !< ElastoDyn data
   TYPE(BeamDyn_Data),       INTENT(INOUT) :: BD                  !< BeamDyn data
   TYPE(ServoDyn_Data),      INTENT(INOUT) :: SrvD                !< ServoDyn data
   TYPE(AeroDyn14_Data),     INTENT(INOUT) :: AD14                !< AeroDyn14 data
   TYPE(AeroDyn_Data),       INTENT(INOUT) :: AD                  !< AeroDyn data
   TYPE(InflowWind_Data),    INTENT(INOUT) :: IfW                 !< InflowWind data
   TYPE(OpenFOAM_Data),      INTENT(INOUT) :: OpFM                !< OpenFOAM data
   TYPE(HydroDyn_Data),      INTENT(INOUT) :: HD                  !< HydroDyn data
   TYPE(SubDyn_Data),        INTENT(INOUT) :: SD                  !< SubDyn data
   TYPE(ExtPtfm_Data),       INTENT(INOUT) :: ExtPtfm             !< ExtPtfm_MCKF data
   TYPE(MAP_Data),           INTENT(INOUT) :: MAPp                !< MAP data
   TYPE(FEAMooring_Data),    INTENT(INOUT) :: FEAM                !< FEAMooring data
   TYPE(MoorDyn_Data),       INTENT(INOUT) :: MD                  !< Data for the MoorDyn module
   TYPE(OrcaFlex_Data),      INTENT(INOUT) :: Orca                !< OrcaFlex interface data
   TYPE(IceFloe_Data),       INTENT(INOUT) :: IceF                !< IceFloe data
   TYPE(IceDyn_Data),        INTENT(INOUT) :: IceD                !< All the IceDyn data used in time-step loop

   TYPE(FAST_ModuleMapType), INTENT(INOUT) :: MeshMapData         !< Data for mapping between modules
   CHARACTER(*),             INTENT(IN   ) :: InputFileName       !< Name of the input file
      
   INTEGER(IntKi),           INTENT(  OUT) :: ErrStat             !< Error status of the operation
   CHARACTER(*),             INTENT(  OUT) :: ErrMsg              !< Error message if ErrStat /= ErrID_None
   
   ! local variables
   REAL(DbKi)                              :: dt                  ! time
   REAL(DbKi)                              :: tprime              ! time
   INTEGER(IntKi)                          :: nt                
   
   INTEGER(IntKi)                          :: iLinTime            ! generic loop counters
   INTEGER(IntKi)                          :: it                  ! generic loop counters
   INTEGER(IntKi)                          :: iMode               ! generic loop counters
   INTEGER(IntKi)                          :: ModeNo              ! mode number
   INTEGER(IntKi)                          :: NLinTimes
   
   INTEGER(IntKi)                          :: ErrStat2
   CHARACTER(ErrMsgLen)                    :: ErrMsg2
   CHARACTER(*), PARAMETER                 :: RoutineName = 'FAST_RestoreForVTKModeShape_T'
   CHARACTER(1024)                         :: VTK_RootName


   ErrStat = ErrID_None
   ErrMsg  = ""
   
   CALL ReadModeShapeFile( p_FAST, trim(InputFileName), ErrStat2, ErrMsg2 )
      CALL SetErrStat(ErrStat2, ErrMsg2, ErrStat, ErrMsg, RoutineName )
      if (ErrStat >= AbortErrLev) return   
   
   call ReadModeShapeMatlabFile( p_FAST, ErrStat2, ErrMsg2 )
      CALL SetErrStat(ErrStat2, ErrMsg2, ErrStat, ErrMsg, RoutineName )
      if (ErrStat >= AbortErrLev ) return
   
   y_FAST%WriteThisStep = .true.
   y_FAST%UnSum = -1
   
   NLinTimes = min( p_FAST%VTK_modes%VTKNLinTimes, size(p_FAST%VTK_modes%x_eig_magnitude,2), p_FAST%NLinTimes )

   VTK_RootName = p_FAST%VTK_OutFileRoot
   
   select case (p_FAST%VTK_modes%VTKLinTim)
   case (1)
   
      do iMode = 1,p_FAST%VTK_modes%VTKLinModes
         ModeNo = p_FAST%VTK_modes%VTKModes(iMode)
         
         call  GetTimeConstants(p_FAST%VTK_modes%DampedFreq_Hz(ModeNo), p_FAST%VTK_fps, nt, dt, p_FAST%VTK_tWidth )
         if (nt > 500) cycle
         
         p_FAST%VTK_OutFileRoot = trim(VTK_RootName)//'.Mode'//trim(num2lstr(ModeNo))
         y_FAST%VTK_count = 1  ! we are skipping the reference meshes by starting at 1
         do iLinTime = 1,NLinTimes
            tprime = m_FAST%Lin%LinTimes(iLinTime) - m_FAST%Lin%LinTimes(1)

            if (p_FAST%DT_UJac < p_FAST%TMax) then
               m_FAST%calcJacobian = .true.
               m_FAST%NextJacCalcTime = m_FAST%Lin%LinTimes(iLinTime)
            end if

            call SetOperatingPoint(iLinTime, p_FAST, y_FAST, m_FAST, ED, BD, SrvD, AD, IfW, OpFM, HD, SD, ExtPtfm, &
                                    MAPp, FEAM, MD, Orca, IceF, IceD, ErrStat2, ErrMsg2 )
               CALL SetErrStat(ErrStat2, ErrMsg2, ErrStat, ErrMsg, RoutineName )

               ! set perturbation of states based on x_eig magnitude and phase
            call PerturbOP(tprime, iLinTime, ModeNo, p_FAST, y_FAST, ED, BD, SrvD, AD, IfW, OpFM, HD, SD, ExtPtfm, MAPp, FEAM, MD, Orca, &
                        IceF, IceD, ErrStat2, ErrMsg2 )
               CALL SetErrStat(ErrStat2, ErrMsg2, ErrStat, ErrMsg, RoutineName )
               IF (ErrStat >= AbortErrLev) RETURN

            CALL CalcOutputs_And_SolveForInputs( -1,  m_FAST%Lin%LinTimes(iLinTime),  STATE_CURR, m_FAST%calcJacobian, m_FAST%NextJacCalcTime, &
               p_FAST, m_FAST, .true., ED, BD, SrvD, AD14, AD, IfW, OpFM, HD, SD, ExtPtfm, MAPp, FEAM, MD, Orca, IceF, IceD, MeshMapData, ErrStat2, ErrMsg2 )
               CALL SetErrStat(ErrStat2, ErrMsg2, ErrStat, ErrMsg, RoutineName )
               IF (ErrStat >= AbortErrLev) RETURN

            call WriteVTK(m_FAST%Lin%LinTimes(iLinTime), p_FAST, y_FAST, MeshMapData, ED, BD, AD, IfW, OpFM, HD, SD, ExtPtfm, SrvD, MAPp, FEAM, MD, Orca, IceF, IceD)

         end do ! iLinTime
      end do ! iMode
   
   case (2)
   
      do iMode = 1,p_FAST%VTK_modes%VTKLinModes
         ModeNo = p_FAST%VTK_modes%VTKModes(iMode)

         call  GetTimeConstants(p_FAST%VTK_modes%DampedFreq_Hz(ModeNo), p_FAST%VTK_fps, nt, dt, p_FAST%VTK_tWidth )
         if (nt > 500) cycle
         
         do iLinTime = 1,NLinTimes
            p_FAST%VTK_OutFileRoot = trim(VTK_RootName)//'.Mode'//trim(num2lstr(ModeNo))//'.LinTime'//trim(num2lstr(iLinTime))
            y_FAST%VTK_count = 1  ! we are skipping the reference meshes by starting at 1

            if (p_FAST%DT_UJac < p_FAST%TMax) then
               m_FAST%calcJacobian = .true.
               m_FAST%NextJacCalcTime = m_FAST%Lin%LinTimes(iLinTime)
            end if
            
            do it = 1,nt
               tprime = (it-1)*dt
               
               call SetOperatingPoint(iLinTime, p_FAST, y_FAST, m_FAST, ED, BD, SrvD, AD, IfW, OpFM, HD, SD, ExtPtfm, &
                                     MAPp, FEAM, MD, Orca, IceF, IceD, ErrStat2, ErrMsg2 )
                  CALL SetErrStat(ErrStat2, ErrMsg2, ErrStat, ErrMsg, RoutineName )
                  
                  ! set perturbation of states based on x_eig magnitude and phase
               call PerturbOP(tprime, iLinTime, ModeNo, p_FAST, y_FAST, ED, BD, SrvD, AD, IfW, OpFM, HD, SD, ExtPtfm, MAPp, FEAM, MD, Orca, &
                         IceF, IceD, ErrStat2, ErrMsg2 )
                  CALL SetErrStat(ErrStat2, ErrMsg2, ErrStat, ErrMsg, RoutineName )
                  IF (ErrStat >= AbortErrLev) RETURN

               CALL CalcOutputs_And_SolveForInputs( -1, m_FAST%Lin%LinTimes(iLinTime),  STATE_CURR, m_FAST%calcJacobian, m_FAST%NextJacCalcTime, &
                  p_FAST, m_FAST, .true., ED, BD, SrvD, AD14, AD, IfW, OpFM, HD, SD, ExtPtfm, MAPp, FEAM, MD, Orca, IceF, IceD, MeshMapData, ErrStat2, ErrMsg2 )
                  CALL SetErrStat(ErrStat2, ErrMsg2, ErrStat, ErrMsg, RoutineName )
                  IF (ErrStat >= AbortErrLev) RETURN

               call WriteVTK(m_FAST%Lin%LinTimes(iLinTime)+tprime, p_FAST, y_FAST, MeshMapData, ED, BD, AD, IfW, OpFM, HD, SD, ExtPtfm, SrvD, MAPp, FEAM, MD, Orca, IceF, IceD)

            end do
            
            
         end do ! iLinTime
      end do   ! iMode
   
   end select
   
END SUBROUTINE FAST_RestoreForVTKModeShape_T
!----------------------------------------------------------------------------------------------------------------------------------
SUBROUTINE GetTimeConstants(DampedFreq_Hz, VTK_fps, nt, dt, VTK_tWidth )
   REAL(R8Ki),     INTENT(IN   ) :: DampedFreq_Hz
   REAL(DbKi),     INTENT(IN   ) :: VTK_fps
   INTEGER(IntKi), INTENT(  OUT) :: nt  !< number of steps
   REAL(DbKi),     INTENT(  OUT) :: dt  !< time step
   INTEGER(IntKi), INTENT(  OUT) :: VTK_tWidth
   
   REAL(DbKi)                              :: cycle_time          ! time for one cycle of mode
   INTEGER(IntKi)                          :: NCycles
   INTEGER(IntKi), PARAMETER               :: MinFrames = 5
   
   if (DampedFreq_Hz <= 0.0_DbKi) then
      nt = huge(nt)
      dt = epsilon(dt)
      VTK_tWidth = 1
      return
   end if
   
   nt = 1
   NCycles = 0
   do while (nt<MinFrames)
      NCycles = NCycles + 1
      cycle_time = NCycles * 1.0_DbKi / DampedFreq_Hz
            
      nt = NINT( max(1.0_DbKi, VTK_fps) * cycle_time )
   end do
         
   dt = cycle_time / nt
   
   VTK_tWidth = CEILING( log10( real(nt) ) ) + 1
   
END SUBROUTINE GetTimeConstants
!----------------------------------------------------------------------------------------------------------------------------------
SUBROUTINE ReadModeShapeMatlabFile(p_FAST, ErrStat, ErrMsg)
   TYPE(FAST_ParameterType), INTENT(INOUT) :: p_FAST              !< Parameters for the glue code
   INTEGER(IntKi),           INTENT(  OUT) :: ErrStat             !< Error status of the operation
   CHARACTER(*),             INTENT(  OUT) :: ErrMsg              !< Error message if ErrStat /= ErrID_None
   
   ! local variables
   INTEGER(IntKi)                          :: ErrStat2
   CHARACTER(ErrMsgLen)                    :: ErrMsg2
   CHARACTER(*), PARAMETER                 :: RoutineName = 'ReadModeShapeMatlabFile'
   
   INTEGER(4)                              :: FileType
   INTEGER(4)                              :: nModes
   INTEGER(4)                              :: nStates
   INTEGER(4)                              :: NLinTimes
   INTEGER(IntKi)                          :: iMode
   INTEGER(IntKi)                          :: UnIn

   ErrStat = ErrID_None
   ErrMsg  = ""

      !  Open data file.
   CALL GetNewUnit( UnIn, ErrStat2, ErrMsg2 )

   CALL OpenBInpFile ( UnIn, trim(p_FAST%VTK_modes%MatlabFileName), ErrStat2, ErrMsg2 )
      CALL SetErrStat( ErrStat2, ErrMsg2, ErrStat, ErrMsg, RoutineName )
      IF (ErrStat >= AbortErrLev) RETURN
      
      ! Process the requested data records of this file.

   CALL WrScr ( NewLine//' =======================================================' )
   CALL WrScr ( ' Reading in data from file "'//TRIM( p_FAST%VTK_modes%MatlabFileName )//'".'//NewLine )


      ! Read some of the header information.

   READ (UnIn, IOSTAT=ErrStat2)  FileType    ! placeholder for future file format changes
   IF ( ErrStat2 /= 0 )  THEN
      CALL SetErrStat ( ErrID_Fatal, 'Fatal error reading FileType from file "'//TRIM( p_FAST%VTK_modes%MatlabFileName )//'".', ErrStat, ErrMsg, RoutineName )
      RETURN
   ENDIF   

   READ (UnIn, IOSTAT=ErrStat2)  nModes    ! number of modes in the file
   IF ( ErrStat2 /= 0 )  THEN
      CALL SetErrStat ( ErrID_Fatal, 'Fatal error reading nModes from file "'//TRIM( p_FAST%VTK_modes%MatlabFileName )//'".', ErrStat, ErrMsg, RoutineName )
      RETURN
   ENDIF   

   READ (UnIn, IOSTAT=ErrStat2)  nStates    ! number of states in the file
   IF ( ErrStat2 /= 0 )  THEN
      CALL SetErrStat ( ErrID_Fatal, 'Fatal error reading nStates from file "'//TRIM( p_FAST%VTK_modes%MatlabFileName )//'".', ErrStat, ErrMsg, RoutineName )
      RETURN
   ENDIF   

   READ (UnIn, IOSTAT=ErrStat2)  NLinTimes    ! number of linearization times / azimuths in the file
   IF ( ErrStat2 /= 0 )  THEN
      CALL SetErrStat ( ErrID_Fatal, 'Fatal error reading NLinTimes from file "'//TRIM( p_FAST%VTK_modes%MatlabFileName )//'".', ErrStat, ErrMsg, RoutineName )
      RETURN
   ENDIF   
   
   ALLOCATE( p_FAST%VTK_Modes%NaturalFreq_Hz(nModes), &
             p_FAST%VTK_Modes%DampingRatio(  nModes), &
             p_FAST%VTK_Modes%DampedFreq_Hz( nModes),   STAT=ErrStat2 )
      IF ( ErrStat2 /= 0 )  THEN
         CALL SetErrStat ( ErrID_Fatal, 'Error allocating arrays to read from file.', ErrStat, ErrMsg, RoutineName )
         RETURN
      ENDIF

      
   READ(UnIn, IOSTAT=ErrStat2) p_FAST%VTK_Modes%NaturalFreq_Hz ! read entire array
   IF ( ErrStat2 /= 0 )  THEN
      CALL SetErrStat ( ErrID_Fatal, 'Fatal error reading NaturalFreq_Hz array from file "'//TRIM( p_FAST%VTK_modes%MatlabFileName )//'".', ErrStat, ErrMsg, RoutineName )
      RETURN
   ENDIF
   
   READ(UnIn, IOSTAT=ErrStat2) p_FAST%VTK_Modes%DampingRatio ! read entire array
   IF ( ErrStat2 /= 0 )  THEN
      CALL SetErrStat ( ErrID_Fatal, 'Fatal error reading DampingRatio array from file "'//TRIM( p_FAST%VTK_modes%MatlabFileName )//'".', ErrStat, ErrMsg, RoutineName )
      RETURN
   ENDIF

   READ(UnIn, IOSTAT=ErrStat2) p_FAST%VTK_Modes%DampedFreq_Hz ! read entire array
   IF ( ErrStat2 /= 0 )  THEN
      CALL SetErrStat ( ErrID_Fatal, 'Fatal error reading DampedFreq_Hz array from file "'//TRIM( p_FAST%VTK_modes%MatlabFileName )//'".', ErrStat, ErrMsg, RoutineName )
      RETURN
   ENDIF
   
   if (nModes < p_FAST%VTK_Modes%VTKLinModes) CALL SetErrStat(ErrID_Severe,'Number of modes requested exceeds the number of modes in the linearization analysis file "'//TRIM( p_FAST%VTK_modes%MatlabFileName )//'".', ErrStat, ErrMsg, RoutineName)
   if (NLinTimes /= p_FAST%NLinTimes) CALL SetErrStat(ErrID_Severe,'Number of times linearization was performed is not the same as the number of linearization times in the linearization analysis file "'//TRIM( p_FAST%VTK_modes%MatlabFileName )//'".', ErrStat, ErrMsg, RoutineName)
   
   
      !Let's read only the number of modes we need to use
   nModes = min( nModes, p_FAST%VTK_Modes%VTKLinModes )
   
   ALLOCATE( p_FAST%VTK_Modes%x_eig_magnitude(nStates, NLinTimes, nModes), &
             p_FAST%VTK_Modes%x_eig_phase(    nStates, NLinTimes, nModes), STAT=ErrStat2 )
      IF ( ErrStat2 /= 0 )  THEN
         CALL SetErrStat ( ErrID_Fatal, 'Error allocating arrays to read from file.', ErrStat, ErrMsg, RoutineName )
         RETURN
      ENDIF
   
    do iMode = 1,nModes
    
      READ(UnIn, IOSTAT=ErrStat2) p_FAST%VTK_Modes%x_eig_magnitude(:,:,iMode) ! read data for one mode
      IF ( ErrStat2 /= 0 )  THEN
         CALL SetErrStat ( ErrID_Fatal, 'Fatal error reading x_eig_magnitude from file "'//TRIM( p_FAST%VTK_modes%MatlabFileName )//'".', ErrStat, ErrMsg, RoutineName )
         RETURN
      ENDIF
      
      READ(UnIn, IOSTAT=ErrStat2) p_FAST%VTK_Modes%x_eig_phase(:,:,iMode) ! read data for one mode
      IF ( ErrStat2 /= 0 )  THEN
         CALL SetErrStat ( ErrID_Fatal, 'Fatal error reading x_eig_phase from file "'//TRIM( p_FAST%VTK_modes%MatlabFileName )//'".', ErrStat, ErrMsg, RoutineName )
         RETURN
      ENDIF

    end do

END SUBROUTINE ReadModeShapeMatlabFile
!----------------------------------------------------------------------------------------------------------------------------------
SUBROUTINE ReadModeShapeFile(p_FAST, InputFile, ErrStat, ErrMsg, checkpointOnly)
   TYPE(FAST_ParameterType),     INTENT(INOUT) :: p_FAST          !< Parameters for the glue code
   CHARACTER(*),                 INTENT(IN   ) :: InputFile       !< Name of the text input file to read
   INTEGER(IntKi),               INTENT(  OUT) :: ErrStat         !< Error status of the operation
   CHARACTER(*),                 INTENT(  OUT) :: ErrMsg          !< Error message if ErrStat /= ErrID_None
   LOGICAL,      OPTIONAL,       INTENT(IN   ) :: checkpointOnly  !< Whether to return after reading checkpoint file name
   
   ! local variables
   INTEGER(IntKi)                          :: ErrStat2
   CHARACTER(ErrMsgLen)                    :: ErrMsg2
   CHARACTER(*), PARAMETER                 :: RoutineName = 'ReadModeShapeFile'
   
   CHARACTER(1024)                         :: PriPath            ! Path name of the primary file
   INTEGER(IntKi)                          :: i
   INTEGER(IntKi)                          :: UnIn
   INTEGER(IntKi)                          :: UnEc
   LOGICAL                                 :: VTKLinTimes1

   ErrStat = ErrID_None
   ErrMsg  = ""
   UnEc = -1

   CALL GetPath( InputFile, PriPath )    ! Input files will be relative to the path where the primary input file is located.
   
      !  Open data file.
   CALL GetNewUnit( UnIn, ErrStat2, ErrMsg2 )

   CALL OpenFInpFile ( UnIn, InputFile, ErrStat2, ErrMsg2 )
      CALL SetErrStat( ErrStat2, ErrMsg2, ErrStat, ErrMsg, RoutineName )
      IF (ErrStat >= AbortErrLev) RETURN
      
      
   CALL ReadCom( UnIn, InputFile, 'File header: (line 1)', ErrStat2, ErrMsg2, UnEc )
      CALL SetErrStat( ErrStat2, ErrMsg2, ErrStat, ErrMsg, RoutineName )
      
   CALL ReadCom( UnIn, InputFile, 'File header: (line 2)', ErrStat2, ErrMsg2, UnEc )
      CALL SetErrStat( ErrStat2, ErrMsg2, ErrStat, ErrMsg, RoutineName )
   
   !----------- FILE NAMES ----------------------------------------------------
   CALL ReadCom( UnIn, InputFile, 'Section Header: File Names', ErrStat2, ErrMsg2, UnEc )
      CALL SetErrStat( ErrStat2, ErrMsg2, ErrStat, ErrMsg, RoutineName )

   CALL ReadVar( UnIn, InputFile, p_FAST%VTK_modes%CheckpointRoot, 'CheckpointRoot', 'Name of the checkpoint file written by FAST when linearization data was produced', ErrStat2, ErrMsg2, UnEc )
      CALL SetErrStat( ErrStat2, ErrMsg2, ErrStat, ErrMsg, RoutineName )
      
   IF ( PathIsRelative( p_FAST%VTK_modes%CheckpointRoot ) ) p_FAST%VTK_modes%CheckpointRoot = TRIM(PriPath)//TRIM(p_FAST%VTK_modes%CheckpointRoot)
      
   if (present(checkpointOnly)) then
      if (checkpointOnly) then
         call cleanup()
         return
      end if
   end if
   
      
   CALL ReadVar( UnIn, InputFile, p_FAST%VTK_modes%MatlabFileName, 'MatlabFileName', 'Name of the file with eigenvectors written by Matlab', ErrStat2, ErrMsg2, UnEc )
      CALL SetErrStat( ErrStat2, ErrMsg2, ErrStat, ErrMsg, RoutineName )
      IF ( ErrStat >= AbortErrLev ) THEN
         CALL Cleanup()
         RETURN
      END IF
   IF ( PathIsRelative( p_FAST%VTK_modes%MatlabFileName ) ) p_FAST%VTK_modes%MatlabFileName = TRIM(PriPath)//TRIM(p_FAST%VTK_modes%MatlabFileName)
   
   !----------- VISUALIZATION OPTIONS ------------------------------------------
   
   CALL ReadCom( UnIn, InputFile, 'Section Header: Visualization Options', ErrStat2, ErrMsg2, UnEc )
      CALL SetErrStat( ErrStat2, ErrMsg2, ErrStat, ErrMsg, RoutineName )

   CALL ReadVar( UnIn, InputFile, p_FAST%VTK_modes%VTKLinModes, 'VTKLinModes', 'Number of modes to visualize', ErrStat2, ErrMsg2, UnEc )
      CALL SetErrStat( ErrStat2, ErrMsg2, ErrStat, ErrMsg, RoutineName )
      

   if (p_FAST%VTK_modes%VTKLinModes <= 0) CALL SetErrStat( ErrID_Fatal, "VTKLinModes must be a positive number.", ErrStat, ErrMsg, RoutineName )

   if (ErrStat >= AbortErrLev) then
      CALL Cleanup()
      RETURN
   end if

   
   call AllocAry( p_FAST%VTK_modes%VTKModes, p_FAST%VTK_modes%VTKLinModes, 'VTKModes', ErrStat2, ErrMsg2)
      call SetErrStat( ErrStat2, ErrMsg2, ErrStat, ErrMsg, RoutineName )
      if ( ErrStat >= AbortErrLev ) then
         call Cleanup()
         return
      end if

   p_FAST%VTK_modes%VTKModes = -1
      
   CALL ReadAry( UnIn, InputFile, p_FAST%VTK_modes%VTKModes, p_FAST%VTK_modes%VTKLinModes, 'VTKModes', 'List of modes to visualize', ErrStat2, ErrMsg2, UnEc )
   ! note that we don't check the ErrStat here; if the user entered fewer than p_FAST%VTK_modes%VTKLinModes values, we will use the
   ! last entry to fill in remaining values.
   !Check 1st value, we need at least one good value from user or throw error
   IF (p_FAST%VTK_modes%VTKModes(1) < 0 ) THEN
      call SetErrStat( ErrID_Fatal, "VTKModes must contain positive numbers.", ErrStat, ErrMsg, RoutineName )
         CALL CleanUp()
         RETURN
   ELSE
      DO i = 2, p_FAST%VTK_modes%VTKLinModes
         IF ( p_FAST%VTK_modes%VTKModes(i) < 0 ) THEN
            p_FAST%VTK_modes%VTKModes(i)=p_FAST%VTK_modes%VTKModes(i-1) + 1
         ENDIF
      ENDDO
   ENDIF


   CALL ReadVar( UnIn, InputFile, p_FAST%VTK_modes%VTKLinScale, 'VTKLinScale', 'Mode shape visualization scaling factor', ErrStat2, ErrMsg2, UnEc )
      CALL SetErrStat( ErrStat2, ErrMsg2, ErrStat, ErrMsg, RoutineName )
   
   CALL ReadVar( UnIn, InputFile, p_FAST%VTK_modes%VTKLinTim, 'VTKLinTim', 'Switch to make one animation for all LinTimes together (1) or separate animations for each LinTimes(2)', ErrStat2, ErrMsg2, UnEc )
      CALL SetErrStat( ErrStat2, ErrMsg2, ErrStat, ErrMsg, RoutineName )
      
   CALL ReadVar( UnIn, InputFile, VTKLinTimes1, 'VTKLinTimes1', 'If VTKLinTim=2, visualize modes at LinTimes(1) only?', ErrStat2, ErrMsg2, UnEc )
      CALL SetErrStat( ErrStat2, ErrMsg2, ErrStat, ErrMsg, RoutineName )
      

   CALL ReadVar( UnIn, InputFile, p_FAST%VTK_modes%VTKLinPhase, 'VTKLinPhase', 'Phase when making one animation for all LinTimes together (used only when VTKLinTim=1)', ErrStat2, ErrMsg2, UnEc )
      CALL SetErrStat( ErrStat2, ErrMsg2, ErrStat, ErrMsg, RoutineName )
      
! overwrite these based on inputs:
      
      if (p_FAST%VTK_modes%VTKLinTim == 2) then
         p_FAST%VTK_modes%VTKLinPhase = 0      ! "Phase when making one animation for all LinTimes together (used only when VTKLinTim=1)" -
         
         if (VTKLinTimes1) then
            p_FAST%VTK_modes%VTKNLinTimes = 1
         else
            p_FAST%VTK_modes%VTKNLinTimes = p_FAST%NLinTimes
         end if
      else
         p_FAST%VTK_modes%VTKNLinTimes = p_FAST%NLinTimes
      end if
      
contains
   SUBROUTINE Cleanup()
      IF (UnIn > 0) CLOSE(UnIn)
   END SUBROUTINE Cleanup

END SUBROUTINE ReadModeShapeFile
!----------------------------------------------------------------------------------------------------------------------------------
END MODULE FAST_Subs
!----------------------------------------------------------------------------------------------------------------------------------<|MERGE_RESOLUTION|>--- conflicted
+++ resolved
@@ -538,11 +538,7 @@
       IF ( p_FAST%CompAero  == Module_AD14 ) THEN
          Init%InData_IfW%NumWindPoints = Init%InData_IfW%NumWindPoints + NumBl * AD14%Input(1)%InputMarkers(1)%NNodes + AD14%Input(1)%Twr_InputMarkers%NNodes
       ELSEIF ( p_FAST%CompAero  == Module_AD ) THEN
-<<<<<<< HEAD
-         Init%InData_IfW%NumWindPoints = Init%InData_IfW%NumWindPoints + AD%Input(1)%rotors(1)%TowerMotion%NNodes
-=======
          ! Blade
->>>>>>> f8fe2e55
          DO k=1,NumBl
             Init%InData_IfW%NumWindPoints = Init%InData_IfW%NumWindPoints + AD%Input(1)%rotors(1)%BladeMotion(k)%NNodes
          END DO
@@ -556,10 +552,6 @@
          if (allocated(AD%OtherSt(STATE_CURR)%WakeLocationPoints)) then
             Init%InData_IfW%NumWindPoints = Init%InData_IfW%NumWindPoints + size(AD%OtherSt(STATE_CURR)%WakeLocationPoints,DIM=2)
          end if
-<<<<<<< HEAD
-         Init%InData_IfW%NumWindPoints = Init%InData_IfW%NumWindPoints + AD%Input(1)%rotors(1)%NacelleMotion%NNodes ! 1 point
-=======
->>>>>>> f8fe2e55
 
       END IF
       
