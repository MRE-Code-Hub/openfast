--- conflicted
+++ resolved
@@ -477,15 +477,6 @@
       if (ErrStat2 /= 0 ) then
          call SetErrStat(ErrID_Fatal, "Error allocating Lin%Modules(AD).", ErrStat, ErrMsg, RoutineName )
       else
-<<<<<<< HEAD
-         if (allocated(Init%OutData_AD%LinNames_u)) call move_alloc(Init%OutData_AD%LinNames_u,y_FAST%Lin%Modules(MODULE_AD)%Instance(1)%Names_u )
-         if (allocated(Init%OutData_AD%LinNames_y)) call move_alloc(Init%OutData_AD%LinNames_y,y_FAST%Lin%Modules(MODULE_AD)%Instance(1)%Names_y )
-         if (allocated(Init%OutData_AD%LinNames_z)) call move_alloc(Init%OutData_AD%LinNames_z,y_FAST%Lin%Modules(MODULE_AD)%Instance(1)%Names_z )
-         if (allocated(Init%OutData_AD%RotFrame_u)) call move_alloc(Init%OutData_AD%RotFrame_u,y_FAST%Lin%Modules(MODULE_AD)%Instance(1)%RotFrame_u )
-         if (allocated(Init%OutData_AD%RotFrame_y)) call move_alloc(Init%OutData_AD%RotFrame_y,y_FAST%Lin%Modules(MODULE_AD)%Instance(1)%RotFrame_y )
-         if (allocated(Init%OutData_AD%RotFrame_z)) call move_alloc(Init%OutData_AD%RotFrame_z,y_FAST%Lin%Modules(MODULE_AD)%Instance(1)%RotFrame_z )
-         if (allocated(Init%OutData_AD%IsLoad_u  )) call move_alloc(Init%OutData_AD%IsLoad_u  ,y_FAST%Lin%Modules(MODULE_AD)%Instance(1)%IsLoad_u   )
-=======
          if (allocated(Init%OutData_AD%LinNames_u  )) call move_alloc(Init%OutData_AD%LinNames_u  ,y_FAST%Lin%Modules(MODULE_AD)%Instance(1)%Names_u )
          if (allocated(Init%OutData_AD%LinNames_y  )) call move_alloc(Init%OutData_AD%LinNames_y  ,y_FAST%Lin%Modules(MODULE_AD)%Instance(1)%Names_y )
          if (allocated(Init%OutData_AD%LinNames_x  )) call move_alloc(Init%OutData_AD%LinNames_x  ,y_FAST%Lin%Modules(MODULE_AD)%Instance(1)%Names_x )
@@ -494,7 +485,6 @@
          if (allocated(Init%OutData_AD%RotFrame_x  )) call move_alloc(Init%OutData_AD%RotFrame_x  ,y_FAST%Lin%Modules(MODULE_AD)%Instance(1)%RotFrame_x )
          if (allocated(Init%OutData_AD%IsLoad_u    )) call move_alloc(Init%OutData_AD%IsLoad_u    ,y_FAST%Lin%Modules(MODULE_AD)%Instance(1)%IsLoad_u   )
          if (allocated(Init%OutData_AD%DerivOrder_x)) call move_alloc(Init%OutData_AD%DerivOrder_x,y_FAST%Lin%Modules(MODULE_AD)%Instance(1)%DerivOrder_x )
->>>>>>> 3d170ccc
 
          if (allocated(Init%OutData_AD%WriteOutputHdr)) y_FAST%Lin%Modules(MODULE_AD)%Instance(1)%NumOutputs = size(Init%OutData_AD%WriteOutputHdr)
       end if
@@ -5136,13 +5126,7 @@
       if (.not. p_FAST%BD_OutputSibling) then !otherwise this mesh has been put with the DistrLoad mesh
          do K=1,NumBl
                ! BeamDyn outputs
-<<<<<<< HEAD
-         call MeshWrVTK(p_FAST%TurbinePos, BD%y(k)%BldMotion, trim(p_FAST%VTK_OutFileRoot)//'.BD_BldMotion'//trim(num2lstr(k)), y_FAST%VTK_count, p_FAST%VTK_fields, ErrStat2, ErrMsg2, p_FAST%VTK_tWidth )
-      end do
-=======
             call MeshWrVTK(p_FAST%TurbinePos, BD%y(k)%BldMotion, trim(p_FAST%VTK_OutFileRoot)//'.BD_BldMotion'//trim(num2lstr(k)), y_FAST%VTK_count, p_FAST%VTK_fields, ErrStat2, ErrMsg2, p_FAST%VTK_tWidth )
-         end do
->>>>>>> 3d170ccc
       end if
 
 
