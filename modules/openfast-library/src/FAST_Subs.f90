--- conflicted
+++ resolved
@@ -2727,7 +2727,6 @@
          call cleanup()
          RETURN        
       end if
-<<<<<<< HEAD
 
          ! WtrDens - Water density (kg/m^3):
    CALL ReadVar( UnIn, InputFile, p%WtrDens, "WtrDens", "Water density (kg/m^3)", ErrStat2, ErrMsg2, UnEc)
@@ -2737,17 +2736,6 @@
          RETURN        
       end if
 
-=======
-
-         ! WtrDens - Water density (kg/m^3):
-   CALL ReadVar( UnIn, InputFile, p%WtrDens, "WtrDens", "Water density (kg/m^3)", ErrStat2, ErrMsg2, UnEc)
-      CALL SetErrStat( ErrStat2, ErrMsg2, ErrStat, ErrMsg, RoutineName)
-      if ( ErrStat >= AbortErrLev ) then
-         call cleanup()
-         RETURN        
-      end if
-
->>>>>>> 312fe833
          ! KinVisc - Kinematic viscosity of working fluid (m^2/s):
    CALL ReadVar( UnIn, InputFile, p%KinVisc, "KinVisc", "Kinematic viscosity of working fluid (m^2/s)", ErrStat2, ErrMsg2, UnEc)
       CALL SetErrStat( ErrStat2, ErrMsg2, ErrStat, ErrMsg, RoutineName)
