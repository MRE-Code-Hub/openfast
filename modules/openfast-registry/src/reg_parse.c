--- conflicted
+++ resolved
@@ -602,17 +602,10 @@
   dim_entry->is_pointer = 0;
   if      (!strcmp( dimspec , "standard_domain" ))
    { dim_entry->len_defined_how = DOMAIN_STANDARD ; }
-<<<<<<< HEAD
   else if (!strncmp( dimspec, "constant=" , 9 ) || isNum(dimspec[0]) || dimspec[0] == ':' || dimspec[0] == '*' || dimspec[0] == '(' )
   {
     char *p, *colon, *paren ;
     p = (isNum(dimspec[0])||dimspec[0]==':'||dimspec[0]=='*'||dimspec[0]=='(')?dimspec:&(dimspec[9]) ;
-=======
-  else if (!strncmp(dimspec, "constant=", 9) || isNum(dimspec[0]) || dimspec[0] == ':' || dimspec[0] == '*' || dimspec[0] == '(')
-  {
-    char *p, *colon, *paren ;
-    p = (isNum(dimspec[0]) || dimspec[0] == ':' || dimspec[0] == '*' || dimspec[0] == '(') ? dimspec : &(dimspec[9]);
->>>>>>> ec8c0899
     /* check for colon */
     if (( colon = index(p,':')) != NULL )
     {
@@ -632,14 +625,8 @@
     }
     else if ((colon = index(p, '*')) != NULL)
     {
-<<<<<<< HEAD
         *colon = '\0';
         dim_entry->deferred = 1;    
-=======
-
-        *colon = '\0';
-        dim_entry->deferred = 1;
->>>>>>> ec8c0899
         dim_entry->coord_end = atoi(colon + 1);
         dim_entry->is_pointer = 1;
     }
