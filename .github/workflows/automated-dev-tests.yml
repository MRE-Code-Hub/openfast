
name: 'Development Pipeline'

on:
  push:
    paths-ignore:
      - 'LICENSE'
      - 'README.rst'
      - 'docs/**'
      - 'share/**'
      - 'vs-build/**'

  pull_request:
    types: [opened, synchronize, edited, reopened] #labeled, assigned]
    # Pull request event triggers are unrelated to paths
    # paths-ignore:

env:
  FORTRAN_COMPILER: gfortran-12
  CXX_COMPILER: g++-12
  C_COMPILER: gcc-12
  GCOV_EXE: gcov-12
  CMAKE_BUILD_PARALLEL_LEVEL: 8
  CTEST_PARALLEL_LEVEL: 2


jobs:

  ### BUILD JOBS


  build-all-debug:
    # Tests compiling in debug mode.
    # Also compiles the Registry and generates new types files.
    # Debug more speeds up the build.
    runs-on: ubuntu-22.04
    steps:
      - name: Checkout
        uses: actions/checkout@v4
        with:
          submodules: recursive
      - name: Setup Python
        uses: actions/setup-python@v5
        with:
          python-version: '3.11'
          cache: 'pip'
      - name: Set up MATLAB
        uses: matlab-actions/setup-matlab@v2
        with:
          products: Simulink
      - name: Install dependencies
        run: |
          pip install -r requirements.txt
          sudo apt-get update -y
          sudo apt-get install -y libopenblas-dev libopenblas-openmp-dev
      - name: Setup workspace
        run: cmake -E make_directory ${{runner.workspace}}/openfast/build
      - name: Configure build
        working-directory: ${{runner.workspace}}/openfast/build
        run: |
          cmake \
            -DCMAKE_INSTALL_PREFIX:PATH=${{runner.workspace}}/openfast/install \
            -DCMAKE_Fortran_COMPILER:STRING=${{env.FORTRAN_COMPILER}} \
            -DCMAKE_CXX_COMPILER:STRING=${{env.CXX_COMPILER}} \
            -DCMAKE_C_COMPILER:STRING=${{env.C_COMPILER}} \
            -DPython_ROOT_DIR:STRING=${{env.pythonLocation}} \
            -DBLA_VENDOR:STRING=OpenBLAS \
            -DCMAKE_BUILD_TYPE:STRING=DEBUG \
            -DBUILD_SHARED_LIBS:BOOL=OFF \
            -DGENERATE_TYPES=ON \
            -DVARIABLE_TRACKING=OFF \
            -DBUILD_TESTING:BOOL=ON \
            -DCTEST_PLOT_ERRORS:BOOL=ON \
            -DBUILD_OPENFAST_SIMULINK_API=ON \
            ${GITHUB_WORKSPACE}
            # -DDOUBLE_PRECISION=OFF \
      - name: Build all
        working-directory: ${{runner.workspace}}/openfast/build
        run: |
          cmake --build . --target all
      - name: Cache the workspace
        uses: actions/cache@v4
        with:
          path: ${{runner.workspace}}
          key: build-all-debug-${{ github.sha }}

  build-all-debug-single:
    # Tests compiling in debug mode with single precision.
    # This workspace is not used by any other subtests, it checks type errors of the type ReKi/R8Ki
    # Debug speeds up the build.
    runs-on: ubuntu-22.04
    steps:
      - name: Checkout
        uses: actions/checkout@v4
        with:
          submodules: recursive
      - name: Install dependencies
        run: |
          sudo apt-get update -y
          sudo apt-get install -y libopenblas-dev
      - name: Setup workspace
        run: cmake -E make_directory ${{runner.workspace}}/openfast/build
      - name: Configure build
        working-directory: ${{runner.workspace}}/openfast/build
        run: |
          cmake \
            -DCMAKE_INSTALL_PREFIX:PATH=${{runner.workspace}}/openfast/install \
            -DCMAKE_Fortran_COMPILER:STRING=${{env.FORTRAN_COMPILER}} \
            -DCMAKE_CXX_COMPILER:STRING=${{env.CXX_COMPILER}} \
            -DCMAKE_C_COMPILER:STRING=${{env.C_COMPILER}} \
            -DPython_ROOT_DIR:STRING=${{env.pythonLocation}} \
            -DBLA_VENDOR:STRING=OpenBLAS \
            -DCMAKE_BUILD_TYPE:STRING=DEBUG \
            -DBUILD_SHARED_LIBS:BOOL=OFF \
            -DVARIABLE_TRACKING=OFF \
            -DDOUBLE_PRECISION:BOOL=OFF \
            ${GITHUB_WORKSPACE}
      - name: Build all
        working-directory: ${{runner.workspace}}/openfast/build
        run: |
          cmake --build . --target all



  build-drivers-release:
    runs-on: ubuntu-22.04
    steps:
      - name: Checkout
        uses: actions/checkout@v4
        with:
          submodules: recursive
      - name: Setup Python
        uses: actions/setup-python@v5
        with:
          python-version: '3.11'
          cache: 'pip'
      - name: Install dependencies
        run: |
          pip install -r requirements.txt
          sudo apt-get update -y
          sudo apt-get install -y libopenblas-dev libopenblas-openmp-dev
      - name: Setup workspace
        run: cmake -E make_directory ${{runner.workspace}}/openfast/build
      - name: Configure build
        working-directory: ${{runner.workspace}}/openfast/build
        run: |
          cmake \
            -DCMAKE_INSTALL_PREFIX:PATH=${{runner.workspace}}/openfast/install \
            -DCMAKE_Fortran_COMPILER:STRING=${{env.FORTRAN_COMPILER}} \
            -DCMAKE_CXX_COMPILER:STRING=${{env.CXX_COMPILER}} \
            -DCMAKE_C_COMPILER:STRING=${{env.C_COMPILER}} \
            -DPython_ROOT_DIR:STRING=${{env.pythonLocation}} \
            -DBLA_VENDOR:STRING=OpenBLAS \
            -DCMAKE_BUILD_TYPE:STRING=RelWithDebInfo \
            -DVARIABLE_TRACKING=OFF \
            -DBUILD_TESTING:BOOL=ON \
            -DCTEST_PLOT_ERRORS:BOOL=ON \
            ${GITHUB_WORKSPACE}
      - name: Build module drivers
        working-directory: ${{runner.workspace}}/openfast/build
        run: |
          cmake --build . --target regression_test_module_drivers
      - name: Cache the workspace
        uses: actions/cache@v4
        with:
          path: ${{runner.workspace}}
          key: build-drivers-release-${{ github.sha }}


  build-postlib-release:
    runs-on: ubuntu-22.04
    steps:
      - name: Checkout
        uses: actions/checkout@v4
        with:
          submodules: recursive
      - name: Setup Python
        uses: actions/setup-python@v5
        with:
          python-version: '3.11'
          cache: 'pip'
      - name: Set up MATLAB
        uses: matlab-actions/setup-matlab@v2
        with:
          products: Simulink
      - name: Install dependencies
        run: |
          pip install -r requirements.txt
          sudo apt-get update -y
          sudo apt-get install -y libopenblas-dev libopenblas-openmp-dev
          sudo apt-get install -y libhdf5-dev libnetcdf-dev libopenmpi-dev libyaml-cpp-dev  # gcovr
      - name: Setup workspace
        run: cmake -E make_directory ${{runner.workspace}}/openfast/build
      - name: Configure build
        working-directory: ${{runner.workspace}}/openfast/build
        run: |
          cmake \
            -DCMAKE_INSTALL_PREFIX:PATH=${{runner.workspace}}/openfast/install \
            -DCMAKE_Fortran_COMPILER:STRING=${{env.FORTRAN_COMPILER}} \
            -DCMAKE_CXX_COMPILER:STRING=${{env.CXX_COMPILER}} \
            -DCMAKE_C_COMPILER:STRING=${{env.C_COMPILER}} \
            -DPython_ROOT_DIR:STRING=${{env.pythonLocation}} \
            -DBLA_VENDOR:STRING=OpenBLAS \
            -DCMAKE_BUILD_TYPE:STRING=RELWITHDEBINFO \
            -DOPENMP:BOOL=ON \
            -DDOUBLE_PRECISION=ON \
            -DVARIABLE_TRACKING=OFF \
            -DBUILD_FASTFARM:BOOL=ON \
            -DBUILD_OPENFAST_CPP_API:BOOL=ON \
            -DBUILD_OPENFAST_CPP_DRIVER:BOOL=ON \
            -DBUILD_SHARED_LIBS:BOOL=OFF \
            -DBUILD_TESTING:BOOL=ON \
            -DCTEST_PLOT_ERRORS:BOOL=ON \
            -DBUILD_OPENFAST_SIMULINK_API=ON \
            ${GITHUB_WORKSPACE}
      - name: Build openfast-postlib
        working-directory: ${{runner.workspace}}/openfast/build
        run: cmake --build . --target openfast_postlib
      - name: Cache the workspace
        uses: actions/cache@v4
        with:
          path: ${{runner.workspace}}
          key: build-postlib-release-${{ github.sha }}


  build-interfaces-release:
    runs-on: ubuntu-22.04
    needs: build-postlib-release
    steps:
      - name: Cache the workspace
        uses: actions/cache@v4
        with:
          path: ${{runner.workspace}}
          key: build-postlib-release-${{ github.sha }}
      - name: Setup Python
        uses: actions/setup-python@v5
        with:
          python-version: '3.11'
          cache: 'pip'
      - name: Install dependencies
        run: |
          pip install -r requirements.txt
          sudo apt-get update -y
          sudo apt-get install -y libopenblas-dev libopenblas-openmp-dev
          sudo apt-get install -y libhdf5-dev libnetcdf-dev libopenmpi-dev libyaml-cpp-dev
      - name: Configure build
        working-directory: ${{runner.workspace}}/openfast/build
        run: |
          cmake \
            -DPython_ROOT_DIR:STRING=${{env.pythonLocation}} \
            ${GITHUB_WORKSPACE}
      - name: Build OpenFAST C-Interfaces
        working-directory: ${{runner.workspace}}/openfast/build
        run: |
          cmake --build . --target openfastlib openfast_cpp_driver openfastcpp aerodyn_inflow_c_binding moordyn_c_binding ifw_c_binding hydrodyn_c_binding regression_test_controllers
      - name: Cache the workspace
        uses: actions/cache@v4
        with:
          path: ${{runner.workspace}}
          key: build-interfaces-release-${{ github.sha }}


  build-openfast-release:
    runs-on: ubuntu-22.04
    needs: build-postlib-release
    steps:
      - name: Cache the workspace
        uses: actions/cache@v4
        with:
          path: ${{runner.workspace}}
          key: build-postlib-release-${{ github.sha }}
      - name: Setup Python
        uses: actions/setup-python@v5
        with:
          python-version: '3.11'
          cache: 'pip'
      - name: Install dependencies
        run: |
          pip install -r requirements.txt
          sudo apt-get update -y
          sudo apt-get install -y libopenblas-dev libopenblas-openmp-dev
          sudo apt-get install -y libhdf5-dev libnetcdf-dev libopenmpi-dev libyaml-cpp-dev
      - name: Configure build
        working-directory: ${{runner.workspace}}/openfast/build
        run: |
          cmake \
            -DPython_ROOT_DIR:STRING=${{env.pythonLocation}} \
            ${GITHUB_WORKSPACE}
      - name: Build OpenFAST glue-code
        working-directory: ${{runner.workspace}}/openfast/build
        run: |
          cmake --build . --target openfast
      - name: Cache the workspace
        uses: actions/cache@v4
        with:
          path: ${{runner.workspace}}
          key: build-openfast-release-${{ github.sha }}


  build-fastfarm-release:
    runs-on: ubuntu-22.04
    needs: build-postlib-release
    steps:
      - name: Cache the workspace
        uses: actions/cache@v4
        with:
          path: ${{runner.workspace}}
          key: build-postlib-release-${{ github.sha }}
      - name: Setup Python
        uses: actions/setup-python@v5
        with:
          python-version: '3.11'
          cache: 'pip'
      - name: Install dependencies
        run: |
          pip install -r requirements.txt
          sudo apt-get update -y
          sudo apt-get install -y libopenblas-dev libopenblas-openmp-dev
          sudo apt-get install -y libhdf5-dev libnetcdf-dev libopenmpi-dev libyaml-cpp-dev
      - name: Configure build
        working-directory: ${{runner.workspace}}/openfast/build
        run: |
          cmake \
            -DPython_ROOT_DIR:STRING=${{env.pythonLocation}} \
            ${GITHUB_WORKSPACE}
      - name: Build FAST.Farm
        working-directory: ${{runner.workspace}}/openfast/build
        run: |
          cmake --build . --target FAST.Farm
      - name: Cache the workspace
        uses: actions/cache@v4
        with:
          path: ${{runner.workspace}}
          key: build-fastfarm-release-${{ github.sha }}



  ### BUILD AND TEST JOBS

  build-test-uadriver-debug:
    # UA driver used to require -DUA_OUTS
    runs-on: ubuntu-22.04
    steps:
      - name: Checkout
        uses: actions/checkout@v4
        with:
          submodules: recursive
      - name: Setup Python
        uses: actions/setup-python@v5
        with:
          python-version: '3.11'
          cache: 'pip'
      - name: Install dependencies
        run: |
          pip install -r requirements.txt
          sudo apt-get update -y
          sudo apt-get install -y libopenblas-dev
      - name: Setup workspace
        run: cmake -E make_directory ${{runner.workspace}}/openfast/build
      - name: Configure build
        working-directory: ${{runner.workspace}}/openfast/build
        run: |
          cmake \
            -DCMAKE_INSTALL_PREFIX:PATH=${{runner.workspace}}/openfast/install \
            -DCMAKE_Fortran_COMPILER:STRING=${{env.FORTRAN_COMPILER}} \
            -DCMAKE_CXX_COMPILER:STRING=${{env.CXX_COMPILER}} \
            -DCMAKE_C_COMPILER:STRING=${{env.C_COMPILER}} \
            -DPython_ROOT_DIR:STRING=${{env.pythonLocation}} \
            -DCMAKE_BUILD_TYPE:STRING=DEBUG \
            -DBUILD_SHARED_LIBS:BOOL=OFF \
            -DGENERATE_TYPES=ON \
            -DVARIABLE_TRACKING=OFF \
            -DBUILD_TESTING:BOOL=ON \
            -DCTEST_PLOT_ERRORS:BOOL=ON \
            ${GITHUB_WORKSPACE}
      - name: Build all
        working-directory: ${{runner.workspace}}/openfast/build
        run: |
          cmake --build . --target unsteadyaero_driver

      - name: Run UnsteadyAero tests
        working-directory: ${{runner.workspace}}/openfast/build
        shell: bash
        run: |
          ctest -VV -R "^ua_" 

      - name: Failing test artifacts
        uses: actions/upload-artifact@v4
        if: failure()
        with:
          name: rtest-uadriver
          path: |
            ${{runner.workspace}}/openfast/build/reg_tests/modules/unsteadyaero



  ### TEST JOBS

  rtest-module-drivers:
    runs-on: ubuntu-22.04
    needs: build-drivers-release
    steps:
      - name: Cache the workspace
        uses: actions/cache@v4
        with:
          path: ${{runner.workspace}}
          key: build-drivers-release-${{ github.sha }}
      - name: Setup Python
        uses: actions/setup-python@v5
        with:
          python-version: '3.11'
          cache: 'pip'
      - name: Install dependencies
        run: |
          pip install -r requirements.txt
          sudo apt-get update -y
          sudo apt-get install -y libopenblas-dev libopenblas-openmp-dev
          sudo apt-get install -y libhdf5-dev libnetcdf-dev libopenmpi-dev libyaml-cpp-dev
      - name: Configure Tests
        working-directory: ${{runner.workspace}}/openfast/build
        run: |
          cmake \
            -DPython_ROOT_DIR:STRING=${{env.pythonLocation}} \
            -DBUILD_TESTING:BOOL=ON \
            -DCTEST_PLOT_ERRORS:BOOL=ON \
            ${GITHUB_WORKSPACE}
      - name: Run AeroDyn tests
        uses: ./.github/actions/tests-module-aerodyn
        with:
          test-target: regression
      - name: Run BeamDyn tests
        uses: ./.github/actions/tests-module-beamdyn
        with:
          test-target: regression
      - name: Run HydroDyn tests
        uses: ./.github/actions/tests-module-hydrodyn
      - name: Run InflowWind tests
        uses: ./.github/actions/tests-module-inflowwind
        with:
          test-target: regression
      - name: Run MoorDyn tests
        uses: ./.github/actions/tests-module-moordyn
      - name: Run SeaState tests
        uses: ./.github/actions/tests-module-seastate
      - name: Run SubDyn tests
        uses: ./.github/actions/tests-module-subdyn
      - name: Failing test artifacts
        uses: actions/upload-artifact@v4
        if: failure()
        with:
          name: rtest-module-drivers
          path: |
            ${{runner.workspace}}/openfast/build/reg_tests/modules


  rtest-modules-debug:
    runs-on: ubuntu-22.04
    needs: build-all-debug
    steps:
      - name: Cache the workspace
        uses: actions/cache@v4
        with:
          path: ${{runner.workspace}}
          key: build-all-debug-${{ github.sha }}
      - name: Setup Python
        uses: actions/setup-python@v5
        with:
          python-version: '3.11'
          cache: 'pip'
      - name: Install dependencies
        run: |
          pip install -r requirements.txt
          sudo apt-get update -y
          sudo apt-get install -y libopenblas-dev libopenblas-openmp-dev
          sudo apt-get install -y libhdf5-dev libnetcdf-dev libopenmpi-dev libyaml-cpp-dev
      - name: Configure Tests
        working-directory: ${{runner.workspace}}/openfast/build
        run: |
          cmake \
            -DPython_ROOT_DIR:STRING=${{env.pythonLocation}} \
            -DBUILD_TESTING:BOOL=ON \
            -DCTEST_PLOT_ERRORS:BOOL=ON \
            ${GITHUB_WORKSPACE}
          cmake --build . --target regression_test_controllers
      - name: Run AeroDyn tests
        uses: ./.github/actions/tests-module-aerodyn
        with:
          # Don't run regression tests here since they currently fail inconsistently
          test-target: unit
      - name: Run BeamDyn tests
        uses: ./.github/actions/tests-module-beamdyn
      - name: Run HydroDyn tests
        uses: ./.github/actions/tests-module-hydrodyn
      - name: Run InflowWind tests
        uses: ./.github/actions/tests-module-inflowwind
      - name: Run MoorDyn tests
        uses: ./.github/actions/tests-module-moordyn
      - name: Run NWTC Library tests
        uses: ./.github/actions/tests-module-nwtclibrary
      - name: Run SeaState tests
        uses: ./.github/actions/tests-module-seastate
      - name: Run SubDyn tests
        uses: ./.github/actions/tests-module-subdyn
      - name: Run VersionInfo tests
        uses: ./.github/actions/tests-module-version
      - name: Failing test artifacts
        uses: actions/upload-artifact@v4
        if: failure()
        with:
          name: rtest-modules-debug
          path: |
            ${{runner.workspace}}/openfast/build/reg_tests/modules
            ${{runner.workspace}}/openfast/build/unit_tests


  rtest-interfaces:
    runs-on: ubuntu-22.04
    needs: build-interfaces-release
    steps:
      - name: Cache the workspace
        uses: actions/cache@v4
        with:
          path: ${{runner.workspace}}
          key: build-interfaces-release-${{ github.sha }}
      - name: Setup Python
        uses: actions/setup-python@v5
        with:
          python-version: '3.11'
          cache: 'pip'
      - name: Install dependencies
        run: |
          pip install -r requirements.txt
          sudo apt-get update -y
          sudo apt-get install -y libopenblas-dev libopenblas-openmp-dev
          sudo apt-get install -y libhdf5-dev libnetcdf-dev libopenmpi-dev libyaml-cpp-dev
      - name: Configure Tests
        working-directory: ${{runner.workspace}}/openfast/build
        run: |
          cmake \
            -DPython_ROOT_DIR:STRING=${{env.pythonLocation}} \
            -DBUILD_TESTING:BOOL=ON \
            -DCTEST_PLOT_ERRORS:BOOL=ON \
            ${GITHUB_WORKSPACE}
      - name: Run Interface / API tests
        working-directory: ${{runner.workspace}}/openfast/build
        run: |
          ctest -VV -L "cpp|python|fastlib"
      - name: Failing test artifacts
        uses: actions/upload-artifact@v4
        if: failure()
        with:
          name: rtest-interfaces
          path: |
            ${{runner.workspace}}/openfast/build/reg_tests/glue-codes/openfast-cpp
            ${{runner.workspace}}/openfast/build/reg_tests/glue-codes/python
            ${{runner.workspace}}/openfast/build/reg_tests/modules/aerodyn
            ${{runner.workspace}}/openfast/build/reg_tests/modules/moordyn
            ${{runner.workspace}}/openfast/build/reg_tests/modules/inflowwind
            ${{runner.workspace}}/openfast/build/reg_tests/modules/hydrodyn
            !${{runner.workspace}}/openfast/build/reg_tests/glue-codes/openfast-cpp/5MW_Baseline


  rtest-OF:
    runs-on: ubuntu-22.04
    needs: build-openfast-release
    steps:
      - name: Cache the workspace
        uses: actions/cache@v4
        with:
          path: ${{runner.workspace}}
          key: build-openfast-release-${{ github.sha }}
      - name: Setup Python
        uses: actions/setup-python@v5
        with:
          python-version: '3.11'
          cache: 'pip'
      - name: Install dependencies
        run: |
          pip install -r requirements.txt
          sudo apt-get update -y
          sudo apt-get install -y libopenblas-dev libopenblas-openmp-dev
          sudo apt-get install -y libhdf5-dev libnetcdf-dev libopenmpi-dev libyaml-cpp-dev
      - name: Configure Tests
        working-directory: ${{runner.workspace}}/openfast/build
        run: |
          cmake \
            -DPython_ROOT_DIR:STRING=${{env.pythonLocation}} \
            -DBUILD_TESTING:BOOL=ON \
            -DCTEST_PLOT_ERRORS:BOOL=ON \
            ${GITHUB_WORKSPACE}
          cmake --build . --target regression_test_controllers
      - name: Run 5MW tests
        working-directory: ${{runner.workspace}}/openfast/build
        run: |
          ctest -VV -j4 \
          -L openfast \
          -LE "cpp|linear|python|fastlib|aeromap" \
          -E "5MW_OC4Semi_WSt_WavesWN|5MW_OC3Mnpl_DLL_WTurb_WavesIrr|5MW_OC4Jckt_DLL_WTurb_WavesIrr_MGrowth|5MW_OC3Trpd_DLL_WSt_WavesReg|5MW_Land_BD_DLL_WTurb"
      - name: Failing test artifacts
        uses: actions/upload-artifact@v4
        if: failure()
        with:
          name: rtest-OF
          path: |
            ${{runner.workspace}}/openfast/build/reg_tests/modules
            ${{runner.workspace}}/openfast/build/reg_tests/glue-codes/openfast
            !${{runner.workspace}}/openfast/build/reg_tests/glue-codes/openfast/5MW_Baseline
            !${{runner.workspace}}/openfast/build/reg_tests/glue-codes/openfast/AOC
            !${{runner.workspace}}/openfast/build/reg_tests/glue-codes/openfast/AWT27
            !${{runner.workspace}}/openfast/build/reg_tests/glue-codes/openfast/SWRT
            !${{runner.workspace}}/openfast/build/reg_tests/glue-codes/openfast/UAE_VI
            !${{runner.workspace}}/openfast/build/reg_tests/glue-codes/openfast/WP_Baseline


  rtest-OF-simulink:
    runs-on: ubuntu-22.04
    needs: build-openfast-release
    steps:
      - name: Cache the workspace
        uses: actions/cache@v4
        with:
          path: ${{runner.workspace}}
          key: build-openfast-release-${{ github.sha }}
      - name: Install dependencies
        run: |
          sudo apt-get update -y
          sudo apt-get install -y libhdf5-dev libopenmpi-dev libyaml-cpp-dev libopenblas-dev libopenblas-openmp-dev
      - name: Set up MATLAB
        uses: matlab-actions/setup-matlab@v2
        with:
          products: Simulink
      - name: Build FAST_SFunc
        working-directory: ${{runner.workspace}}/openfast/build
        run: |
          cmake \
            -DUSE_LOCAL_STATIC_LAPACK:BOOL=ON \
            ${GITHUB_WORKSPACE}
          cmake --build . --target FAST_SFunc
      - name: Run MATLAB tests and generate artifacts
        uses: matlab-actions/run-tests@v2
        with:
          source-folder: ${{runner.workspace}}/openfast/build/glue-codes/simulink; ${{runner.workspace}}/openfast/glue-codes/simulink/examples
          test-results-junit: test-results/results.xml
          code-coverage-cobertura: code-coverage/coverage.xml


  rtest-OF-5MW_Land_AeroMap:
    runs-on: ubuntu-22.04
    needs: build-openfast-release
    steps:
      - name: Cache the workspace
        uses: actions/cache@v4
        with:
          path: ${{runner.workspace}}
          key: build-openfast-release-${{ github.sha }}
      - name: Setup Python
        uses: actions/setup-python@v5
        with:
          python-version: '3.11'
          cache: 'pip'
      - name: Install dependencies
        run: |
          python -m pip install --upgrade pip
          pip install numpy "Bokeh>=2.4,!=3.0.0,!=3.0.1,!=3.0.2,!=3.0.3"
          sudo apt-get update -y
          sudo apt-get install -y libopenblas-dev libopenblas-openmp-dev
          sudo apt-get install -y libhdf5-dev libopenmpi-dev libyaml-cpp-dev
      - name: Configure Tests
        working-directory: ${{runner.workspace}}/openfast/build
        run: |
          cmake \
            -DPython_ROOT_DIR:STRING=${{env.pythonLocation}} \
            -DBUILD_TESTING:BOOL=ON \
            -DCTEST_PLOT_ERRORS:BOOL=ON \
            ${GITHUB_WORKSPACE}
      - name: Run 5MW aero map tests
        working-directory: ${{runner.workspace}}/openfast/build
        run: |
          ctest -VV -L aeromap -LE "cpp|linear|python" -R 5MW_Land_AeroMap
      - name: Failing test artifacts
        uses: actions/upload-artifact@v4
        if: failure()
        with:
          name: rtest-OF-5MW_Land_AeroMap
          path: |
            ${{runner.workspace}}/openfast/build/reg_tests/modules
            ${{runner.workspace}}/openfast/build/reg_tests/glue-codes/openfast
            !${{runner.workspace}}/openfast/build/reg_tests/glue-codes/openfast/5MW_Baseline
            !${{runner.workspace}}/openfast/build/reg_tests/glue-codes/openfast/AOC
            !${{runner.workspace}}/openfast/build/reg_tests/glue-codes/openfast/AWT27
            !${{runner.workspace}}/openfast/build/reg_tests/glue-codes/openfast/SWRT
            !${{runner.workspace}}/openfast/build/reg_tests/glue-codes/openfast/UAE_VI
            !${{runner.workspace}}/openfast/build/reg_tests/glue-codes/openfast/WP_Baseline


  rtest-OF-5MW_OC4Semi_WSt_WavesWN:
    runs-on: ubuntu-22.04
    needs: build-openfast-release
    steps:
      - name: Cache the workspace
        uses: actions/cache@v4
        with:
          path: ${{runner.workspace}}
          key: build-openfast-release-${{ github.sha }}
      - name: Setup Python
        uses: actions/setup-python@v5
        with:
          python-version: '3.10'
          cache: 'pip'
      - name: Install dependencies
        run: |
          pip install -r requirements.txt
          sudo apt-get update -y
          sudo apt-get install -y libopenblas-dev libopenblas-openmp-dev
          sudo apt-get install -y libhdf5-dev libnetcdf-dev libopenmpi-dev libyaml-cpp-dev
      - name: Configure Tests
        working-directory: ${{runner.workspace}}/openfast/build
        run: |
          cmake \
            -DPython_ROOT_DIR:STRING=${{env.pythonLocation}} \
            -DBUILD_TESTING:BOOL=ON \
            -DCTEST_PLOT_ERRORS:BOOL=ON \
            ${GITHUB_WORKSPACE}
          cmake --build . --target regression_test_controllers
      - name: Run 5MW tests
        working-directory: ${{runner.workspace}}/openfast/build
        run: |
          ctest -VV -L openfast -LE "cpp|linear|python" -R 5MW_OC4Semi_WSt_WavesWN
      - name: Failing test artifacts
        uses: actions/upload-artifact@v4
        if: failure()
        with:
          name: rtest-OF-5MW_OC4Semi_WSt_WavesWN
          path: |
            ${{runner.workspace}}/openfast/build/reg_tests/modules
            ${{runner.workspace}}/openfast/build/reg_tests/glue-codes/openfast
            !${{runner.workspace}}/openfast/build/reg_tests/glue-codes/openfast/5MW_Baseline
            !${{runner.workspace}}/openfast/build/reg_tests/glue-codes/openfast/AOC
            !${{runner.workspace}}/openfast/build/reg_tests/glue-codes/openfast/AWT27
            !${{runner.workspace}}/openfast/build/reg_tests/glue-codes/openfast/SWRT
            !${{runner.workspace}}/openfast/build/reg_tests/glue-codes/openfast/UAE_VI
            !${{runner.workspace}}/openfast/build/reg_tests/glue-codes/openfast/WP_Baseline


  rtest-OF-5MW_OC3Mnpl_DLL_WTurb_WavesIrr:
    runs-on: ubuntu-22.04
    needs: build-openfast-release
    steps:
      - name: Cache the workspace
        uses: actions/cache@v4
        with:
          path: ${{runner.workspace}}
          key: build-openfast-release-${{ github.sha }}
      - name: Setup Python
        uses: actions/setup-python@v5
        with:
          python-version: '3.11'
          cache: 'pip'
      - name: Install dependencies
        run: |
          pip install -r requirements.txt
          sudo apt-get update -y
          sudo apt-get install -y libopenblas-dev libopenblas-openmp-dev
          sudo apt-get install -y libhdf5-dev libnetcdf-dev libopenmpi-dev libyaml-cpp-dev
      - name: Configure Tests
        working-directory: ${{runner.workspace}}/openfast/build
        run: |
          cmake \
            -DPython_ROOT_DIR:STRING=${{env.pythonLocation}} \
            -DBUILD_TESTING:BOOL=ON \
            -DCTEST_PLOT_ERRORS:BOOL=ON \
            ${GITHUB_WORKSPACE}
          cmake --build . --target regression_test_controllers
      - name: Run 5MW tests
        working-directory: ${{runner.workspace}}/openfast/build
        run: |
<<<<<<< HEAD
          ctest -VV -L openfast -LE "cpp|linear|python" -j1 -R 5MW_OC3Mnpl_DLL_WTurb_WavesIrr
=======
          ctest -VV -L openfast -LE "cpp|linear|python" -R 5MW_OC3Mnpl_DLL_WTurb_WavesIrr -j1
>>>>>>> f8b190a6
      - name: Failing test artifacts
        uses: actions/upload-artifact@v4
        if: failure()
        with:
          name: rtest-OF-5MW_OC3Mnpl_DLL_WTurb_WavesIrr
          path: |
            ${{runner.workspace}}/openfast/build/reg_tests/modules
            ${{runner.workspace}}/openfast/build/reg_tests/glue-codes/openfast
            !${{runner.workspace}}/openfast/build/reg_tests/glue-codes/openfast/5MW_Baseline
            !${{runner.workspace}}/openfast/build/reg_tests/glue-codes/openfast/AOC
            !${{runner.workspace}}/openfast/build/reg_tests/glue-codes/openfast/AWT27
            !${{runner.workspace}}/openfast/build/reg_tests/glue-codes/openfast/SWRT
            !${{runner.workspace}}/openfast/build/reg_tests/glue-codes/openfast/UAE_VI
            !${{runner.workspace}}/openfast/build/reg_tests/glue-codes/openfast/WP_Baseline


  rtest-OF-5MW_OC4Jckt_DLL_WTurb_WavesIrr_MGrowth:
    runs-on: ubuntu-22.04
    needs: build-openfast-release
    steps:
      - name: Cache the workspace
        uses: actions/cache@v4
        with:
          path: ${{runner.workspace}}
          key: build-openfast-release-${{ github.sha }}
      - name: Setup Python
        uses: actions/setup-python@v5
        with:
          python-version: '3.11'
          cache: 'pip'
      - name: Install dependencies
        run: |
          pip install -r requirements.txt
          sudo apt-get update -y
          sudo apt-get install -y libopenblas-dev libopenblas-openmp-dev
          sudo apt-get install -y libhdf5-dev libnetcdf-dev libopenmpi-dev libyaml-cpp-dev
      - name: Configure Tests
        working-directory: ${{runner.workspace}}/openfast/build
        run: |
          cmake \
            -DPython_ROOT_DIR:STRING=${{env.pythonLocation}} \
            -DBUILD_TESTING:BOOL=ON \
            -DCTEST_PLOT_ERRORS:BOOL=ON \
            ${GITHUB_WORKSPACE}
          cmake --build . --target regression_test_controllers
      - name: Run 5MW tests
        working-directory: ${{runner.workspace}}/openfast/build
        run: |
          ctest -VV -L openfast -LE "cpp|linear|python" -R 5MW_OC4Jckt_DLL_WTurb_WavesIrr_MGrowth
      - name: Failing test artifacts
        uses: actions/upload-artifact@v4
        if: failure()
        with:
          name: rtest-OF-5MW_OC4Jckt_DLL_WTurb_WavesIrr_MGrowth
          path: |
            ${{runner.workspace}}/openfast/build/reg_tests/modules
            ${{runner.workspace}}/openfast/build/reg_tests/glue-codes/openfast
            !${{runner.workspace}}/openfast/build/reg_tests/glue-codes/openfast/5MW_Baseline
            !${{runner.workspace}}/openfast/build/reg_tests/glue-codes/openfast/AOC
            !${{runner.workspace}}/openfast/build/reg_tests/glue-codes/openfast/AWT27
            !${{runner.workspace}}/openfast/build/reg_tests/glue-codes/openfast/SWRT
            !${{runner.workspace}}/openfast/build/reg_tests/glue-codes/openfast/UAE_VI
            !${{runner.workspace}}/openfast/build/reg_tests/glue-codes/openfast/WP_Baseline


  rtest-OF-5MW_OC3Trpd_DLL_WSt_WavesReg:
    runs-on: ubuntu-22.04
    needs: build-openfast-release
    steps:
      - name: Cache the workspace
        uses: actions/cache@v4
        with:
          path: ${{runner.workspace}}
          key: build-openfast-release-${{ github.sha }}
      - name: Setup Python
        uses: actions/setup-python@v5
        with:
          python-version: '3.11'
          cache: 'pip'
      - name: Install dependencies
        run: |
          pip install -r requirements.txt
          sudo apt-get update -y
          sudo apt-get install -y libopenblas-dev libopenblas-openmp-dev
          sudo apt-get install -y libhdf5-dev libnetcdf-dev libopenmpi-dev libyaml-cpp-dev
      - name: Configure Tests
        working-directory: ${{runner.workspace}}/openfast/build
        run: |
          cmake \
            -DPython_ROOT_DIR:STRING=${{env.pythonLocation}} \
            -DBUILD_TESTING:BOOL=ON \
            -DCTEST_PLOT_ERRORS:BOOL=ON \
            ${GITHUB_WORKSPACE}
          cmake --build . --target regression_test_controllers
      - name: Run 5MW tests
        working-directory: ${{runner.workspace}}/openfast/build
        run: |
          ctest -VV -L openfast -LE "cpp|linear|python" -R 5MW_OC3Trpd_DLL_WSt_WavesReg
      - name: Failing test artifacts
        uses: actions/upload-artifact@v4
        if: failure()
        with:
          name: rtest-OF-5MW_OC3Trpd_DLL_WSt_WavesReg
          path: |
            ${{runner.workspace}}/openfast/build/reg_tests/modules
            ${{runner.workspace}}/openfast/build/reg_tests/glue-codes/openfast
            !${{runner.workspace}}/openfast/build/reg_tests/glue-codes/openfast/5MW_Baseline
            !${{runner.workspace}}/openfast/build/reg_tests/glue-codes/openfast/AOC
            !${{runner.workspace}}/openfast/build/reg_tests/glue-codes/openfast/AWT27
            !${{runner.workspace}}/openfast/build/reg_tests/glue-codes/openfast/SWRT
            !${{runner.workspace}}/openfast/build/reg_tests/glue-codes/openfast/UAE_VI
            !${{runner.workspace}}/openfast/build/reg_tests/glue-codes/openfast/WP_Baseline


  rtest-OF-5MW_Land_BD_DLL_WTurb:
    runs-on: ubuntu-22.04
    needs: build-openfast-release
    steps:
      - name: Cache the workspace
        uses: actions/cache@v4
        with:
          path: ${{runner.workspace}}
          key: build-openfast-release-${{ github.sha }}
      - name: Setup Python
        uses: actions/setup-python@v5
        with:
          python-version: '3.11'
          cache: 'pip'
      - name: Install dependencies
        run: |
          pip install -r requirements.txt
          sudo apt-get update -y
          sudo apt-get install -y libopenblas-dev libopenblas-openmp-dev
          sudo apt-get install -y libhdf5-dev libnetcdf-dev libopenmpi-dev libyaml-cpp-dev
      - name: Configure Tests
        working-directory: ${{runner.workspace}}/openfast/build
        run: |
          cmake \
            -DPython_ROOT_DIR:STRING=${{env.pythonLocation}} \
            -DBUILD_TESTING:BOOL=ON \
            -DCTEST_PLOT_ERRORS:BOOL=ON \
            ${GITHUB_WORKSPACE}
          cmake --build . --target regression_test_controllers
      - name: Run 5MW tests
        working-directory: ${{runner.workspace}}/openfast/build
        run: |
          ctest -VV -L openfast -LE "cpp|linear|python" -R 5MW_Land_BD_DLL_WTurb
      - name: Failing test artifacts
        uses: actions/upload-artifact@v4
        if: failure()
        with:
          name: rtest-OF-5MW_Land_BD_DLL_WTurb
          path: |
            ${{runner.workspace}}/openfast/build/reg_tests/modules
            ${{runner.workspace}}/openfast/build/reg_tests/glue-codes/openfast
            !${{runner.workspace}}/openfast/build/reg_tests/glue-codes/openfast/5MW_Baseline
            !${{runner.workspace}}/openfast/build/reg_tests/glue-codes/openfast/AOC
            !${{runner.workspace}}/openfast/build/reg_tests/glue-codes/openfast/AWT27
            !${{runner.workspace}}/openfast/build/reg_tests/glue-codes/openfast/SWRT
            !${{runner.workspace}}/openfast/build/reg_tests/glue-codes/openfast/UAE_VI
            !${{runner.workspace}}/openfast/build/reg_tests/glue-codes/openfast/WP_Baseline


  rtest-OF-linearization:
    runs-on: ubuntu-22.04
    needs: build-openfast-release
    steps:
      - name: Cache the workspace
        uses: actions/cache@v4
        with:
          path: ${{runner.workspace}}
          key: build-openfast-release-${{ github.sha }}
      - name: Setup Python
        uses: actions/setup-python@v5
        with:
          python-version: '3.11'
          cache: 'pip'
      - name: Install dependencies
        run: |
          pip install -r requirements.txt
          sudo apt-get update -y
          sudo apt-get install -y libopenblas-dev libopenblas-openmp-dev
          sudo apt-get install -y libhdf5-dev libnetcdf-dev libopenmpi-dev libyaml-cpp-dev
      - name: Configure Tests
        working-directory: ${{runner.workspace}}/openfast/build
        run: |
          cmake \
            -DPython_ROOT_DIR:STRING=${{env.pythonLocation}} \
            -DBUILD_TESTING:BOOL=ON \
            -DCTEST_PLOT_ERRORS:BOOL=ON \
            ${GITHUB_WORKSPACE}
      - name: Run OpenFAST linearization tests
        working-directory: ${{runner.workspace}}/openfast/build
        run: |
          ctest -VV -L linear
      - name: Failing test artifacts
        uses: actions/upload-artifact@v4
        if: failure()
        with:
          name: rtest-OF-linearization
          path: |
            ${{runner.workspace}}/openfast/build/reg_tests/modules
            ${{runner.workspace}}/openfast/build/reg_tests/glue-codes/openfast
            !${{runner.workspace}}/openfast/build/reg_tests/glue-codes/openfast/5MW_Baseline
            !${{runner.workspace}}/openfast/build/reg_tests/glue-codes/openfast/AOC
            !${{runner.workspace}}/openfast/build/reg_tests/glue-codes/openfast/AWT27
            !${{runner.workspace}}/openfast/build/reg_tests/glue-codes/openfast/SWRT
            !${{runner.workspace}}/openfast/build/reg_tests/glue-codes/openfast/UAE_VI
            !${{runner.workspace}}/openfast/build/reg_tests/glue-codes/openfast/WP_Baseline


  rtest-FF:
    runs-on: ubuntu-22.04
    needs: build-fastfarm-release
    steps:
      - name: Cache the workspace
        uses: actions/cache@v4
        with:
          path: ${{runner.workspace}}
          key: build-fastfarm-release-${{ github.sha }}
      - name: Setup Python
        uses: actions/setup-python@v5
        with:
          python-version: '3.11'
          cache: 'pip'
      - name: Install dependencies
        run: |
          pip install -r requirements.txt
          sudo apt-get update -y
          sudo apt-get install -y libopenblas-dev libopenblas-openmp-dev
          sudo apt-get install -y libhdf5-dev libnetcdf-dev libopenmpi-dev libyaml-cpp-dev
      - name: Configure Tests
        working-directory: ${{runner.workspace}}/openfast/build
        run: |
          cmake \
            -DPython_ROOT_DIR:STRING=${{env.pythonLocation}} \
            -DBUILD_TESTING:BOOL=ON \
            -DCTEST_PLOT_ERRORS:BOOL=ON \
            ${GITHUB_WORKSPACE}
          cmake --build . --target regression_test_controllers
      - name: Run FAST.Farm tests
        working-directory: ${{runner.workspace}}/openfast/build
        shell: bash
        run: |
          set OMP_NUM_THREADS=2
          ctest -VV -L fastfarm --verbose
      - name: Failing test artifacts
        uses: actions/upload-artifact@v4
        if: failure()
        with:
          name: rtest-FF
          path: |
            ${{runner.workspace}}/openfast/build/reg_tests/glue-codes/fast-farm<|MERGE_RESOLUTION|>--- conflicted
+++ resolved
@@ -774,11 +774,7 @@
       - name: Run 5MW tests
         working-directory: ${{runner.workspace}}/openfast/build
         run: |
-<<<<<<< HEAD
-          ctest -VV -L openfast -LE "cpp|linear|python" -j1 -R 5MW_OC3Mnpl_DLL_WTurb_WavesIrr
-=======
           ctest -VV -L openfast -LE "cpp|linear|python" -R 5MW_OC3Mnpl_DLL_WTurb_WavesIrr -j1
->>>>>>> f8b190a6
       - name: Failing test artifacts
         uses: actions/upload-artifact@v4
         if: failure()
