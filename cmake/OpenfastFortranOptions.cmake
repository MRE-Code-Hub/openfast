#
# Copyright 2016 National Renewable Energy Laboratory
#
# Licensed under the Apache License, Version 2.0 (the "License");
# you may not use this file except in compliance with the License.
# You may obtain a copy of the License at
#
#     http://www.apache.org/licenses/LICENSE-2.0
#
# Unless required by applicable law or agreed to in writing, software
# distributed under the License is distributed on an "AS IS" BASIS,
# WITHOUT WARRANTIES OR CONDITIONS OF ANY KIND, either express or implied.
# See the License for the specific language governing permissions and
# limitations under the License.
#

################################################################################
# OpenFAST Fortran Options
#
# Utility functions to set Fortran compiler options depending on system
# architecture and compiler type. The entry point is the function
# `set_fast_fortran` that configures various options once the compiler is
# auto-detected.
#
# The remaining functions provide customization for specific compiler/arch to
# avoid nested if-else conditionals.
#
# Available functions:
#
# - set_fast_gfortran
# - set_fast_intel_fortran
# - set_fast_intel_fortran_posix
# - set_fast_intel_fortran_windows
#
################################################################################

#
# SET_FAST_FORTRAN - Set Fortran compiler options based on compiler/arch
#
macro(set_fast_fortran)
  get_filename_component(FCNAME "${CMAKE_Fortran_COMPILER}" NAME)

  # Abort if we do not have gfortran or Intel Fortran Compiler.
  if (NOT (${CMAKE_Fortran_COMPILER_ID} STREQUAL "GNU" OR
        ${CMAKE_Fortran_COMPILER_ID} STREQUAL "Intel"))
    message(FATAL_ERROR "OpenFAST requires either GFortran or Intel Fortran Compiler. Compiler detected by CMake: ${FCNAME}.")
  endif()

  # Verify proper compiler versions are available
  # see https://github.com/OpenFAST/openfast/issues/88
  if(${CMAKE_Fortran_COMPILER_ID} STREQUAL "GNU")
    if("${CMAKE_Fortran_COMPILER_VERSION}" STREQUAL "")
        message(WARNING "A version of GNU GFortran greater than 4.6.0 is required but CMake could not detect your GFortran version.")
    elseif("${CMAKE_Fortran_COMPILER_VERSION}" VERSION_LESS "4.6.0")  
        message(FATAL_ERROR "A version of GNU GFortran greater than 4.6.0 is required. GFortran version detected by CMake: ${CMAKE_Fortran_COMPILER_VERSION}.")
    endif()
  elseif(${CMAKE_Fortran_COMPILER_ID} STREQUAL "Intel")
    if("${CMAKE_Fortran_COMPILER_VERSION}" VERSION_LESS "11")
      message(FATAL_ERROR "A version of Intel ifort greater than 11 is required. ifort version detected by CMake: ${CMAKE_Fortran_COMPILER_VERSION}.")
    endif()
  endif()

  # Force all .mod files to be stored in a single directory
  set(CMAKE_Fortran_MODULE_DIRECTORY "${CMAKE_BINARY_DIR}/ftnmods"
    CACHE STRING "Set the Fortran Modules directory" FORCE)
  include_directories(${CMAKE_Fortran_MODULE_DIRECTORY})

  # Get OS/Compiler specific options
  if (${CMAKE_Fortran_COMPILER_ID} STREQUAL "GNU")
    set_fast_gfortran()
  elseif(${CMAKE_Fortran_COMPILER_ID} STREQUAL "Intel")
    set_fast_intel_fortran()
  endif()
endmacro(set_fast_fortran)

#
# CHECK_F2008_FEATURES - Check if Fortran2008 features are available
#
macro(check_f2008_features)
  include(CheckFortranSourceCompiles)
  check_fortran_source_compiles(
    "program test
     use iso_fortran_env, only: compiler_version, real32, real64, real128
     integer, parameter :: quki = real128
     integer, parameter :: dbki = real64
     integer, parameter :: reki = real32

     end program test"
     HAS_FORTRAN2008
     SRC_EXT F90)
   if (HAS_FORTRAN2008)
     message(STATUS "Enabling Fortran 2008 features")
     add_definitions(-DHAS_FORTRAN2008_FEATURES)
   endif()
endmacro(check_f2008_features)

#
# SET_FAST_GFORTRAN - Customizations for GNU Fortran compiler
#
macro(set_fast_gfortran)
  if(NOT WIN32)
    set(CMAKE_Fortran_FLAGS "${CMAKE_Fortran_FLAGS} -fpic ")
    set(CMAKE_CXX_FLAGS "${CMAKE_CXX_FLAGS} -fpic")
  endif(NOT WIN32)

  # Fix free-form compilation for OpenFAST
  #set(CMAKE_Fortran_FLAGS "${CMAKE_Fortran_FLAGS} -ffree-line-length-none -cpp -fopenmp")
  set(CMAKE_Fortran_FLAGS "${CMAKE_Fortran_FLAGS} -ffree-line-length-none -cpp")

  # Deal with Double/Single precision
  if (DOUBLE_PRECISION)
    add_definitions(-DDOUBLE_PRECISION)
    set(CMAKE_Fortran_FLAGS "${CMAKE_Fortran_FLAGS} -fdefault-real-8")
  endif (DOUBLE_PRECISION)

  # debug flags
  if(CMAKE_BUILD_TYPE MATCHES Debug)
<<<<<<< HEAD
    set( CMAKE_Fortran_FLAGS_DEBUG "${CMAKE_Fortran_FLAGS_DEBUG} " )
=======
    set( CMAKE_Fortran_FLAGS_DEBUG "${CMAKE_Fortran_FLAGS_DEBUG} -fcheck=all -pedantic -fbacktrace " )
>>>>>>> 8fca5c92
  endif()

  if(CYGWIN)
    # increase the default 2MB stack size to 16 MB
    MATH(EXPR stack_size "16 * 1024 * 1024")
    set(CMAKE_EXE_LINKER_FLAGS "${CMAKE_EXE_LINKER_FLAGS},--stack,${stack_size}")
  endif()

  # OPENMP
  if (OPENMP)
     set(CMAKE_Fortran_FLAGS "${CMAKE_Fortran_FLAGS} -fopenmp")
     set(CMAKE_Fortran_FLAGS_DEBUG "${CMAKE_Fortran_FLAGS_DEBUG} -fopenmp" )
  endif()

  check_f2008_features()
endmacro(set_fast_gfortran)

#
# SET_FAST_INTEL_FORTRAN - Customizations for Intel Fortran Compiler
#
macro(set_fast_intel_fortran)
  if(WIN32)
    set_fast_intel_fortran_windows()
  else(WIN32)
    set_fast_intel_fortran_posix()
  endif(WIN32)
endmacro(set_fast_intel_fortran)

#
# SET_FAST_INTEL_FORTRAN_POSIX - Customizations for Intel Fortran Compiler posix
# arch
#
macro(set_fast_intel_fortran_posix)
  set(CMAKE_Fortran_FLAGS "${CMAKE_Fortran_FLAGS} -fpic -fpp")
  # Deal with Double/Single precision
  if (DOUBLE_PRECISION)
    add_definitions(-DDOUBLE_PRECISION)
    set(CMAKE_Fortran_FLAGS "${CMAKE_Fortran_FLAGS} -r8 -double_size 128")
  endif (DOUBLE_PRECISION)

  # debug flags
  if(CMAKE_BUILD_TYPE MATCHES Debug)
    set( CMAKE_Fortran_FLAGS_DEBUG "${CMAKE_Fortran_FLAGS_DEBUG} -check all -traceback" )
  endif()

  # OPENMP
  if (OPENMP)
     set(CMAKE_Fortran_FLAGS "${CMAKE_Fortran_FLAGS} -qopenmp")
     set(CMAKE_Fortran_FLAGS_DEBUG "${CMAKE_Fortran_FLAGS_DEBUG} -qopenmp" )
  endif()

  check_f2008_features()
endmacro(set_fast_intel_fortran_posix)

#
# SET_FAST_INTEL_FORTRAN_WINDOWS - Customizations for Intel Fortran Compiler
# windows arch
#
macro(set_fast_intel_fortran_windows)
  # Turn off specific warnings
  # - 5199: too many continuation lines
  # - 5268: 132 column limit
  set(CMAKE_Fortran_FLAGS "${CMAKE_Fortran_FLAGS} /Qdiag-disable:5199,5268 /fpp")

  # Deal with Double/Single precision
  if (DOUBLE_PRECISION)
    add_definitions(-DDOUBLE_PRECISION)
    set(CMAKE_Fortran_FLAGS "${CMAKE_Fortran_FLAGS} /real_size:64 /double_size:128")
  endif (DOUBLE_PRECISION)

  # increase the default 2MB stack size to 16 MB
  MATH(EXPR stack_size "16 * 1024 * 1024")
  set(CMAKE_EXE_LINKER_FLAGS "${CMAKE_EXE_LINKER_FLAGS} /STACK:${stack_size}")

  # debug flags
  if(CMAKE_BUILD_TYPE MATCHES Debug)
    set( CMAKE_Fortran_FLAGS_DEBUG "${CMAKE_Fortran_FLAGS_DEBUG} /check:all /traceback" )
  endif()

  # OPENMP
  if (OPENMP)
     set(CMAKE_Fortran_FLAGS "${CMAKE_Fortran_FLAGS} /qopenmp")
     set(CMAKE_Fortran_FLAGS_DEBUG "${CMAKE_Fortran_FLAGS_DEBUG} /qopenmp" )
  endif()

  check_f2008_features()
endmacro(set_fast_intel_fortran_windows)<|MERGE_RESOLUTION|>--- conflicted
+++ resolved
@@ -115,11 +115,7 @@
 
   # debug flags
   if(CMAKE_BUILD_TYPE MATCHES Debug)
-<<<<<<< HEAD
-    set( CMAKE_Fortran_FLAGS_DEBUG "${CMAKE_Fortran_FLAGS_DEBUG} " )
-=======
     set( CMAKE_Fortran_FLAGS_DEBUG "${CMAKE_Fortran_FLAGS_DEBUG} -fcheck=all -pedantic -fbacktrace " )
->>>>>>> 8fca5c92
   endif()
 
   if(CYGWIN)
