%% INSTRUCTIONS
% Before running this script, you must have compiled OpenFAST for Simulink to create a DLL (i.e., a shared library like .so, .dylib, .lib, etc.).
% - If cmake was used, make sure the install directory is specified properly in the `installDir` variable below,
%   and if using Windows, set `built_with_visualStudio` to false.
% - If the Visual Studio Solution file contained in the vs-build directory was used to create the DLL on Windows,
%   make sure `built_with_visualStudio` is set to true.
% - The name of the library that was generated must match the `libname` variable below
%   and should be located in the directory specified by `libDir`.
% - The `includeDir` variable must specify the directory that contains the following header files:
%   "FAST_Library.h", "OpenFOAM_Types.h", and "SuperController_Types.h"
% - The `outDir` variable indicates where the resulting mex file will reside.
%
% Run `mex -setup` in Matlab to configure a C compiler if you have not already done so.

mexname = 'FAST_SFunc'; % base name of the resulting mex file

built_with_visualStudio = false; %if the libraries were built with cmake, set to false


if (ispc && built_with_visualStudio)   
%% defaults for visual studio builds:

    libDir = '../../../build/bin';
    includeDir = '../../../modules/openfast-library/src';  % needed for visual studio builds to find "FAST_Library.h"
    outDir = libDir;
        
    switch computer('arch')
        case 'win64'
            % this is set up for files generated using the x64 configuration of vs-build
            libName = 'OpenFAST-Simulink_x64';

        case 'win32' 
            % this is set up for files generated using the x86
            % configuration of vs-build (win32 will work only on older versions of Matlab)
            libName = 'OpenFAST-Simulink_Win32';
    end
    
else    
%% defaults for cmake builds:

    if ( ismac )  % Apple MacOS
        installDir = '../../../install';
        outDir = fullfile(installDir, 'lib');
    elseif ( ispc ) % Windows PC
        installDir = '../../../install';
        outDir = fullfile(installDir, 'lib');
        % If there are shared libraries does it work for outDir to be the local directory?
    else
        installDir = '../../../install';
<<<<<<< HEAD
%         installDir = '/usr/local';
        outDir = '.';
=======
        outDir = fullfile(installDir, 'lib');
>>>>>>> 0279390c
    end

    libDir = fullfile(installDir, 'lib');
    includeDir = fullfile(installDir, 'include');
    libName = 'openfastlib';
end

%% BUILD COMMAND
fprintf( '\n----------------------------\n' );
fprintf( 'Creating %s\n\n', [outDir filesep mexname '.' mexext] );

if ispc () % Windows PC

    mex('-largeArrayDims', ...
        ... % '-v', ... %add this line for "verbose" output (for debugging)
        ['-L' libDir], ...
        ['-l' libName], ...
        ['-I' includeDir], ...
        '-I../../../modules/supercontroller/src', ... % needed for visual studio builds to find "SuperController_Types.h"
        '-I../../../modules/openfoam/src',        ... % needed for visual studio builds to find "OpenFOAM_Types.h"
        '-outdir', outDir, ...
        ['COMPFLAGS=$COMPFLAGS -MT -DS_FUNCTION_NAME=' mexname], ...
        '-output', mexname, ...
        'FAST_SFunc.c');

else % mac/unix

    mex('-largeArrayDims', ...
        '-v', ... %add this line for "verbose" output (for debugging)
        ['-L', libDir], ...
        ['-l', libName], ...
        '-lgfortran', ...
        '-lquadmath', ...
        '-llapack', ...
        '-lblas', ...
        '-ldl', ...
        ['-I', includeDir], ...
        '-outdir', outDir, ...
        ['CFLAGS=$CFLAGS -DS_FUNCTION_NAME=' mexname], ...
        ... ['CXXFLAGS=$CXXFLAGS -DS_FUNCTION_NAME=' mexname], ...
        '-output', mexname, ...
        'FAST_SFunc.c');

end<|MERGE_RESOLUTION|>--- conflicted
+++ resolved
@@ -47,12 +47,7 @@
         % If there are shared libraries does it work for outDir to be the local directory?
     else
         installDir = '../../../install';
-<<<<<<< HEAD
-%         installDir = '/usr/local';
         outDir = '.';
-=======
-        outDir = fullfile(installDir, 'lib');
->>>>>>> 0279390c
     end
 
     libDir = fullfile(installDir, 'lib');
