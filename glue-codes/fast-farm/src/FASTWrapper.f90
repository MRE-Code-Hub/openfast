!**********************************************************************************************************************************
!> ## FASTWrapper
!! The FASTWrapper and FASTWrapper_Types modules make up a template for creating user-defined calculations in the FAST Modularization
!! Framework. FASTWrappers_Types will be auto-generated by the FAST registry program, based on the variables specified in the
!! FASTWrapper_Registry.txt file.
!!
! ..................................................................................................................................
!! ## LICENSING
!! Copyright (C) 2012-2013, 2015-2016  National Renewable Energy Laboratory
!!
!!    This file is part of FASTWrapper.
!!
!! Licensed under the Apache License, Version 2.0 (the "License");
!! you may not use this file except in compliance with the License.
!! You may obtain a copy of the License at
!!
!!     http://www.apache.org/licenses/LICENSE-2.0
!!
!! Unless required by applicable law or agreed to in writing, software
!! distributed under the License is distributed on an "AS IS" BASIS,
!! WITHOUT WARRANTIES OR CONDITIONS OF ANY KIND, either express or implied.
!! See the License for the specific language governing permissions and
!! limitations under the License.
!**********************************************************************************************************************************
MODULE FASTWrapper

   USE FASTWrapper_Types
   USE NWTC_Library
   USE FAST_Subs


   IMPLICIT NONE

   PRIVATE

   TYPE(ProgDesc), PARAMETER  :: FWrap_Ver = ProgDesc( 'FASTWrapper', '', '' ) !< module date/version information

   REAL(DbKi),  PARAMETER  :: t_initial = 0.0_DbKi                    ! Initial time

   ! ..... Public Subroutines ...................................................................................................

   PUBLIC :: FWrap_Init                           !  Initialization routine
   PUBLIC :: FWrap_End                            !  Ending routine (includes clean up)

   PUBLIC :: FWrap_t0                             !  call to compute outputs at t0 [and initialize some more variables]
   PUBLIC :: FWrap_Increment                      !  call to update states to n+1 and compute outputs at n+1
   PUBLIC :: FWrap_SetInputs  
   PUBLIC :: FWrap_CalcOutput  
   

CONTAINS
!----------------------------------------------------------------------------------------------------------------------------------
!> This routine is called at the start of the simulation to perform initialization steps.
!! The parameters are set here and not changed during the simulation.
!! The initial states and initial guess for the input are defined.   
SUBROUTINE FWrap_Init( InitInp, u, p, x, xd, z, OtherState, y, m, Interval, InitOut, ErrStat, ErrMsg )
   TYPE(FWrap_InitInputType),       INTENT(IN   )  :: InitInp     !< Input data for initialization routine
   TYPE(FWrap_InputType),           INTENT(  OUT)  :: u           !< An initial guess for the input; input mesh must be defined
   TYPE(FWrap_ParameterType),       INTENT(  OUT)  :: p           !< Parameters
   TYPE(FWrap_ContinuousStateType), INTENT(  OUT)  :: x           !< Initial continuous states
   TYPE(FWrap_DiscreteStateType),   INTENT(  OUT)  :: xd          !< Initial discrete states
   TYPE(FWrap_ConstraintStateType), INTENT(  OUT)  :: z           !< Initial guess of the constraint states
   TYPE(FWrap_OtherStateType),      INTENT(  OUT)  :: OtherState  !< Initial other states (logical, etc)
   TYPE(FWrap_OutputType),          INTENT(  OUT)  :: y           !< Initial system outputs (outputs are not calculated;
                                                                  !!   only the output mesh is initialized)
   TYPE(FWrap_MiscVarType),         INTENT(  OUT)  :: m           !< Misc variables for optimization (not copied in glue code)
   REAL(DbKi),                      INTENT(IN   )  :: Interval    !< Coupling interval in seconds: the rate that
                                                                  !!   (1) Wrap_UpdateStates() is called in loose coupling &
                                                                  !!   (2) Wrap_UpdateDiscState() is called in tight coupling.
                                                                  !!   Input is the suggested time from the glue code;
                                                                  !!   Output is the actual coupling interval that will be used
                                                                  !!   by the glue code.
   TYPE(FWrap_InitOutputType),      INTENT(  OUT)  :: InitOut     !< Output for initialization routine
   INTEGER(IntKi),                  INTENT(  OUT)  :: ErrStat     !< Error status of the operation
   CHARACTER(*),                    INTENT(  OUT)  :: ErrMsg      !< Error message if ErrStat /= ErrID_None

   TYPE(FAST_ExternInitType)                       :: ExternInitData 
   INTEGER(IntKi)                                  :: j,k,nb      
   
   INTEGER(IntKi)                                  :: ErrStat2    ! local error status
   CHARACTER(ErrMsgLen)                            :: ErrMsg2     ! local error message
   CHARACTER(*), PARAMETER                         :: RoutineName = 'FWrap_Init'

   
      ! Initialize variables
   ErrStat = ErrID_None
   ErrMsg  = ''

   
      ! Display the module information
   if (InitInp%TurbNum == 1) call DispNVD( FWrap_Ver )
   InitOut%Ver = FWrap_Ver

      ! Define initial system states here:
   x%Dummy          = 0.0_ReKi
   xd%Dummy         = 0.0_ReKi
   z%Dummy          = 0.0_ReKi
   OtherState%Dummy = 0.0_ReKi


   !.................
   ! Initialize an instance of FAST
   !................
   
      !.... Lidar data (unused) ....
   ExternInitData%Tmax = InitInp%TMax

   
      !.... supercontroller ....
   if ( InitInp%UseSC ) then
      ExternInitData%NumSC2Ctrl     = InitInp%NumSC2Ctrl     ! "number of controller inputs [from supercontroller]"
      ExternInitData%NumCtrl2SC     = InitInp%NumCtrl2SC     ! "number of controller outputs [to supercontroller]"
      ExternInitData%NumSC2CtrlGlob = InitInp%NumSC2CtrlGlob ! "number of global controller inputs [from supercontroller]"
      call AllocAry(ExternInitData%fromSCGlob, InitInp%NumSC2CtrlGlob, 'ExternInitData%InitScOutputsGlob (global inputs to turbine controller from supercontroller)',       ErrStat2, ErrMsg2);   if (Failed()) return;
      call AllocAry(ExternInitData%fromSC, InitInp%NumSC2Ctrl, ' ExternInitData%InitScOutputsTurbine (turbine-related inputs for turbine controller from supercontroller)', ErrStat2, ErrMsg2);   if (Failed()) return;
      ExternInitData%fromSCGlob = InitInp%fromSCGlob
      ExternInitData%fromSC =  InitInp%fromSC
      call AllocAry(u%fromSCglob, InitInp%NumSC2CtrlGlob, 'u%fromSCglob (global inputs to turbine controller from supercontroller)', ErrStat2, ErrMsg2);   if (Failed()) return;
      call AllocAry(u%fromSC, InitInp%NumSC2Ctrl, 'u%fromSC (turbine-related inputs for turbine controller from supercontroller)',   ErrStat2, ErrMsg2);   if (Failed()) return;
   else
      
      ExternInitData%NumSC2Ctrl     = 0 ! "number of controller inputs [from supercontroller]"
      ExternInitData%NumCtrl2SC     = 0 ! "number of controller outputs [to supercontroller]"
      ExternInitData%NumSC2CtrlGlob = 0 ! "number of global controller inputs [from supercontroller]"
   
   end if
      !.... multi-turbine options ....
   ExternInitData%TurbineID = InitInp%TurbNum
   ExternInitData%TurbinePos = InitInp%p_ref_Turbine
   ExternInitData%WaveFieldMod = InitInp%WaveFieldMod
   
   ExternInitData%FarmIntegration = .true.
   ExternInitData%RootName = InitInp%RootName
         
<<<<<<< HEAD
      !.... 4D-wind data ....
   ExternInitData%windGrid_n(1) = InitInp%nX_high
   ExternInitData%windGrid_n(2) = InitInp%nY_high
   ExternInitData%windGrid_n(3) = InitInp%nZ_high
   ExternInitData%windGrid_n(4) = InitInp%n_high_low
   
   ExternInitData%windGrid_delta(1) = InitInp%dX_high
   ExternInitData%windGrid_delta(2) = InitInp%dY_high
   ExternInitData%windGrid_delta(3) = InitInp%dZ_high
   ExternInitData%windGrid_delta(4) = InitInp%dt_high
   
   ExternInitData%windGrid_pZero = InitInp%p_ref_high - InitInp%p_ref_Turbine
=======
         ExternInitData%NumSC2Ctrl     = 0 ! "number of controller inputs [from supercontroller]"
         ExternInitData%NumCtrl2SC     = 0 ! "number of controller outputs [to supercontroller]"
         ExternInitData%NumSC2CtrlGlob = 0 ! "number of global controller inputs [from supercontroller]"
      
      end if
         !.... multi-turbine options ....
      ExternInitData%TurbineID = InitInp%TurbNum
      ExternInitData%TurbinePos = InitInp%p_ref_Turbine
      ExternInitData%WaveFieldMod = InitInp%WaveFieldMod
      
      ExternInitData%FarmIntegration = .true.
      ExternInitData%RootName = InitInp%RootName
            
         !.... 4D-wind data ....
      ExternInitData%windGrid_n(1) = InitInp%nX_high
      ExternInitData%windGrid_n(2) = InitInp%nY_high
      ExternInitData%windGrid_n(3) = InitInp%nZ_high
      ExternInitData%windGrid_n(4) = InitInp%n_high_low
      
      ExternInitData%windGrid_delta(1) = InitInp%dX_high
      ExternInitData%windGrid_delta(2) = InitInp%dY_high
      ExternInitData%windGrid_delta(3) = InitInp%dZ_high
      ExternInitData%windGrid_delta(4) = InitInp%dt_high
      
      ExternInitData%windGrid_pZero = InitInp%p_ref_high - InitInp%p_ref_Turbine
      ExternInitData%windGrid_data => InitInp%Vdist_High
            
      
      CALL FAST_InitializeAll_T( t_initial, InitInp%TurbNum, m%Turbine, ErrStat2, ErrMsg2, InitInp%FASTInFile, ExternInitData ) 
         call SetErrStat(ErrStat2,ErrMsg2,ErrStat,ErrMsg,RoutineName) 
         if (ErrStat >= AbortErrLev) then
            call cleanup()
            return
         end if
>>>>>>> b5ea7e9b
         
   
   CALL FAST_InitializeAll_T( t_initial, InitInp%TurbNum, m%Turbine, ErrStat2, ErrMsg2, InitInp%FASTInFile, ExternInitData ) ;   if (Failed()) return;
   
   !.................
   ! Check that we've set up FAST properly:
   !.................
   if (m%Turbine%p_FAST%CompAero /= MODULE_AD) then
      call SetErrStat(ErrID_Fatal,"AeroDyn (v15) must be used in each instance of FAST for FAST.Farm.",ErrStat,ErrMsg,RoutineName)
      call cleanup()
      return
   end if
   
      ! move the misc var to the input variable...
   if (m%Turbine%p_FAST%CompInflow /= MODULE_IfW) then
      call SetErrStat(ErrID_Fatal,"InflowWind must be used in each instance of FAST for FAST.Farm.",ErrStat,ErrMsg,RoutineName)
      call cleanup()
      return
   end if
   
   call move_alloc(m%Turbine%IfW%p%FlowField%Grid4D%Vel, u%Vdist_High)
      
   
   !.................
   ! Define parameters here:
   !.................

   call FWrap_SetParameters(InitInp, p, m%Turbine%p_FAST%dt, Interval, ErrStat2, ErrMsg2);   if (Failed()) return;
      
<<<<<<< HEAD
   !.................
   ! Set outputs (allocate arrays and set miscVar meshes for computing other outputs):
   !.................
      
   call AllocAry(y%AzimAvg_Ct, p%nr, 'y%AzimAvg_Ct (azimuth-averaged ct)', ErrStat2, ErrMsg2);   if (Failed()) return;
   call AllocAry(y%AzimAvg_Cq, p%nr, 'y%AzimAvg_Cq (azimuth-averaged cq)', ErrStat2, ErrMsg2);   if (Failed()) return;
   
   if ( InitInp%UseSC ) then
      call AllocAry(y%toSC, InitInp%NumCtrl2SC, 'y%toSC (turbine controller outputs to Super Controller)', ErrStat2, ErrMsg2);   if (Failed()) return;
   end if
   
   nb = size(m%Turbine%AD%y%rotors(1)%BladeLoad)
   Allocate( m%ADRotorDisk(nb), m%TempDisp(nb), m%TempLoads(nb), m%AD_L2L(nb), STAT=ErrStat2 ); if (Failed0("ADRotorDisk meshes.")) return;
   
   do k=1,nb
      
      call meshCopy(  SrcMesh         = m%Turbine%AD%y%rotors(1)%BladeLoad(k) &
                    , DestMesh        = m%TempDisp(k)         & 
                    , CtrlCode        = MESH_COUSIN           &  ! Like a sibling, except using new memory for position/refOrientation and elements
                    , Orientation     = .TRUE.                &  ! set automatically to identity
                    , TranslationDisp = .TRUE.                &  ! set automatically to 0
                    , ErrStat         = ErrStat2              &
                    , ErrMess         = ErrMsg2               )
         if (Failed()) return;
    
      call meshCopy(  SrcMesh         = m%TempDisp(k)         &
                    , DestMesh        = m%TempLoads(k)        & 
                    , CtrlCode        = MESH_SIBLING          &
                    , Force           = .true.                &
                    , Moment          = .true.                &
                    , ErrStat         = ErrStat2              &
                    , ErrMess         = ErrMsg2               )
         if (Failed()) return;
                     
=======
         ! move the misc var to the input variable...
      if (m%Turbine%p_FAST%CompInflow /= MODULE_IfW) then
         call SetErrStat(ErrID_Fatal,"InflowWind must be used in each instance of FAST for FAST.Farm.",ErrStat,ErrMsg,RoutineName)
         call cleanup()
         return
      end if
           
      !.................
      ! Define parameters here:
      !.................

      call FWrap_SetParameters(InitInp, p, m%Turbine%p_FAST%dt, Interval, ErrStat2, ErrMsg2)
         call SetErrStat(ErrStat2,ErrMsg2,ErrStat,ErrMsg,RoutineName) 
         if (ErrStat >= AbortErrLev) then
            call cleanup()
            return
         end if
>>>>>>> b5ea7e9b
         
      call MeshCreate ( BlankMesh         = m%ADRotorDisk(k) &
                       ,IOS               = COMPONENT_OUTPUT &
                       ,Nnodes            = p%nr             &
                       ,ErrStat           = ErrStat2         &
                       ,ErrMess           = ErrMsg2          &
                       ,Force             = .true.           &
                       ,Moment            = .true.           &
                       ,TranslationDisp   = .true.           & ! only for loads transfer
                       ,Orientation       = .true.           & ! only for loads transfer
                      )
         if (Failed()) return;
         
         ! set node initial position/orientation
      ! shortcut for 
      ! call MeshPositionNode(m%ADRotorDisk(k), j, [0,0,r(j)], errStat2, errMsg2)
      m%ADRotorDisk(k)%Position(3,:) = p%r ! this will get overwritten later, but we check that we have no zero-length elements in MeshCommit()
      m%ADRotorDisk(k)%TranslationDisp = 0.0_R8Ki ! this happens by default, anyway....
      
         ! create line2 elements
      do j=1,p%nr-1
         call MeshConstructElement( m%ADRotorDisk(k), ELEMENT_LINE2, errStat2, errMsg2, p1=j, p2=j+1 );   if (Failed()) return;
      end do !j
         
      call MeshCommit(m%ADRotorDisk(k), errStat2, errMsg2 );   if (Failed()) return;
         
      call MeshMapCreate(m%TempLoads(k), m%ADRotorDisk(k), m%AD_L2L(k), ErrStat2, ErrMsg2);   if (Failed()) return; ! this is going to transfer the motions as well as the loads, which is overkill
   end do
   
   
   call cleanup()
      
contains
   subroutine cleanup()
      call FAST_DestroyExternInitType(ExternInitData,ErrStat2,ErrMsg2) ! this doesn't actually do anything unless we add allocatable data later
   end subroutine cleanup
   logical function Failed()
      call SetErrStat(errStat2, errMsg2, errStat, errMsg, RoutineName)
      Failed = errStat >= AbortErrLev
      if (Failed) call cleanup()
   end function Failed

   ! check for failed where /= 0 is fatal
   logical function Failed0(txt)
      character(*), intent(in) :: txt
      if (errStat /= 0) then
         ErrStat2 = ErrID_Fatal
         ErrMsg2  = "Could not allocate memory for "//trim(txt)
         call SetErrStat(errStat2, errMsg2, errStat, errMsg, RoutineName)
      endif
      Failed0 = errStat >= AbortErrLev
      if(Failed0) call cleanUp()
   end function Failed0
END SUBROUTINE FWrap_Init
!----------------------------------------------------------------------------------------------------------------------------------
! this routine sets the parameters for the FAST Wrapper module. It does not set p%n_FAST_low because we need to initialize FAST first.
subroutine FWrap_SetParameters(InitInp, p, dt_FAST, dt_caller, ErrStat, ErrMsg)
   TYPE(FWrap_InitInputType),       INTENT(IN   )  :: InitInp     !< Input data for initialization routine
   TYPE(FWrap_ParameterType),       INTENT(INOUT)  :: p           !< Parameters
   REAL(DbKi),                      INTENT(IN   )  :: dt_FAST     !< time step for FAST
   REAL(DbKi),                      INTENT(IN   )  :: dt_caller  !< time step that FWrap will be called at by FAST.Farm (if MooringMod>0, this will be smaller than DT_low)
   
   INTEGER(IntKi),                  INTENT(  OUT)  :: ErrStat     !< Error status of the operation
   CHARACTER(*),                    INTENT(  OUT)  :: ErrMsg      !< Error message if ErrStat /= ErrID_None

      ! local variables
   TYPE(FAST_ExternInitType)                       :: ExternInitData 
   
   INTEGER(IntKi)                                  :: i           
   INTEGER(IntKi)                                  :: ErrStat2    ! local error status
   CHARACTER(ErrMsgLen)                            :: ErrMsg2     ! local error message
   CHARACTER(*), PARAMETER                         :: RoutineName = 'FWrap_Init'
   
   
   p%p_ref_Turbine = InitInp%p_ref_Turbine  
   p%nr            = InitInp%nr              

   call AllocAry(p%r, p%nr, 'p%r (radial discretization)', ErrStat2, ErrMsg2); call SetErrStat(ErrStat2,ErrMsg2,ErrStat,ErrMsg,RoutineName)

   if (ErrStat>=AbortErrLev) return
   
   do i=0,p%nr-1
      p%r(i+1) = i*InitInp%dr
   end do
   
   
   ! p%n_FAST_low has to be set AFTER we initialize FAST, because we need to know what the FAST time step is going to be.    
   IF ( EqualRealNos( dt_FAST, dt_caller ) ) THEN
      p%n_FAST_low = 1
   ELSE
      IF ( dt_FAST > dt_caller ) THEN
         ErrStat = ErrID_Fatal
         ErrMsg = "The FAST time step ("//TRIM(Num2LStr(dt_FAST))// &
                    " s) cannot be larger than FAST.Farm time step ("//TRIM(Num2LStr(dt_caller))//" s)."
      ELSE
            ! calculate the number of subcycles:
         p%n_FAST_low = NINT( dt_caller / dt_FAST )
            
            ! let's make sure the FAST DT is an exact integer divisor of the global (FAST.Farm) time step:
         IF ( .NOT. EqualRealNos( dt_caller, dt_FAST * p%n_FAST_low )  ) THEN
            ErrStat = ErrID_Fatal
            ErrMsg  = "The FASTWrapper module time step ("//TRIM(Num2LStr(dt_FAST))// &
                      " s) must be an integer divisor of the FAST.Farm or farm-level mooring time step ("//TRIM(Num2LStr(dt_caller))//" s)."
         END IF
            
      END IF
   END IF      

   
    
end subroutine FWrap_SetParameters
!----------------------------------------------------------------------------------------------------------------------------------
!> This routine is called at the end of the simulation.
SUBROUTINE FWrap_End( u, p, x, xd, z, OtherState, y, m, ErrStat, ErrMsg )
   TYPE(FWrap_InputType),           INTENT(INOUT)  :: u           !< System inputs
   TYPE(FWrap_ParameterType),       INTENT(INOUT)  :: p           !< Parameters
   TYPE(FWrap_ContinuousStateType), INTENT(INOUT)  :: x           !< Continuous states
   TYPE(FWrap_DiscreteStateType),   INTENT(INOUT)  :: xd          !< Discrete states
   TYPE(FWrap_ConstraintStateType), INTENT(INOUT)  :: z           !< Constraint states
   TYPE(FWrap_OtherStateType),      INTENT(INOUT)  :: OtherState  !< Other states
   TYPE(FWrap_OutputType),          INTENT(INOUT)  :: y           !< System outputs
   TYPE(FWrap_MiscVarType),         INTENT(INOUT)  :: m           !< Misc variables for optimization (not copied in glue code)
   INTEGER(IntKi),                  INTENT(  OUT)  :: ErrStat     !< Error status of the operation
   CHARACTER(*),                    INTENT(  OUT)  :: ErrMsg      !< Error message if ErrStat /= ErrID_None

   INTEGER(IntKi)                                  :: ErrStat2    ! local error status
   CHARACTER(ErrMsgLen)                            :: ErrMsg2     ! local error message
   CHARACTER(*), PARAMETER                         :: RoutineName = 'FWrap_End'

      ! Initialize ErrStat
   ErrStat = ErrID_None
   ErrMsg  = ''

      !! Place any last minute operations or calculations here:
   CALL ExitThisProgram_T( m%Turbine, ErrID_None, .false. )   

      !! Destroy the input data:
   call FWrap_DestroyInput( u, ErrStat2, ErrMsg2 );              call SetErrStat(ErrStat2,ErrMsg2,ErrStat,ErrMsg,RoutineName)

      !! Destroy the parameter data:
   call FWrap_DestroyParam( p, ErrStat2, ErrMsg2 );              call SetErrStat(ErrStat2,ErrMsg2,ErrStat,ErrMsg,RoutineName)

      !! Destroy the state data:
   call FWrap_DestroyContState(   x,          ErrStat2,ErrMsg2); call SetErrStat(ErrStat2,ErrMsg2,ErrStat,ErrMsg,RoutineName)
   call FWrap_DestroyDiscState(   xd,         ErrStat2,ErrMsg2); call SetErrStat(ErrStat2,ErrMsg2,ErrStat,ErrMsg,RoutineName)
   call FWrap_DestroyConstrState( z,          ErrStat2,ErrMsg2); call SetErrStat(ErrStat2,ErrMsg2,ErrStat,ErrMsg,RoutineName)
   call FWrap_DestroyOtherState(  OtherState, ErrStat2,ErrMsg2); call SetErrStat(ErrStat2,ErrMsg2,ErrStat,ErrMsg,RoutineName)

      !! Destroy the output data:
   call FWrap_DestroyOutput( y, ErrStat2, ErrMsg2 );             call SetErrStat(ErrStat2,ErrMsg2,ErrStat,ErrMsg,RoutineName)
   
      !! Destroy the misc data:
   call FWrap_DestroyMisc( m, ErrStat2, ErrMsg2 );               call SetErrStat(ErrStat2,ErrMsg2,ErrStat,ErrMsg,RoutineName)

END SUBROUTINE FWrap_End
!----------------------------------------------------------------------------------------------------------------------------------
!> This routine updates states and outputs to n+1 based on inputs and states at n (this has an inherent time-step delay on outputs).
!! The routine uses subcycles because FAST typically has a smaller time step than FAST.Farm.
SUBROUTINE FWrap_Increment( t, n, u, p, x, xd, z, OtherState, y, m, ErrStat, ErrMsg )
   REAL(DbKi),                       INTENT(IN   ) :: t               !< Current simulation time in seconds (no longer used, since inputs are set elsewhere)
   INTEGER(IntKi),                   INTENT(IN   ) :: n               !< Current step of the simulation: t = n*Interval
   TYPE(FWrap_InputType),            INTENT(INOUT) :: u               !< Inputs at t (not changed, but possibly copied)
   TYPE(FWrap_ParameterType),        INTENT(IN   ) :: p               !< Parameters
   TYPE(FWrap_ContinuousStateType),  INTENT(INOUT) :: x               !< Input: Continuous states at t;
                                                                      !!   Output: Continuous states at t + Interval
   TYPE(FWrap_DiscreteStateType),    INTENT(INOUT) :: xd              !< Input: Discrete states at t;
                                                                      !!   Output: Discrete states at t + Interval
   TYPE(FWrap_ConstraintStateType),  INTENT(INOUT) :: z               !< Input: Constraint states at t;
                                                                      !!   Output: Constraint states at t + Interval
   TYPE(FWrap_OtherStateType),       INTENT(INOUT) :: OtherState      !< Other states: Other states at t;
                                                                      !!   Output: Other states at t + Interval
   TYPE(FWrap_OutputType),          INTENT(INOUT)  :: y               !< Outputs computed at t + Interval (Input only so that mesh con-
                                                                      !!   nectivity information does not have to be recalculated)
   TYPE(FWrap_MiscVarType),          INTENT(INOUT) :: m               !<  Misc variables for optimization (not copied in glue code)
   INTEGER(IntKi),                   INTENT(  OUT) :: ErrStat         !< Error status of the operation
   CHARACTER(*),                     INTENT(  OUT) :: ErrMsg          !< Error message if ErrStat /= ErrID_None

      ! Local variables   
   INTEGER(IntKi)                                  :: n_ss            ! sub-cycle loop
   INTEGER(IntKi)                                  :: n_FAST          ! n for this FAST instance
   
   INTEGER(IntKi)                                  :: ErrStat2        ! local error status
   CHARACTER(ErrMsgLen)                            :: ErrMsg2         ! local error message
   CHARACTER(*), PARAMETER                         :: RoutineName = 'FWrap_Increment'


      ! Initialize variables

   ErrStat   = ErrID_None           ! no error has occurred
   ErrMsg    = ''

   !IF ( n > m%Turbine%p_FAST%n_TMax_m1 - p%n_FAST_low ) THEN !finish 
   !   
   !   call setErrStat(ErrID_Fatal,"programming error: FAST.Farm has exceeded FAST's TMax",ErrStat,ErrMsg,RoutineName)
   !   return
   !   
   !ELSE
   !   
         ! set the inputs needed for FAST
      !call FWrap_SetInputs(u, m, t)   <<< moved up into FAST.Farm FARM_UpdateStates
      
      ! call FAST p%n_FAST_low times   (p%n_FAST_low is simply the number of steps to make per wrapper call. It is affected by MooringMod)
      do n_ss = 1, p%n_FAST_low 
         n_FAST = n*p%n_FAST_low + n_ss - 1    
         
         CALL FAST_Solution_T( t_initial, n_FAST, m%Turbine, ErrStat2, ErrMsg2 )                  
            call setErrStat(ErrStat2,ErrMsg2,ErrStat,ErrMsg,RoutineName)
            if (ErrStat >= AbortErrLev) return
            
      end do ! n_ss
      
      !call FWrap_CalcOutput(p, u, y, m, ErrStat2, ErrMsg2)               <<< moved up into FAST.Farm FARM_UpdateStates
      !   call setErrStat(ErrStat2,ErrMsg2,ErrStat,ErrMsg,RoutineName)
      
   !END IF

END SUBROUTINE FWrap_Increment
!----------------------------------------------------------------------------------------------------------------------------------
!> This routine calculates outputs at n=0 based on inputs at n=0.
SUBROUTINE FWrap_t0( u, p, x, xd, z, OtherState, y, m, ErrStat, ErrMsg )
   TYPE(FWrap_InputType),           INTENT(INOUT)  :: u           !< Inputs at t
   TYPE(FWrap_ParameterType),       INTENT(IN   )  :: p           !< Parameters
   TYPE(FWrap_ContinuousStateType), INTENT(IN   )  :: x           !< Continuous states at t
   TYPE(FWrap_DiscreteStateType),   INTENT(IN   )  :: xd          !< Discrete states at t
   TYPE(FWrap_ConstraintStateType), INTENT(IN   )  :: z           !< Constraint states at t
   TYPE(FWrap_OtherStateType),      INTENT(IN   )  :: OtherState  !< Other states at t
   TYPE(FWrap_MiscVarType),         INTENT(INOUT)  :: m           !< Misc variables for optimization (not copied in glue code)
   TYPE(FWrap_OutputType),          INTENT(INOUT)  :: y           !< Outputs computed at t (Input only so that mesh con-
                                                                  !!   nectivity information does not have to be recalculated)
   INTEGER(IntKi),                  INTENT(  OUT)  :: ErrStat     !< Error status of the operation
   CHARACTER(*),                    INTENT(  OUT)  :: ErrMsg      !< Error message if ErrStat /= ErrID_None

   INTEGER(IntKi)                                  :: ErrStat2    ! local error status
   CHARACTER(ErrMsgLen)                            :: ErrMsg2     ! local error message
   CHARACTER(*), PARAMETER                         :: RoutineName = 'FWrap_t0'

      ! Initialize ErrStat
   ErrStat = ErrID_None
   ErrMsg  = ''

      ! set the inputs needed for FAST:
   call FWrap_SetInputs(u, m, 0.0_DbKi)
      
      ! compute the FAST t0 solution:
   call FAST_Solution0_T(m%Turbine, ErrStat2, ErrMsg2 )
      call setErrStat(ErrStat2,ErrMsg2,ErrStat,ErrMsg,RoutineName)
      if (ErrStat >= AbortErrLev) return;
      
      ! set the outputs for FAST.Farm:
   call FWrap_CalcOutput(p, u, y, m, ErrStat2, ErrMsg2)
      call setErrStat(ErrStat2,ErrMsg2,ErrStat,ErrMsg,RoutineName)
      if (ErrStat >= AbortErrLev) return;
   
END SUBROUTINE FWrap_t0
!----------------------------------------------------------------------------------------------------------------------------------
!> This subroutine sets the FASTWrapper outputs based on what this instance of FAST computed.
SUBROUTINE FWrap_CalcOutput(p, u, y, m, ErrStat, ErrMsg)
   use AeroDyn_IO, only: Calc_Chi0

   TYPE(FWrap_ParameterType),       INTENT(IN   )  :: p           !< Parameters
   TYPE(FWrap_InputType),           INTENT(INOUT)  :: u           !< Inputs at t
   TYPE(FWrap_MiscVarType),         INTENT(INOUT)  :: m           !< Misc variables for optimization (not copied in glue code)
   TYPE(FWrap_OutputType),          INTENT(INOUT)  :: y           !< Outputs 
   INTEGER(IntKi),                  INTENT(  OUT)  :: ErrStat     !< Error status of the operation
   CHARACTER(*),                    INTENT(  OUT)  :: ErrMsg      !< Error message if ErrStat /= ErrID_None

      ! Local variables   
   REAL(ReKi)                                      :: vx          ! velocity in x direction
   REAL(ReKi)                                      :: vy          ! velocity in y direction
   REAL(ReKi)                                      :: num         ! numerator
   REAL(ReKi)                                      :: denom       ! denominator
   REAL(ReKi)                                      :: p0(3)       ! hub location (in FAST with 0,0,0 as turbine reference)
   REAL(ReKi)                                      :: yHat_plane(3) ! horizontal unit vector normal to xhat
   REAL(ReKi)                                      :: zHat_plane(3) ! nominally vertical
   REAL(ReKi)                                      :: zHat_Disk(3) 
   REAL(R8Ki)                                      :: theta(3)    
   REAL(R8Ki)                                      :: orientation(3,3)    
   REAL(ReKi)                                      :: tmp_sz_z, tmp_sz_y

   REAL(ReKi)                                      :: xSkew(3) 
   REAL(ReKi)                                      :: ySkew(3) 
   REAL(ReKi)                                      :: zSkew(3) 
   
   INTEGER(IntKi)                                  :: j, k        ! loop counters
   
   INTEGER(IntKi)                                  :: ErrStat2        ! local error status
   CHARACTER(ErrMsgLen)                            :: ErrMsg2         ! local error message
   CHARACTER(*), PARAMETER                         :: RoutineName = 'FWrap_CalcOutput'
   
   integer, parameter                              :: indx = 1  ! m%BEMT_u(1) is at t; m%BEMT_u(2) is t+dt
   
      ! Initialize ErrStat
   ErrStat = ErrID_None
   ErrMsg  = ''

   ! Turbine-dependent commands to the super controller:
   if (m%Turbine%p_FAST%UseSC) then
      y%toSC = m%Turbine%SC_DX%u%toSC
   end if
   
   
   ! ....... outputs from AeroDyn v15 ............
   
   ! note that anything that uses m%Turbine%AD%Input(1) assumes we have not updated these inputs after calling AD_CalcOutput in FAST.
   
   ! Orientation of rotor centerline, normal to disk:
   y%xHat_Disk = m%Turbine%AD%Input(1)%rotors(1)%HubMotion%Orientation(1,:,1) !actually also x_hat_disk and x_hat_hub
   
   
   ! Nacelle-yaw error i.e. the angle about positive Z^ from the rotor centerline to the rotor-disk-averaged relative wind 
   ! velocity (ambients + deficits + motion), both projected onto the horizontal plane, rad
   
      ! if the orientation of the rotor centerline or rotor-disk-averaged relative wind speed is directed vertically upward or downward (+/-Z^)
      ! the nacelle-yaw error is undefined
   if ( EqualRealNos(m%Turbine%AD%m%rotors(1)%V_DiskAvg(1), 0.0_ReKi) .and. EqualRealNos(m%Turbine%AD%m%rotors(1)%V_DiskAvg(2), 0.0_ReKi) ) then
      call SetErrStat(ErrID_Fatal,"Nacelle-yaw error is undefined because the rotor-disk-averaged relative wind speed "// &
                        "is directed vertically", ErrStat,ErrMsg,RoutineName) 
   elseif ( EqualRealNos(y%xHat_Disk(1), 0.0_ReKi) .and. EqualRealNos(y%xHat_Disk(2), 0.0_ReKi) ) then
      call SetErrStat(ErrID_Fatal,"Nacelle-yaw error is undefined because the rotor centerline "// &
                        "is directed vertically", ErrStat,ErrMsg,RoutineName) 
   else
      vy = m%Turbine%AD%m%rotors(1)%V_DiskAvg(2) * y%xHat_Disk(1) - m%Turbine%AD%m%rotors(1)%V_DiskAvg(1) * y%xHat_Disk(2) 
      vx = m%Turbine%AD%m%rotors(1)%V_DiskAvg(1) * y%xHat_Disk(1) + m%Turbine%AD%m%rotors(1)%V_DiskAvg(2) * y%xHat_Disk(2) 
      
      y%YawErr = atan2(vy, vx)
   end if
   
      
   ! Center position of hub, m
   p0 = m%Turbine%AD%Input(1)%rotors(1)%HubMotion%Position(:,1) + m%Turbine%AD%Input(1)%rotors(1)%HubMotion%TranslationDisp(:,1) 
   y%p_hub = p%p_ref_Turbine + p0     
   
   ! Rotor diameter, m
   y%D_rotor = 2.0_ReKi * maxval(m%Turbine%AD%m%rotors(1)%BEMT_u(indx)%rLocal) ! BEMT_u(indx) is calculated on inputs that were passed INTO AD_CalcOutput; Input(1) is calculated from values passed out of ED_CalcOutput AFTER AD_CalcOutput

   if ( y%D_rotor > p%r(p%nr) ) then
      call SetErrStat(ErrID_Fatal,"The radius of the wake planes is not large relative to the rotor diameter.", ErrStat,ErrMsg,RoutineName) 
   end if
   
   ! Rotor-disk-averaged relative wind speed (ambient + deficits + motion), normal to disk, m/s
   y%DiskAvg_Vx_Rel = m%Turbine%AD%m%rotors(1)%V_dot_x

   ! Azimuthally averaged thrust force coefficient (normal to disk), distributed radially      
   theta = 0.0_ReKi
   do k=1,size(m%ADRotorDisk) ! loop on blades
            
      m%TempDisp(k)%RefOrientation = m%Turbine%AD%Input(1)%rotors(1)%BladeMotion(k)%Orientation      
      m%TempDisp(k)%Position       = m%Turbine%AD%Input(1)%rotors(1)%BladeMotion(k)%Position + m%Turbine%AD%Input(1)%rotors(1)%BladeMotion(k)%TranslationDisp     
     !m%TempDisp(k)%TranslationDisp = 0.0_R8Ki
      m%TempLoads(k)%Force         = m%Turbine%AD%y%rotors(1)%BladeLoad(k)%Force
      m%TempLoads(k)%Moment        = m%Turbine%AD%y%rotors(1)%BladeLoad(k)%Moment
      
      theta(1) = m%Turbine%AD%m%rotors(1)%hub_theta_x_root(k)
      orientation = EulerConstruct( theta )
      m%ADRotorDisk(k)%RefOrientation(:,:,1) = matmul(orientation, m%Turbine%AD%Input(1)%rotors(1)%HubMotion%Orientation(:,:,1) )
      do j=1,p%nr
         m%ADRotorDisk(k)%RefOrientation(:,:,j) = m%ADRotorDisk(k)%RefOrientation(:,:,1)
         m%ADRotorDisk(k)%Position(:,j) = p0 + p%r(j)*m%ADRotorDisk(k)%RefOrientation(3,:,1)
      end do
     !m%ADRotorDisk(k)%TranslationDisp = 0.0_ReKi
      m%ADRotorDisk(k)%RemapFlag = .true.
   
      call transfer_line2_to_line2(m%TempLoads(k), m%ADRotorDisk(k), m%AD_L2L(k), ErrStat2, ErrMsg2, m%TempDisp(k), m%ADRotorDisk(k))
         call setErrStat(ErrStat2,ErrMsg2,ErrStat2,ErrMsg,RoutineName)
         if (ErrStat >= AbortErrLev) return
   end do
         
   ! --- Ct and Cq on polar grid (goes beyond rotor radius)
   if (EqualRealNos(y%DiskAvg_Vx_Rel,0.0_ReKi)) then
      y%AzimAvg_Ct = 0.0_ReKi
      y%AzimAvg_Cq = 0.0_ReKi
   else
      y%AzimAvg_Ct(1) = 0.0_ReKi
      y%AzimAvg_Cq(1) = 0.0_ReKi
      
      do j=2,p%nr
         
         denom = m%Turbine%AD%p%rotors(1)%AirDens * pi * p%r(j) * y%DiskAvg_Vx_Rel**2

         ! Thrust coefficient
         ! Ct(r)  = dT/dr / (1/2 rho pi r U_rel^2 ), with dT/dr = sum_iB dFn/dr
         num = 0.0_ReKi
         do k=1,size(m%ADRotorDisk) ! loop on blades force contribution
            num   =  num + dot_product( y%xHat_Disk, m%ADRotorDisk(k)%Force(:,j) )
         end do
         y%AzimAvg_Ct(j) = num / denom

         ! Torque coefficient 
         ! Cq = dQ/dr / (1/2 rho pi r^2 U_rel^2)    dQ/dr =  sum_iB r dFt/dr
         num = 0.0_ReKi
         do k=1,size(m%ADRotorDisk) ! loop on blades force contribution
            num = num - p%r(j)*dot_product(m%ADRotorDisk(k)%RefOrientation(2,:,1), m%ADRotorDisk(k)%Force(:,j) ) + dot_product(y%xHat_Disk, m%ADRotorDisk(k)%Moment(:,j) )
         end do
         y%AzimAvg_Cq(j) = num / (denom * p%r(j) )
      end do
         
   end if  
      
   ! --- Variables needed to orient wake planes in "skew" coordinate system
   ! chi_skew and psi_skew
   y%chi_skew = Calc_Chi0(m%Turbine%AD%m%rotors(1)%V_diskAvg, m%turbine%AD%m%rotors(1)%V_dot_x) ! AeroDyn_IO

   ! TODO place me in an AeroDyn Function like Calc_Chi0
   ! Construct y_hat, orthogonal to x_hat when its z component is neglected (in a projected horizontal plane)
   yHat_plane(1:3) = (/ -y%xHat_Disk(2), y%xHat_Disk(1), 0.0_ReKi  /)
   yHat_plane(1:3) = yHat_plane/TwoNorm(yHat_plane)
   ! Construct z_hat
   zHat_plane(1)   = -y%xHat_Disk(1)*y%xHat_Disk(3)
   zHat_plane(2)   = -y%xHat_Disk(2)*y%xHat_Disk(3)
   zHat_plane(3)   =  y%xHat_Disk(1)*y%xHat_Disk(1) + y%xHat_Disk(2)*y%xHat_Disk(2) 
   zHat_plane(1:3) =  zHat_plane/TwoNorm(zHat_plane)

!~    zHat_Disk = m%Turbine%AD%Input(1)%rotors(1)%HubMotion%Orientation(3,:,1) ! TODO TODO, shoudn't rotate

   ! Skew system (y and z are in disk plane, x is normal to disk, y is in the cross-flow direction formed by the diskavg velocity)
   xSkew = y%xHat_Disk 
   ySkew = y%xHat_Disk - m%Turbine%AD%m%rotors(1)%V_diskAvg 
   denom = TwoNorm(ySkew)
   if (EqualRealNos(denom, 0.0_ReKi)) then
      ! There is no skew
      ySkew = yHat_plane
      zSkew = zHat_plane
   else
      ySkew = ySkew / denom
      zSkew(1) = xSkew(2) * ySkew(3) - xSkew(3) * ySkew(2)
      zSkew(2) = xSkew(3) * ySkew(1) - xSkew(1) * ySkew(3)
      zSkew(3) = xSkew(1) * ySkew(2) - xSkew(2) * ySkew(1)
   endif
   zHat_Disk = zSkew

   tmp_sz_y = -1.0_ReKi * dot_product(zHat_Disk,yHat_plane)
   tmp_sz_z =             dot_product(zHat_Disk,zHat_plane)
   if ( EqualRealNos(tmp_sz_y,0.0_ReKi) .and. EqualRealNos(tmp_sz_z,0.0_ReKi) ) then
      y%psi_skew = 0.0_ReKi
   else
      y%psi_skew = atan2( tmp_sz_y, tmp_sz_z )
   end if
  
END SUBROUTINE FWrap_CalcOutput
!----------------------------------------------------------------------------------------------------------------------------------
!> This subroutine sets the inputs needed before calling an instance of FAST
SUBROUTINE FWrap_SetInputs(u, m, t)

   TYPE(FWrap_InputType),           INTENT(INOUT)  :: u           !< Inputs at t
   TYPE(FWrap_MiscVarType),         INTENT(INOUT)  :: m           !< Misc variables for optimization (not copied in glue code)
   REAL(DbKi),                      INTENT(IN   )  :: t           !< current simulation time

   ! set the 4d-wind-inflow input array (a bit of a hack [simplification] so that we don't have large amounts of data copied in multiple data structures):
   m%Turbine%IfW%p%FlowField%Grid4D%TimeStart = t
      
      ! do something with the inputs from the super-controller:
   if ( m%Turbine%p_FAST%UseSC )  then
      
      if ( associated(m%Turbine%SC_DX%y%fromSCglob) ) then
         m%Turbine%SC_DX%y%fromSCglob = u%fromSCglob   ! Yes, we set the inputs of FWrap to the 'outputs' of the SC_DX object, GJH
      end if

      if ( associated(m%Turbine%SC_DX%y%fromSC) ) then
         m%Turbine%SC_DX%y%fromSC     = u%fromSC       ! Yes, we set the inputs of FWrap to the 'outputs' of the SC_DX object, GJH
      end if

   end if   
   
END SUBROUTINE FWrap_SetInputs
!----------------------------------------------------------------------------------------------------------------------------------
END MODULE FASTWrapper
!**********************************************************************************************************************************<|MERGE_RESOLUTION|>--- conflicted
+++ resolved
@@ -132,7 +132,6 @@
    ExternInitData%FarmIntegration = .true.
    ExternInitData%RootName = InitInp%RootName
          
-<<<<<<< HEAD
       !.... 4D-wind data ....
    ExternInitData%windGrid_n(1) = InitInp%nX_high
    ExternInitData%windGrid_n(2) = InitInp%nY_high
@@ -145,42 +144,7 @@
    ExternInitData%windGrid_delta(4) = InitInp%dt_high
    
    ExternInitData%windGrid_pZero = InitInp%p_ref_high - InitInp%p_ref_Turbine
-=======
-         ExternInitData%NumSC2Ctrl     = 0 ! "number of controller inputs [from supercontroller]"
-         ExternInitData%NumCtrl2SC     = 0 ! "number of controller outputs [to supercontroller]"
-         ExternInitData%NumSC2CtrlGlob = 0 ! "number of global controller inputs [from supercontroller]"
-      
-      end if
-         !.... multi-turbine options ....
-      ExternInitData%TurbineID = InitInp%TurbNum
-      ExternInitData%TurbinePos = InitInp%p_ref_Turbine
-      ExternInitData%WaveFieldMod = InitInp%WaveFieldMod
-      
-      ExternInitData%FarmIntegration = .true.
-      ExternInitData%RootName = InitInp%RootName
-            
-         !.... 4D-wind data ....
-      ExternInitData%windGrid_n(1) = InitInp%nX_high
-      ExternInitData%windGrid_n(2) = InitInp%nY_high
-      ExternInitData%windGrid_n(3) = InitInp%nZ_high
-      ExternInitData%windGrid_n(4) = InitInp%n_high_low
-      
-      ExternInitData%windGrid_delta(1) = InitInp%dX_high
-      ExternInitData%windGrid_delta(2) = InitInp%dY_high
-      ExternInitData%windGrid_delta(3) = InitInp%dZ_high
-      ExternInitData%windGrid_delta(4) = InitInp%dt_high
-      
-      ExternInitData%windGrid_pZero = InitInp%p_ref_high - InitInp%p_ref_Turbine
-      ExternInitData%windGrid_data => InitInp%Vdist_High
-            
-      
-      CALL FAST_InitializeAll_T( t_initial, InitInp%TurbNum, m%Turbine, ErrStat2, ErrMsg2, InitInp%FASTInFile, ExternInitData ) 
-         call SetErrStat(ErrStat2,ErrMsg2,ErrStat,ErrMsg,RoutineName) 
-         if (ErrStat >= AbortErrLev) then
-            call cleanup()
-            return
-         end if
->>>>>>> b5ea7e9b
+   ExternInitData%windGrid_data => InitInp%Vdist_High
          
    
    CALL FAST_InitializeAll_T( t_initial, InitInp%TurbNum, m%Turbine, ErrStat2, ErrMsg2, InitInp%FASTInFile, ExternInitData ) ;   if (Failed()) return;
@@ -201,16 +165,12 @@
       return
    end if
    
-   call move_alloc(m%Turbine%IfW%p%FlowField%Grid4D%Vel, u%Vdist_High)
-      
-   
    !.................
    ! Define parameters here:
    !.................
 
    call FWrap_SetParameters(InitInp, p, m%Turbine%p_FAST%dt, Interval, ErrStat2, ErrMsg2);   if (Failed()) return;
       
-<<<<<<< HEAD
    !.................
    ! Set outputs (allocate arrays and set miscVar meshes for computing other outputs):
    !.................
@@ -245,25 +205,6 @@
                     , ErrMess         = ErrMsg2               )
          if (Failed()) return;
                      
-=======
-         ! move the misc var to the input variable...
-      if (m%Turbine%p_FAST%CompInflow /= MODULE_IfW) then
-         call SetErrStat(ErrID_Fatal,"InflowWind must be used in each instance of FAST for FAST.Farm.",ErrStat,ErrMsg,RoutineName)
-         call cleanup()
-         return
-      end if
-           
-      !.................
-      ! Define parameters here:
-      !.................
-
-      call FWrap_SetParameters(InitInp, p, m%Turbine%p_FAST%dt, Interval, ErrStat2, ErrMsg2)
-         call SetErrStat(ErrStat2,ErrMsg2,ErrStat,ErrMsg,RoutineName) 
-         if (ErrStat >= AbortErrLev) then
-            call cleanup()
-            return
-         end if
->>>>>>> b5ea7e9b
          
       call MeshCreate ( BlankMesh         = m%ADRotorDisk(k) &
                        ,IOS               = COMPONENT_OUTPUT &
@@ -712,7 +653,7 @@
    REAL(DbKi),                      INTENT(IN   )  :: t           !< current simulation time
 
    ! set the 4d-wind-inflow input array (a bit of a hack [simplification] so that we don't have large amounts of data copied in multiple data structures):
-   m%Turbine%IfW%p%FlowField%Grid4D%TimeStart = t
+      m%Turbine%IfW%p%FlowField%Grid4D%TimeStart = t
       
       ! do something with the inputs from the super-controller:
    if ( m%Turbine%p_FAST%UseSC )  then
