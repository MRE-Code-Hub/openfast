--- conflicted
+++ resolved
@@ -41,10 +41,5 @@
 .vscode
 .atom
 .fortls
-<<<<<<< HEAD
-tags
-=======
-
 # backup files
-*.asv
->>>>>>> 2ff0fb12
+*.asv