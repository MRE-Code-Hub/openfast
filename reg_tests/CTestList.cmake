--- conflicted
+++ resolved
@@ -516,14 +516,12 @@
 # the following tests are excessively slow in double precision, so skip these in normal testing
 #md_regression("md_Single_Line_Quasi_Static_Test"              "moordyn")
 
-<<<<<<< HEAD
 #  OpenFAST IO Library regression tests
 py_openfast_io_library_pytest("openfast_io_library" "openfast_io;python")
-=======
+
 # AeroDisk regression tests
 adsk_regression("adsk_timeseries_shutdown"                    "aerodisk")
 
 # SimplifiedElastoDyn regression tests
 sed_regression("sed_test_HSSbrk"                              "simple-elastodyn")
-sed_regression("sed_test_freewheel"                           "simple-elastodyn")
->>>>>>> 02cd9022
+sed_regression("sed_test_freewheel"                           "simple-elastodyn")