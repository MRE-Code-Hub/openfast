--- conflicted
+++ resolved
@@ -60,12 +60,6 @@
     if not int(permissionsMask)%2 == 1:
         exitWithError("Error: executable at {} does not have proper permissions.".format(path))
 
-<<<<<<< HEAD
-def copyTree(src, dst, excludeExt=[], renameDict={}):
-    """ 
-    Copy a directory to another one, overwritting files if necessary.
-    copy_tree from distutils and copytree from shutil fail on Windows (in particular on git files)
-=======
 def copyTree(src, dst, excludeExt=[], renameDict={}, renameExtDict={}, includeExt=None):
     """ 
     Copy a directory to another one, overwritting files if necessary.
@@ -77,7 +71,6 @@
      - excludeExt: if provided, list of file extensions to be excluded from the copy
      - renameDict: dictionary used to rename files (the key is replaced by the value)
      - renameExt: dictionary used to rename extensions (the key is replaced by the value)
->>>>>>> 312fe833
     """
     def forceMergeFlatDir(srcDir, dstDir):
         if not os.path.exists(dstDir):
@@ -102,15 +95,6 @@
                 return False
         return True
 
-<<<<<<< HEAD
-    for item in os.listdir(src):
-        ext = os.path.splitext(item)[-1]
-        if ext in excludeExt:
-            continue
-        s = os.path.join(src, item)
-        if item in renameDict.keys():
-            item = renameDict[item]
-=======
     if includeExt is not None and len(excludeExt)>0:
         raise Exception('Provide includeExt or excludeExt, not both')
 
@@ -126,7 +110,6 @@
             item = renameDict[item] # renaming filename base on rename dict
         if ext in renameExtDict.keys():
             item = filebase + renameExtDict[ext] # changing extension based on rename ext dict
->>>>>>> 312fe833
         d = os.path.join(dst, item)
         if os.path.isfile(s):
             if not os.path.exists(dst):
@@ -138,8 +121,6 @@
                 copyTree(s, d)
             else:
                 forceMergeFlatDir(s, d)
-<<<<<<< HEAD
-=======
 
 
 def deleteOutputs(inputFile, extensions=['.out','.ech','.yaml','.sum']):
@@ -156,4 +137,3 @@
             except:
                 print('[FAIL] deleting ',outputFilename)
 
->>>>>>> 312fe833
